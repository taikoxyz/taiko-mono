--- conflicted
+++ resolved
@@ -101,17 +101,10 @@
 	github.com/go-logr/logr v1.4.2 // indirect
 	github.com/go-logr/stdr v1.2.2 // indirect
 	github.com/go-ole/go-ole v1.3.0 // indirect
-<<<<<<< HEAD
-	github.com/go-openapi/jsonpointer v0.21.0 // indirect
-	github.com/go-openapi/jsonreference v0.21.0 // indirect
-	github.com/go-openapi/spec v0.21.0 // indirect
-	github.com/go-openapi/swag v0.23.0 // indirect
-=======
 	github.com/go-openapi/jsonpointer v0.19.6 // indirect
 	github.com/go-openapi/jsonreference v0.20.2 // indirect
 	github.com/go-openapi/spec v0.20.4 // indirect
 	github.com/go-openapi/swag v0.22.3 // indirect
->>>>>>> 6794f127
 	github.com/go-playground/locales v0.14.1 // indirect
 	github.com/go-playground/universal-translator v0.18.1 // indirect
 	github.com/go-playground/validator/v10 v10.13.0 // indirect
@@ -219,13 +212,8 @@
 	golang.org/x/net v0.30.0 // indirect
 	golang.org/x/oauth2 v0.21.0 // indirect
 	golang.org/x/sys v0.26.0 // indirect
-<<<<<<< HEAD
 	golang.org/x/term v0.25.0 // indirect
 	golang.org/x/text v0.19.0 // indirect
-=======
-	golang.org/x/term v0.24.0 // indirect
-	golang.org/x/text v0.18.0 // indirect
->>>>>>> 6794f127
 	golang.org/x/time v0.6.0 // indirect
 	golang.org/x/tools v0.24.0 // indirect
 	google.golang.org/genproto/googleapis/api v0.0.0-20240528184218-531527333157 // indirect
