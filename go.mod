module github.com/taikoxyz/taiko-mono

go 1.23

require (
	github.com/btcsuite/btcd/btcec/v2 v2.3.4
	github.com/buildkite/terminal-to-html/v3 v3.16.4
	github.com/cenkalti/backoff v2.2.1+incompatible
	github.com/cenkalti/backoff/v4 v4.3.0
	github.com/cyberhorsey/errors v0.0.0-20220929234051-087d6d8bb841
	github.com/cyberhorsey/webutils v0.0.0-20230314183728-56890c6ddbe7
	github.com/davecgh/go-spew v1.1.2-0.20180830191138-d8f796af33cc
	github.com/decred/dcrd/dcrec/secp256k1/v4 v4.3.0
	github.com/ethereum-optimism/optimism v1.7.4
	github.com/ethereum/go-ethereum v1.14.11
	github.com/ethereum/hive v0.0.0-20240822135954-91829ccfb2c5
	github.com/go-git/go-git/v5 v5.12.0
	github.com/go-resty/resty/v2 v2.16.2
	github.com/gomarkdown/markdown v0.0.0-20231222211730-1d6d20845b47
	github.com/google/uuid v1.6.0
	github.com/joho/godotenv v1.5.1
	github.com/labstack/echo-contrib v0.17.1
	github.com/labstack/echo-jwt/v4 v4.2.0
	github.com/labstack/echo/v4 v4.12.0
	github.com/labstack/gommon v0.4.2
	github.com/modern-go/reflect2 v1.0.2
	github.com/morkid/paginate v1.1.8
	github.com/patrickmn/go-cache v2.1.0+incompatible
	github.com/phayes/freeport v0.0.0-20220201140144-74d24b5ae9f5
	github.com/pkg/errors v0.9.1
	github.com/pressly/goose/v3 v3.23.0
	github.com/prometheus/client_golang v1.20.5
	github.com/prysmaticlabs/prysm/v5 v5.1.2
	github.com/rabbitmq/amqp091-go v1.10.0
	github.com/shopspring/decimal v1.4.0
	github.com/stretchr/testify v1.9.0
	github.com/swaggo/swag v1.16.4
	github.com/testcontainers/testcontainers-go v0.34.0
	github.com/urfave/cli/v2 v2.27.5
	golang.org/x/exp v0.0.0-20240808152545-0cdaa3abc0fa
	golang.org/x/sync v0.9.0
	gopkg.in/go-playground/assert.v1 v1.2.1
	gopkg.in/yaml.v3 v3.0.1
	gorm.io/datatypes v1.2.4
	gorm.io/driver/mysql v1.5.6
	gorm.io/gorm v1.25.11
	gotest.tools v2.2.0+incompatible
)

require (
	dario.cat/mergo v1.0.0 // indirect
	filippo.io/edwards25519 v1.1.0 // indirect
	github.com/Azure/go-ansiterm v0.0.0-20230124172434-306776ec8161 // indirect
	github.com/BurntSushi/toml v1.4.0 // indirect
	github.com/DataDog/zstd v1.5.6-0.20230824185856-869dae002e5e // indirect
	github.com/KyleBanks/depth v1.2.1 // indirect
	github.com/Microsoft/go-winio v0.6.2 // indirect
	github.com/ProtonMail/go-crypto v1.0.0 // indirect
	github.com/VictoriaMetrics/fastcache v1.12.2 // indirect
	github.com/andybalholm/brotli v1.1.1 // indirect
	github.com/aymerick/douceur v0.2.0 // indirect
	github.com/beorn7/perks v1.0.1 // indirect
	github.com/bits-and-blooms/bitset v1.13.0 // indirect
	github.com/btcsuite/btcd v0.24.2 // indirect
	github.com/btcsuite/btcd/btcutil v1.1.5 // indirect
	github.com/btcsuite/btcd/chaincfg/chainhash v1.1.0 // indirect
	github.com/cespare/xxhash/v2 v2.3.0 // indirect
	github.com/cloudflare/circl v1.3.7 // indirect
	github.com/cockroachdb/errors v1.11.3 // indirect
	github.com/cockroachdb/fifo v0.0.0-20240606204812-0bbfbd93a7ce // indirect
	github.com/cockroachdb/logtags v0.0.0-20230118201751-21c54148d20b // indirect
	github.com/cockroachdb/pebble v1.1.2 // indirect
	github.com/cockroachdb/redact v1.1.5 // indirect
	github.com/cockroachdb/tokenbucket v0.0.0-20230807174530-cc333fc44b06 // indirect
	github.com/consensys/bavard v0.1.13 // indirect
	github.com/consensys/gnark-crypto v0.12.1 // indirect
	github.com/containerd/containerd v1.7.18 // indirect
	github.com/containerd/log v0.1.0 // indirect
	github.com/containerd/platforms v0.2.1 // indirect
	github.com/cpuguy83/dockercfg v0.3.2 // indirect
	github.com/cpuguy83/go-md2man/v2 v2.0.5 // indirect
	github.com/crate-crypto/go-ipa v0.0.0-20240223125850-b1e8a79f509c // indirect
	github.com/crate-crypto/go-kzg-4844 v1.0.0 // indirect
	github.com/cyphar/filepath-securejoin v0.2.4 // indirect
	github.com/deckarep/golang-set/v2 v2.6.0 // indirect
	github.com/distribution/reference v0.6.0 // indirect
	github.com/docker/docker v27.1.1+incompatible // indirect
	github.com/docker/go-connections v0.5.0 // indirect
	github.com/docker/go-units v0.5.0 // indirect
	github.com/emirpasic/gods v1.18.1 // indirect
	github.com/ethereum-optimism/go-ethereum-hdwallet v0.1.3 // indirect
	github.com/ethereum/c-kzg-4844 v1.0.0 // indirect
	github.com/ethereum/go-verkle v0.1.1-0.20240829091221-dffa7562dbe9 // indirect
	github.com/ethereum/hive/hiveproxy v0.0.0-20240808014330-625b82294b46 // indirect
	github.com/felixge/httpsnoop v1.0.4 // indirect
	github.com/fsnotify/fsnotify v1.7.0 // indirect
	github.com/fsouza/go-dockerclient v1.11.0 // indirect
	github.com/getsentry/sentry-go v0.27.0 // indirect
	github.com/go-git/gcfg v1.5.1-0.20230307220236-3a3c6141e376 // indirect
	github.com/go-git/go-billy/v5 v5.5.0 // indirect
	github.com/go-logr/logr v1.4.2 // indirect
	github.com/go-logr/stdr v1.2.2 // indirect
	github.com/go-ole/go-ole v1.3.0 // indirect
	github.com/go-openapi/jsonpointer v0.19.6 // indirect
	github.com/go-openapi/jsonreference v0.20.2 // indirect
	github.com/go-openapi/spec v0.20.4 // indirect
	github.com/go-openapi/swag v0.22.3 // indirect
	github.com/go-playground/locales v0.14.1 // indirect
	github.com/go-playground/universal-translator v0.18.1 // indirect
	github.com/go-playground/validator/v10 v10.13.0 // indirect
	github.com/go-sql-driver/mysql v1.8.1 // indirect
	github.com/go-stack/stack v1.8.1 // indirect
	github.com/gofrs/flock v0.8.1 // indirect
	github.com/gogo/protobuf v1.3.2 // indirect
	github.com/golang-jwt/jwt v3.2.2+incompatible // indirect
	github.com/golang-jwt/jwt/v4 v4.5.0 // indirect
	github.com/golang-jwt/jwt/v5 v5.0.0 // indirect
	github.com/golang/groupcache v0.0.0-20210331224755-41bb18bfe9da // indirect
	github.com/golang/snappy v0.0.5-0.20220116011046-fa5810519dcb // indirect
	github.com/google/go-cmp v0.6.0 // indirect
	github.com/google/gofuzz v1.2.1-0.20220503160820-4a35382e8fc8 // indirect
	github.com/gorilla/css v1.0.0 // indirect
	github.com/gorilla/mux v1.8.1 // indirect
	github.com/gorilla/websocket v1.5.3 // indirect
	github.com/hashicorp/go-bexpr v0.1.11 // indirect
	github.com/hashicorp/golang-lru v0.5.5-0.20210104140557-80c98217689d // indirect
	github.com/hashicorp/yamux v0.1.1 // indirect
	github.com/herumi/bls-eth-go-binary v0.0.0-20210917013441-d37c07cfda4e // indirect
	github.com/holiman/bloomfilter/v2 v2.0.3 // indirect
	github.com/holiman/uint256 v1.3.1 // indirect
	github.com/huin/goupnp v1.3.0 // indirect
	github.com/iancoleman/strcase v0.2.0 // indirect
	github.com/jackpal/go-nat-pmp v1.0.2 // indirect
	github.com/jbenet/go-context v0.0.0-20150711004518-d14ea06fba99 // indirect
	github.com/jinzhu/inflection v1.0.0 // indirect
	github.com/jinzhu/now v1.1.5 // indirect
	github.com/josharian/intern v1.0.0 // indirect
	github.com/json-iterator/go v1.1.12 // indirect
	github.com/kevinburke/ssh_config v1.2.0 // indirect
	github.com/klauspost/compress v1.17.9 // indirect
	github.com/klauspost/cpuid/v2 v2.2.8 // indirect
	github.com/kr/pretty v0.3.1 // indirect
	github.com/kr/text v0.2.0 // indirect
	github.com/leodido/go-urn v1.2.3 // indirect
	github.com/lithammer/dedent v1.1.0 // indirect
	github.com/lufia/plan9stats v0.0.0-20211012122336-39d0f177ccd0 // indirect
	github.com/magiconair/properties v1.8.7 // indirect
	github.com/mailru/easyjson v0.7.7 // indirect
	github.com/mattn/go-colorable v0.1.13 // indirect
	github.com/mattn/go-isatty v0.0.20 // indirect
	github.com/mattn/go-runewidth v0.0.15 // indirect
	github.com/mfridman/interpolate v0.0.2 // indirect
	github.com/microcosm-cc/bluemonday v1.0.26 // indirect
	github.com/minio/highwayhash v1.0.2 // indirect
	github.com/minio/sha256-simd v1.0.1 // indirect
	github.com/mitchellh/mapstructure v1.5.0 // indirect
	github.com/mitchellh/pointerstructure v1.2.1 // indirect
	github.com/mmcloughlin/addchain v0.4.0 // indirect
	github.com/moby/docker-image-spec v1.3.1 // indirect
	github.com/moby/patternmatcher v0.6.0 // indirect
	github.com/moby/sys/sequential v0.5.0 // indirect
	github.com/moby/sys/user v0.1.0 // indirect
	github.com/moby/term v0.5.0 // indirect
	github.com/modern-go/concurrent v0.0.0-20180306012644-bacd9c7ef1dd // indirect
	github.com/mohae/deepcopy v0.0.0-20170929034955-c48cc78d4826 // indirect
	github.com/morikuni/aec v1.0.0 // indirect
	github.com/morkid/gocache v1.0.0 // indirect
	github.com/munnerz/goautoneg v0.0.0-20191010083416-a7dc8b61c822 // indirect
	github.com/neko-neko/echo-logrus/v2 v2.0.1 // indirect
	github.com/olekukonko/tablewriter v0.0.5 // indirect
	github.com/opencontainers/go-digest v1.0.0 // indirect
	github.com/opencontainers/image-spec v1.1.0 // indirect
	github.com/pjbgf/sha1cd v0.3.0 // indirect
	github.com/pmezard/go-difflib v1.0.1-0.20181226105442-5d4384ee4fb2 // indirect
	github.com/power-devops/perfstat v0.0.0-20210106213030-5aafc221ea8c // indirect
	github.com/prometheus/client_model v0.6.1 // indirect
	github.com/prometheus/common v0.55.0 // indirect
	github.com/prometheus/procfs v0.15.1 // indirect
	github.com/prysmaticlabs/fastssz v0.0.0-20241008181541-518c4ce73516 // indirect
	github.com/prysmaticlabs/go-bitfield v0.0.0-20240328144219-a1caa50c3a1e // indirect
	github.com/prysmaticlabs/gohashtree v0.0.4-beta.0.20240624100937-73632381301b // indirect
	github.com/rivo/uniseg v0.4.4 // indirect
	github.com/rogpeppe/go-internal v1.12.0 // indirect
	github.com/rs/cors v1.11.0 // indirect
	github.com/russross/blackfriday/v2 v2.1.0 // indirect
	github.com/sergi/go-diff v1.3.2-0.20230802210424-5b0b94c5c0d3 // indirect
	github.com/sethvargo/go-retry v0.3.0 // indirect
	github.com/shirou/gopsutil v3.21.11+incompatible // indirect
	github.com/shirou/gopsutil/v3 v3.23.12 // indirect
	github.com/shoenig/go-m1cpu v0.1.6 // indirect
	github.com/sirupsen/logrus v1.9.3 // indirect
	github.com/skeema/knownhosts v1.2.2 // indirect
	github.com/supranational/blst v0.3.13 // indirect
	github.com/syndtr/goleveldb v1.0.1-0.20220721030215-126854af5e6d // indirect
	github.com/thomaso-mirodin/intmath v0.0.0-20160323211736-5dc6d854e46e // indirect
	github.com/tklauser/go-sysconf v0.3.13 // indirect
	github.com/tklauser/numcpus v0.7.0 // indirect
	github.com/tyler-smith/go-bip39 v1.1.0 // indirect
	github.com/valyala/bytebufferpool v1.0.0 // indirect
	github.com/valyala/fasthttp v1.44.0 // indirect
	github.com/valyala/fasttemplate v1.2.2 // indirect
	github.com/xanzy/ssh-agent v0.3.3 // indirect
	github.com/xrash/smetrics v0.0.0-20240521201337-686a1a2994c1 // indirect
	github.com/yusufpapurcu/wmi v1.2.3 // indirect
	go.opentelemetry.io/contrib/instrumentation/net/http/otelhttp v0.49.0 // indirect
	go.opentelemetry.io/otel v1.29.0 // indirect
	go.opentelemetry.io/otel/metric v1.29.0 // indirect
	go.opentelemetry.io/otel/trace v1.29.0 // indirect
	go.uber.org/multierr v1.11.0 // indirect
	golang.org/x/crypto v0.28.0 // indirect
<<<<<<< HEAD
	golang.org/x/mod v0.21.0 // indirect
=======
	golang.org/x/mod v0.20.0 // indirect
>>>>>>> 1a612cb0
	golang.org/x/net v0.30.0 // indirect
	golang.org/x/oauth2 v0.21.0 // indirect
	golang.org/x/sys v0.26.0 // indirect
	golang.org/x/term v0.25.0 // indirect
	golang.org/x/text v0.19.0 // indirect
	golang.org/x/time v0.6.0 // indirect
	golang.org/x/tools v0.24.0 // indirect
	google.golang.org/genproto/googleapis/api v0.0.0-20240528184218-531527333157 // indirect
	google.golang.org/genproto/googleapis/rpc v0.0.0-20240528184218-531527333157 // indirect
	google.golang.org/grpc v1.65.0 // indirect
	google.golang.org/protobuf v1.34.2 // indirect
	gopkg.in/inconshreveable/log15.v2 v2.0.0-20200109203555-b30bc20e4fd1 // indirect
	gopkg.in/inf.v0 v0.9.1 // indirect
	gopkg.in/natefinch/lumberjack.v2 v2.2.1 // indirect
	gopkg.in/warnings.v0 v0.1.2 // indirect
	gopkg.in/yaml.v2 v2.4.0 // indirect
	k8s.io/apimachinery v0.30.4 // indirect
	k8s.io/client-go v0.30.4 // indirect
	k8s.io/klog/v2 v2.120.1 // indirect
	k8s.io/utils v0.0.0-20230726121419-3b25d923346b // indirect
	rsc.io/tmplfunc v0.0.3 // indirect
	sigs.k8s.io/json v0.0.0-20221116044647-bc3834ca7abd // indirect
	sigs.k8s.io/structured-merge-diff/v4 v4.4.1 // indirect
	sigs.k8s.io/yaml v1.3.0 // indirect
)

replace github.com/ethereum/go-ethereum v1.14.11 => github.com/taikoxyz/taiko-geth v1.11.2-0.20241117065921-51d42ec9f39f

replace github.com/ethereum-optimism/optimism v1.7.4 => github.com/taikoxyz/optimism v0.0.0-20241003061504-cdf8af288f39

replace github.com/uber/jaeger-client-go => github.com/uber/jaeger-client-go v2.25.0+incompatible

replace github.com/ethereum/hive v0.0.0-20240822135954-91829ccfb2c5 => github.com/taikoxyz/hive v0.0.0-20240827015317-405b241dd082<|MERGE_RESOLUTION|>--- conflicted
+++ resolved
@@ -208,11 +208,7 @@
 	go.opentelemetry.io/otel/trace v1.29.0 // indirect
 	go.uber.org/multierr v1.11.0 // indirect
 	golang.org/x/crypto v0.28.0 // indirect
-<<<<<<< HEAD
 	golang.org/x/mod v0.21.0 // indirect
-=======
-	golang.org/x/mod v0.20.0 // indirect
->>>>>>> 1a612cb0
 	golang.org/x/net v0.30.0 // indirect
 	golang.org/x/oauth2 v0.21.0 // indirect
 	golang.org/x/sys v0.26.0 // indirect
