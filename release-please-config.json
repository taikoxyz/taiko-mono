{
  "packages": {
    "packages/blobstorage": {},
    "packages/branding": {},
    "packages/bridge-ui": {},
    "packages/docs-site": {},
    "packages/eventindexer": {},
    "packages/fork-diff": {},
    "packages/guardian-prover-health-check": {},
    "packages/guardian-prover-health-check-ui": {},
    "packages/protocol": {},
    "packages/relayer": {},
    "packages/taikoon": {},
    "packages/taikoon-ui": {},
    "packages/taiko-client": {},
    "packages/supplementary-contracts": {},
<<<<<<< HEAD
    "packages/ui-lib": {},
    "packages/snaefell-nft": {}
=======
    "packages/snaefell-ui": {}
>>>>>>> 2a42aac4
  },
  "separate-pull-requests": true
}<|MERGE_RESOLUTION|>--- conflicted
+++ resolved
@@ -14,12 +14,8 @@
     "packages/taikoon-ui": {},
     "packages/taiko-client": {},
     "packages/supplementary-contracts": {},
-<<<<<<< HEAD
     "packages/ui-lib": {},
-    "packages/snaefell-nft": {}
-=======
     "packages/snaefell-ui": {}
->>>>>>> 2a42aac4
   },
   "separate-pull-requests": true
 }