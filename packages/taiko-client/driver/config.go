package driver

import (
	"context"
	"errors"
	"fmt"
	"net/url"
	"time"

	p2pFlags "github.com/ethereum-optimism/optimism/op-node/flags"
	"github.com/ethereum-optimism/optimism/op-node/p2p"
	p2pCli "github.com/ethereum-optimism/optimism/op-node/p2p/cli"
	"github.com/ethereum-optimism/optimism/op-node/rollup"
	"github.com/ethereum/go-ethereum/common"
	"github.com/ethereum/go-ethereum/crypto"
	"github.com/ethereum/go-ethereum/log"
	"github.com/urfave/cli/v2"

	"github.com/taikoxyz/taiko-mono/packages/taiko-client/cmd/flags"
	"github.com/taikoxyz/taiko-mono/packages/taiko-client/pkg/jwt"
	"github.com/taikoxyz/taiko-mono/packages/taiko-client/pkg/rpc"
)

// Config contains the configurations to initialize a Taiko driver.
type Config struct {
	*rpc.ClientConfig
	P2PSync                       bool
	P2PSyncTimeout                time.Duration
	RetryInterval                 time.Duration
	BlobServerEndpoint            *url.URL
	PreconfBlockServerPort        uint64
	PreconfBlockServerJWTSecret   []byte
	PreconfBlockServerCORSOrigins string
	P2PConfigs                    *p2p.Config
	P2PSignerConfigs              p2p.SignerSetup
	PreconfOperatorAddress        common.Address
}

// NewConfigFromCliContext creates a new config instance from
// the command line inputs.
func NewConfigFromCliContext(c *cli.Context) (*Config, error) {
	jwtSecret, err := jwt.ParseSecretFromFile(c.String(flags.JWTSecret.Name))
	if err != nil {
		return nil, fmt.Errorf("invalid JWT secret file: %w", err)
	}

	var (
		p2pSync      = c.Bool(flags.P2PSync.Name)
		l2CheckPoint = c.String(flags.CheckPointSyncURL.Name)
	)

	if p2pSync && len(l2CheckPoint) == 0 {
		return nil, errors.New("empty L2 check point URL")
	}

	var beaconEndpoint string
	if c.IsSet(flags.L1BeaconEndpoint.Name) {
		beaconEndpoint = c.String(flags.L1BeaconEndpoint.Name)
	}

	var blobServerEndpoint *url.URL
	if c.IsSet(flags.BlobServerEndpoint.Name) {
		if blobServerEndpoint, err = url.Parse(
			c.String(flags.BlobServerEndpoint.Name),
		); err != nil {
			return nil, fmt.Errorf("failed to create blob data source: %w", err)
		}
	}

	if beaconEndpoint == "" && blobServerEndpoint == nil {
		return nil, errors.New("empty L1 beacon endpoint, blob server and Social Scan endpoint")
	}

	var preconfBlockServerJWTSecret []byte
	if c.String(flags.PreconfBlockServerJWTSecret.Name) != "" {
		if preconfBlockServerJWTSecret, err = jwt.ParseSecretFromFile(
			c.String(flags.PreconfBlockServerJWTSecret.Name),
		); err != nil {
			return nil, fmt.Errorf("invalid JWT secret file: %w", err)
		}
	}

	// Check P2P network flags and create the P2P configurations.
	var (
		clientConfig = &rpc.ClientConfig{
			L1Endpoint:              c.String(flags.L1WSEndpoint.Name),
			L1BeaconEndpoint:        beaconEndpoint,
			L2Endpoint:              c.String(flags.L2WSEndpoint.Name),
			L2CheckPoint:            l2CheckPoint,
			PacayaInboxAddress:      common.HexToAddress(c.String(flags.PacayaInboxAddress.Name)),
			ShastaInboxAddress:      common.HexToAddress(c.String(flags.ShastaInboxAddress.Name)),
			TaikoAnchorAddress:      common.HexToAddress(c.String(flags.TaikoAnchorAddress.Name)),
			PreconfWhitelistAddress: common.HexToAddress(c.String(flags.PreconfWhitelistAddress.Name)),
			L2EngineEndpoint:        c.String(flags.L2AuthEndpoint.Name),
			JwtSecret:               string(jwtSecret),
			Timeout:                 c.Duration(flags.RPCTimeout.Name),
			TaikoWrapperAddress:     common.HexToAddress(c.String(flags.DriverTaikoWrapperAddress.Name)),
<<<<<<< HEAD
			ShastaForkTime:          c.Uint64(flags.ShastaForkTime.Name),
=======
			UseLocalShastaDecoder:   c.Bool(flags.ShastaUseLocalDecoder.Name),
>>>>>>> ebde23e0
		}
		p2pConfigs    *p2p.Config
		signerConfigs p2p.SignerSetup
	)

	// Create a new RPC client to get the chain IDs.
	rpc, err := rpc.NewClient(context.Background(), clientConfig)
	if err != nil {
		return nil, fmt.Errorf("failed to create RPC client: %w", err)
	}
	// Create a new P2P config.
	if p2pConfigs, err = p2pCli.NewConfig(c, &rollup.Config{
		L1ChainID: rpc.L1.ChainID,
		L2ChainID: rpc.L2.ChainID,
		Taiko:     true,
	}); err != nil {
		return nil, fmt.Errorf("failed to create P2P config: %w", err)
	}

	// Create a new P2P signer setup.
	if signerConfigs, err = p2pCli.LoadSignerSetup(c, log.Root()); err != nil {
		return nil, fmt.Errorf("failed to load P2P signer setup: %w", err)
	}

	var preconfOperatorAddress common.Address
	if c.IsSet(p2pFlags.SequencerP2PKeyName) {
		sequencerP2PKey, err := crypto.ToECDSA(common.FromHex(c.String(p2pFlags.SequencerP2PKeyName)))
		if err != nil {
			return nil, fmt.Errorf("failed to parse sequencer P2P key: %w", err)
		}

		preconfOperatorAddress = crypto.PubkeyToAddress(sequencerP2PKey.PublicKey)
	}

	return &Config{
		ClientConfig:                  clientConfig,
		RetryInterval:                 c.Duration(flags.BackOffRetryInterval.Name),
		P2PSync:                       p2pSync,
		P2PSyncTimeout:                c.Duration(flags.P2PSyncTimeout.Name),
		BlobServerEndpoint:            blobServerEndpoint,
		PreconfBlockServerPort:        c.Uint64(flags.PreconfBlockServerPort.Name),
		PreconfBlockServerJWTSecret:   preconfBlockServerJWTSecret,
		PreconfBlockServerCORSOrigins: c.String(flags.PreconfBlockServerCORSOrigins.Name),
		P2PConfigs:                    p2pConfigs,
		P2PSignerConfigs:              signerConfigs,
		PreconfOperatorAddress:        preconfOperatorAddress,
	}, nil
}<|MERGE_RESOLUTION|>--- conflicted
+++ resolved
@@ -95,11 +95,8 @@
 			JwtSecret:               string(jwtSecret),
 			Timeout:                 c.Duration(flags.RPCTimeout.Name),
 			TaikoWrapperAddress:     common.HexToAddress(c.String(flags.DriverTaikoWrapperAddress.Name)),
-<<<<<<< HEAD
 			ShastaForkTime:          c.Uint64(flags.ShastaForkTime.Name),
-=======
 			UseLocalShastaDecoder:   c.Bool(flags.ShastaUseLocalDecoder.Name),
->>>>>>> ebde23e0
 		}
 		p2pConfigs    *p2p.Config
 		signerConfigs p2p.SignerSetup
