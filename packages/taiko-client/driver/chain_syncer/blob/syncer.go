package blob

import (
	"context"
	"fmt"
	"math/big"
	"net/url"
	"time"

	"github.com/ethereum/go-ethereum/accounts/abi/bind"
	"github.com/ethereum/go-ethereum/common"
	"github.com/ethereum/go-ethereum/log"

	"github.com/taikoxyz/taiko-mono/packages/taiko-client/bindings/metadata"
	"github.com/taikoxyz/taiko-mono/packages/taiko-client/driver/chain_syncer/beaconsync"
	blocksInserter "github.com/taikoxyz/taiko-mono/packages/taiko-client/driver/chain_syncer/blob/blocks_inserter"
	"github.com/taikoxyz/taiko-mono/packages/taiko-client/driver/state"
	"github.com/taikoxyz/taiko-mono/packages/taiko-client/internal/metrics"
	"github.com/taikoxyz/taiko-mono/packages/taiko-client/pkg/rpc"

	anchorTxConstructor "github.com/taikoxyz/taiko-mono/packages/taiko-client/driver/anchor_tx_constructor"
	txListDecompressor "github.com/taikoxyz/taiko-mono/packages/taiko-client/driver/txlist_decompressor"
	txlistFetcher "github.com/taikoxyz/taiko-mono/packages/taiko-client/driver/txlist_fetcher"
	eventIterator "github.com/taikoxyz/taiko-mono/packages/taiko-client/pkg/chain_iterator/event_iterator"
)

const (
	reorgCheckRewindBlocks = 10 // Number of blocks to rewind when checking reorg by comparing the verified block hash
)

// Syncer responsible for letting the L2 execution engine catching up with protocol's latest
// pending block through deriving L1 calldata.
type Syncer struct {
	ctx                context.Context
	rpc                *rpc.Client
	state              *state.State
	progressTracker    *beaconsync.SyncProgressTracker        // Sync progress tracker
	txListDecompressor *txListDecompressor.TxListDecompressor // Transactions list decompressor

	// Blocks inserters
	blocksInserterOntake blocksInserter.Inserter // Ontake blocks inserter
	blocksInserterPacaya blocksInserter.Inserter // Pacaya blocks inserter

	lastInsertedBlockID *big.Int
	reorgDetectedFlag   bool
}

// NewSyncer creates a new syncer instance.
func NewSyncer(
	ctx context.Context,
	client *rpc.Client,
	state *state.State,
	progressTracker *beaconsync.SyncProgressTracker,
	blobServerEndpoint *url.URL,
) (*Syncer, error) {
	constructor, err := anchorTxConstructor.New(client)
	if err != nil {
		return nil, fmt.Errorf("failed to initialize anchor constructor: %w", err)
	}

	protocolConfigs, err := client.GetProtocolConfigs(&bind.CallOpts{Context: ctx})
	if err != nil {
		return nil, err
	}
	blobDataSource := rpc.NewBlobDataSource(
		ctx,
		client,
		blobServerEndpoint,
	)

	txListDecompressor := txListDecompressor.NewTxListDecompressor(
		uint64(protocolConfigs.BlockMaxGasLimit()),
		rpc.BlockMaxTxListBytes,
		client.L2.ChainID,
	)

	var (
		txListFetcherBlob     = txlistFetcher.NewBlobTxListFetcher(client, blobDataSource)
		txListFetcherCalldata = txlistFetcher.NewCalldataFetch(client)
	)
	return &Syncer{
		ctx:                ctx,
		rpc:                client,
		state:              state,
		progressTracker:    progressTracker,
		txListDecompressor: txListDecompressor,
		blocksInserterOntake: blocksInserter.NewBlocksInserterOntake(
			client,
			progressTracker,
			blobDataSource,
			txListDecompressor,
			constructor,
			txListFetcherCalldata,
			txListFetcherBlob,
		),
		blocksInserterPacaya: blocksInserter.NewBlocksInserterPacaya(
			client,
			progressTracker,
			blobDataSource,
			txListDecompressor,
			constructor,
			txListFetcherCalldata,
			txListFetcherBlob,
		),
	}, nil
}

// ProcessL1Blocks fetches all `TaikoL1.BlockProposed` events between given
// L1 block heights, and then tries inserting them into L2 execution engine's blockchain.
func (s *Syncer) ProcessL1Blocks(ctx context.Context) error {
	for {
		if err := s.processL1Blocks(ctx); err != nil {
			return err
		}

		// If the L1 chain has been reorged, we process the new L1 blocks again with
		// the new L1Current cursor.
		if s.reorgDetectedFlag {
			s.reorgDetectedFlag = false
			continue
		}

		return nil
	}
}

// processL1Blocks is the inner method which responsible for processing
// all new L1 blocks.
func (s *Syncer) processL1Blocks(ctx context.Context) error {
	var (
		l1End          = s.state.GetL1Head()
		startL1Current = s.state.GetL1Current()
	)
	// If there is a L1 reorg, sometimes this will happen.
	if startL1Current.Number.Uint64() >= l1End.Number.Uint64() && startL1Current.Hash() != l1End.Hash() {
		newL1Current, err := s.rpc.L1.HeaderByNumber(ctx, new(big.Int).Sub(l1End.Number, common.Big1))
		if err != nil {
			return err
		}

		log.Info(
			"Reorg detected",
			"oldL1CurrentHeight", startL1Current.Number,
			"oldL1CurrentHash", startL1Current.Hash(),
			"newL1CurrentHeight", newL1Current.Number,
			"newL1CurrentHash", newL1Current.Hash(),
			"l1Head", l1End.Number,
		)

		s.state.SetL1Current(newL1Current)
		s.lastInsertedBlockID = nil
	}

	iter, err := eventIterator.NewBlockProposedIterator(ctx, &eventIterator.BlockProposedIteratorConfig{
		Client:               s.rpc.L1,
		TaikoL1:              s.rpc.OntakeClients.TaikoL1,
		TaikoInbox:           s.rpc.PacayaClients.TaikoInbox,
		PacayaForkHeight:     s.rpc.PacayaClients.ForkHeight,
		StartHeight:          s.state.GetL1Current().Number,
		EndHeight:            l1End.Number,
		OnBlockProposedEvent: s.onBlockProposed,
	})
	if err != nil {
		return err
	}

	if err := iter.Iter(); err != nil {
		return err
	}

	// If there is a L1 reorg, we don't update the L1Current cursor.
	if !s.reorgDetectedFlag {
		s.state.SetL1Current(l1End)
		metrics.DriverL1CurrentHeightGauge.Set(float64(s.state.GetL1Current().Number.Uint64()))
	}

	return nil
}

// OnBlockProposed is a `BlockProposed` event callback which responsible for
// inserting the proposed block one by one to the L2 execution engine.
func (s *Syncer) onBlockProposed(
	ctx context.Context,
	meta metadata.TaikoProposalMetaData,
	endIter eventIterator.EndBlockProposedEventIterFunc,
) error {
	var (
		firstBlockID *big.Int
		lastBlockID  *big.Int
		timestamp    uint64
	)
	if meta.IsPacaya() {
<<<<<<< HEAD
		log.Info("LastBlockId in BatchProposed event", "lastBlockId", meta.Pacaya().GetLastBlockID())
=======
		firstBlockID = new(big.Int).SetUint64(meta.Pacaya().GetLastBlockID() - uint64(len(meta.Pacaya().GetBlocks())-1))
>>>>>>> bb92fc2e
		lastBlockID = new(big.Int).SetUint64(meta.Pacaya().GetLastBlockID())
		timestamp = meta.Pacaya().GetLastBlockTimestamp()
	} else {
		firstBlockID = meta.Ontake().GetBlockID()
		lastBlockID = meta.Ontake().GetBlockID()
		timestamp = meta.Ontake().GetTimestamp()
	}

	// We simply ignore the genesis block's `BlockProposedV2` / `BatchesProposed` event.
	if lastBlockID.Cmp(common.Big0) == 0 {
		return nil
	}

	// If we are not inserting a block whose parent block is the latest verified block in protocol,
	// and the node hasn't just finished the P2P sync, we check if the L1 chain has been reorged.
	if !s.progressTracker.Triggered() {
		reorgCheckResult, err := s.checkReorg(ctx, firstBlockID)
		if err != nil {
			return err
		}

		if reorgCheckResult.IsReorged {
			log.Info(
				"Reset L1Current cursor due to L1 reorg",
				"l1CurrentHeightOld", s.state.GetL1Current().Number,
				"l1CurrentHashOld", s.state.GetL1Current().Hash(),
				"l1CurrentHeightNew", reorgCheckResult.L1CurrentToReset.Number,
				"l1CurrentHashNew", reorgCheckResult.L1CurrentToReset.Hash(),
				"lastInsertedBlockIDOld", s.lastInsertedBlockID,
				"lastInsertedBlockIDNew", reorgCheckResult.LastHandledBlockIDToReset,
			)
			s.state.SetL1Current(reorgCheckResult.L1CurrentToReset)
			s.lastInsertedBlockID = reorgCheckResult.LastHandledBlockIDToReset
			s.reorgDetectedFlag = true
			endIter()

			return nil
		}
	}

	// Ignore those already inserted blocks.
	if s.lastInsertedBlockID != nil && lastBlockID.Cmp(s.lastInsertedBlockID) <= 0 {
		log.Debug(
			"Skip already inserted block",
			"blockID", lastBlockID,
			"lastInsertedBlockID", s.lastInsertedBlockID,
		)
		return nil
	}

	// If the event's timestamp is in the future, we wait until the timestamp is reached, should
	// only happen when testing.
	if timestamp > uint64(time.Now().Unix()) {
		log.Warn(
			"Future L2 block, waiting",
			"L2BlockTimestamp", timestamp,
			"now", time.Now().Unix(),
		)
		time.Sleep(time.Until(time.Unix(int64(timestamp), 0)))
	}

	// Insert new blocks to L2 EE's chain.
	if meta.IsPacaya() {
		log.Info(
			"New BatchProposed event",
			"l1Height", meta.GetRawBlockHeight(),
			"l1Hash", meta.GetRawBlockHash(),
			"batchID", meta.Pacaya().GetBatchID(),
			"lastBlockID", lastBlockID,
			"lastTimestamp", meta.Pacaya().GetLastBlockTimestamp(),
			"blocks", len(meta.Pacaya().GetBlocks()),
		)
		if err := s.blocksInserterPacaya.InsertBlocks(ctx, meta, endIter); err != nil {
			return err
		}
	} else {
		log.Info(
			"New BlockProposedV2 event",
			"l1Height", meta.GetRawBlockHeight(),
			"l1Hash", meta.GetRawBlockHash(),
			"blockID", meta.Ontake().GetBlockID(),
			"coinbase", meta.Ontake().GetCoinbase(),
		)
		if err := s.blocksInserterOntake.InsertBlocks(ctx, meta, endIter); err != nil {
			return err
		}
	}

	metrics.DriverL1CurrentHeightGauge.Set(float64(meta.GetRawBlockHeight().Uint64()))
	s.lastInsertedBlockID = lastBlockID

	if s.progressTracker.Triggered() {
		s.progressTracker.ClearMeta()
	}

	return nil
}

// checkLastVerifiedBlockMismatch checks if there is a mismatch between protocol's last verified block hash and
// the corresponding L2 EE block hash.
func (s *Syncer) checkLastVerifiedBlockMismatch(ctx context.Context) (*rpc.ReorgCheckResult, error) {
	var (
		reorgCheckResult      = new(rpc.ReorgCheckResult)
		lastVerifiedBatchID   uint64
		lastVerifiedBlockID   uint64
		lastVerifiedBlockHash common.Hash
		err                   error
	)

	// Fetch the latest verified block hash.
	ts, err := s.rpc.GetLastVerifiedTransitionPacaya(ctx)
	if err != nil {
		blockInfo, err := s.rpc.GetLastVerifiedBlockOntake(ctx)
		if err != nil {
			return nil, err
		}

		lastVerifiedBlockID = blockInfo.BlockId
		lastVerifiedBlockHash = blockInfo.BlockHash
	} else {
		lastVerifiedBatchID = ts.BatchId
		lastVerifiedBlockID = ts.BlockId
		lastVerifiedBlockHash = ts.Ts.BlockHash
	}

	// If the current L2 chain is behind of the last verified block, we skip the check.
	if s.state.GetL2Head().Number.Uint64() < lastVerifiedBlockID ||
		(s.lastInsertedBlockID != nil && s.lastInsertedBlockID.Uint64() < lastVerifiedBlockID) {
		return reorgCheckResult, nil
	}

	header, err := s.rpc.L2.HeaderByNumber(ctx, new(big.Int).SetUint64(lastVerifiedBlockID))
	if err != nil {
		return nil, fmt.Errorf("failed to fetch L2 header by number: %w", err)
	}

	// If the last verified block hash matches the L2 EE block hash, we skip the check.
	if header.Hash() == lastVerifiedBlockHash {
		return reorgCheckResult, nil
	}

	// If the L2 chain is on Pacaya fork.
	for lastVerifiedBlockID >= s.rpc.PacayaClients.ForkHeight {
		// If the current batch is the first Pacaya batch, we start checking the Ontake blocks.
		if lastVerifiedBatchID == s.rpc.PacayaClients.ForkHeight {
			lastVerifiedBlockID = s.rpc.PacayaClients.ForkHeight - 1
			break
		}

		batch, err := s.rpc.GetBatchByID(ctx, new(big.Int).SetUint64(lastVerifiedBatchID))
		if err != nil {
			return nil, fmt.Errorf("failed to fetch batch by ID: %w", err)
		}
		previousBatch, err := s.rpc.GetBatchByID(ctx, new(big.Int).SetUint64(lastVerifiedBatchID-1))
		if err != nil {
			return nil, fmt.Errorf("failed to fetch previous batch by ID: %w", err)
		}

		if batch.VerifiedTransitionId.Cmp(common.Big0) == 0 {
			lastVerifiedBatchID = previousBatch.BatchId
			lastVerifiedBlockID = previousBatch.LastBlockId
			continue
		}
		ts, err := s.rpc.PacayaClients.TaikoInbox.GetBatchVerifyingTransition(&bind.CallOpts{Context: ctx}, batch.BatchId)
		if err != nil {
			return nil, fmt.Errorf("failed to fetch Pacaya transition: %w", err)
		}
		header, err = s.rpc.L2.HeaderByNumber(ctx, new(big.Int).SetUint64(batch.LastBlockId))
		if err != nil {
			return nil, fmt.Errorf("failed to fetch L2 header by number: %w", err)
		}

		if header.Hash() == ts.BlockHash {
			log.Info(
				"Verified block matched, start reorging",
				"currentHeightToCheck", batch.LastBlockId,
				"chainBlockHash", header.Hash(),
				"transitionBlockHash", common.BytesToHash(ts.BlockHash[:]),
				"postPacaya", true,
			)
			reorgCheckResult.IsReorged = true
			if reorgCheckResult.L1CurrentToReset, err = s.rpc.L1.HeaderByNumber(
				ctx,
				new(big.Int).SetUint64(batch.AnchorBlockId),
			); err != nil {
				return nil, fmt.Errorf("failed to fetch L1 header by number: %w", err)
			}
			reorgCheckResult.LastHandledBlockIDToReset = header.Number
			return reorgCheckResult, nil
		}

		log.Info(
			"Verified block mismatch",
			"currentHeightToCheck", batch.LastBlockId,
			"chainBlockHash", header.Hash(),
			"transitionBlockHash", common.BytesToHash(ts.BlockHash[:]),
			"postPacaya", true,
		)

		lastVerifiedBatchID = previousBatch.BatchId
		lastVerifiedBlockID = previousBatch.LastBlockId
	}

	// Otherwise, we fetch the transition from Ontake protocol.
	for {
		// If the L2 chain is at genesis, we return the genesis L1 header to reset the L1Current cursor.
		if lastVerifiedBlockID == 0 {
			genesisL1Header, err := s.rpc.GetGenesisL1Header(ctx)
			if err != nil {
				return nil, fmt.Errorf("failed to fetch genesis L1 header: %w", err)
			}
			reorgCheckResult.IsReorged = true
			reorgCheckResult.LastHandledBlockIDToReset = common.Big0
			reorgCheckResult.L1CurrentToReset = genesisL1Header
			return reorgCheckResult, nil
		}

		currentHeightToCheck := new(big.Int).SetUint64(lastVerifiedBlockID)
		log.Info("Checking verified block mismatch", "currentHeightToCheck", currentHeightToCheck)

		blockInfo, err := s.rpc.GetL2BlockInfoV2(ctx, currentHeightToCheck)
		if err != nil {
			return nil, fmt.Errorf("failed to fetch L2 block info: %w", err)
		}

		if blockInfo.VerifiedTransitionId.Cmp(common.Big0) == 0 {
			lastVerifiedBlockID -= 1
			continue
		}

		ts, err := s.rpc.GetTransition(ctx, currentHeightToCheck, uint32(blockInfo.VerifiedTransitionId.Uint64()))
		if err != nil {
			return nil, fmt.Errorf("failed to fetch transition: %w", err)
		}
		header, err = s.rpc.L2.HeaderByNumber(ctx, currentHeightToCheck)
		if err != nil {
			return nil, fmt.Errorf("failed to fetch L2 header by number: %w", err)
		}

		if ts.BlockHash == header.Hash() {
			log.Info(
				"Verified block matched, start reorging",
				"currentHeightToCheck", currentHeightToCheck,
				"chainBlockHash", header.Hash(),
				"transitionBlockHash", common.BytesToHash(ts.BlockHash[:]),
				"postPacaya", false,
			)
			reorgCheckResult.IsReorged = true
			if reorgCheckResult.L1CurrentToReset, err = s.rpc.L1.HeaderByNumber(
				ctx,
				new(big.Int).SetUint64(blockInfo.ProposedIn),
			); err != nil {
				return nil, fmt.Errorf("failed to fetch L1 header by number: %w", err)
			}
			reorgCheckResult.LastHandledBlockIDToReset = header.Number
			return reorgCheckResult, nil
		}

		log.Info(
			"Verified block mismatch",
			"currentHeightToCheck", currentHeightToCheck,
			"chainBlockHash", header.Hash(),
			"transitionBlockHash", common.BytesToHash(ts.BlockHash[:]),
			"postPacaya", false,
		)

		if lastVerifiedBlockID > reorgCheckRewindBlocks {
			lastVerifiedBlockID -= reorgCheckRewindBlocks
		} else {
			lastVerifiedBlockID = 0
		}
	}
}

// checkReorg checks whether the L1 chain has been reorged, and resets the L1Current cursor if necessary.
func (s *Syncer) checkReorg(ctx context.Context, blockID *big.Int) (*rpc.ReorgCheckResult, error) {
	// If the L2 chain is at genesis, we don't need to check L1 reorg.
	if s.state.GetL1Current().Number == s.state.GenesisL1Height {
		return new(rpc.ReorgCheckResult), nil
	}

	// 1. Check if the verified blocks in L2 EE have been reorged.
	reorgCheckResult, err := s.checkLastVerifiedBlockMismatch(ctx)
	if err != nil {
		return nil, fmt.Errorf("failed to check if the verified blocks in L2 EE have been reorged: %w", err)
	}

	// 2. If the verified blocks check is passed, we check the unverified blocks.
	if reorgCheckResult == nil || !reorgCheckResult.IsReorged {
		if reorgCheckResult, err = s.rpc.CheckL1Reorg(ctx, new(big.Int).Sub(blockID, common.Big1)); err != nil {
			return nil, fmt.Errorf("failed to check whether L1 chain has been reorged: %w", err)
		}
	}

	return reorgCheckResult, nil
}

// BlocksInserterOntake returns the Ontake blocks inserter.
func (s *Syncer) BlocksInserterOntake() *blocksInserter.BlocksInserterOntake {
	return s.blocksInserterOntake.(*blocksInserter.BlocksInserterOntake)
}

// BlocksInserterPacaya returns the Pacaya blocks inserter.
func (s *Syncer) BlocksInserterPacaya() *blocksInserter.BlocksInserterPacaya {
	return s.blocksInserterPacaya.(*blocksInserter.BlocksInserterPacaya)
}<|MERGE_RESOLUTION|>--- conflicted
+++ resolved
@@ -190,11 +190,7 @@
 		timestamp    uint64
 	)
 	if meta.IsPacaya() {
-<<<<<<< HEAD
-		log.Info("LastBlockId in BatchProposed event", "lastBlockId", meta.Pacaya().GetLastBlockID())
-=======
 		firstBlockID = new(big.Int).SetUint64(meta.Pacaya().GetLastBlockID() - uint64(len(meta.Pacaya().GetBlocks())-1))
->>>>>>> bb92fc2e
 		lastBlockID = new(big.Int).SetUint64(meta.Pacaya().GetLastBlockID())
 		timestamp = meta.Pacaya().GetLastBlockTimestamp()
 	} else {
