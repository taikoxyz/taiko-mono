--- conflicted
+++ resolved
@@ -375,18 +375,15 @@
 
 	payloadID := args.Id()
 
-	log.Debug("Payload args",
+	log.Debug(
+		"Payload args",
 		"blockID", uint64(executableData.BlockNumber),
 		"parent", args.Parent.Hex(),
 		"timestamp", args.Timestamp,
 		"feeRecipient", args.FeeRecipient.Hex(),
 		"random", args.Random.Hex(),
 		"txListHash", args.TxListHash.Hex(),
-<<<<<<< HEAD
-		"id", payloadID,
-=======
 		"id", payloadID.String(),
->>>>>>> efc6f918
 	)
 
 	var u256BaseFee = uint256.Int(executableData.BaseFeePerGas)
