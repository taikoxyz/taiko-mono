--- conflicted
+++ resolved
@@ -32,7 +32,6 @@
 
 // BlocksInserterPacaya is responsible for inserting Pacaya blocks to the L2 execution engine.
 type BlocksInserterPacaya struct {
-<<<<<<< HEAD
 	rpc                *rpc.Client
 	progressTracker    *beaconsync.SyncProgressTracker
 	blobDatasource     *rpc.BlobDataSource
@@ -41,17 +40,6 @@
 	calldataFetcher    txlistFetcher.TxListFetcher
 	blobFetcher        txlistFetcher.TxListFetcher
 	mutex              sync.Mutex
-=======
-	rpc                  *rpc.Client
-	progressTracker      *beaconsync.SyncProgressTracker
-	blobDatasource       *rpc.BlobDataSource
-	txListDecompressor   *txListDecompressor.TxListDecompressor   // Transactions list decompressor
-	anchorConstructor    *anchorTxConstructor.AnchorTxConstructor // TaikoL2.anchor transactions constructor
-	calldataFetcher      txlistFetcher.TxListFetcher
-	blobFetcher          txlistFetcher.TxListFetcher
-	latestSeenProposalCh chan *encoding.LastSeenProposal
-	mutex                sync.Mutex
->>>>>>> efc6f918
 }
 
 // NewBlocksInserterPacaya creates a new BlocksInserterPacaya instance.
@@ -111,23 +99,9 @@
 	}
 
 	var (
-<<<<<<< HEAD
 		allTxs          = i.txListDecompressor.TryDecompress(txListBytes, len(meta.GetBlobHashes()) != 0)
 		parent          *types.Header
 		lastPayloadData *engine.ExecutableData
-=======
-		allTxs = i.txListDecompressor.TryDecompress(
-			i.rpc.L2.ChainID,
-			txListBytes,
-			len(meta.GetBlobHashes()) != 0,
-			true,
-		)
-		// We assume the proposal won't cause a reorg, if so, we will resend a new proposal
-		// to the channel.
-		latestSeenProposal = &encoding.LastSeenProposal{TaikoProposalMetaData: metadata}
-		parent             *types.Header
-		lastPayloadData    *engine.ExecutableData
->>>>>>> efc6f918
 	)
 
 	go i.sendLatestSeenProposal(latestSeenProposal)
