package event

import (
	"context"
	"fmt"
	"math/big"
	"net/url"
	"time"

	"github.com/ethereum/go-ethereum"
	"github.com/ethereum/go-ethereum/accounts/abi/bind"
	"github.com/ethereum/go-ethereum/common"
	consensus "github.com/ethereum/go-ethereum/consensus/taiko"
	"github.com/ethereum/go-ethereum/core/types"
	"github.com/ethereum/go-ethereum/log"

	"github.com/taikoxyz/taiko-mono/packages/taiko-client/bindings/encoding"
	"github.com/taikoxyz/taiko-mono/packages/taiko-client/bindings/manifest"
	"github.com/taikoxyz/taiko-mono/packages/taiko-client/bindings/metadata"
	anchorTxConstructor "github.com/taikoxyz/taiko-mono/packages/taiko-client/driver/anchor_tx_constructor"
	"github.com/taikoxyz/taiko-mono/packages/taiko-client/driver/chain_syncer/beaconsync"
	blocksInserter "github.com/taikoxyz/taiko-mono/packages/taiko-client/driver/chain_syncer/event/blocks_inserter"
	shastaManifest "github.com/taikoxyz/taiko-mono/packages/taiko-client/driver/chain_syncer/event/manifest"
	"github.com/taikoxyz/taiko-mono/packages/taiko-client/driver/state"
	txListDecompressor "github.com/taikoxyz/taiko-mono/packages/taiko-client/driver/txlist_decompressor"
	txlistFetcher "github.com/taikoxyz/taiko-mono/packages/taiko-client/driver/txlist_fetcher"
	"github.com/taikoxyz/taiko-mono/packages/taiko-client/internal/metrics"
	eventIterator "github.com/taikoxyz/taiko-mono/packages/taiko-client/pkg/chain_iterator/event_iterator"
	"github.com/taikoxyz/taiko-mono/packages/taiko-client/pkg/rpc"
	shastaIndexer "github.com/taikoxyz/taiko-mono/packages/taiko-client/pkg/state_indexer"
)

// Syncer responsible for letting the L2 execution engine catching up with protocol's latest
// pending block through deriving L1 calldata.
type Syncer struct {
	ctx                context.Context
	rpc                *rpc.Client
	indexer            *shastaIndexer.Indexer
	state              *state.State
	progressTracker    *beaconsync.SyncProgressTracker        // Sync progress tracker
	txListDecompressor *txListDecompressor.TxListDecompressor // Transactions list decompressor

	// Blocks inserters
	blocksInserterPacaya blocksInserter.Inserter // Pacaya blocks inserter
	blocksInserterShasta blocksInserter.Inserter // Shasta blocks inserter

	lastInsertedBatchID *big.Int
	reorgDetectedFlag   bool

	// Shasta derivation source fetcher
	derivationSourceFetcher *shastaManifest.ShastaDerivationSourceFetcher
}

// NewSyncer creates a new syncer instance.
func NewSyncer(
	ctx context.Context,
	client *rpc.Client,
	indexer *shastaIndexer.Indexer,
	state *state.State,
	progressTracker *beaconsync.SyncProgressTracker,
	blobServerEndpoint *url.URL,
	latestSeenProposalCh chan *encoding.LastSeenProposal,
) (*Syncer, error) {
	constructor, err := anchorTxConstructor.New(client)
	if err != nil {
		return nil, fmt.Errorf("failed to initialize anchor constructor: %w", err)
	}

	var (
		blobDataSource     = rpc.NewBlobDataSource(ctx, client, blobServerEndpoint)
		txListDecompressor = txListDecompressor.NewTxListDecompressor(rpc.BlockMaxTxListBytes)
	)

	return &Syncer{
		ctx:                ctx,
		rpc:                client,
		indexer:            indexer,
		state:              state,
		progressTracker:    progressTracker,
		txListDecompressor: txListDecompressor,
		blocksInserterPacaya: blocksInserter.NewBlocksInserterPacaya(
			client,
			progressTracker,
			blobDataSource,
			txListDecompressor,
			constructor,
			txlistFetcher.NewCalldataFetcher(client),
			txlistFetcher.NewBlobFetcher(client, blobDataSource),
			latestSeenProposalCh,
		),
		blocksInserterShasta: blocksInserter.NewBlocksInserterShasta(
			client,
			progressTracker,
			constructor,
			latestSeenProposalCh,
		),
		derivationSourceFetcher: shastaManifest.NewDerivationSourceFetcher(client, blobDataSource),
	}, nil
}

// ProcessL1Blocks fetches all `TaikoInbox.BatchProposed` events between given
// L1 block heights, and then tries inserting them into L2 execution engine's blockchain.
func (s *Syncer) ProcessL1Blocks(ctx context.Context) error {
	for {
		if err := s.processL1Blocks(ctx); err != nil {
			return fmt.Errorf("failed to process L1 blocks: %w", err)
		}

		// If the L1 chain has been reorged, we process the new L1 blocks again with
		// the new L1Current cursor.
		if s.reorgDetectedFlag {
			s.reorgDetectedFlag = false
			continue
		}

		return nil
	}
}

// processL1Blocks is the inner method which responsible for processing
// all new L1 blocks.
func (s *Syncer) processL1Blocks(ctx context.Context) error {
	var (
		l1End          = s.state.GetL1Head()
		startL1Current = s.state.GetL1Current()
	)
	// If there is a L1 reorg, sometimes this will happen.
	if startL1Current.Number.Uint64() >= l1End.Number.Uint64() && startL1Current.Hash() != l1End.Hash() {
		newL1Current, err := s.rpc.L1.HeaderByNumber(ctx, new(big.Int).Sub(l1End.Number, common.Big1))
		if err != nil {
			return fmt.Errorf("failed to fetch L1 header during reorg detection: %w", err)
		}

		log.Info(
			"Reorg detected",
			"oldL1CurrentHeight", startL1Current.Number,
			"oldL1CurrentHash", startL1Current.Hash(),
			"newL1CurrentHeight", newL1Current.Number,
			"newL1CurrentHash", newL1Current.Hash(),
			"l1Head", l1End.Number,
		)

		s.state.SetL1Current(newL1Current)
		s.lastInsertedBatchID = nil
	}

	iter, err := eventIterator.NewBatchProposedIterator(ctx, &eventIterator.BatchProposedIteratorConfig{
		RpcClient:            s.rpc,
		StartHeight:          s.state.GetL1Current().Number,
		EndHeight:            l1End.Number,
		OnBatchProposedEvent: s.onBatchProposed,
	})
	if err != nil {
		return fmt.Errorf("failed to create event iterator: %w", err)
	}

	if err := iter.Iter(); err != nil {
		return fmt.Errorf("failed to iterate through events: %w", err)
	}

	// If there is a L1 reorg, we don't update the L1Current cursor.
	if !s.reorgDetectedFlag {
		s.state.SetL1Current(l1End)
		metrics.DriverL1CurrentHeightGauge.Set(float64(s.state.GetL1Current().Number.Uint64()))
	}

	return nil
}

// onBatchProposed is a `BatchProposed` event callback which responsible for
// inserting the proposed block one by one to the L2 execution engine.
func (s *Syncer) onBatchProposed(
	ctx context.Context,
	meta metadata.TaikoProposalMetaData,
	endIter eventIterator.EndBatchProposedEventIterFunc,
) error {
	if meta.IsPacaya() {
		return s.processPacayaBatch(ctx, meta, endIter)
	}
	return s.processShastaProposal(ctx, meta, endIter)
}

// processShastaProposal processes a Shasta proposal event, and tries inserting
// the proposed blocks to the L2 execution engine.
func (s *Syncer) processShastaProposal(
	ctx context.Context,
	metadata metadata.TaikoProposalMetaData,
	endIter eventIterator.EndBatchProposedEventIterFunc,
) error {
	var (
		meta   = metadata.Shasta()
		parent *types.Block
		err    error
	)

	// We simply ignore the genesis Shasta block's `Proposed` event.
	if meta.GetProposal().Id.Cmp(common.Big0) == 0 {
		// Reset the lastInsertedBatchID when processing the genesis Shasta proposal.
		s.lastInsertedBatchID = common.Big0
		log.Debug("Ignore genesis Shasta proposal event", "proposalID", meta.GetProposal().Id)
		return nil
	}

	// If we are not inserting a block whose parent block is the latest verified block in protocol,
	// and the node hasn't just finished the P2P sync, we check if the L1 chain has been reorged.
	if !s.progressTracker.Triggered() {
		reorgCheckResult, err := s.checkReorgShasta(ctx, meta.GetProposal().Id, s.indexer)
		if err != nil {
			return err
		}

		if reorgCheckResult.IsReorged {
			log.Info(
				"Reset L1Current cursor due to L1 reorg",
				"l1CurrentHeightOld", s.state.GetL1Current().Number,
				"l1CurrentHashOld", s.state.GetL1Current().Hash(),
				"l1CurrentHeightNew", reorgCheckResult.L1CurrentToReset.Number,
				"l1CurrentHashNew", reorgCheckResult.L1CurrentToReset.Hash(),
				"lastInsertedBlockIDOld", s.lastInsertedBatchID,
				"lastInsertedBlockIDNew", reorgCheckResult.LastHandledBatchIDToReset,
			)
			s.state.SetL1Current(reorgCheckResult.L1CurrentToReset)
			s.lastInsertedBatchID = reorgCheckResult.LastHandledBatchIDToReset
			s.reorgDetectedFlag = true
			endIter()

			return nil
		}
	}

	// Ignore those already inserted blatches.
	if s.lastInsertedBatchID != nil && meta.GetProposal().Id.Cmp(s.lastInsertedBatchID) <= 0 {
		log.Debug(
			"Skip already inserted batch",
			"batchID", meta.GetProposal().Id,
			"lastInsertedBatchID", s.lastInsertedBatchID,
		)
		return nil
	}

	log.Info(
		"New Shasta Proposed event",
		"proposalID", meta.GetProposal().Id,
		"proposer", meta.GetProposal().Proposer,
		"derivationSources", len(meta.GetDerivation().Sources),
		"l1Height", meta.GetRawBlockHeight(),
		"l1Hash", meta.GetRawBlockHash(),
	)

	// If the event's timestamp is in the future, we wait until the timestamp is reached, should
	// only happen when testing.
	if meta.GetProposal().Timestamp.Uint64() > uint64(time.Now().Unix()) {
		log.Warn(
			"Future L2 block, waiting",
			"L2BlockTimestamp", meta.GetProposal().Timestamp.Uint64(),
			"now", time.Now().Unix(),
		)
		time.Sleep(time.Until(time.Unix(int64(meta.GetProposal().Timestamp.Uint64()), 0)))
	}

	if meta.GetProposal().Id.Cmp(common.Big1) == 0 {
		// For the first Shasta proposal, its parent block is the last Pacaya block.
		lastPacayaBlockID := common.Big0
		if s.rpc.ShastaClients.ForkTime > 0 {
			if lastPacayaBlockID, err = s.rpc.LastPacayaBlockID(ctx); err != nil {
				return fmt.Errorf("failed to fetch last Pacaya block ID: %w", err)
			}
		}
		log.Info(
			"First Shasta proposal, fetch last Pacaya block as parent",
			"proposalID", meta.GetProposal().Id,
			"proposer", meta.GetProposal().Proposer,
			"lastPacayaBlockID", lastPacayaBlockID,
		)
		if parent, err = s.rpc.L2.BlockByNumber(ctx, lastPacayaBlockID); err != nil {
			return fmt.Errorf("failed to fetch the last Pacaya block: %w", err)
		}
	} else {
		// Fetch the parent block, here we try to find the L1 origin of the previous proposal at first,
		// if not found, which means either the previous proposal is genesis or the L2 EE just finishes the
		// P2P sync, then we just use the latest block as parent block in this case.
		l1Origin, err := s.rpc.L2.LastL1OriginByBatchID(ctx, new(big.Int).Sub(meta.GetProposal().Id, common.Big1))
		if err != nil && err.Error() != ethereum.NotFound.Error() {
			return fmt.Errorf("failed to fetch last L1 origin by batch ID: %w", err)
		}
		if l1Origin != nil {
			if parent, err = s.rpc.L2.BlockByNumber(ctx, l1Origin.BlockID); err != nil {
				return err
			}
		} else {
			if parent, err = s.rpc.L2.BlockByNumber(ctx, nil); err != nil {
				return err
			}
			log.Info(
				"No L1 origin found for the previous proposal, using the latest block as parent",
				"proposalID", meta.GetProposal().Id,
				"proposer", meta.GetProposal().Proposer,
				"parentBlockID", parent.Number(),
			)
		}
	}

	// Prefetch all derivation source payloads, and set the proposer auth bytes.
	var (
		sourcePayloads = make([]*shastaManifest.ShastaDerivationSourcePayload, len(meta.GetDerivation().Sources))
		proposerAuth   []byte
	)
	if len(meta.GetDerivation().Sources) > 0 {
		// Fetch the last derivation source payload first, and set the proposer auth bytes.
		payload, err := s.derivationSourceFetcher.Fetch(ctx, meta, len(meta.GetDerivation().Sources)-1)
		if err != nil {
			return fmt.Errorf(
				"failed to fetch Shasta derivation payload for index %d: %w",
				len(meta.GetDerivation().Sources)-1,
				err,
			)
		}
		sourcePayloads[len(meta.GetDerivation().Sources)-1] = payload
		proposerAuth = payload.ProverAuthBytes
		// Fetch other derivation source payloads.
		for i := 0; i < len(meta.GetDerivation().Sources)-1; i++ {
			p, err := s.derivationSourceFetcher.Fetch(ctx, meta, i)
			if err != nil {
				return fmt.Errorf("failed to fetch Shasta derivation payload for index %d: %w", i, err)
			}
			// Set the proposer auth bytes for the non-last source payloads as well.
			p.ProverAuthBytes = proposerAuth
			sourcePayloads[i] = p
		}
	}

	for derivationIdx := range meta.GetDerivation().Sources {
		log.Info(
			"Processing Shasta derivation source",
			"proposalID", meta.GetProposal().Id,
			"proposer", meta.GetProposal().Proposer,
			"index", derivationIdx,
			"l1Height", meta.GetRawBlockHeight(),
			"l1Hash", meta.GetRawBlockHash(),
		)
		// Reuse the prefetched derivation payload.
		sourcePayload := sourcePayloads[derivationIdx]
		if sourcePayload == nil {
			return fmt.Errorf("missing Shasta derivation payload for index %d", derivationIdx)
		}
		sourcePayload.ParentBlock = parent

		log.Info(
			"Parent block info for Shasta derivation payload",
			"proposalID", meta.GetProposal().Id,
			"blocks", len(sourcePayload.BlockPayloads),
			"parentBlockID", sourcePayload.ParentBlock.Number(),
			"parentHash", sourcePayload.ParentBlock.Hash(),
			"parentGasLimit", sourcePayload.ParentBlock.GasLimit(),
			"parentTimestamp", sourcePayload.ParentBlock.Time(),
		)

		latestBlockState, latestProposalState, err := s.rpc.GetShastaAnchorState(
			&bind.CallOpts{BlockHash: sourcePayload.ParentBlock.Hash(), Context: ctx},
		)
		if err != nil {
			return err
		}
		lastAnchorBlockNumber := latestBlockState.AnchorBlockNumber.Uint64()
		if meta.GetProposal().Id.Cmp(common.Big1) == 0 && sourcePayload.ParentBlock.Number().Cmp(common.Big0) != 0 {
			if _, lastAnchorBlockNumber, _, err = s.rpc.GetSyncedL1SnippetFromAnchor(
				sourcePayload.ParentBlock.Transactions()[0],
			); err != nil {
				return err
			}
		}
		opts := &bind.CallOpts{BlockHash: sourcePayload.ParentBlock.Hash(), Context: ctx}
		proposalState, err := s.rpc.ShastaClients.Anchor.GetProposalState(opts)
		if err != nil {
			return err
		}

		designatedProverInfo, err := s.rpc.ShastaClients.Anchor.GetDesignatedProver(
			opts,
			meta.GetProposal().Id,
			meta.GetProposal().Proposer,
			sourcePayload.ProverAuthBytes,
			proposalState.DesignatedProver,
		)
		if err != nil {
			return err
		}

		log.Info(
			"Designated prover info",
			"proposalID", meta.GetProposal().Id,
			"blocks", len(sourcePayload.BlockPayloads),
			"proposer", meta.GetProposal().Proposer,
			"prover", designatedProverInfo.DesignatedProver,
			"isLowBondProposal", designatedProverInfo.IsLowBondProposal,
			"provingFeeToTransfer", designatedProverInfo.ProvingFeeToTransfer,
			"proverAuth", common.Bytes2Hex(sourcePayload.ProverAuthBytes[:]),
		)

<<<<<<< HEAD
		// Apply low-bond proposal rules to the derivation payload.
		sourcePayload = applyLowBondProposalRules(
			sourcePayload,
			!meta.GetDerivation().Sources[derivationIdx].IsForcedInclusion,
			designatedProverInfo.IsLowBondProposal,
		)
=======
		if designatedProverInfo.IsLowBondProposal {
			if !sourcePayload.Default {
				sourcePayload = &shastaManifest.ShastaDerivationSourcePayload{
					Default:           true,
					IsLowBondProposal: true,
					ProverAuthBytes:   sourcePayload.ProverAuthBytes,
					ParentBlock:       sourcePayload.ParentBlock,
				}
			} else {
				sourcePayload.IsLowBondProposal = true
			}
		}
>>>>>>> 6432f1c6

		// If the proposal is not a default one, we need to do some extra validations for
		// the proposer and `isLowBondProposal` flag.
		if !sourcePayload.Default {
			// Check block-level metadata and reset some incorrect value.
			if err := shastaManifest.ValidateMetadata(
				ctx,
				s.rpc,
				sourcePayload,
				meta.GetDerivation().Sources[derivationIdx].IsForcedInclusion,
				meta.GetProposal(),
				meta.GetRawBlockHeight().Uint64(),
				latestProposalState.BondInstructionsHash,
				lastAnchorBlockNumber,
			); err != nil {
				return err
			}
		}

		if sourcePayload.Default {
			// NOTE: When the parent block is not the genesis block, its gas limit always contains the Pacaya
			// or Shasta anchor transaction gas limit, which always equals to consensus.AnchorV3V4GasLimit.
			// Therefore, we need to subtract consensus.AnchorV3V4GasLimit from the parent gas limit to get
			// the real gas limit from parent block metadata.
			gasLimit := sourcePayload.ParentBlock.GasLimit()
			if sourcePayload.ParentBlock.Number().Cmp(common.Big0) != 0 {
				gasLimit = gasLimit - consensus.AnchorV3V4GasLimit
			}

			sourcePayload.BlockPayloads = []*shastaManifest.ShastaBlockPayload{
				{
					BlockManifest: manifest.BlockManifest{
						Timestamp:         meta.GetProposal().Timestamp.Uint64(), // Use proposal's timestamp
						Coinbase:          meta.GetProposal().Proposer,
						AnchorBlockNumber: lastAnchorBlockNumber,
						GasLimit:          gasLimit,
						Transactions:      types.Transactions{},
					},
				},
			}
			log.Info(
				"Use default Shasta derivation payload",
				"proposalID", meta.GetProposal().Id,
				"proposer", meta.GetProposal().Proposer,
			)
		}

		// Assemble bond instructions for the derivation payload.
		if err := shastaManifest.AssembleBondInstructions(
			ctx,
			meta.GetProposal().Id,
			s.indexer,
			sourcePayload,
		); err != nil {
			return fmt.Errorf("failed to assemble bond instructions: %w", err)
		}

		// Insert new blocks to L2 EE's chain.
		if err := s.blocksInserterShasta.InsertBlocksWithManifest(
			ctx,
			metadata,
			sourcePayload,
			endIter,
		); err != nil {
			return fmt.Errorf("failed to insert Shasta blocks: %w", err)
		}
		if parent, err = s.rpc.WaitL2Block(ctx, new(big.Int).Add(parent.Number(), common.Big1)); err != nil {
			log.Warn("Failed to fetch the new parent block", "error", err)
			return err
		}
	}
	metrics.DriverL1CurrentHeightGauge.Set(float64(meta.GetRawBlockHeight().Uint64()))
	s.lastInsertedBatchID = meta.GetProposal().Id

	if s.progressTracker.Triggered() {
		s.progressTracker.ClearMeta()
	}
	return nil
}

// processPacayaBatch processes a Pacaya batch event, and tries inserting
// the proposed blocks to the L2 execution engine.
func (s *Syncer) processPacayaBatch(
	ctx context.Context,
	meta metadata.TaikoProposalMetaData,
	endIter eventIterator.EndBatchProposedEventIterFunc,
) error {
	var (
		timestamp = meta.Pacaya().GetLastBlockTimestamp()
	)

	// We simply ignore the genesis block's `BatchesProposed` event.
	if meta.Pacaya().GetBatchID().Cmp(common.Big0) == 0 {
		return nil
	}

	// If we are not inserting a block whose parent block is the latest verified block in protocol,
	// and the node hasn't just finished the P2P sync, we check if the L1 chain has been reorged.
	if !s.progressTracker.Triggered() {
		reorgCheckResult, err := s.checkReorgPacaya(ctx, meta.Pacaya().GetBatchID())
		if err != nil {
			return fmt.Errorf("failed to check for reorg: %w", err)
		}

		if reorgCheckResult.IsReorged {
			log.Info(
				"Reset L1Current cursor due to L1 reorg",
				"l1CurrentHeightOld", s.state.GetL1Current().Number,
				"l1CurrentHashOld", s.state.GetL1Current().Hash(),
				"l1CurrentHeightNew", reorgCheckResult.L1CurrentToReset.Number,
				"l1CurrentHashNew", reorgCheckResult.L1CurrentToReset.Hash(),
				"lastInsertedBlockIDOld", s.lastInsertedBatchID,
				"lastInsertedBlockIDNew", reorgCheckResult.LastHandledBatchIDToReset,
			)
			s.state.SetL1Current(reorgCheckResult.L1CurrentToReset)
			s.lastInsertedBatchID = reorgCheckResult.LastHandledBatchIDToReset
			s.reorgDetectedFlag = true
			endIter()

			return nil
		}
	}

	// Ignore those already inserted batches.
	if s.lastInsertedBatchID != nil && meta.Pacaya().GetBatchID().Cmp(s.lastInsertedBatchID) <= 0 {
		log.Debug(
			"Skip already inserted batch",
			"batchID", meta.Pacaya().GetBatchID(),
			"lastInsertedBatchID", s.lastInsertedBatchID,
		)
		return nil
	}

	// If the event's timestamp is in the future, we wait until the timestamp is reached, should
	// only happen when testing.
	if timestamp > uint64(time.Now().Unix()) {
		log.Warn(
			"Future L2 block, waiting",
			"L2BlockTimestamp", timestamp,
			"now", time.Now().Unix(),
		)
		time.Sleep(time.Until(time.Unix(int64(timestamp), 0)))
	}

	// Insert new blocks to L2 EE's chain.
	log.Info(
		"New BatchProposed event",
		"l1Height", meta.GetRawBlockHeight(),
		"l1Hash", meta.GetRawBlockHash(),
		"batchID", meta.Pacaya().GetBatchID(),
		"lastBlockID", meta.Pacaya().GetLastBlockID(),
		"lastTimestamp", meta.Pacaya().GetLastBlockTimestamp(),
		"blocks", len(meta.Pacaya().GetBlocks()),
	)
	if err := s.blocksInserterPacaya.InsertBlocks(ctx, meta, endIter); err != nil {
		return fmt.Errorf("failed to insert Pacaya blocks: %w", err)
	}

	metrics.DriverL1CurrentHeightGauge.Set(float64(meta.GetRawBlockHeight().Uint64()))
	s.lastInsertedBatchID = meta.Pacaya().GetBatchID()

	if s.progressTracker.Triggered() {
		s.progressTracker.ClearMeta()
	}

	return nil
}

// checkLastVerifiedBlockMismatchPacaya checks if there is a mismatch between protocol's last verified block hash and
// the corresponding L2 EE block hash.
func (s *Syncer) checkLastVerifiedBlockMismatchPacaya(ctx context.Context) (*rpc.ReorgCheckResult, error) {
	// Fetch the latest verified block hash.
	ts, err := s.rpc.GetLastVerifiedTransitionPacaya(ctx)
	if err != nil {
		return nil, fmt.Errorf("failed to get last verified transition: %w", err)
	}

	var (
		reorgCheckResult    = new(rpc.ReorgCheckResult)
		lastVerifiedBatchID = ts.BatchId
	)

	// If the current L2 chain is behind of the last verified block, we skip the check.
	if s.state.GetL2Head().Number.Uint64() < ts.BlockId ||
		(s.lastInsertedBatchID != nil && s.lastInsertedBatchID.Uint64() < ts.BlockId) {
		return reorgCheckResult, nil
	}

	header, err := s.rpc.L2.HeaderByNumber(ctx, new(big.Int).SetUint64(ts.BlockId))
	if err != nil {
		return nil, fmt.Errorf("failed to fetch L2 header by number: %w", err)
	}

	// If the last verified block hash matches the L2 EE block hash, we skip the check.
	if header.Hash() == ts.Ts.BlockHash {
		return reorgCheckResult, nil
	}

	for {
		batch, err := s.rpc.GetBatchByID(ctx, new(big.Int).SetUint64(lastVerifiedBatchID))
		if err != nil {
			return nil, fmt.Errorf("failed to fetch batch by ID: %w", err)
		}
		previousBatch, err := s.rpc.GetBatchByID(ctx, new(big.Int).SetUint64(lastVerifiedBatchID-1))
		if err != nil {
			return nil, fmt.Errorf("failed to fetch previous batch by ID: %w", err)
		}

		if batch.VerifiedTransitionId.Cmp(common.Big0) == 0 {
			lastVerifiedBatchID = previousBatch.BatchId
			continue
		}
		ts, err := s.rpc.PacayaClients.TaikoInbox.GetBatchVerifyingTransition(&bind.CallOpts{Context: ctx}, batch.BatchId)
		if err != nil {
			return nil, fmt.Errorf("failed to fetch Pacaya transition: %w", err)
		}
		if header, err = s.rpc.L2.HeaderByNumber(ctx, new(big.Int).SetUint64(batch.LastBlockId)); err != nil {
			return nil, fmt.Errorf("failed to fetch L2 header by number: %w", err)
		}

		if header.Hash() == ts.BlockHash {
			log.Info(
				"Verified block matched, start reorging",
				"currentHeightToCheck", batch.LastBlockId,
				"chainBlockHash", header.Hash(),
				"transitionBlockHash", common.Hash(ts.BlockHash),
			)
			reorgCheckResult.IsReorged = true
			if reorgCheckResult.L1CurrentToReset, err = s.rpc.L1.HeaderByNumber(
				ctx,
				new(big.Int).SetUint64(batch.AnchorBlockId),
			); err != nil {
				return nil, fmt.Errorf("failed to fetch L1 header by number: %w", err)
			}
			reorgCheckResult.LastHandledBatchIDToReset = header.Number
			return reorgCheckResult, nil
		}

		log.Info(
			"Verified block mismatch",
			"currentHeightToCheck", batch.LastBlockId,
			"chainBlockHash", header.Hash(),
			"transitionBlockHash", common.Hash(ts.BlockHash),
		)

		lastVerifiedBatchID = previousBatch.BatchId
	}
}

// checkLastVerifiedBlockMismatchShasta checks if there is a mismatch between protocol's last verified block hash and
// the corresponding L2 EE block hash.
func (s *Syncer) checkLastVerifiedBlockMismatchShasta(
	ctx context.Context,
	indexer *shastaIndexer.Indexer,
) (*rpc.ReorgCheckResult, error) {
	var (
		reorgCheckResult    = new(rpc.ReorgCheckResult)
		lastVerifiedBatchID = indexer.GetLastProposal().CoreState.LastFinalizedProposalId
	)

	if lastVerifiedBatchID.Cmp(common.Big0) == 0 {
		return reorgCheckResult, nil
	}

	lastBlockInBatch, err := s.rpc.L2.LastL1OriginByBatchID(ctx, lastVerifiedBatchID)
	if err != nil && err.Error() != ethereum.NotFound.Error() {
		return nil, fmt.Errorf("failed to fetch last block in batch: %w", err)
	}
	record := indexer.GetTransitionRecordByProposalID(lastVerifiedBatchID.Uint64())
	if record == nil {
		return nil, fmt.Errorf("no transition record found for proposal ID %d", lastVerifiedBatchID.Uint64())
	}

	// If the current L2 chain is behind of the last verified block, or the hash matches, return directly.
	if lastBlockInBatch == nil || lastBlockInBatch.L2BlockHash == record.Transition.Checkpoint.BlockHash {
		return reorgCheckResult, nil
	}

	log.Info(
		"Verified block mismatch",
		"currentHeightToCheck", lastBlockInBatch.BlockID,
		"chainBlockHash", lastBlockInBatch.L2BlockHash,
		"transitionBlockHash", common.Hash(record.Transition.Checkpoint.BlockHash),
	)

	// For Shasta, we simply reset to genesis if there is a mismatch.
	reorgCheckResult.IsReorged = true
	if reorgCheckResult.L1CurrentToReset, err = s.rpc.L1.HeaderByNumber(ctx, common.Big0); err != nil {
		return nil, fmt.Errorf("failed to fetch L1 header by number: %w", err)
	}
	reorgCheckResult.LastHandledBatchIDToReset = common.Big0
	return reorgCheckResult, nil
}

// checkReorgPacaya checks whether the L1 chain has been reorged, and resets the L1Current cursor if necessary.
func (s *Syncer) checkReorgPacaya(ctx context.Context, batchID *big.Int) (*rpc.ReorgCheckResult, error) {
	// If the L2 chain is at genesis, we don't need to check L1 reorg.
	if s.state.GetL1Current().Number == s.state.GenesisL1Height {
		return new(rpc.ReorgCheckResult), nil
	}

	// 1. Check if the verified blocks in L2 EE have been reorged.
	reorgCheckResult, err := s.checkLastVerifiedBlockMismatchPacaya(ctx)
	if err != nil {
		return nil, fmt.Errorf("failed to check if the verified blocks in L2 EE have been reorged: %w", err)
	}

	// 2. If the verified blocks check is passed, we check the unverified blocks.
	if reorgCheckResult == nil || !reorgCheckResult.IsReorged {
		if reorgCheckResult, err = s.rpc.CheckL1Reorg(ctx, new(big.Int).Sub(batchID, common.Big1), false); err != nil {
			return nil, fmt.Errorf("failed to check whether L1 chain has been reorged: %w", err)
		}
	}

	return reorgCheckResult, nil
}

// checkReorgShasta checks whether the L1 chain has been reorged, and resets the L1Current cursor if necessary.
func (s *Syncer) checkReorgShasta(
	ctx context.Context,
	batchID *big.Int,
	indexer *shastaIndexer.Indexer,
) (*rpc.ReorgCheckResult, error) {
	// 1. Check if the verified blocks in L2 EE have been reorged.
	reorgCheckResult, err := s.checkLastVerifiedBlockMismatchShasta(ctx, indexer)
	if err != nil {
		return nil, fmt.Errorf("failed to check if the verified blocks in L2 EE have been reorged: %w", err)
	}

	// 2. If the verified blocks check is passed, we check the unverified blocks.
	if reorgCheckResult == nil || !reorgCheckResult.IsReorged {
		if reorgCheckResult, err = s.rpc.CheckL1Reorg(ctx, new(big.Int).Sub(batchID, common.Big1), true); err != nil {
			return nil, fmt.Errorf("failed to check whether L1 chain has been reorged: %w", err)
		}
	}

	return reorgCheckResult, nil
}

// applyLowBondProposalRules enforces default manifest rules for low-bond proposals.
func applyLowBondProposalRules(
	payload *shastaManifest.ShastaDerivationSourcePayload,
	isProposerSource bool,
	isLowBondProposal bool,
) *shastaManifest.ShastaDerivationSourcePayload {
	// If not a low-bond proposal, return directly.
	if payload == nil || !isLowBondProposal {
		return payload
	}

	// For low-bond proposals, we always enforce the default manifest rules.
	// If the source is a forced inclusion source, we keep the original payload but
	// set the `isLowBondProposal` flag to true.
	if payload.Default || !isProposerSource {
		payload.IsLowBondProposal = true
		return payload
	}

	// For the normal proposal source, we replace the payload with a default one.
	return &shastaManifest.ShastaDerivationSourcePayload{
		Default:           true,
		IsLowBondProposal: true,
		ParentBlock:       payload.ParentBlock,
	}
}

// BlocksInserterPacaya returns the Pacaya blocks inserter.
func (s *Syncer) BlocksInserterPacaya() *blocksInserter.Pacaya {
	return s.blocksInserterPacaya.(*blocksInserter.Pacaya)
}

// BlocksInserterShasta returns the Shasta blocks inserter.
func (s *Syncer) BlocksInserterShasta() *blocksInserter.Shasta {
	return s.blocksInserterShasta.(*blocksInserter.Shasta)
}<|MERGE_RESOLUTION|>--- conflicted
+++ resolved
@@ -397,27 +397,12 @@
 			"proverAuth", common.Bytes2Hex(sourcePayload.ProverAuthBytes[:]),
 		)
 
-<<<<<<< HEAD
 		// Apply low-bond proposal rules to the derivation payload.
 		sourcePayload = applyLowBondProposalRules(
 			sourcePayload,
 			!meta.GetDerivation().Sources[derivationIdx].IsForcedInclusion,
 			designatedProverInfo.IsLowBondProposal,
 		)
-=======
-		if designatedProverInfo.IsLowBondProposal {
-			if !sourcePayload.Default {
-				sourcePayload = &shastaManifest.ShastaDerivationSourcePayload{
-					Default:           true,
-					IsLowBondProposal: true,
-					ProverAuthBytes:   sourcePayload.ProverAuthBytes,
-					ParentBlock:       sourcePayload.ParentBlock,
-				}
-			} else {
-				sourcePayload.IsLowBondProposal = true
-			}
-		}
->>>>>>> 6432f1c6
 
 		// If the proposal is not a default one, we need to do some extra validations for
 		// the proposer and `isLowBondProposal` flag.
