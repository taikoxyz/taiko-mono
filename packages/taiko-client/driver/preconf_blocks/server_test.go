package preconfblocks

import (
	"context"
	"os"
	"testing"
	"time"

	"github.com/ethereum/go-ethereum/common"
	"github.com/ethereum/go-ethereum/log"
	"github.com/stretchr/testify/suite"

	"github.com/taikoxyz/taiko-mono/packages/taiko-client/internal/testutils"
	"github.com/taikoxyz/taiko-mono/packages/taiko-client/pkg/rpc"
)

type PreconfBlockAPIServerTestSuite struct {
	testutils.ClientTestSuite
	s *PreconfBlockAPIServer
}

func (s *PreconfBlockAPIServerTestSuite) SetupTest() {
	s.ClientTestSuite.SetupTest()
<<<<<<< HEAD
	server, err := New("*",
		nil,
		0,
		common.Address{},
		common.HexToAddress(os.Getenv("TAIKO_ANCHOR")),
		nil,
		s.RPCClient,
		nil,
	)
=======
	server, err := New("*", nil, common.HexToAddress(os.Getenv("TAIKO_ANCHOR")), nil, s.RPCClient)
>>>>>>> 1fe0f2bc
	s.Nil(err)
	s.s = server
	go func() {
		s.NotPanics(func() {
			log.Error("Start test preconf block server", "error", s.s.Start(uint64(testutils.RandomPort())))
		})
	}()
}

func (s *PreconfBlockAPIServerTestSuite) TestCheckLookaheadHandover() {
	curr := common.HexToAddress("0xAAA0000000000000000000000000000000000000")
	next := common.HexToAddress("0xBBB0000000000000000000000000000000000000")

	la := &Lookahead{
		CurrOperator: curr,
		NextOperator: next,
		CurrRanges: []SlotRange{
			{Start: 0, End: 32}, // Full epoch 0
		},
		NextRanges: []SlotRange{
			{Start: 32, End: 64}, // Next epoch 1
		},
		UpdatedAt: time.Now().UTC(),
	}

	tests := []struct {
		name         string
		globalSlot   uint64
		feeRecipient common.Address
		wantErr      error
	}{
		// Inside CurrRanges, before handover point
		{name: "curr allowed early slot", globalSlot: 10, feeRecipient: curr, wantErr: nil},

		// Inside CurrRanges, at handover threshold
		{name: "next allowed at handover slot", globalSlot: 28, feeRecipient: next, wantErr: nil},

		// Inside CurrRanges, after threshold
		{name: "next allowed after handover", globalSlot: 30, feeRecipient: next, wantErr: nil},

		// Inside NextRanges (next epoch)
		{name: "next allowed next epoch", globalSlot: 33, feeRecipient: next, wantErr: nil},

		// Slot outside all ranges (invalid)
		{
			name:         "random address wrong",
			globalSlot:   70,
			feeRecipient: common.HexToAddress("0xCCC0000000000000000000000000000000000000"),
			wantErr:      errInvalidNextOperator,
		},
		{name: "curr wrong outside", globalSlot: 70, feeRecipient: curr, wantErr: errInvalidCurrOperator},
		{name: "next wrong outside", globalSlot: 70, feeRecipient: next, wantErr: errInvalidNextOperator},
	}

	for _, tt := range tests {
		s.T().Run(tt.name, func(t *testing.T) {
			s.s.lookahead = la
			s.s.rpc.L1Beacon = &rpc.BeaconClient{
				SlotsPerEpoch: 32,
			}

			s.Equal(tt.wantErr, s.s.CheckLookaheadHandover(tt.feeRecipient, tt.globalSlot))
		})
	}
}

func (s *PreconfBlockAPIServerTestSuite) TestShutdown() {
	s.Nil(s.s.Shutdown(context.Background()))
}

func TestPreconfBlockAPIServerTestSuite(t *testing.T) {
	suite.Run(t, new(PreconfBlockAPIServerTestSuite))
}<|MERGE_RESOLUTION|>--- conflicted
+++ resolved
@@ -21,7 +21,6 @@
 
 func (s *PreconfBlockAPIServerTestSuite) SetupTest() {
 	s.ClientTestSuite.SetupTest()
-<<<<<<< HEAD
 	server, err := New("*",
 		nil,
 		0,
@@ -31,9 +30,6 @@
 		s.RPCClient,
 		nil,
 	)
-=======
-	server, err := New("*", nil, common.HexToAddress(os.Getenv("TAIKO_ANCHOR")), nil, s.RPCClient)
->>>>>>> 1fe0f2bc
 	s.Nil(err)
 	s.s = server
 	go func() {
