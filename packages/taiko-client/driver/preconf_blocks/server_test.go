--- conflicted
+++ resolved
@@ -23,10 +23,7 @@
 	s.ClientTestSuite.SetupTest()
 	server, err := New("*",
 		nil,
-<<<<<<< HEAD
-=======
 		0,
->>>>>>> efc6f918
 		common.Address{},
 		common.HexToAddress(os.Getenv("TAIKO_ANCHOR")),
 		nil,
