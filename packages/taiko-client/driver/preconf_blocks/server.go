package preconfblocks

import (
	"context"
	"errors"
	"fmt"
	"math/big"
	"net/http"
	"os"
	"sync"

	"github.com/ethereum-optimism/optimism/op-node/p2p"
	"github.com/ethereum-optimism/optimism/op-service/eth"
	"github.com/ethereum/go-ethereum"
	"github.com/ethereum/go-ethereum/common"
	"github.com/ethereum/go-ethereum/core/rawdb"
	"github.com/ethereum/go-ethereum/core/types"
	"github.com/ethereum/go-ethereum/log"
	"github.com/ethereum/go-ethereum/rlp"
	"github.com/gorilla/websocket"
	"github.com/holiman/uint256"
	echojwt "github.com/labstack/echo-jwt/v4"
	"github.com/labstack/echo/v4"
	"github.com/labstack/echo/v4/middleware"
	"github.com/libp2p/go-libp2p/core/peer"

	lru "github.com/hashicorp/golang-lru/v2"
	"github.com/taikoxyz/taiko-mono/packages/taiko-client/bindings/encoding"
	"github.com/taikoxyz/taiko-mono/packages/taiko-client/internal/metrics"
	"github.com/taikoxyz/taiko-mono/packages/taiko-client/pkg/rpc"
	"github.com/taikoxyz/taiko-mono/packages/taiko-client/pkg/utils"
	validator "github.com/taikoxyz/taiko-mono/packages/taiko-client/prover/anchor_tx_validator"
)

var (
	errInvalidCurrOperator = errors.New("invalid operator: expected current operator in handover window")
	errInvalidNextOperator = errors.New("invalid operator: expected next operator in handover window")
	wsUpgrader             = websocket.Upgrader{CheckOrigin: func(r *http.Request) bool { return true }}
)

// preconfBlockChainSyncer is an interface for preconf block chain syncer.
type preconfBlockChainSyncer interface {
	InsertPreconfBlocksFromExecutionPayloads(context.Context, []*eth.ExecutionPayload, bool) ([]*types.Header, error)
	RemovePreconfBlocks(ctx context.Context, newLastBlockID uint64) error
}

// @title Taiko Preconfirmation Block Server API
// @version 1.0
// @termsOfService http://swagger.io/terms/

// @contact.name API Support
// @contact.url https://community.taiko.xyz/
// @contact.email info@taiko.xyz

// @license.name MIT
// @license.url https://github.com/taikoxyz/taiko-mono/blob/main/LICENSE.md
// PreconfBlockAPIServer represents a preconfirmation block server instance.
type PreconfBlockAPIServer struct {
	echo                          *echo.Echo
	rpc                           *rpc.Client
	chainSyncer                   preconfBlockChainSyncer
	anchorValidator               *validator.AnchorTxValidator
	highestUnsafeL2PayloadBlockID uint64
	// P2P network for preconf block propagation
	p2pNode   *p2p.NodeP2P
	p2pSigner p2p.Signer
	// WebSocket server for preconf block notifications
	ws *webSocketSever
	// Lookahead information for the current and next operator
	lookahead      *Lookahead
	lookaheadMutex sync.Mutex
	// Cache
	payloadsCache                *payloadQueue
	blockRequestsCache           *lru.Cache[common.Hash, struct{}]
	sequencingEndedForEpochCache *lru.Cache[uint64, common.Hash]
	// ConfigureRoutes
	preconfOperatorAddress common.Address
	// Last seen proposal
	latestSeenProposalCh chan *encoding.LastSeenProposal
	latestSeenProposal   *encoding.LastSeenProposal
	// Mutex for P2P message handlers
	mutex sync.Mutex
}

// New creates a new preconf block server instance, and starts the server.
func New(
	cors string,
	jwtSecret []byte,
	preconfOperatorAddress common.Address,
	taikoAnchorAddress common.Address,
	chainSyncer preconfBlockChainSyncer,
	cli *rpc.Client,
	latestSeenProposalCh chan *encoding.LastSeenProposal,
) (*PreconfBlockAPIServer, error) {
	anchorValidator, err := validator.New(taikoAnchorAddress, cli.L2.ChainID, cli)
	if err != nil {
		return nil, err
	}

	// Initialize cahces.
	blockRequestsCache, err := lru.New[common.Hash, struct{}](maxTrackedPayloads)
	if err != nil {
		return nil, err
	}
	endOfSequencingCache, err := lru.New[uint64, common.Hash](maxTrackedPayloads)
	if err != nil {
		return nil, err
	}

	server := &PreconfBlockAPIServer{
		echo:                         echo.New(),
		anchorValidator:              anchorValidator,
		chainSyncer:                  chainSyncer,
		ws:                           &webSocketSever{rpc: cli, clients: make(map[*websocket.Conn]struct{})},
		rpc:                          cli,
		payloadsCache:                newPayloadQueue(),
		preconfOperatorAddress:       preconfOperatorAddress,
		lookahead:                    &Lookahead{},
		mutex:                        sync.Mutex{},
		blockRequestsCache:           blockRequestsCache,
		sequencingEndedForEpochCache: endOfSequencingCache,
		latestSeenProposalCh:         latestSeenProposalCh,
	}

	server.echo.HideBanner = true
	server.configureMiddleware([]string{cors})
	server.configureRoutes()
	if jwtSecret != nil {
		server.echo.Use(echojwt.JWT(jwtSecret))
	}

	return server, nil
}

// SetP2PNode sets the P2P node for the preconfirmation block server.
func (s *PreconfBlockAPIServer) SetP2PNode(p2pNode *p2p.NodeP2P) {
	s.p2pNode = p2pNode
}

// SetP2PSigner sets the P2P signer for the preconfirmation block server.
func (s *PreconfBlockAPIServer) SetP2PSigner(p2pSigner p2p.Signer) {
	s.p2pSigner = p2pSigner
}

// LogSkipper implements the `middleware.Skipper` interface,
// skip all ECHO logs for the preconfirmation block server.
func LogSkipper(c echo.Context) bool {
	return true
}

// configureMiddleware configures the server middlewares.
func (s *PreconfBlockAPIServer) configureMiddleware(corsOrigins []string) {
	s.echo.Use(middleware.RequestID())

	s.echo.Use(middleware.LoggerWithConfig(middleware.LoggerConfig{
		Skipper: LogSkipper,
		Format: `{"time":"${time_rfc3339_nano}","level":"INFO","message":{"id":"${id}","remote_ip":"${remote_ip}",` +
			`"host":"${host}","method":"${method}","uri":"${uri}","user_agent":"${user_agent}",` +
			`"response_status":${status},"error":"${error}","latency":${latency},"latency_human":"${latency_human}",` +
			`"bytes_in":${bytes_in},"bytes_out":${bytes_out}}}` + "\n",
		Output: os.Stdout,
	}))

	// Add CORS middleware
	s.echo.Use(middleware.CORSWithConfig(middleware.CORSConfig{
		AllowOrigins:     corsOrigins,
		AllowCredentials: true,
	}))
}

// Start starts the HTTP server.
func (s *PreconfBlockAPIServer) Start(port uint64) error {
	return s.echo.Start(fmt.Sprintf(":%v", port))
}

// Shutdown shuts down the HTTP server.
func (s *PreconfBlockAPIServer) Shutdown(ctx context.Context) error {
	return s.echo.Shutdown(ctx)
}

// configureRoutes contains all routes which will be used by the HTTP / WS server.
func (s *PreconfBlockAPIServer) configureRoutes() {
	// HTTP routes
	s.echo.GET("/", s.HealthCheck)
	s.echo.GET("/healthz", s.HealthCheck)
	s.echo.GET("/status", s.GetStatus)
	s.echo.POST("/preconfBlocks", s.BuildPreconfBlock)
	s.echo.DELETE("/preconfBlocks", s.RemovePreconfBlocks)

	// WebSocket routes
	s.echo.GET("/ws", s.ws.handleWebSocket)
}

// OnUnsafeL2Payload implements the p2p.GossipIn interface.
func (s *PreconfBlockAPIServer) OnUnsafeL2Payload(
	ctx context.Context,
	from peer.ID,
	msg *eth.ExecutionPayloadEnvelope,
) error {
	s.mutex.Lock()
	defer s.mutex.Unlock()

	// Ignore the message if it is from the current P2P node, when `from` is empty,
	// it means the message is for importing the pending blocks from the cache after
	// a new L2 EE chain has just finished a beacon-sync.
	if from != "" && s.p2pNode.Host().ID() == from {
		log.Debug("Ignore the message from the current P2P node", "peer", from)
		return nil
	}

	if msg == nil || msg.ExecutionPayload == nil {
		log.Warn("Empty preconfirmation block payload", "peer", from)
		return nil
	}

	log.Info(
		"📢 New preconfirmation block payload from P2P network",
		"peer", from,
		"blockID", uint64(msg.ExecutionPayload.BlockNumber),
		"hash", msg.ExecutionPayload.BlockHash.Hex(),
		"parentHash", msg.ExecutionPayload.ParentHash.Hex(),
		"timestamp", uint64(msg.ExecutionPayload.Timestamp),
		"coinbase", msg.ExecutionPayload.FeeRecipient.Hex(),
		"gasUsed", uint64(msg.ExecutionPayload.GasUsed),
		"endOfSequencing", msg.EndOfSequencing != nil,
	)

	// Check if the L2 execution engine is syncing from L1.
	progress, err := s.rpc.L2ExecutionEngineSyncProgress(ctx)
	if err != nil {
		return err
	}

	if progress.IsSyncing() {
		if !s.payloadsCache.has(uint64(msg.ExecutionPayload.BlockNumber), msg.ExecutionPayload.BlockHash) {
			log.Info(
				"L2ExecutionEngine syncing: payload is cached",
				"peer", from,
				"blockID", uint64(msg.ExecutionPayload.BlockNumber),
				"blockHash", msg.ExecutionPayload.BlockHash.Hex(),
				"parentHash", msg.ExecutionPayload.ParentHash.Hex(),
			)

			s.payloadsCache.put(uint64(msg.ExecutionPayload.BlockNumber), msg.ExecutionPayload)
		}

		return nil
	}

	metrics.DriverPreconfP2PEnvelopeCounter.Inc()

	// Check if the payload is valid.
	if err := s.ValidateExecutionPayload(msg.ExecutionPayload); err != nil {
		log.Warn(
			"Invalid preconfirmation block payload",
			"peer", from,
			"blockID", uint64(msg.ExecutionPayload.BlockNumber),
			"hash", msg.ExecutionPayload.BlockHash.Hex(),
			"parentHash", msg.ExecutionPayload.ParentHash.Hex(),
			"error", err,
		)
		metrics.DriverPreconfP2PInvalidEnvelopeCounter.Inc()
		return nil
	}

	// Ensure the preconfirmation block number is greater than the current head L1 origin block ID.
	headL1Origin, err := checkMessageBlockNumber(ctx, s.rpc, msg)
	if err != nil {
		return err
	}

<<<<<<< HEAD
	// If the block number is greater than the highest unsafe L2 payload block ID,
	// update the highest unsafe L2 payload block ID.
	if uint64(msg.ExecutionPayload.BlockNumber) > s.highestUnsafeL2PayloadBlockID {
		s.highestUnsafeL2PayloadBlockID = uint64(msg.ExecutionPayload.BlockNumber)
	}

	// Try to import the payload into the L2 EE chain, if can't, cache it.
	cached, err := s.TryImportingPayload(ctx, headL1Origin, msg, from)
	if err != nil {
		return err
	}
	if cached {
		return nil
=======
	// Check if the parent block is in the canonical chain, if not, we try to
	// find all the missing ancients from the cache and import them, if we can't, then we cache the message.
	parentInCanonical, err := s.rpc.L2.HeaderByNumber(
		ctx,
		new(big.Int).SetUint64(uint64(msg.ExecutionPayload.BlockNumber-1)),
	)
	if err != nil && !errors.Is(err, ethereum.NotFound) {
		return fmt.Errorf("failed to fetch parent header by number: %w", err)
	}
	parentInFork, err := s.rpc.L2.HeaderByHash(ctx, msg.ExecutionPayload.ParentHash)
	if err != nil && !errors.Is(err, ethereum.NotFound) {
		return fmt.Errorf("failed to fetch parent header by hash: %w", err)
	}
	if parentInFork == nil && (parentInCanonical == nil || parentInCanonical.Hash() != msg.ExecutionPayload.ParentHash) {
		log.Info(
			"Parent block not in L2 canonical / fork chain",
			"peer", from,
			"blockID", uint64(msg.ExecutionPayload.BlockNumber),
			"hash", msg.ExecutionPayload.BlockHash.Hex(),
			"parentHash", msg.ExecutionPayload.ParentHash,
		)
		// Try to find all the missing ancients from the cache and import them.
		if err := s.ImportMissingAncientsFromCache(ctx, msg.ExecutionPayload, headL1Origin); err != nil {
			log.Info(
				"Unable to find all the missing ancients from the cache, cache the current payload",
				"peer", from,
				"blockID", uint64(msg.ExecutionPayload.BlockNumber),
				"hash", msg.ExecutionPayload.BlockHash.Hex(),
				"parentHash", msg.ExecutionPayload.ParentHash.Hex(),
				"reason", err,
			)
			if !s.payloadsCache.has(uint64(msg.ExecutionPayload.BlockNumber), msg.ExecutionPayload.BlockHash) {
				log.Info(
					"Payload is cached",
					"peer", from,
					"blockID", uint64(msg.ExecutionPayload.BlockNumber),
					"blockHash", msg.ExecutionPayload.BlockHash.Hex(),
					"parentHash", msg.ExecutionPayload.ParentHash.Hex(),
				)

				s.payloadsCache.put(uint64(msg.ExecutionPayload.BlockNumber), msg.ExecutionPayload)
				metrics.DriverPreconfP2PEnvelopeCachedCounter.Inc()
			}
			return nil
		}
	}

	// Check if the block already exists in the canonical chain, if it does, we ignore the message.
	header, err := s.rpc.L2.HeaderByNumber(ctx, new(big.Int).SetUint64(uint64(msg.ExecutionPayload.BlockNumber)))
	if err != nil && !errors.Is(err, ethereum.NotFound) {
		return fmt.Errorf("failed to fetch header by hash: %w", err)
	}
	if header != nil {
		if header.Hash() == msg.ExecutionPayload.BlockHash {
			log.Info(
				"Preconfirmation block already exists",
				"peer", from,
				"blockID", uint64(msg.ExecutionPayload.BlockNumber),
				"hash", msg.ExecutionPayload.BlockHash.Hex(),
				"parentHash", msg.ExecutionPayload.ParentHash.Hex(),
			)
			return nil
		} else {
			log.Info(
				"Preconfirmation block already exists with different hash",
				"peer", from,
				"blockID", uint64(msg.ExecutionPayload.BlockNumber),
				"hash", msg.ExecutionPayload.BlockHash.Hex(),
				"parentHash", msg.ExecutionPayload.ParentHash.Hex(),
				"headerHash", header.Hash().Hex(),
				"headerParentHash", header.ParentHash.Hex(),
			)
		}
	}

	// Insert the preconfirmation block into the L2 EE chain.
	if _, err := s.chainSyncer.InsertPreconfBlocksFromExecutionPayloads(
		ctx,
		[]*eth.ExecutionPayload{msg.ExecutionPayload},
		false,
	); err != nil {
		return fmt.Errorf("failed to insert preconfirmation block from P2P network: %w", err)
	}

	// If the block number is greater than the highest unsafe L2 payload block ID,
	// update the highest unsafe L2 payload block ID.
	if uint64(msg.ExecutionPayload.BlockNumber) > s.highestUnsafeL2PayloadBlockID {
		s.updateHighestUnsafeL2Payload(uint64(msg.ExecutionPayload.BlockNumber))
	}

	// if the block number is a reorg, also update
	if header != nil && uint64(msg.ExecutionPayload.BlockNumber) <= header.Number.Uint64() {
		log.Info("Preconf block is reorging",
			"blockID", uint64(msg.ExecutionPayload.BlockNumber),
		)
		s.updateHighestUnsafeL2Payload(uint64(msg.ExecutionPayload.BlockNumber))
	}

	// Try to import the child blocks from the cache, if any.
	if err := s.ImportChildBlocksFromCache(ctx, msg.ExecutionPayload); err != nil {
		return fmt.Errorf("failed to try importing child blocks from cache: %w", err)
>>>>>>> b95b02cc
	}

	// If the payload is an end of sequencing message, we need to notify the clients.
	if msg.EndOfSequencing != nil && *msg.EndOfSequencing && s.rpc.L1Beacon != nil {
		s.sequencingEndedForEpochCache.Add(s.rpc.L1Beacon.CurrentEpoch(), msg.ExecutionPayload.BlockHash)
		s.ws.pushEndOfSequencingNotification(s.rpc.L1Beacon.CurrentEpoch())
	}

	return nil
}

// OnUnsafeL2Response implements the p2p.GossipIn interface.
func (s *PreconfBlockAPIServer) OnUnsafeL2Response(
	ctx context.Context,
	from peer.ID,
	msg *eth.ExecutionPayloadEnvelope,
) error {
	s.mutex.Lock()
	defer s.mutex.Unlock()

	// Ignore the message if it is from the current P2P node, when `from` is empty,
	// it means the message is for importing the pending blocks from the cache after
	// a new L2 EE chain has just finished a beacon-sync.
	if from != "" && s.p2pNode.Host().ID() == from {
		log.Debug("Ignore the message from the current P2P node", "peer", from)
		return nil
	}

	// Ignore the message if it is in the cache already.
	if s.payloadsCache.has(uint64(msg.ExecutionPayload.BlockNumber), msg.ExecutionPayload.BlockHash) {
		log.Debug(
			"Ignore already cahced preconfirmation block response",
			"peer", from,
			"blockID", uint64(msg.ExecutionPayload.BlockNumber),
			"hash", msg.ExecutionPayload.BlockHash.Hex(),
		)
		return nil
	}

	// Ignore the message if it has been inserted already.
	head, err := s.rpc.L2.HeaderByHash(ctx, msg.ExecutionPayload.BlockHash)
	if err != nil && !errors.Is(err, ethereum.NotFound) {
		return fmt.Errorf("failed to fetch header by hash: %w", err)
	}
	if head != nil {
<<<<<<< HEAD
		log.Debug(
			"Ignore already inserted preconfirmation response block",
=======
		log.Debug("OnUnsafeL2Response Ignore the for already known block",
			"peer", from,
			"blockID", uint64(msg.ExecutionPayload.BlockNumber),
			"hash", msg.ExecutionPayload.BlockHash.Hex(),
		)
		return nil
	}

	if s.payloadsCache.has(uint64(msg.ExecutionPayload.BlockNumber), msg.ExecutionPayload.BlockHash) {
		log.Debug("OnUnsafeL2Response Ignore the for already known block in cache",
>>>>>>> b95b02cc
			"peer", from,
			"blockID", uint64(msg.ExecutionPayload.BlockNumber),
			"hash", msg.ExecutionPayload.BlockHash.Hex(),
		)
		return nil
	}

	log.Info(
		"🔔 New preconfirmation block payload response from P2P network",
		"peer", from,
		"blockID", uint64(msg.ExecutionPayload.BlockNumber),
		"hash", msg.ExecutionPayload.BlockHash.Hex(),
		"parentHash", msg.ExecutionPayload.ParentHash.Hex(),
		"timestamp", uint64(msg.ExecutionPayload.Timestamp),
		"coinbase", msg.ExecutionPayload.FeeRecipient.Hex(),
		"gasUsed", uint64(msg.ExecutionPayload.GasUsed),
		"transactions", len(msg.ExecutionPayload.Transactions),
	)

	metrics.DriverPreconfP2PResponseEnvelopeCounter.Inc()

	// Check if the payload is valid.
	if err := s.ValidateExecutionPayload(msg.ExecutionPayload); err != nil {
		log.Warn(
			"Invalid preconfirmation block payload response",
			"peer", from,
			"blockID", uint64(msg.ExecutionPayload.BlockNumber),
			"hash", msg.ExecutionPayload.BlockHash.Hex(),
			"parentHash", msg.ExecutionPayload.ParentHash.Hex(),
			"error", err,
		)
		return nil
	}

	// Ensure the preconfirmation block number is greater than the current head L1 origin block ID.
	headL1Origin, err := checkMessageBlockNumber(ctx, s.rpc, msg)
	if err != nil {
		return err
	}

	// Try to import the payload into the L2 EE chain, if can't, cache it.
	if _, err := s.TryImportingPayload(ctx, headL1Origin, msg, from); err != nil {
		return err
	}

	return nil
}

// OnUnsafeL2Request implements the p2p.GossipIn interface.
func (s *PreconfBlockAPIServer) OnUnsafeL2Request(
	ctx context.Context,
	from peer.ID,
	hash common.Hash,
) error {
	s.mutex.Lock()
	defer s.mutex.Unlock()

	// Ignore the message if it is from the current P2P node.
	if from != "" && s.p2pNode.Host().ID() == from {
		log.Debug("Ignore the message from the current P2P node", "peer", from)
		return nil
	}

	// Only respond the preconfirmation block request if you are the current operator.
	if err := s.CheckLookaheadHandover(s.preconfOperatorAddress, s.rpc.L1Beacon.CurrentSlot()); err != nil {
		log.Debug(
			"Ignoring the preconfirmation block request, not the current operator",
			"peer", from,
			"currOperator", s.lookahead.CurrOperator.Hex(),
			"nextOperator", s.lookahead.NextOperator.Hex(),
			"preconfOperatorAddress", s.preconfOperatorAddress.Hex(),
		)

		return nil
	}

	log.Info("🔊 New preconfirmation block request from P2P network", "peer", from, "hash", hash.Hex())

	// Fetch the block from L2 EE and gossip it out.
	block, err := s.rpc.L2.BlockByHash(ctx, hash)
	if err != nil {
		log.Warn(
			"Failed to fetch preconfirmation request block by hash",
			"peer", from,
			"hash", hash.Hex(),
			"error", err,
		)
		return err
	}

	envelope, err := blockToEnvelope(block, nil)
	if err != nil {
		return fmt.Errorf("failed to convert block to envelope: %w", err)
	}

	log.Info("Publish preconfirmation block response", "blockID", block.NumberU64(), "hash", hash.Hex())

	if err := s.p2pNode.GossipOut().PublishL2RequestResponse(ctx, envelope, s.p2pSigner); err != nil {
		log.Warn(
			"Failed to publish preconfirmation block response",
			"hash", hash.Hex(),
			"blockID", uint64(envelope.ExecutionPayload.BlockNumber),
			"error", err,
		)
	}

	return nil
}

// OnUnsafeL2EndOfSequencingRequest implements the p2p.GossipIn interface.
func (s *PreconfBlockAPIServer) OnUnsafeL2EndOfSequencingRequest(
	ctx context.Context,
	from peer.ID,
	epoch uint64,
) error {
	s.mutex.Lock()
	defer s.mutex.Unlock()

	// Ignore the message if it is from the current P2P node.
	if from != "" && s.p2pNode.Host().ID() == from {
		log.Debug("Ignore the message from the current P2P node", "peer", from)
		return nil
	}

	// Only respond if you are the current sequencer, *not* the active sequencer in the slot.
	if s.preconfOperatorAddress.Hex() != s.lookahead.CurrOperator.Hex() {
		log.Debug("Ignore the message from the current P2P node, not current operator", "peer", from)
		return nil
	}

	log.Info(
		"🔕 New end of sequencing preconfirmation block request from P2P network",
		"peer", from,
		"epoch", epoch,
	)

	hash, ok := s.sequencingEndedForEpochCache.Get(epoch)
	if !ok {
		return fmt.Errorf("failed to find the end of sequencing block for the given epoch: %d", epoch)
	}

	block, err := s.rpc.L2.BlockByHash(ctx, hash)
	if err != nil {
		log.Warn(
			"Failed to fetch the end of sequencing block by hash",
			"peer", from,
			"hash", hash.Hex(),
			"error", err,
		)
		return err
	}

	endOfSequencing := true
	envelope, err := blockToEnvelope(block, &endOfSequencing)
	if err != nil {
		return fmt.Errorf("failed to convert the end of sequencing block to envelope: %w", err)
	}

	log.Info(
		"Publish end of sequencing preconfirmation block response",
		"peer", from,
		"epoch", epoch,
		"blockID", block.NumberU64(),
		"hash", hash.Hex(),
	)

	if err := s.p2pNode.GossipOut().PublishL2RequestResponse(ctx, envelope, s.p2pSigner); err != nil {
		log.Warn(
			"Failed to publish end of sequencing preconfirmation block response",
			"peer", from,
			"error", err,
			"epoch", epoch,
<<<<<<< HEAD
			"blockID", uint64(envelope.ExecutionPayload.BlockNumber),
			"hash", hash.Hex(),
		)
=======
			"blockID", block.NumberU64(),
			"hash", hash.Hex(),
		)

		if err := s.p2pNode.GossipOut().PublishL2RequestResponse(ctx, envelope, s.p2pSigner); err != nil {
			log.Warn(
				"OnUnsafeL2EndOfSequencingRequest failed to publish",
				"error", err,
				"epoch", epoch,
				"blockID", uint64(envelope.ExecutionPayload.BlockNumber),
				"hash", hash.Hex(),
			)
		}
>>>>>>> b95b02cc
	}

	return nil
}

// ImportMissingAncientsFromCache tries to import cached payloads from the cached payload queue, if we can't
// find all the missing ancients and import them, an error will be returned.
func (s *PreconfBlockAPIServer) ImportMissingAncientsFromCache(
	ctx context.Context,
	currentPayload *eth.ExecutionPayload,
	headL1Origin *rawdb.L1Origin,
) error {
	log.Debug("Importing missing ancients from the cache",
		"blockID", uint64(currentPayload.BlockNumber),
		"hash", currentPayload.BlockHash.Hex(),
		"headL1OriginBlockID", headL1Origin.BlockID.Uint64(),
	)

	// Try searching the missing ancients in the cache.
	payloadsToImport := make([]*eth.ExecutionPayload, 0)
	for {
		if headL1Origin != nil && currentPayload.ParentHash == headL1Origin.L2BlockHash {
			log.Debug(
				"Reached canonical chain head, skip searching for ancients in cache",
				"currentNumber", uint64(currentPayload.BlockNumber),
				"currentHash", currentPayload.ParentHash.Hex(),
			)
			break
		}

		parentPayload := s.payloadsCache.get(uint64(currentPayload.BlockNumber)-1, currentPayload.ParentHash)
		if parentPayload == nil {
			// If the parent payload is not found in the cache and chain is not syncing,
			// we publish a request to the P2P network.
			if !s.blockRequestsCache.Contains(currentPayload.ParentHash) {
				progress, err := s.rpc.L2ExecutionEngineSyncProgress(ctx)
				if err != nil {
					return err
				}

				if progress.IsSyncing() {
					log.Debug("Parent payload not in the cache, but the node is syncing, skip publishing L2Request")
					return nil
				}

				log.Info(
					"Publish preconfirmation block request",
					"blockID", uint64(currentPayload.BlockNumber-1),
					"hash", currentPayload.ParentHash.Hex(),
				)

				if err := s.p2pNode.GossipOut().PublishL2Request(ctx, currentPayload.ParentHash); err != nil {
					log.Warn(
						"Failed to publish preconfirmation block request",
						"blockID", uint64(currentPayload.BlockNumber-1),
						"hash", currentPayload.BlockHash.Hex(),
						"error", err,
					)
				}

				s.blockRequestsCache.Add(currentPayload.ParentHash, struct{}{})
			}

			return fmt.Errorf(
				"failed to find parent payload in the cache, number %d, hash %s",
				currentPayload.BlockNumber-1,
				currentPayload.ParentHash.Hex(),
			)
		}

		payloadsToImport = append([]*eth.ExecutionPayload{parentPayload}, payloadsToImport...)
		s.blockRequestsCache.Remove(parentPayload.BlockHash)

		// Check if the found parent payload is in the canonical chain,
		// if it is not, continue to find the parent payload.
		parentHeader, err := s.rpc.L2.HeaderByNumber(ctx, new(big.Int).SetUint64(uint64(parentPayload.BlockNumber)))
		if err != nil && !errors.Is(err, ethereum.NotFound) {
			return fmt.Errorf("failed to fetch parent header: %w", err)
		}

		if parentHeader == nil || parentHeader.Hash() != parentPayload.BlockHash {
			log.Debug(
				"Parent block not in L2 canonical chain, continue to search cached payloads",
				"blockID", uint64(parentPayload.BlockNumber),
				"hash", parentPayload.BlockHash.Hex(),
			)
			if headL1Origin != nil && uint64(parentPayload.BlockNumber) <= headL1Origin.BlockID.Uint64() {
				return fmt.Errorf(
					"missing parent block ID (%d) is less than or equal to the current head L1 origin block ID (%d)",
					parentPayload.BlockNumber,
					headL1Origin.BlockID,
				)
			}
			currentPayload = parentPayload
			continue
		}

		break
	}

	log.Info(
		"Found all missing ancient payloads in the cache, start importing",
		"count", len(payloadsToImport),
		"startBlockID", uint64(payloadsToImport[0].BlockNumber),
		"startBlockHash", payloadsToImport[0].BlockHash.Hex(),
		"endBlockID", uint64(payloadsToImport[len(payloadsToImport)-1].BlockNumber),
		"endBlockHash", payloadsToImport[len(payloadsToImport)-1].BlockHash.Hex(),
	)

	// If all ancient payloads are found, try to import them.
	if _, err := s.chainSyncer.InsertPreconfBlocksFromExecutionPayloads(ctx, payloadsToImport, true); err != nil {
		return fmt.Errorf("failed to insert ancient preconfirmation blocks from cache: %w", err)
	}

	return nil
}

// ImportChildBlocksFromCache tries to import the longest cached child payloads from the cached payload queue.
func (s *PreconfBlockAPIServer) ImportChildBlocksFromCache(
	ctx context.Context,
	currentPayload *eth.ExecutionPayload,
) error {
	// Try searching if there is any available child block in the cache.
	childPayloads := s.payloadsCache.getChildren(uint64(currentPayload.BlockNumber), currentPayload.BlockHash)
	if len(childPayloads) == 0 {
		return nil
	}

	log.Info(
		"Found available child payloads in the cache, start importing",
		"count", len(childPayloads),
		"startBlockID", uint64(childPayloads[0].BlockNumber),
		"startBlockHash", childPayloads[0].BlockHash.Hex(),
		"endBlockID", uint64(childPayloads[len(childPayloads)-1].BlockNumber),
		"endBlockHash", childPayloads[len(childPayloads)-1].BlockHash.Hex(),
	)

	// Try to import all available child payloads.
	if _, err := s.chainSyncer.InsertPreconfBlocksFromExecutionPayloads(ctx, childPayloads, true); err != nil {
		return fmt.Errorf("failed to insert child preconfirmation blocks from cache: %w", err)
	}

	return nil
}

// ValidateExecutionPayload validates the execution payload.
func (s *PreconfBlockAPIServer) ValidateExecutionPayload(payload *eth.ExecutionPayload) error {
	if payload.BlockNumber < eth.Uint64Quantity(s.rpc.PacayaClients.ForkHeight) {
		return fmt.Errorf(
			"block number %d is less than the Pacaya fork height %d",
			payload.BlockNumber,
			s.rpc.PacayaClients.ForkHeight,
		)
	}
	if payload.Timestamp == 0 {
		return errors.New("non-zero timestamp is required")
	}
	if payload.FeeRecipient == (common.Address{}) {
		return errors.New("empty L2 fee recipient")
	}
	if payload.GasLimit == 0 {
		return errors.New("non-zero gas limit is required")
	}
	var u256BaseFee = uint256.Int(payload.BaseFeePerGas)
	if u256BaseFee.ToBig().Cmp(common.Big0) == 0 {
		return errors.New("non-zero base fee per gas is required")
	}
	if len(payload.ExtraData) == 0 {
		return errors.New("empty extra data")
	}
	if len(payload.Transactions) != 1 {
		return fmt.Errorf("only one transaction list is allowed")
	}
	if len(payload.Transactions[0]) > (eth.MaxBlobDataSize * eth.MaxBlobsPerBlobTx) {
		return errors.New("compressed transactions size exceeds max blob data size")
	}

	var txs types.Transactions
	b, err := utils.DecompressPacaya(payload.Transactions[0])
	if err != nil {
		return fmt.Errorf("invalid zlib bytes for transactions: %w", err)
	}

	if err := rlp.DecodeBytes(b, &txs); err != nil {
		return fmt.Errorf("invalid RLP bytes for transactions: %w", err)
	}
	if len(txs) == 0 {
		return errors.New("empty transactions list, missing anchor transaction")
	}

	if err := s.anchorValidator.ValidateAnchorTx(txs[0]); err != nil {
		return fmt.Errorf("invalid anchor transaction: %w", err)
	}

	log.Info("Transactions list for preconfirmation block",
		"transactions", len(txs),
		"blockID", uint64(payload.BlockNumber),
		"blockHash", payload.BlockHash.Hex(),
	)

	return nil
}

// ImportPendingBlocksFromCache tries to insert pending blocks from the cache,
// if there is no payload in the cache, it will skip the operation.
func (s *PreconfBlockAPIServer) ImportPendingBlocksFromCache(ctx context.Context) error {
	latestPayload := s.payloadsCache.getLatestPayload()
	if latestPayload == nil {
		log.Info("No payloads in cache, skip importing from cache")
		return nil
	}

	log.Info(
		"Found pending payloads in the cache, try importing",
		"latestPayloadNumber", uint64(latestPayload.BlockNumber),
		"latestPayloadBlockHash", latestPayload.BlockHash.Hex(),
		"latestPayloadParentHash", latestPayload.ParentHash.Hex(),
	)

	return s.OnUnsafeL2Payload(ctx, "", &eth.ExecutionPayloadEnvelope{ExecutionPayload: latestPayload})
}

// P2PSequencerAddress implements the p2p.GossipRuntimeConfig interface.
func (s *PreconfBlockAPIServer) P2PSequencerAddress() common.Address {
	operatorAddress, err := s.rpc.GetPreconfWhiteListOperator(nil)
	if err != nil || operatorAddress == (common.Address{}) {
		log.Warn("Failed to get current preconf whitelist operator address", "error", err)
		return common.Address{}
	}

	log.Info("Current operator address for epoch as P2P sequencer", "address", operatorAddress.Hex())

	return operatorAddress
}

// P2PSequencerAddresses implements the p2p.PreconfGossipRuntimeConfig interface.
func (s *PreconfBlockAPIServer) P2PSequencerAddresses() []common.Address {
	s.lookaheadMutex.Lock()
	defer s.lookaheadMutex.Unlock()

	log.Debug(
		"Operator addresses as P2P sequencer",
		"current", s.lookahead.CurrOperator.Hex(),
		"next", s.lookahead.NextOperator.Hex(),
	)

	return []common.Address{
		s.lookahead.CurrOperator,
		s.lookahead.NextOperator,
	}
}

// UpdateLookahead updates the lookahead information.
func (s *PreconfBlockAPIServer) UpdateLookahead(lookahead *Lookahead) {
	s.lookaheadMutex.Lock()
	defer s.lookaheadMutex.Unlock()

	s.lookahead = lookahead
}

// CheckLookaheadHandover returns nil if feeRecipient is allowed to build at slot globalSlot (absolute L1 slot).
// and checks the  handover window to see if we need to request the end of sequencing
// block.
func (s *PreconfBlockAPIServer) CheckLookaheadHandover(feeRecipient common.Address, globalSlot uint64) error {
	s.lookaheadMutex.Lock()
	defer s.lookaheadMutex.Unlock()

	if s.lookahead == nil || s.rpc.L1Beacon == nil {
		log.Warn("Lookahead information not initialized, allowing by default")
		return nil
	}

	// Check if the fee recipient is the current operator.
	for _, r := range s.lookahead.CurrRanges {
		if globalSlot >= r.Start && globalSlot < r.End {
			return nil
		}
	}

	// Check if the fee recipient is the next operator.
	for _, r := range s.lookahead.NextRanges {
		if globalSlot >= r.Start && globalSlot < r.End {
			return nil
		}
	}

	// If not in any range, we returns an error.
	log.Debug(
		"Slot out of sequencing window",
		"slot", globalSlot,
		"currRanges", s.lookahead.CurrRanges,
		"nextRanges", s.lookahead.NextRanges,
	)

	if feeRecipient == s.lookahead.CurrOperator {
		return errInvalidCurrOperator
	}

	return errInvalidNextOperator
}

// PutPayloadsCache puts the given payload into the payload cache queue, should ONLY be used in testing.
func (s *PreconfBlockAPIServer) PutPayloadsCache(id uint64, payload *eth.ExecutionPayload) {
	s.payloadsCache.put(id, payload)
}

// GetSequencingEndedForEpoch returns the last block's hash for the given epoch.
func (s *PreconfBlockAPIServer) GetSequencingEndedForEpoch(epoch uint64) (common.Hash, bool) {
	return s.sequencingEndedForEpochCache.Get(epoch)
}

// LatestSeenProposalEventLoop is a goroutine that listens for the latest seen proposal events
func (s *PreconfBlockAPIServer) LatestSeenProposalEventLoop(ctx context.Context) {
	for {
		select {
		case <-ctx.Done():
			log.Info("Stopping latest batch seen event loop")
			return
		case proposal := <-s.latestSeenProposalCh:
			s.recordLatestSeenProposal(proposal)
		}
	}
}

// recordLatestSeenProposal records the latest seen proposal.
func (s *PreconfBlockAPIServer) recordLatestSeenProposal(proposal *encoding.LastSeenProposal) {
	s.mutex.Lock()
	defer s.mutex.Unlock()

	log.Info(
		"Received latest batch seen in event",
		"batchID", proposal.Pacaya().GetBatchID(),
		"lastBlockID", proposal.Pacaya().GetLastBlockID(),
	)
	s.latestSeenProposal = proposal
	// If the latest seen proposal is reorged, reset the highest unsafe L2 payload block ID.
	if s.latestSeenProposal.PreconfChainReorged {
		s.highestUnsafeL2PayloadBlockID = proposal.Pacaya().GetLastBlockID()
		log.Info(
			"Latest block ID seen in event is reorged, reset the highest unsafe L2 payload block ID",
			"batchID", proposal.Pacaya().GetBatchID(),
			"lastBlockID", s.highestUnsafeL2PayloadBlockID,
			"highestUnsafeL2PayloadBlockID", s.highestUnsafeL2PayloadBlockID,
		)
	}
}

// TryImportingPayload tries to import the given payload into the L2 EE chain.
// If the parent block is not in the canonical chain, it will try to find all the missing ancients from the cache
// and import them. If it can't find all the missing ancients, it will cache the payload.
// If the block already exists in the canonical chain, it will ignore the message.
func (s *PreconfBlockAPIServer) TryImportingPayload(
	ctx context.Context,
	headL1Origin *rawdb.L1Origin,
	msg *eth.ExecutionPayloadEnvelope,
	from peer.ID,
) (bool, error) {
	// Check if the parent block is in the canonical chain, if not, we try to
	// find all the missing ancients from the cache and import them, if we can't, then we cache the message.
	parentInCanonical, err := s.rpc.L2.HeaderByNumber(
		ctx,
		new(big.Int).SetUint64(uint64(msg.ExecutionPayload.BlockNumber-1)),
	)
	if err != nil && !errors.Is(err, ethereum.NotFound) {
		return false, fmt.Errorf("failed to fetch parent header by number: %w", err)
	}
	parentInFork, err := s.rpc.L2.HeaderByHash(ctx, msg.ExecutionPayload.ParentHash)
	if err != nil && !errors.Is(err, ethereum.NotFound) {
		return false, fmt.Errorf("failed to fetch parent header by hash: %w", err)
	}
	if parentInFork == nil && (parentInCanonical == nil || parentInCanonical.Hash() != msg.ExecutionPayload.ParentHash) {
		log.Info(
			"Parent block not in L2 canonical / fork chain",
			"peer", from,
			"blockID", uint64(msg.ExecutionPayload.BlockNumber),
			"hash", msg.ExecutionPayload.BlockHash.Hex(),
			"parentHash", msg.ExecutionPayload.ParentHash,
		)
		// Try to find all the missing ancients from the cache and import them.
		if err := s.ImportMissingAncientsFromCache(ctx, msg.ExecutionPayload, headL1Origin); err != nil {
			log.Info(
				"Unable to find all the missing ancients from the cache, cache the current payload",
				"peer", from,
				"blockID", uint64(msg.ExecutionPayload.BlockNumber),
				"hash", msg.ExecutionPayload.BlockHash.Hex(),
				"parentHash", msg.ExecutionPayload.ParentHash.Hex(),
				"reason", err,
			)
<<<<<<< HEAD
			if !s.payloadsCache.has(uint64(msg.ExecutionPayload.BlockNumber), msg.ExecutionPayload.BlockHash) {
=======
			s.latestSeenProposal = proposal
			// If the latest seen proposal is reorged, reset the highest unsafe L2 payload block ID.
			if s.latestSeenProposal.PreconfChainReorged {
>>>>>>> b95b02cc
				log.Info(
					"Payload is cached",
					"peer", from,
					"blockID", uint64(msg.ExecutionPayload.BlockNumber),
					"blockHash", msg.ExecutionPayload.BlockHash.Hex(),
					"parentHash", msg.ExecutionPayload.ParentHash.Hex(),
				)

<<<<<<< HEAD
				s.payloadsCache.put(uint64(msg.ExecutionPayload.BlockNumber), msg.ExecutionPayload)
=======
				s.updateHighestUnsafeL2Payload(proposal.Pacaya().GetLastBlockID())
>>>>>>> b95b02cc
			}
			return true, nil
		}
	}

	// Check if the block already exists in the canonical chain, if it does, we ignore the message.
	header, err := s.rpc.L2.HeaderByNumber(ctx, new(big.Int).SetUint64(uint64(msg.ExecutionPayload.BlockNumber)))
	if err != nil && !errors.Is(err, ethereum.NotFound) {
		return false, fmt.Errorf("failed to fetch header by hash: %w", err)
	}
	if header != nil {
		if header.Hash() == msg.ExecutionPayload.BlockHash {
			log.Info(
				"Preconfirmation block already exists",
				"peer", from,
				"blockID", uint64(msg.ExecutionPayload.BlockNumber),
				"hash", msg.ExecutionPayload.BlockHash.Hex(),
				"parentHash", msg.ExecutionPayload.ParentHash.Hex(),
			)
			return true, nil
		} else {
			log.Info(
				"Preconfirmation block already exists with different hash",
				"peer", from,
				"blockID", uint64(msg.ExecutionPayload.BlockNumber),
				"hash", msg.ExecutionPayload.BlockHash.Hex(),
				"parentHash", msg.ExecutionPayload.ParentHash.Hex(),
				"headerHash", header.Hash().Hex(),
				"headerParentHash", header.ParentHash.Hex(),
			)
		}
	}

	// Insert the preconfirmation block into the L2 EE chain.
	if _, err := s.chainSyncer.InsertPreconfBlocksFromExecutionPayloads(
		ctx,
		[]*eth.ExecutionPayload{msg.ExecutionPayload},
		false,
	); err != nil {
		return false, fmt.Errorf("failed to insert preconfirmation block from P2P network: %w", err)
	}

	// Try to import the child blocks from the cache, if any.
	if err := s.ImportChildBlocksFromCache(ctx, msg.ExecutionPayload); err != nil {
		return false, fmt.Errorf("failed to try importing child blocks from cache: %w", err)
	}

	return false, nil
}

// webSocketSever is a WebSocket server that handles incoming connections,
// upgrades them to WebSocket connections, and pushes new sequencingEndedForEpoch notifications.
type webSocketSever struct {
	rpc     *rpc.Client
	clients map[*websocket.Conn]struct{}
	mutex   sync.Mutex
}

// handleWebSocket handles the WebSocket connection, upgrades the connection
// to a WebSocket connection, and starts pushing new sequencingEndedForEpoch notification.
func (s *webSocketSever) handleWebSocket(c echo.Context) error {
	// Upgrade the connection to a WebSocket connection, and
	// record the client connection for later publication.
	conn, err := wsUpgrader.Upgrade(c.Response(), c.Request(), nil)
	if err != nil {
		return err
	}
	s.recordClient(conn)

	defer func() {
		s.releaseClient(conn)
		conn.Close()
	}()

	// Keep reading until the client disconnects.
	for {
		if _, _, err := conn.ReadMessage(); err != nil {
			// ReadMessage will return an error when the client hangs up.
			break
		}
	}
	return nil
}

// recordClient records the given WebSocket client connection.
func (s *webSocketSever) recordClient(conn *websocket.Conn) {
	s.mutex.Lock()
	defer s.mutex.Unlock()

	s.clients[conn] = struct{}{}
}

// releaseClient releases the given WebSocket client connection.
func (s *webSocketSever) releaseClient(conn *websocket.Conn) {
	s.mutex.Lock()
	defer s.mutex.Unlock()

	delete(s.clients, conn)
}

// pushEndOfSequencingNotification pushes the end of sequencing notification to all recorded WebSocket clients.
func (s *webSocketSever) pushEndOfSequencingNotification(epoch uint64) {
	s.mutex.Lock()
	defer s.mutex.Unlock()

	for conn := range s.clients {
		if err := conn.WriteJSON(
			map[string]interface{}{"currentEpoch": s.rpc.L1Beacon.CurrentEpoch(), "endOfSequencing": true},
		); err != nil {
			conn.Close()
			delete(s.clients, conn)
		}
	}
}

func (s *PreconfBlockAPIServer) updateHighestUnsafeL2Payload(blockID uint64) {
	log.Info("Updating highest unsafe L2 payload block ID",
		"blockID", blockID,
		"highestUnsafeL2PayloadBlockID", s.highestUnsafeL2PayloadBlockID,
	)
	s.highestUnsafeL2PayloadBlockID = blockID
}<|MERGE_RESOLUTION|>--- conflicted
+++ resolved
@@ -269,7 +269,6 @@
 		return err
 	}
 
-<<<<<<< HEAD
 	// If the block number is greater than the highest unsafe L2 payload block ID,
 	// update the highest unsafe L2 payload block ID.
 	if uint64(msg.ExecutionPayload.BlockNumber) > s.highestUnsafeL2PayloadBlockID {
@@ -283,109 +282,6 @@
 	}
 	if cached {
 		return nil
-=======
-	// Check if the parent block is in the canonical chain, if not, we try to
-	// find all the missing ancients from the cache and import them, if we can't, then we cache the message.
-	parentInCanonical, err := s.rpc.L2.HeaderByNumber(
-		ctx,
-		new(big.Int).SetUint64(uint64(msg.ExecutionPayload.BlockNumber-1)),
-	)
-	if err != nil && !errors.Is(err, ethereum.NotFound) {
-		return fmt.Errorf("failed to fetch parent header by number: %w", err)
-	}
-	parentInFork, err := s.rpc.L2.HeaderByHash(ctx, msg.ExecutionPayload.ParentHash)
-	if err != nil && !errors.Is(err, ethereum.NotFound) {
-		return fmt.Errorf("failed to fetch parent header by hash: %w", err)
-	}
-	if parentInFork == nil && (parentInCanonical == nil || parentInCanonical.Hash() != msg.ExecutionPayload.ParentHash) {
-		log.Info(
-			"Parent block not in L2 canonical / fork chain",
-			"peer", from,
-			"blockID", uint64(msg.ExecutionPayload.BlockNumber),
-			"hash", msg.ExecutionPayload.BlockHash.Hex(),
-			"parentHash", msg.ExecutionPayload.ParentHash,
-		)
-		// Try to find all the missing ancients from the cache and import them.
-		if err := s.ImportMissingAncientsFromCache(ctx, msg.ExecutionPayload, headL1Origin); err != nil {
-			log.Info(
-				"Unable to find all the missing ancients from the cache, cache the current payload",
-				"peer", from,
-				"blockID", uint64(msg.ExecutionPayload.BlockNumber),
-				"hash", msg.ExecutionPayload.BlockHash.Hex(),
-				"parentHash", msg.ExecutionPayload.ParentHash.Hex(),
-				"reason", err,
-			)
-			if !s.payloadsCache.has(uint64(msg.ExecutionPayload.BlockNumber), msg.ExecutionPayload.BlockHash) {
-				log.Info(
-					"Payload is cached",
-					"peer", from,
-					"blockID", uint64(msg.ExecutionPayload.BlockNumber),
-					"blockHash", msg.ExecutionPayload.BlockHash.Hex(),
-					"parentHash", msg.ExecutionPayload.ParentHash.Hex(),
-				)
-
-				s.payloadsCache.put(uint64(msg.ExecutionPayload.BlockNumber), msg.ExecutionPayload)
-				metrics.DriverPreconfP2PEnvelopeCachedCounter.Inc()
-			}
-			return nil
-		}
-	}
-
-	// Check if the block already exists in the canonical chain, if it does, we ignore the message.
-	header, err := s.rpc.L2.HeaderByNumber(ctx, new(big.Int).SetUint64(uint64(msg.ExecutionPayload.BlockNumber)))
-	if err != nil && !errors.Is(err, ethereum.NotFound) {
-		return fmt.Errorf("failed to fetch header by hash: %w", err)
-	}
-	if header != nil {
-		if header.Hash() == msg.ExecutionPayload.BlockHash {
-			log.Info(
-				"Preconfirmation block already exists",
-				"peer", from,
-				"blockID", uint64(msg.ExecutionPayload.BlockNumber),
-				"hash", msg.ExecutionPayload.BlockHash.Hex(),
-				"parentHash", msg.ExecutionPayload.ParentHash.Hex(),
-			)
-			return nil
-		} else {
-			log.Info(
-				"Preconfirmation block already exists with different hash",
-				"peer", from,
-				"blockID", uint64(msg.ExecutionPayload.BlockNumber),
-				"hash", msg.ExecutionPayload.BlockHash.Hex(),
-				"parentHash", msg.ExecutionPayload.ParentHash.Hex(),
-				"headerHash", header.Hash().Hex(),
-				"headerParentHash", header.ParentHash.Hex(),
-			)
-		}
-	}
-
-	// Insert the preconfirmation block into the L2 EE chain.
-	if _, err := s.chainSyncer.InsertPreconfBlocksFromExecutionPayloads(
-		ctx,
-		[]*eth.ExecutionPayload{msg.ExecutionPayload},
-		false,
-	); err != nil {
-		return fmt.Errorf("failed to insert preconfirmation block from P2P network: %w", err)
-	}
-
-	// If the block number is greater than the highest unsafe L2 payload block ID,
-	// update the highest unsafe L2 payload block ID.
-	if uint64(msg.ExecutionPayload.BlockNumber) > s.highestUnsafeL2PayloadBlockID {
-		s.updateHighestUnsafeL2Payload(uint64(msg.ExecutionPayload.BlockNumber))
-	}
-
-	// if the block number is a reorg, also update
-	if header != nil && uint64(msg.ExecutionPayload.BlockNumber) <= header.Number.Uint64() {
-		log.Info("Preconf block is reorging",
-			"blockID", uint64(msg.ExecutionPayload.BlockNumber),
-		)
-		s.updateHighestUnsafeL2Payload(uint64(msg.ExecutionPayload.BlockNumber))
-	}
-
-	// Try to import the child blocks from the cache, if any.
-	if err := s.ImportChildBlocksFromCache(ctx, msg.ExecutionPayload); err != nil {
-		return fmt.Errorf("failed to try importing child blocks from cache: %w", err)
->>>>>>> b95b02cc
 	}
 
 	// If the payload is an end of sequencing message, we need to notify the clients.
@@ -431,21 +327,8 @@
 		return fmt.Errorf("failed to fetch header by hash: %w", err)
 	}
 	if head != nil {
-<<<<<<< HEAD
 		log.Debug(
 			"Ignore already inserted preconfirmation response block",
-=======
-		log.Debug("OnUnsafeL2Response Ignore the for already known block",
-			"peer", from,
-			"blockID", uint64(msg.ExecutionPayload.BlockNumber),
-			"hash", msg.ExecutionPayload.BlockHash.Hex(),
-		)
-		return nil
-	}
-
-	if s.payloadsCache.has(uint64(msg.ExecutionPayload.BlockNumber), msg.ExecutionPayload.BlockHash) {
-		log.Debug("OnUnsafeL2Response Ignore the for already known block in cache",
->>>>>>> b95b02cc
 			"peer", from,
 			"blockID", uint64(msg.ExecutionPayload.BlockNumber),
 			"hash", msg.ExecutionPayload.BlockHash.Hex(),
@@ -618,25 +501,9 @@
 			"peer", from,
 			"error", err,
 			"epoch", epoch,
-<<<<<<< HEAD
 			"blockID", uint64(envelope.ExecutionPayload.BlockNumber),
 			"hash", hash.Hex(),
 		)
-=======
-			"blockID", block.NumberU64(),
-			"hash", hash.Hex(),
-		)
-
-		if err := s.p2pNode.GossipOut().PublishL2RequestResponse(ctx, envelope, s.p2pSigner); err != nil {
-			log.Warn(
-				"OnUnsafeL2EndOfSequencingRequest failed to publish",
-				"error", err,
-				"epoch", epoch,
-				"blockID", uint64(envelope.ExecutionPayload.BlockNumber),
-				"hash", hash.Hex(),
-			)
-		}
->>>>>>> b95b02cc
 	}
 
 	return nil
@@ -1025,13 +892,8 @@
 				"parentHash", msg.ExecutionPayload.ParentHash.Hex(),
 				"reason", err,
 			)
-<<<<<<< HEAD
+
 			if !s.payloadsCache.has(uint64(msg.ExecutionPayload.BlockNumber), msg.ExecutionPayload.BlockHash) {
-=======
-			s.latestSeenProposal = proposal
-			// If the latest seen proposal is reorged, reset the highest unsafe L2 payload block ID.
-			if s.latestSeenProposal.PreconfChainReorged {
->>>>>>> b95b02cc
 				log.Info(
 					"Payload is cached",
 					"peer", from,
@@ -1040,11 +902,7 @@
 					"parentHash", msg.ExecutionPayload.ParentHash.Hex(),
 				)
 
-<<<<<<< HEAD
 				s.payloadsCache.put(uint64(msg.ExecutionPayload.BlockNumber), msg.ExecutionPayload)
-=======
-				s.updateHighestUnsafeL2Payload(proposal.Pacaya().GetLastBlockID())
->>>>>>> b95b02cc
 			}
 			return true, nil
 		}
