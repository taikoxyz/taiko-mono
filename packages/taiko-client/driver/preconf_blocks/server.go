--- conflicted
+++ resolved
@@ -57,7 +57,6 @@
 // @license.url https://github.com/taikoxyz/taiko-mono/blob/main/LICENSE.md
 // PreconfBlockAPIServer represents a preconfirmation block server instance.
 type PreconfBlockAPIServer struct {
-<<<<<<< HEAD
 	echo                          *echo.Echo
 	rpc                           *rpc.Client
 	chainSyncer                   preconfBlockChainSyncer
@@ -82,38 +81,12 @@
 	latestSeenProposal   *encoding.LastSeenProposal
 	// Mutex for P2P message handlers
 	mutex sync.Mutex
-=======
-	echo            *echo.Echo
-	chainSyncer     preconfBlockChainSyncer
-	rpc             *rpc.Client
-	anchorValidator *validator.AnchorTxValidator
-	// P2P network for preconf block propagation
-	p2pNode                       *p2p.NodeP2P
-	p2pSigner                     p2p.Signer
-	payloadsCache                 *payloadQueue
-	lookahead                     *Lookahead
-	lookaheadMutex                sync.Mutex
-	handoverSlots                 uint64
-	highestUnsafeL2PayloadBlockID uint64
-	preconfOperatorAddress        common.Address
-	blockRequests                 *lru.Cache[common.Hash, struct{}]
-	sequencingEndedForEpoch       *lru.Cache[uint64, common.Hash]
-	wsClients                     map[*websocket.Conn]struct{}
-	wsMutex                       sync.Mutex
-	latestSeenProposalCh          chan *encoding.LastSeenProposal
-	latestSeenProposal            *encoding.LastSeenProposal
-	mutex                         sync.Mutex
->>>>>>> efc6f918
 }
 
 // New creates a new preconf block server instance, and starts the server.
 func New(
 	cors string,
 	jwtSecret []byte,
-<<<<<<< HEAD
-=======
-	handoverSlots uint64,
->>>>>>> efc6f918
 	preconfOperatorAddress common.Address,
 	taikoAnchorAddress common.Address,
 	chainSyncer preconfBlockChainSyncer,
@@ -125,25 +98,17 @@
 		return nil, err
 	}
 
-<<<<<<< HEAD
 	// Initialize cahces.
-=======
->>>>>>> efc6f918
 	blockRequestsCache, err := lru.New[common.Hash, struct{}](maxTrackedPayloads)
 	if err != nil {
 		return nil, err
 	}
-<<<<<<< HEAD
-=======
-
->>>>>>> efc6f918
 	endOfSequencingCache, err := lru.New[uint64, common.Hash](maxTrackedPayloads)
 	if err != nil {
 		return nil, err
 	}
 
 	server := &PreconfBlockAPIServer{
-<<<<<<< HEAD
 		echo:                         echo.New(),
 		anchorValidator:              anchorValidator,
 		chainSyncer:                  chainSyncer,
@@ -156,22 +121,6 @@
 		blockRequestsCache:           blockRequestsCache,
 		sequencingEndedForEpochCache: endOfSequencingCache,
 		latestSeenProposalCh:         latestSeenProposalCh,
-=======
-		echo:                    echo.New(),
-		anchorValidator:         anchorValidator,
-		chainSyncer:             chainSyncer,
-		handoverSlots:           handoverSlots,
-		rpc:                     cli,
-		payloadsCache:           newPayloadQueue(),
-		preconfOperatorAddress:  preconfOperatorAddress,
-		lookahead:               &Lookahead{},
-		mutex:                   sync.Mutex{},
-		blockRequests:           blockRequestsCache,
-		sequencingEndedForEpoch: endOfSequencingCache,
-		wsClients:               make(map[*websocket.Conn]struct{}),
-		wsMutex:                 sync.Mutex{},
-		latestSeenProposalCh:    latestSeenProposalCh,
->>>>>>> efc6f918
 	}
 
 	server.echo.HideBanner = true
@@ -239,39 +188,8 @@
 	s.echo.POST("/preconfBlocks", s.BuildPreconfBlock)
 	s.echo.DELETE("/preconfBlocks", s.RemovePreconfBlocks)
 
-<<<<<<< HEAD
 	// WebSocket routes
 	s.echo.GET("/ws", s.ws.handleWebSocket)
-=======
-	s.echo.GET("/ws", s.handleWebSocket)
-}
-
-// handleWebSocket handles the WebSocket connection.
-func (s *PreconfBlockAPIServer) handleWebSocket(c echo.Context) error {
-	conn, err := wsUpgrader.Upgrade(c.Response(), c.Request(), nil)
-	if err != nil {
-		return err
-	}
-	s.wsMutex.Lock()
-	s.wsClients[conn] = struct{}{}
-	s.wsMutex.Unlock()
-
-	defer func() {
-		s.wsMutex.Lock()
-		delete(s.wsClients, conn)
-		s.wsMutex.Unlock()
-		conn.Close()
-	}()
-
-	// keep reading until the client disconnects
-	for {
-		if _, _, err := conn.ReadMessage(); err != nil {
-			// ReadMessage will error when the client hangs up
-			break
-		}
-	}
-	return nil
->>>>>>> efc6f918
 }
 
 // OnUnsafeL2Payload implements the p2p.GossipIn interface.
@@ -282,10 +200,6 @@
 ) error {
 	s.mutex.Lock()
 	defer s.mutex.Unlock()
-<<<<<<< HEAD
-
-=======
->>>>>>> efc6f918
 	// Ignore the message if it is from the current P2P node, when `from` is empty,
 	// it means the message is for importing the pending blocks from the cache after
 	// a new L2 EE chain has just finished a beacon-sync.
@@ -355,7 +269,6 @@
 		return err
 	}
 
-<<<<<<< HEAD
 	// If the block number is greater than the highest unsafe L2 payload block ID,
 	// update the highest unsafe L2 payload block ID.
 	if uint64(msg.ExecutionPayload.BlockNumber) > s.highestUnsafeL2PayloadBlockID {
@@ -366,16 +279,6 @@
 	cached, err := s.TryImportingPayload(ctx, headL1Origin, msg, from)
 	if err != nil {
 		return err
-=======
-	// Check if the parent block is in the canonical chain, if not, we try to
-	// find all the missing ancients from the cache and import them, if we can't, then we cache the message.
-	parentInCanonical, err := s.rpc.L2.HeaderByNumber(
-		ctx,
-		new(big.Int).SetUint64(uint64(msg.ExecutionPayload.BlockNumber-1)),
-	)
-	if err != nil && !errors.Is(err, ethereum.NotFound) {
-		return fmt.Errorf("failed to fetch parent header by number: %w", err)
->>>>>>> efc6f918
 	}
 	if cached {
 		return nil
@@ -460,7 +363,6 @@
 		return nil
 	}
 
-<<<<<<< HEAD
 	// Ensure the preconfirmation block number is greater than the current head L1 origin block ID.
 	headL1Origin, err := checkMessageBlockNumber(ctx, s.rpc, msg)
 	if err != nil {
@@ -602,25 +504,6 @@
 			"blockID", uint64(envelope.ExecutionPayload.BlockNumber),
 			"hash", hash.Hex(),
 		)
-=======
-	// If the block number is greater than the highest unsafe L2 payload block ID,
-	// update the highest unsafe L2 payload block ID.
-	if uint64(msg.ExecutionPayload.BlockNumber) > s.highestUnsafeL2PayloadBlockID {
-		s.updateHighestUnsafeL2Payload(uint64(msg.ExecutionPayload.BlockNumber))
-	}
-
-	// if the block number is a reorg, also update
-	if header != nil && uint64(msg.ExecutionPayload.BlockNumber) <= header.Number.Uint64() {
-		log.Info("Preconf block is reorging",
-			"blockID", uint64(msg.ExecutionPayload.BlockNumber),
-		)
-		s.updateHighestUnsafeL2Payload(uint64(msg.ExecutionPayload.BlockNumber))
-	}
-
-	// Try to import the child blocks from the cache, if any.
-	if err := s.ImportChildBlocksFromCache(ctx, msg.ExecutionPayload); err != nil {
-		return fmt.Errorf("failed to try importing child blocks from cache: %w", err)
->>>>>>> efc6f918
 	}
 
 	if msg.EndOfSequencing != nil && *msg.EndOfSequencing && s.rpc.L1Beacon != nil {
@@ -1050,13 +933,9 @@
 
 		parentPayload := s.payloadsCache.get(uint64(currentPayload.BlockNumber)-1, currentPayload.ParentHash)
 		if parentPayload == nil {
-<<<<<<< HEAD
 			// If the parent payload is not found in the cache and chain is not syncing,
 			// we publish a request to the P2P network.
 			if !s.blockRequestsCache.Contains(currentPayload.ParentHash) {
-=======
-			if !s.blockRequests.Contains(currentPayload.ParentHash) {
->>>>>>> efc6f918
 				progress, err := s.rpc.L2ExecutionEngineSyncProgress(ctx)
 				if err != nil {
 					return err
@@ -1067,7 +946,6 @@
 					return nil
 				}
 
-<<<<<<< HEAD
 				log.Info(
 					"Publish preconfirmation block request",
 					"blockID", uint64(currentPayload.BlockNumber-1),
@@ -1084,20 +962,6 @@
 				}
 
 				s.blockRequestsCache.Add(currentPayload.ParentHash, struct{}{})
-=======
-				if uint64(currentPayload.BlockNumber) > headL1Origin.BlockID.Uint64() {
-					log.Info("Publishing L2Request",
-						"hash", currentPayload.ParentHash.Hex(),
-						"blockID", uint64(currentPayload.BlockNumber-1),
-					)
-
-					if err := s.p2pNode.GossipOut().PublishL2Request(ctx, currentPayload.ParentHash); err != nil {
-						log.Warn("Failed to publish L2 hash request", "error", err, "hash", currentPayload.BlockHash.Hex())
-					}
-
-					s.blockRequests.Add(currentPayload.ParentHash, struct{}{})
-				}
->>>>>>> efc6f918
 			}
 
 			return fmt.Errorf(
@@ -1305,10 +1169,6 @@
 func (s *PreconfBlockAPIServer) CheckLookaheadHandover(feeRecipient common.Address, globalSlot uint64) error {
 	s.lookaheadMutex.Lock()
 	defer s.lookaheadMutex.Unlock()
-<<<<<<< HEAD
-=======
-	la := s.lookahead
->>>>>>> efc6f918
 
 	if s.lookahead == nil || s.rpc.L1Beacon == nil {
 		log.Warn("Lookahead information not initialized, allowing by default")
@@ -1329,11 +1189,7 @@
 		}
 	}
 
-<<<<<<< HEAD
 	// If not in any range, we returns an error.
-=======
-	// If not in any range
->>>>>>> efc6f918
 	log.Debug(
 		"Slot out of sequencing window",
 		"slot", globalSlot,
@@ -1353,15 +1209,9 @@
 	s.payloadsCache.put(id, payload)
 }
 
-<<<<<<< HEAD
 // GetSequencingEndedForEpoch returns the last block's hash for the given epoch.
 func (s *PreconfBlockAPIServer) GetSequencingEndedForEpoch(epoch uint64) (common.Hash, bool) {
 	return s.sequencingEndedForEpochCache.Get(epoch)
-=======
-// GetSequencingEndedForEpoch returns the end block hash for the given epoch.
-func (s *PreconfBlockAPIServer) GetSequencingEndedForEpoch(epoch uint64) (common.Hash, bool) {
-	return s.sequencingEndedForEpoch.Get(epoch)
->>>>>>> efc6f918
 }
 
 // LatestSeenProposalEventLoop is a goroutine that listens for the latest seen proposal events
@@ -1369,7 +1219,6 @@
 	for {
 		select {
 		case <-ctx.Done():
-<<<<<<< HEAD
 			log.Info("Stopping latest batch seen event loop")
 			return
 		case proposal := <-s.latestSeenProposalCh:
@@ -1564,30 +1413,6 @@
 		); err != nil {
 			conn.Close()
 			delete(s.clients, conn)
-=======
-			log.Info("Stopping latest batch seen in event loop")
-			return
-		case proposal := <-s.latestSeenProposalCh:
-			s.mutex.Lock()
-			log.Info(
-				"Received latest batch seen in event",
-				"batchID", proposal.Pacaya().GetBatchID(),
-				"lastBlockID", proposal.Pacaya().GetLastBlockID(),
-			)
-			s.latestSeenProposal = proposal
-			// If the latest seen proposal is reorged, reset the highest unsafe L2 payload block ID.
-			if s.latestSeenProposal.PreconfChainReorged {
-				log.Info(
-					"Latest block ID seen in event is reorged, reset the highest unsafe L2 payload block ID",
-					"batchID", proposal.Pacaya().GetBatchID(),
-					"lastBlockID", s.highestUnsafeL2PayloadBlockID,
-					"highestUnsafeL2PayloadBlockID", s.highestUnsafeL2PayloadBlockID,
-				)
-
-				s.updateHighestUnsafeL2Payload(proposal.Pacaya().GetLastBlockID())
-			}
-			s.mutex.Unlock()
->>>>>>> efc6f918
 		}
 	}
 }
