package preconfblocks

import (
	"context"
	"errors"
	"fmt"
	"math/big"
	"os"
	"sync"

	"github.com/ethereum-optimism/optimism/op-node/p2p"
	"github.com/ethereum-optimism/optimism/op-service/eth"
	"github.com/ethereum/go-ethereum"
	"github.com/ethereum/go-ethereum/common"
	"github.com/ethereum/go-ethereum/common/hexutil"
	"github.com/ethereum/go-ethereum/core/rawdb"
	"github.com/ethereum/go-ethereum/core/types"
	"github.com/ethereum/go-ethereum/log"
	"github.com/ethereum/go-ethereum/rlp"
	"github.com/holiman/uint256"
	echojwt "github.com/labstack/echo-jwt/v4"
	"github.com/labstack/echo/v4"
	"github.com/labstack/echo/v4/middleware"
	"github.com/libp2p/go-libp2p/core/peer"

	lru "github.com/hashicorp/golang-lru/v2"
	"github.com/taikoxyz/taiko-mono/packages/taiko-client/internal/metrics"
	"github.com/taikoxyz/taiko-mono/packages/taiko-client/pkg/rpc"
	"github.com/taikoxyz/taiko-mono/packages/taiko-client/pkg/utils"
	validator "github.com/taikoxyz/taiko-mono/packages/taiko-client/prover/anchor_tx_validator"
)

var (
	errInvalidCurrOperator = errors.New("invalid operator: expected current operator in handover window")
	errInvalidNextOperator = errors.New("invalid operator: expected next operator in handover window")
)

// preconfBlockChainSyncer is an interface for preconf block chain syncer.
type preconfBlockChainSyncer interface {
	InsertPreconfBlocksFromExecutionPayloads(context.Context, []*eth.ExecutionPayload, bool) ([]*types.Header, error)
	RemovePreconfBlocks(ctx context.Context, newLastBlockID uint64) error
}

// @title Taiko Preconfirmation Block Server API
// @version 1.0
// @termsOfService http://swagger.io/terms/

// @contact.name API Support
// @contact.url https://community.taiko.xyz/
// @contact.email info@taiko.xyz

// @license.name MIT
// @license.url https://github.com/taikoxyz/taiko-mono/blob/main/LICENSE.md
// PreconfBlockAPIServer represents a preconfirmation block server instance.
type PreconfBlockAPIServer struct {
	echo            *echo.Echo
	chainSyncer     preconfBlockChainSyncer
	rpc             *rpc.Client
	anchorValidator *validator.AnchorTxValidator
	// P2P network for preconf block propagation
<<<<<<< HEAD
	p2pNode                 *p2p.NodeP2P
	p2pSigner               p2p.Signer
	payloadsCache           *payloadQueue
	lookahead               *Lookahead
	lookaheadMutex          sync.Mutex
	handoverSlots           uint64
	preconfOperatorAddress  common.Address
	mu                      sync.Mutex
	blockRequests           *lru.Cache[common.Hash, struct{}]
	sequencingEndedForEpoch *lru.Cache[uint64, struct{}]
=======
	p2pNode                       *p2p.NodeP2P
	p2pSigner                     p2p.Signer
	payloadsCache                 *payloadQueue
	lookahead                     *Lookahead
	lookaheadMutex                sync.Mutex
	handoverSlots                 uint64
	highestUnsafeL2PayloadBlockID uint64
>>>>>>> 1dce498d
}

// New creates a new preconf block server instance, and starts the server.
func New(
	cors string,
	jwtSecret []byte,
	handoverSlots uint64,
	preconfOperatorAddress common.Address,
	taikoAnchorAddress common.Address,
	chainSyncer preconfBlockChainSyncer,
	cli *rpc.Client,
) (*PreconfBlockAPIServer, error) {
	anchorValidator, err := validator.New(taikoAnchorAddress, cli.L2.ChainID, cli)
	if err != nil {
		return nil, err
	}

	blockRequestsCache, err := lru.New[common.Hash, struct{}](maxTrackedPayloads)
	if err != nil {
		return nil, err
	}

	endOfSequencingCache, err := lru.New[uint64, struct{}](maxTrackedPayloads)
	if err != nil {
		return nil, err
	}

	server := &PreconfBlockAPIServer{
		echo:                    echo.New(),
		anchorValidator:         anchorValidator,
		chainSyncer:             chainSyncer,
		handoverSlots:           handoverSlots,
		rpc:                     cli,
		payloadsCache:           newPayloadQueue(),
		preconfOperatorAddress:  preconfOperatorAddress,
		lookahead:               &Lookahead{},
		mu:                      sync.Mutex{},
		blockRequests:           blockRequestsCache,
		sequencingEndedForEpoch: endOfSequencingCache,
	}

	server.echo.HideBanner = true
	server.configureMiddleware([]string{cors})
	server.configureRoutes()
	if jwtSecret != nil {
		server.echo.Use(echojwt.JWT(jwtSecret))
	}

	return server, nil
}

// SetP2PNode sets the P2P node for the preconfirmation block server.
func (s *PreconfBlockAPIServer) SetP2PNode(p2pNode *p2p.NodeP2P) {
	s.p2pNode = p2pNode
}

// SetP2PSigner sets the P2P signer for the preconfirmation block server.
func (s *PreconfBlockAPIServer) SetP2PSigner(p2pSigner p2p.Signer) {
	s.p2pSigner = p2pSigner
}

// LogSkipper implements the `middleware.Skipper` interface.
func LogSkipper(c echo.Context) bool {
	switch c.Request().URL.Path {
	case "/healthz":
		return true
	default:
		return true
	}
}

// configureMiddleware configures the server middlewares.
func (s *PreconfBlockAPIServer) configureMiddleware(corsOrigins []string) {
	s.echo.Use(middleware.RequestID())

	s.echo.Use(middleware.LoggerWithConfig(middleware.LoggerConfig{
		Skipper: LogSkipper,
		Format: `{"time":"${time_rfc3339_nano}","level":"INFO","message":{"id":"${id}","remote_ip":"${remote_ip}",` +
			`"host":"${host}","method":"${method}","uri":"${uri}","user_agent":"${user_agent}",` +
			`"response_status":${status},"error":"${error}","latency":${latency},"latency_human":"${latency_human}",` +
			`"bytes_in":${bytes_in},"bytes_out":${bytes_out}}}` + "\n",
		Output: os.Stdout,
	}))

	// Add CORS middleware
	s.echo.Use(middleware.CORSWithConfig(middleware.CORSConfig{
		AllowOrigins:     corsOrigins,
		AllowCredentials: true,
	}))
}

// Start starts the HTTP server.
func (s *PreconfBlockAPIServer) Start(port uint64) error {
	return s.echo.Start(fmt.Sprintf(":%v", port))
}

// Shutdown shuts down the HTTP server.
func (s *PreconfBlockAPIServer) Shutdown(ctx context.Context) error {
	return s.echo.Shutdown(ctx)
}

// configureRoutes contains all routes which will be used by the HTTP server.
func (s *PreconfBlockAPIServer) configureRoutes() {
	s.echo.GET("/", s.HealthCheck)
	s.echo.GET("/healthz", s.HealthCheck)
<<<<<<< HEAD
	s.echo.GET("/endOfSequencing", s.EndOfSequencingStatus)
=======
	s.echo.GET("/status", s.GetStatus)
>>>>>>> 1dce498d
	s.echo.POST("/preconfBlocks", s.BuildPreconfBlock)
	s.echo.DELETE("/preconfBlocks", s.RemovePreconfBlocks)
}

// OnUnsafeL2Payload implements the p2p.GossipIn interface.
func (s *PreconfBlockAPIServer) OnUnsafeL2Payload(
	ctx context.Context,
	from peer.ID,
	msg *eth.ExecutionPayloadEnvelope,
) error {
	s.mu.Lock()
	defer s.mu.Unlock()
	// Ignore the message if it is from the current P2P node, when `from` is empty,
	// it means the message is for importing the pending blocks from the cache after
	// a new L2 EE chain has just finished a beacon-sync.
	if from != "" && s.p2pNode.Host().ID() == from {
		log.Debug("Ignore the message from the current P2P node", "peer", from)
		return nil
	}

	if msg == nil || msg.ExecutionPayload == nil {
		log.Warn("Empty preconfirmation block payload", "peer", from)
		return nil
	}

	log.Info(
		"📢 New preconfirmation block payload from P2P network",
		"peer", from,
		"blockID", uint64(msg.ExecutionPayload.BlockNumber),
		"hash", msg.ExecutionPayload.BlockHash.Hex(),
		"parentHash", msg.ExecutionPayload.ParentHash.Hex(),
		"timestamp", uint64(msg.ExecutionPayload.Timestamp),
		"coinbase", msg.ExecutionPayload.FeeRecipient.Hex(),
		"gasUsed", uint64(msg.ExecutionPayload.GasUsed),
		"endOfSequencing", msg.EndOfSequencing,
	)

	// Check if the L2 execution engine is syncing from L1.
	progress, err := s.rpc.L2ExecutionEngineSyncProgress(ctx)
	if err != nil {
		return err
	}

	if progress.IsSyncing() {
		if !s.payloadsCache.has(uint64(msg.ExecutionPayload.BlockNumber), msg.ExecutionPayload.BlockHash) {
			log.Info(
				"L2ExecutionEngine syncing: payload is cached",
				"peer", from,
				"blockID", uint64(msg.ExecutionPayload.BlockNumber),
				"blockHash", msg.ExecutionPayload.BlockHash.Hex(),
				"parentHash", msg.ExecutionPayload.ParentHash.Hex(),
			)

			s.payloadsCache.put(uint64(msg.ExecutionPayload.BlockNumber), msg.ExecutionPayload)
		}

		return nil
	}

	metrics.DriverPreconfP2PEnvelopeCounter.Inc()

	// Check if the payload is valid.
	if err := s.ValidateExecutionPayload(msg.ExecutionPayload); err != nil {
		log.Warn(
			"Invalid preconfirmation block payload",
			"peer", from,
			"blockID", uint64(msg.ExecutionPayload.BlockNumber),
			"hash", msg.ExecutionPayload.BlockHash.Hex(),
			"parentHash", msg.ExecutionPayload.ParentHash.Hex(),
			"error", err,
		)
		return nil
	}

	// Ensure the preconfirmation block number is greater than the current head L1 origin block ID.
	headL1Origin, err := s.rpc.L2.HeadL1Origin(ctx)
	if err != nil && err.Error() != ethereum.NotFound.Error() {
		return fmt.Errorf("failed to fetch head L1 origin: %w", err)
	}
	if headL1Origin != nil && uint64(msg.ExecutionPayload.BlockNumber) <= headL1Origin.BlockID.Uint64() {
		return fmt.Errorf(
			"preconfirmation block ID (%d) is less than or equal to the current head L1 origin block ID (%d)",
			msg.ExecutionPayload.BlockNumber,
			headL1Origin.BlockID,
		)
	}

	// If the block number is greater than the highest unsafe L2 payload block ID,
	// update the highest unsafe L2 payload block ID.
	if uint64(msg.ExecutionPayload.BlockNumber) > s.highestUnsafeL2PayloadBlockID {
		s.highestUnsafeL2PayloadBlockID = uint64(msg.ExecutionPayload.BlockNumber)
	}

	// Check if the parent block is in the canonical chain, if not, we try to
	// find all the missing ancients from the cache and import them, if we can't, then we cache the message.
	parentInCanonical, err := s.rpc.L2.HeaderByNumber(
		ctx,
		new(big.Int).SetUint64(uint64(msg.ExecutionPayload.BlockNumber-1)),
	)
	if err != nil && !errors.Is(err, ethereum.NotFound) {
		return fmt.Errorf("failed to fetch parent header by number: %w", err)
	}
	parentInFork, err := s.rpc.L2.HeaderByHash(ctx, msg.ExecutionPayload.ParentHash)
	if err != nil && !errors.Is(err, ethereum.NotFound) {
		return fmt.Errorf("failed to fetch parent header by hash: %w", err)
	}
	if parentInFork == nil && (parentInCanonical == nil || parentInCanonical.Hash() != msg.ExecutionPayload.ParentHash) {
		log.Info(
			"Parent block not in L2 canonical / fork chain",
			"peer", from,
			"blockID", uint64(msg.ExecutionPayload.BlockNumber),
			"hash", msg.ExecutionPayload.BlockHash.Hex(),
			"parentHash", msg.ExecutionPayload.ParentHash,
		)
		// Try to find all the missing ancients from the cache and import them.
		if err := s.ImportMissingAncientsFromCache(ctx, msg.ExecutionPayload, headL1Origin); err != nil {
			log.Info(
				"Unable to find all the missing ancients from the cache, cache the current payload",
				"peer", from,
				"blockID", uint64(msg.ExecutionPayload.BlockNumber),
				"hash", msg.ExecutionPayload.BlockHash.Hex(),
				"parentHash", msg.ExecutionPayload.ParentHash.Hex(),
				"reason", err,
			)
			if !s.payloadsCache.has(uint64(msg.ExecutionPayload.BlockNumber), msg.ExecutionPayload.BlockHash) {
				log.Info(
					"Payload is cached",
					"peer", from,
					"blockID", uint64(msg.ExecutionPayload.BlockNumber),
					"blockHash", msg.ExecutionPayload.BlockHash.Hex(),
					"parentHash", msg.ExecutionPayload.ParentHash.Hex(),
				)

				s.payloadsCache.put(uint64(msg.ExecutionPayload.BlockNumber), msg.ExecutionPayload)
			}
			return nil
		}
	}

	// Check if the block already exists in the canonical chain, if it does, we ignore the message.
	header, err := s.rpc.L2.HeaderByNumber(ctx, new(big.Int).SetUint64(uint64(msg.ExecutionPayload.BlockNumber)))
	if err != nil && !errors.Is(err, ethereum.NotFound) {
		return fmt.Errorf("failed to fetch header by hash: %w", err)
	}
	if header != nil {
		if header.Hash() == msg.ExecutionPayload.BlockHash {
			log.Info(
				"Preconfirmation block already exists",
				"peer", from,
				"blockID", uint64(msg.ExecutionPayload.BlockNumber),
				"hash", msg.ExecutionPayload.BlockHash.Hex(),
				"parentHash", msg.ExecutionPayload.ParentHash.Hex(),
			)
			return nil
		} else {
			log.Info(
				"Preconfirmation block already exists with different hash",
				"peer", from,
				"blockID", uint64(msg.ExecutionPayload.BlockNumber),
				"hash", msg.ExecutionPayload.BlockHash.Hex(),
				"parentHash", msg.ExecutionPayload.ParentHash.Hex(),
				"headerHash", header.Hash().Hex(),
				"headerParentHash", header.ParentHash.Hex(),
			)
		}
	}

	// Insert the preconfirmation block into the L2 EE chain.
	if _, err := s.chainSyncer.InsertPreconfBlocksFromExecutionPayloads(
		ctx,
		[]*eth.ExecutionPayload{msg.ExecutionPayload},
		false,
	); err != nil {
		return fmt.Errorf("failed to insert preconfirmation block from P2P network: %w", err)
	}

	// Try to import the child blocks from the cache, if any.
	if err := s.ImportChildBlocksFromCache(ctx, msg.ExecutionPayload); err != nil {
		return fmt.Errorf("failed to try importing child blocks from cache: %w", err)
	}

	if msg.EndOfSequencing != nil && *msg.EndOfSequencing && s.rpc.L1Beacon != nil {
		s.sequencingEndedForEpoch.Add(s.rpc.L1Beacon.CurrentEpoch(), struct{}{})
	}

	return nil
}

// OnUnsafeL2Response implements the p2p.GossipIn interface.
func (s *PreconfBlockAPIServer) OnUnsafeL2Response(
	ctx context.Context,
	from peer.ID,
	msg *eth.ExecutionPayloadEnvelope,
) error {
	s.mu.Lock()
	defer s.mu.Unlock()
	// Ignore the message if it is from the current P2P node, when `from` is empty,
	// it means the message is for importing the pending blocks from the cache after
	// a new L2 EE chain has just finished a beacon-sync.
	if from != "" && s.p2pNode.Host().ID() == from {
		log.Debug("OnUnsafeL2Response Ignore the message from the current P2P node", "peer", from)
		return nil
	}

	head, err := s.rpc.L2.HeaderByHash(ctx, msg.ExecutionPayload.BlockHash)
	if err != nil && !errors.Is(err, ethereum.NotFound) {
		return fmt.Errorf("OnUnsafeL2Response failed to fetch header by hash: %w", err)
	}

	if head != nil {
		log.Debug("OnUnsafeL2Response Ignore the for already known block", "peer", from)
		return nil
	}

	if s.payloadsCache.has(uint64(msg.ExecutionPayload.BlockNumber), msg.ExecutionPayload.BlockHash) {
		log.Debug("OnUnsafeL2Response Ignore the for already known block", "peer", from)
		return nil
	}

	log.Info(
		"📢 New preconfirmation OnUnsafeL2Response block payload from P2P network",
		"peer", from,
		"blockID", uint64(msg.ExecutionPayload.BlockNumber),
		"hash", msg.ExecutionPayload.BlockHash.Hex(),
		"parentHash", msg.ExecutionPayload.ParentHash.Hex(),
		"timestamp", uint64(msg.ExecutionPayload.Timestamp),
		"coinbase", msg.ExecutionPayload.FeeRecipient.Hex(),
		"gasUsed", uint64(msg.ExecutionPayload.GasUsed),
		"transactions", len(msg.ExecutionPayload.Transactions),
	)

	metrics.DriverPreconfP2PResponseEnvelopeCounter.Inc()

	// Check if the payload is valid.
	if err := s.ValidateExecutionPayload(msg.ExecutionPayload); err != nil {
		log.Warn(
			"OnUnsafeL2Response Invalid preconfirmation block payload",
			"peer", from,
			"blockID", uint64(msg.ExecutionPayload.BlockNumber),
			"hash", msg.ExecutionPayload.BlockHash.Hex(),
			"parentHash", msg.ExecutionPayload.ParentHash.Hex(),
			"error", err,
		)
		return nil
	}

	// Ensure the preconfirmation block number is greater than the current head L1 origin block ID.
	headL1Origin, err := s.rpc.L2.HeadL1Origin(ctx)
	if err != nil && err.Error() != ethereum.NotFound.Error() {
		return fmt.Errorf("OnUnsafeL2Response failed to fetch head L1 origin: %w", err)
	}

	if headL1Origin != nil && uint64(msg.ExecutionPayload.BlockNumber) <= headL1Origin.BlockID.Uint64() {
		return fmt.Errorf(
			"OnUnsafeL2Response preconfirmation block ID (%d) is less than or equal to the current head L1 origin block ID (%d)",
			msg.ExecutionPayload.BlockNumber,
			headL1Origin.BlockID,
		)
	}

	// Check if the parent block is in the canonical chain, if not, we try to
	// find all the missing ancients from the cache and import them, if we can't, then we cache the message.
	parentInCanonical, err := s.rpc.L2.HeaderByNumber(
		ctx,
		new(big.Int).SetUint64(uint64(msg.ExecutionPayload.BlockNumber-1)),
	)
	if err != nil && !errors.Is(err, ethereum.NotFound) {
		return fmt.Errorf("OnUnsafeL2Response failed to fetch parent header by number: %w", err)
	}
	parentInFork, err := s.rpc.L2.HeaderByHash(ctx, msg.ExecutionPayload.ParentHash)
	if err != nil && !errors.Is(err, ethereum.NotFound) {
		return fmt.Errorf("OnUnsafeL2Response failed to fetch parent header by hash: %w", err)
	}
	if parentInFork == nil && (parentInCanonical == nil || parentInCanonical.Hash() != msg.ExecutionPayload.ParentHash) {
		log.Info(
			"OnUnsafeL2Response Parent block not in L2 canonical / fork chain",
			"peer", from,
			"blockID", uint64(msg.ExecutionPayload.BlockNumber),
			"hash", msg.ExecutionPayload.BlockHash.Hex(),
			"parentHash", msg.ExecutionPayload.ParentHash,
		)
		// Try to find all the missing ancients from the cache and import them.
		if err := s.ImportMissingAncientsFromCache(ctx, msg.ExecutionPayload, headL1Origin); err != nil {
			log.Info(
				"OnUnsafeL2Response unable to find all the missing ancients from the cache, cache the current payload",
				"peer", from,
				"blockID", uint64(msg.ExecutionPayload.BlockNumber),
				"hash", msg.ExecutionPayload.BlockHash.Hex(),
				"parentHash", msg.ExecutionPayload.ParentHash.Hex(),
				"reason", err,
			)
			if !s.payloadsCache.has(uint64(msg.ExecutionPayload.BlockNumber), msg.ExecutionPayload.BlockHash) {
				log.Info(
					"OnUnsafeL2Response Payload is cached",
					"peer", from,
					"blockID", uint64(msg.ExecutionPayload.BlockNumber),
					"blockHash", msg.ExecutionPayload.BlockHash.Hex(),
					"parentHash", msg.ExecutionPayload.ParentHash.Hex(),
				)

				s.payloadsCache.put(uint64(msg.ExecutionPayload.BlockNumber), msg.ExecutionPayload)
			}
			return nil
		}
	}

	// Check if the block already exists in the canonical chain, if it does, we ignore the message.
	header, err := s.rpc.L2.HeaderByNumber(ctx, new(big.Int).SetUint64(uint64(msg.ExecutionPayload.BlockNumber)))
	if err != nil && !errors.Is(err, ethereum.NotFound) {
		return fmt.Errorf("failed to fetch header by hash: %w", err)
	}
	if header != nil {
		if header.Hash() == msg.ExecutionPayload.BlockHash {
			log.Info(
				"OnUnsafeL2Response Preconfirmation block already exists",
				"peer", from,
				"blockID", uint64(msg.ExecutionPayload.BlockNumber),
				"hash", msg.ExecutionPayload.BlockHash.Hex(),
				"parentHash", msg.ExecutionPayload.ParentHash.Hex(),
			)
			return nil
		} else {
			log.Info(
				"OnUnsafeL2Response Preconfirmation block already exists with different hash",
				"peer", from,
				"blockID", uint64(msg.ExecutionPayload.BlockNumber),
				"hash", msg.ExecutionPayload.BlockHash.Hex(),
				"parentHash", msg.ExecutionPayload.ParentHash.Hex(),
				"headerHash", header.Hash().Hex(),
				"headerParentHash", header.ParentHash.Hex(),
			)
		}
	}

	// Insert the preconfirmation block into the L2 EE chain.
	if _, err := s.chainSyncer.InsertPreconfBlocksFromExecutionPayloads(
		ctx,
		[]*eth.ExecutionPayload{msg.ExecutionPayload},
		false,
	); err != nil {
		return fmt.Errorf("OnUnsafeL2Response failed to insert preconfirmation block from P2P network: %w", err)
	}

	// Try to import the child blocks from the cache, if any.
	if err := s.ImportChildBlocksFromCache(ctx, msg.ExecutionPayload); err != nil {
		return fmt.Errorf("OnUnsafeL2Response failed to try importing child blocks from cache: %w", err)
	}

	return nil
}

// OnUnsafeL2Request implements the p2p.GossipIn interface.
func (s *PreconfBlockAPIServer) OnUnsafeL2Request(
	ctx context.Context,
	from peer.ID,
	hash common.Hash,
) error {
	s.mu.Lock()
	defer s.mu.Unlock()
	// Ignore the message if it is from the current P2P node.
	if from != "" && s.p2pNode.Host().ID() == from {
		log.Debug("Ignore the message from the current P2P node", "peer", from)
		return nil
	}

	// only respond if you are the current sequencer.
	if err := s.checkLookaheadHandover(s.preconfOperatorAddress, s.rpc.L1Beacon.CurrentSlot()); err != nil {
		log.Debug(
			"Ignoring OnUnsafeL2Request, not the current sequencer",
			"peer", from,
			"currOperator", s.lookahead.CurrOperator.Hex(),
			"nextOperator", s.lookahead.NextOperator.Hex(),
			"preconfOperatorAddress", s.preconfOperatorAddress.Hex(),
		)

		return nil
	}

	log.Info("New block request from p2p network", "peer", from, "hash", hash.Hex())

	block, err := s.rpc.L2.BlockByHash(ctx, hash)
	if err != nil {
		log.Warn("Failed to fetch block by hash", "hash", hash.Hex(), "error", err)
		return err
	}

	var u256 uint256.Int
	if overflow := u256.SetFromBig(block.BaseFee()); overflow {
		log.Warn(
			"Failed to convert base fee to uint256, skip propagating the preconfirmation block",
			"baseFee", block.BaseFee,
		)
	} else {
		txs, err := utils.EncodeAndCompressTxList(block.Transactions())
		if err != nil {
			return err
		}

		envelope := &eth.ExecutionPayloadEnvelope{
			ExecutionPayload: &eth.ExecutionPayload{
				BaseFeePerGas: eth.Uint256Quantity(u256),
				ParentHash:    block.ParentHash(),
				FeeRecipient:  block.Coinbase(),
				ExtraData:     block.Extra(),
				PrevRandao:    eth.Bytes32(block.MixDigest()),
				BlockNumber:   eth.Uint64Quantity(block.NumberU64()),
				GasLimit:      eth.Uint64Quantity(block.GasLimit()),
				GasUsed:       eth.Uint64Quantity(block.GasUsed()),
				Timestamp:     eth.Uint64Quantity(block.Time()),
				BlockHash:     block.Hash(),
				Transactions:  []eth.Data{hexutil.Bytes(txs)},
			},
		}

		if err := s.ValidateExecutionPayload(envelope.ExecutionPayload); err != nil {
			log.Warn(
				"Invalid preconfirmation block payload",
				"peer", from,
				"blockID", uint64(envelope.ExecutionPayload.BlockNumber),
				"hash", envelope.ExecutionPayload.BlockHash.Hex(),
				"parentHash", envelope.ExecutionPayload.ParentHash.Hex(),
				"error", err,
			)
			return nil
		}

		// convert block to execution envlope
		log.Info("Publishing L2RequestResponse",
			"hash", hash.Hex(),
			"blockID", block.NumberU64(),
		)

		if err := s.p2pNode.GossipOut().PublishL2RequestResponse(ctx, envelope, s.p2pSigner); err != nil {
			log.Warn("Failed to publish L2 request response",
				"error", err,
				"hash", hash.Hex(),
				"blockID", uint64(envelope.ExecutionPayload.BlockNumber),
			)
		}
	}

	return nil
}

// ImportMissingAncientsFromCache tries to import cached payloads from the cached payload queue, if we can't
// find all the missing ancients and import them, an error will be returned.
func (s *PreconfBlockAPIServer) ImportMissingAncientsFromCache(
	ctx context.Context,
	currentPayload *eth.ExecutionPayload,
	headL1Origin *rawdb.L1Origin,
) error {
	// Try searching the missing ancients in the cache.
	payloadsToImport := make([]*eth.ExecutionPayload, 0)
	for {
		if headL1Origin != nil && currentPayload.ParentHash == headL1Origin.L2BlockHash {
			log.Debug(
				"Reached canonical chain head, skip searching for ancients in cache",
				"currentNumber", uint64(currentPayload.BlockNumber),
				"currentHash", currentPayload.ParentHash.Hex(),
			)
			break
		}

		parentPayload := s.payloadsCache.get(uint64(currentPayload.BlockNumber)-1, currentPayload.ParentHash)
		if parentPayload == nil {
			if !s.blockRequests.Contains(currentPayload.ParentHash) {
				progress, err := s.rpc.L2ExecutionEngineSyncProgress(ctx)
				if err != nil {
					return err
				}

				if progress.IsSyncing() {
					log.Debug("Parent payload not in the cache, but the node is syncing, skip publishing L2Request")
					return nil
				}

				log.Info("Publishing L2Request",
					"hash", currentPayload.ParentHash.Hex(),
					"blockID", uint64(currentPayload.BlockNumber-1),
				)

				if err := s.p2pNode.GossipOut().PublishL2Request(ctx, currentPayload.ParentHash); err != nil {
					log.Warn("Failed to publish L2 hash request", "error", err, "hash", currentPayload.BlockHash.Hex())
				}

				s.blockRequests.Add(currentPayload.ParentHash, struct{}{})
			}

			return fmt.Errorf("failed to find parent payload in the cache, number %d, hash %s.",
				currentPayload.BlockNumber-1,
				currentPayload.ParentHash.Hex())
		}

		payloadsToImport = append([]*eth.ExecutionPayload{parentPayload}, payloadsToImport...)

		s.blockRequests.Remove(parentPayload.BlockHash)

		// Check if the found parent payload is in the canonical chain,
		// if it is not, continue to find the parent payload.
		parentHeader, err := s.rpc.L2.HeaderByNumber(ctx, new(big.Int).SetUint64(uint64(parentPayload.BlockNumber)))
		if err != nil && !errors.Is(err, ethereum.NotFound) {
			return fmt.Errorf("failed to fetch parent header: %w", err)
		}

		if parentHeader == nil || parentHeader.Hash() != parentPayload.BlockHash {
			log.Debug(
				"Parent block not in L2 canonical chain, continue to search cached payloads",
				"blockID", uint64(parentPayload.BlockNumber),
				"hash", parentPayload.BlockHash.Hex(),
			)
			if headL1Origin != nil && uint64(parentPayload.BlockNumber) <= headL1Origin.BlockID.Uint64() {
				return fmt.Errorf(
					"missing parent block ID (%d) is less than or equal to the current head L1 origin block ID (%d)",
					parentPayload.BlockNumber,
					headL1Origin.BlockID,
				)
			}
			currentPayload = parentPayload
			continue
		}

		break
	}

	log.Info(
		"Found all missing ancient payloads in the cache, start importing",
		"count", len(payloadsToImport),
	)

	// If all ancient payloads are found, try to import them.
	if _, err := s.chainSyncer.InsertPreconfBlocksFromExecutionPayloads(ctx, payloadsToImport, true); err != nil {
		return fmt.Errorf("failed to insert ancient preconfirmation blocks from cache: %w", err)
	}

	return nil
}

// ImportChildBlocksFromCache tries to import the longest cached child payloads from the cached payload queue.
func (s *PreconfBlockAPIServer) ImportChildBlocksFromCache(
	ctx context.Context,
	currentPayload *eth.ExecutionPayload,
) error {
	// Try searching if there is any available child block in the cache.
	childPayloads := s.payloadsCache.getChildren(uint64(currentPayload.BlockNumber), currentPayload.BlockHash)
	if len(childPayloads) == 0 {
		return nil
	}

	log.Info(
		"Found available child payloads in the cache, start importing",
		"count", len(childPayloads),
	)

	// Try to import all available child payloads.
	if _, err := s.chainSyncer.InsertPreconfBlocksFromExecutionPayloads(ctx, childPayloads, true); err != nil {
		return fmt.Errorf("failed to insert child preconfirmation blocks from cache: %w", err)
	}

	return nil
}

// ValidateExecutionPayload validates the execution payload.
func (s *PreconfBlockAPIServer) ValidateExecutionPayload(payload *eth.ExecutionPayload) error {
	if payload.BlockNumber < eth.Uint64Quantity(s.rpc.PacayaClients.ForkHeight) {
		return fmt.Errorf(
			"block number %d is less than the Pacaya fork height %d",
			payload.BlockNumber,
			s.rpc.PacayaClients.ForkHeight,
		)
	}
	if payload.Timestamp == 0 {
		return errors.New("non-zero timestamp is required")
	}
	if payload.FeeRecipient == (common.Address{}) {
		return errors.New("empty L2 fee recipient")
	}
	if payload.GasLimit == 0 {
		return errors.New("non-zero gas limit is required")
	}
	var u256BaseFee = uint256.Int(payload.BaseFeePerGas)
	if u256BaseFee.ToBig().Cmp(common.Big0) == 0 {
		return errors.New("non-zero base fee per gas is required")
	}
	if len(payload.ExtraData) == 0 {
		return errors.New("empty extra data")
	}
	if len(payload.Transactions) != 1 {
		return fmt.Errorf("only one transaction list is allowed")
	}
	if len(payload.Transactions[0]) > (eth.MaxBlobDataSize * eth.MaxBlobsPerBlobTx) {
		return errors.New("compressed transactions size exceeds max blob data size")
	}

	var txs types.Transactions
	b, err := utils.DecompressPacaya(payload.Transactions[0])
	if err != nil {
		return fmt.Errorf("invalid zlib bytes for transactions: %w", err)
	}

	if err := rlp.DecodeBytes(b, &txs); err != nil {
		return fmt.Errorf("invalid RLP bytes for transactions: %w", err)
	}
	if len(txs) == 0 {
		return errors.New("empty transactions list, missing anchor transaction")
	}
	if err := s.anchorValidator.ValidateAnchorTx(txs[0]); err != nil {
		return fmt.Errorf("invalid anchor transaction: %w", err)
	}

	return nil
}

// ImportPendingBlocksFromCache tries to insert pending blocks from the cache,
// if there is no payload in the cache, it will skip the operation.
func (s *PreconfBlockAPIServer) ImportPendingBlocksFromCache(ctx context.Context) error {
	latestPayload := s.payloadsCache.getLatestPayload()
	if latestPayload == nil {
		log.Info("No payloads in cache, skip importing from cache")
		return nil
	}

	log.Info(
		"Found pending payloads in the cache, try importing",
		"latestPayloadNumber", uint64(latestPayload.BlockNumber),
		"latestPayloadBlockHash", latestPayload.BlockHash.Hex(),
		"latestPayloadParentHash", latestPayload.ParentHash.Hex(),
	)

	return s.OnUnsafeL2Payload(ctx, "", &eth.ExecutionPayloadEnvelope{ExecutionPayload: latestPayload})
}

// P2PSequencerAddress implements the p2p.GossipRuntimeConfig interface.
func (s *PreconfBlockAPIServer) P2PSequencerAddress() common.Address {
	operatorAddress, err := s.rpc.GetPreconfWhiteListOperator(nil)
	if err != nil || operatorAddress == (common.Address{}) {
		log.Warn("Failed to get current preconf whitelist operator address", "error", err)
		return common.Address{}
	}

	log.Info("Current operator address for epoch as P2P sequencer", "address", operatorAddress.Hex())

	return operatorAddress
}

// P2PSequencerAddresses implements the p2p.PreconfGossipRuntimeConfig interface.
func (s *PreconfBlockAPIServer) P2PSequencerAddresses() []common.Address {
	s.lookaheadMutex.Lock()
	defer s.lookaheadMutex.Unlock()

	log.Debug(
		"Operator addresses as P2P sequencer",
		"current", s.lookahead.CurrOperator.Hex(),
		"next", s.lookahead.NextOperator.Hex(),
	)

	return []common.Address{
		s.lookahead.CurrOperator,
		s.lookahead.NextOperator,
	}
}

// UpdateLookahead updates the lookahead information.
func (s *PreconfBlockAPIServer) UpdateLookahead(l *Lookahead) {
	s.lookaheadMutex.Lock()
	defer s.lookaheadMutex.Unlock()
	s.lookahead = l
}

// checkLookaheadHandover returns nil if feeRecipient is allowed to build at slot globalSlot (absolute L1 slot).
func (s *PreconfBlockAPIServer) checkLookaheadHandover(feeRecipient common.Address, globalSlot uint64) error {
	s.lookaheadMutex.Lock()
	la := s.lookahead
	s.lookaheadMutex.Unlock()

	if la == nil || s.rpc.L1Beacon == nil {
		log.Warn("Lookahead information not initialized, allowing by default")
		return nil
	}

	// Check Current ranges first
	for _, r := range la.CurrRanges {
		if globalSlot >= r.Start && globalSlot < r.End {
			return nil
		}
	}

	for _, r := range la.NextRanges {
		if globalSlot >= r.Start && globalSlot < r.End {
			return nil
		}
	}

	// If not in any range
	log.Debug(
		"Slot out of sequencing window",
		"slot", globalSlot,
		"currRanges", la.CurrRanges,
		"nextRanges", la.NextRanges,
	)

	if feeRecipient == la.CurrOperator {
		return errInvalidCurrOperator
	}

	return errInvalidNextOperator
}

// PutPayloadsCache puts the given payload into the payload cache queue, should ONLY be used in testing.
func (s *PreconfBlockAPIServer) PutPayloadsCache(id uint64, payload *eth.ExecutionPayload) {
	s.payloadsCache.put(id, payload)
}<|MERGE_RESOLUTION|>--- conflicted
+++ resolved
@@ -58,18 +58,11 @@
 	rpc             *rpc.Client
 	anchorValidator *validator.AnchorTxValidator
 	// P2P network for preconf block propagation
-<<<<<<< HEAD
 	p2pNode                 *p2p.NodeP2P
 	p2pSigner               p2p.Signer
 	payloadsCache           *payloadQueue
 	lookahead               *Lookahead
 	lookaheadMutex          sync.Mutex
-	handoverSlots           uint64
-	preconfOperatorAddress  common.Address
-	mu                      sync.Mutex
-	blockRequests           *lru.Cache[common.Hash, struct{}]
-	sequencingEndedForEpoch *lru.Cache[uint64, struct{}]
-=======
 	p2pNode                       *p2p.NodeP2P
 	p2pSigner                     p2p.Signer
 	payloadsCache                 *payloadQueue
@@ -77,7 +70,10 @@
 	lookaheadMutex                sync.Mutex
 	handoverSlots                 uint64
 	highestUnsafeL2PayloadBlockID uint64
->>>>>>> 1dce498d
+  preconfOperatorAddress  common.Address
+	mu                      sync.Mutex
+	blockRequests           *lru.Cache[common.Hash, struct{}]
+	sequencingEndedForEpoch *lru.Cache[uint64, struct{}]
 }
 
 // New creates a new preconf block server instance, and starts the server.
@@ -183,11 +179,8 @@
 func (s *PreconfBlockAPIServer) configureRoutes() {
 	s.echo.GET("/", s.HealthCheck)
 	s.echo.GET("/healthz", s.HealthCheck)
-<<<<<<< HEAD
 	s.echo.GET("/endOfSequencing", s.EndOfSequencingStatus)
-=======
 	s.echo.GET("/status", s.GetStatus)
->>>>>>> 1dce498d
 	s.echo.POST("/preconfBlocks", s.BuildPreconfBlock)
 	s.echo.DELETE("/preconfBlocks", s.RemovePreconfBlocks)
 }
