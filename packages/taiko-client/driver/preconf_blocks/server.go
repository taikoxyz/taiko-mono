--- conflicted
+++ resolved
@@ -1125,7 +1125,6 @@
 				sig = *msg.Signature
 			}
 
-<<<<<<< HEAD
 			// Update L1 Origin for the parent block via cached data.
 			if _, err := s.rpc.L2Engine.UpdateL1Origin(ctx, &rawdb.L1Origin{
 				BuildPayloadArgsID: payloadID,
@@ -1150,15 +1149,6 @@
 				"parentHash", msg.ExecutionPayload.ParentHash.Hex(),
 			)
 		}
-=======
-		log.Info(
-			"Updated L1 Origin for the parent block in the fork chain",
-			"peer", from,
-			"blockID", uint64(msg.ExecutionPayload.BlockNumber),
-			"hash", msg.ExecutionPayload.BlockHash.Hex(),
-			"signature", common.Bytes2Hex(sig[:]),
-		)
->>>>>>> 9bcf2565
 	}
 
 	// If the parent is not in the canonical chain at N-1, try to import ancients from cache
@@ -1374,70 +1364,6 @@
 	return pacaya, shasta
 }
 
-// insertPreconfBlocksFromEnvelopes inserts the given preconfirmation block envelopes into the L2 EE chain,
-// splitting them into Pacaya and Shasta batches based on the fork height.
-func (s *PreconfBlockAPIServer) insertPreconfBlocksFromEnvelopes(
-	ctx context.Context,
-	envelopes []*preconf.Envelope,
-	fromCache bool,
-) ([]*types.Header, error) {
-	if len(envelopes) == 0 {
-		return []*types.Header{}, nil
-	}
-
-	var (
-		pacayaBatch, shastaBatch = s.splitEnvelopesByFork(envelopes)
-		pacayaHeaders            = make([]*types.Header, 0)
-		shastaHeaders            = make([]*types.Header, 0)
-		result                   []*types.Header
-		err                      error
-	)
-
-	if len(pacayaBatch) != 0 {
-		if pacayaHeaders, err = s.pacayaChainSyncer.InsertPreconfBlocksFromEnvelopes(
-			ctx,
-			pacayaBatch,
-			fromCache,
-		); err != nil {
-			return nil, err
-		}
-	}
-
-	if len(shastaBatch) != 0 {
-		if shastaHeaders, err = s.shastaChainSyncer.InsertPreconfBlocksFromEnvelopes(
-			ctx,
-			shastaBatch,
-			fromCache,
-		); err != nil {
-			return nil, err
-		}
-	}
-
-	result = append(result, pacayaHeaders...)
-	result = append(result, shastaHeaders...)
-	return result, nil
-}
-
-// splitEnvelopesByFork splits the given envelopes into two batches, one for Pacaya and one for Shasta,
-// based on the fork height.
-func (s *PreconfBlockAPIServer) splitEnvelopesByFork(
-	envelopes []*preconf.Envelope,
-) (pacaya []*preconf.Envelope, shasta []*preconf.Envelope) {
-	pacaya = []*preconf.Envelope{}
-	shasta = []*preconf.Envelope{}
-
-	for _, envelope := range envelopes {
-		if uint64(envelope.Payload.BlockNumber) < s.rpc.ShastaClients.ForkHeight.Uint64() {
-			pacaya = append(pacaya, envelope)
-			continue
-		}
-
-		shasta = append(shasta, envelope)
-	}
-
-	return pacaya, shasta
-}
-
 // webSocketSever is a WebSocket server that handles incoming connections,
 // upgrades them to WebSocket connections, and pushes new sequencingEndedForEpoch notifications.
 type webSocketSever struct {
