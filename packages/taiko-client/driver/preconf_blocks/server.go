package preconfblocks

import (
	"context"
	"errors"
	"fmt"
	"math/big"
	"os"
	"sync"

	"github.com/ethereum-optimism/optimism/op-node/p2p"
	"github.com/ethereum-optimism/optimism/op-service/eth"
	"github.com/ethereum/go-ethereum"
	"github.com/ethereum/go-ethereum/common"
	"github.com/ethereum/go-ethereum/core/rawdb"
	"github.com/ethereum/go-ethereum/core/types"
	"github.com/ethereum/go-ethereum/log"
	"github.com/ethereum/go-ethereum/rlp"
	"github.com/holiman/uint256"
	echojwt "github.com/labstack/echo-jwt/v4"
	"github.com/labstack/echo/v4"
	"github.com/labstack/echo/v4/middleware"
	"github.com/libp2p/go-libp2p/core/peer"

	"github.com/taikoxyz/taiko-mono/packages/taiko-client/internal/metrics"
	"github.com/taikoxyz/taiko-mono/packages/taiko-client/pkg/rpc"
	"github.com/taikoxyz/taiko-mono/packages/taiko-client/pkg/utils"
	validator "github.com/taikoxyz/taiko-mono/packages/taiko-client/prover/anchor_tx_validator"
)

var (
	errInvalidCurrOperator = errors.New("invalid operator: expected current operator in handover window")
	errInvalidNextOperator = errors.New("invalid operator: expected next operator in handover window")
)

// preconfBlockChainSyncer is an interface for preconf block chain syncer.
type preconfBlockChainSyncer interface {
	InsertPreconfBlocksFromExecutionPayloads(context.Context, []*eth.ExecutionPayload) ([]*types.Header, error)
	RemovePreconfBlocks(ctx context.Context, newLastBlockID uint64) error
}

// @title Taiko Preconfirmation Block Server API
// @version 1.0
// @termsOfService http://swagger.io/terms/

// @contact.name API Support
// @contact.url https://community.taiko.xyz/
// @contact.email info@taiko.xyz

// @license.name MIT
// @license.url https://github.com/taikoxyz/taiko-mono/blob/main/LICENSE.md
// PreconfBlockAPIServer represents a preconfirmation block server instance.
type PreconfBlockAPIServer struct {
	echo            *echo.Echo
	chainSyncer     preconfBlockChainSyncer
	rpc             *rpc.Client
	anchorValidator *validator.AnchorTxValidator
	// P2P network for preconf block propagation
	p2pNode        *p2p.NodeP2P
	p2pSigner      p2p.Signer
	payloadsCache  *payloadQueue
	lookahead      *Lookahead
	lookaheadMutex sync.Mutex
	handoverSlots  uint64
}

// New creates a new preconf block server instance, and starts the server.
func New(
	cors string,
	jwtSecret []byte,
	handoverSlots uint64,
	taikoAnchorAddress common.Address,
	chainSyncer preconfBlockChainSyncer,
	cli *rpc.Client,
) (*PreconfBlockAPIServer, error) {
	anchorValidator, err := validator.New(taikoAnchorAddress, cli.L2.ChainID, cli)
	if err != nil {
		return nil, err
	}

	server := &PreconfBlockAPIServer{
		echo:            echo.New(),
		anchorValidator: anchorValidator,
		chainSyncer:     chainSyncer,
		handoverSlots:   handoverSlots,
		rpc:             cli,
		payloadsCache:   newPayloadQueue(),
		lookahead:       &Lookahead{},
	}

	server.echo.HideBanner = true
	server.configureMiddleware([]string{cors})
	server.configureRoutes()
	if jwtSecret != nil {
		server.echo.Use(echojwt.JWT(jwtSecret))
	}

	return server, nil
}

func (s *PreconfBlockAPIServer) SetP2PNode(p2pNode *p2p.NodeP2P) {
	s.p2pNode = p2pNode
}

func (s *PreconfBlockAPIServer) SetP2PSigner(p2pSigner p2p.Signer) {
	s.p2pSigner = p2pSigner
}

// LogSkipper implements the `middleware.Skipper` interface.
func LogSkipper(c echo.Context) bool {
	switch c.Request().URL.Path {
	case "/healthz":
		return true
	default:
		return true
	}
}

// configureMiddleware configures the server middlewares.
func (s *PreconfBlockAPIServer) configureMiddleware(corsOrigins []string) {
	s.echo.Use(middleware.RequestID())

	s.echo.Use(middleware.LoggerWithConfig(middleware.LoggerConfig{
		Skipper: LogSkipper,
		Format: `{"time":"${time_rfc3339_nano}","level":"INFO","message":{"id":"${id}","remote_ip":"${remote_ip}",` +
			`"host":"${host}","method":"${method}","uri":"${uri}","user_agent":"${user_agent}",` +
			`"response_status":${status},"error":"${error}","latency":${latency},"latency_human":"${latency_human}",` +
			`"bytes_in":${bytes_in},"bytes_out":${bytes_out}}}` + "\n",
		Output: os.Stdout,
	}))

	// Add CORS middleware
	s.echo.Use(middleware.CORSWithConfig(middleware.CORSConfig{
		AllowOrigins:     corsOrigins,
		AllowCredentials: true,
	}))
}

// Start starts the HTTP server.
func (s *PreconfBlockAPIServer) Start(port uint64) error {
	return s.echo.Start(fmt.Sprintf(":%v", port))
}

// Shutdown shuts down the HTTP server.
func (s *PreconfBlockAPIServer) Shutdown(ctx context.Context) error {
	return s.echo.Shutdown(ctx)
}

// configureRoutes contains all routes which will be used by the HTTP server.
func (s *PreconfBlockAPIServer) configureRoutes() {
	s.echo.GET("/", s.HealthCheck)
	s.echo.GET("/healthz", s.HealthCheck)
	s.echo.POST("/preconfBlocks", s.BuildPreconfBlock)
	s.echo.DELETE("/preconfBlocks", s.RemovePreconfBlocks)
}

// OnUnsafeL2Payload implements the p2p.GossipIn interface.
func (s *PreconfBlockAPIServer) OnUnsafeL2Payload(
	ctx context.Context,
	from peer.ID,
	msg *eth.ExecutionPayloadEnvelope,
) error {
	// Ignore the message if it is from the current P2P node.
	if s.p2pNode.Host().ID() == from {
		log.Debug("Ignore the message from the current P2P node", "peer", from)
		return nil
	}

	log.Info(
		"📢 New preconfirmation block payload from P2P network",
		"peer", from,
		"blockID", uint64(msg.ExecutionPayload.BlockNumber),
		"hash", msg.ExecutionPayload.BlockHash.Hex(),
		"parentHash", msg.ExecutionPayload.ParentHash.Hex(),
		"timestamp", uint64(msg.ExecutionPayload.Timestamp),
		"coinbase", msg.ExecutionPayload.FeeRecipient.Hex(),
		"gasUsed", uint64(msg.ExecutionPayload.GasUsed),
	)

	metrics.DriverPreconfP2PEnvelopeCounter.Inc()

	// Check if the payload is valid.
	if err := s.ValidateExecutionPayload(msg.ExecutionPayload); err != nil {
		log.Warn(
			"Invalid preconfirmation block payload",
			"peer", from,
			"blockID", uint64(msg.ExecutionPayload.BlockNumber),
			"hash", msg.ExecutionPayload.BlockHash.Hex(),
			"parentHash", msg.ExecutionPayload.ParentHash.Hex(),
			"error", err,
		)
		return nil
	}

	// Ensure the preconfirmation block number is greater than the current head L1 origin block ID.
	headL1Origin, err := s.rpc.L2.HeadL1Origin(ctx)
	if err != nil && err.Error() != ethereum.NotFound.Error() {
		return fmt.Errorf("failed to fetch head L1 origin: %w", err)
	}
	if headL1Origin != nil && uint64(msg.ExecutionPayload.BlockNumber) <= headL1Origin.BlockID.Uint64() {
		return fmt.Errorf(
			"preconfirmation block ID (%d) is less than or equal to the current head L1 origin block ID (%d)",
			msg.ExecutionPayload.BlockNumber,
			headL1Origin.BlockID,
		)
	}

	// Check if the parent block is in the canonical chain, if not, we try to
	// find all the missing ancients from the cache and import them, if we can't, then we cache the message.
	parentInCanonical, err := s.rpc.L2.HeaderByNumber(
		ctx,
		new(big.Int).SetUint64(uint64(msg.ExecutionPayload.BlockNumber-1)),
	)
	if err != nil && !errors.Is(err, ethereum.NotFound) {
		return fmt.Errorf("failed to fetch parent header by number: %w", err)
	}
	parentInFork, err := s.rpc.L2.HeaderByHash(ctx, msg.ExecutionPayload.ParentHash)
	if err != nil && !errors.Is(err, ethereum.NotFound) {
		return fmt.Errorf("failed to fetch parent header by hash: %w", err)
	}
	if parentInFork == nil && (parentInCanonical == nil || parentInCanonical.Hash() != msg.ExecutionPayload.ParentHash) {
		log.Info(
			"Parent block not in L2 canonical / fork chain",
			"peer", from,
			"blockID", uint64(msg.ExecutionPayload.BlockNumber),
			"hash", msg.ExecutionPayload.BlockHash.Hex(),
			"parentHash", msg.ExecutionPayload.ParentHash,
		)
		// Try to find all the missing ancients from the cache and import them.
		if err := s.ImportMissingAncientsFromCache(ctx, msg.ExecutionPayload, headL1Origin); err != nil {
			log.Info(
				"Unable to find all the missing ancients from the cache, cache the current payload",
				"peer", from,
				"blockID", uint64(msg.ExecutionPayload.BlockNumber),
				"hash", msg.ExecutionPayload.BlockHash.Hex(),
				"parentHash", msg.ExecutionPayload.ParentHash.Hex(),
				"reason", err,
			)
			if !s.payloadsCache.has(uint64(msg.ExecutionPayload.BlockNumber), msg.ExecutionPayload.BlockHash) {
				log.Info(
					"Payload is cached",
					"peer", from,
					"blockID", uint64(msg.ExecutionPayload.BlockNumber),
					"blockHash", msg.ExecutionPayload.BlockHash.Hex(),
					"parentHash", msg.ExecutionPayload.ParentHash.Hex(),
				)

				s.payloadsCache.put(uint64(msg.ExecutionPayload.BlockNumber), msg.ExecutionPayload)
			}
			return nil
		}
	}

	// Check if the block already exists in the canonical chain, if it does, we ignore the message.
	header, err := s.rpc.L2.HeaderByNumber(ctx, new(big.Int).SetUint64(uint64(msg.ExecutionPayload.BlockNumber)))
	if err != nil && !errors.Is(err, ethereum.NotFound) {
		return fmt.Errorf("failed to fetch header by hash: %w", err)
	}
	if header != nil {
		if header.Hash() == msg.ExecutionPayload.BlockHash {
			log.Info(
				"Preconfirmation block already exists",
				"peer", from,
				"blockID", uint64(msg.ExecutionPayload.BlockNumber),
				"hash", msg.ExecutionPayload.BlockHash.Hex(),
				"parentHash", msg.ExecutionPayload.ParentHash.Hex(),
			)
			return nil
		} else {
			log.Info(
				"Preconfirmation block already exists with different hash",
				"peer", from,
				"blockID", uint64(msg.ExecutionPayload.BlockNumber),
				"hash", msg.ExecutionPayload.BlockHash.Hex(),
				"parentHash", msg.ExecutionPayload.ParentHash.Hex(),
				"headerHash", header.Hash().Hex(),
				"headerParentHash", header.ParentHash.Hex(),
			)
		}
	}

	// Insert the preconfirmation block into the L2 EE chain.
	if _, err := s.chainSyncer.InsertPreconfBlocksFromExecutionPayloads(
		ctx,
		[]*eth.ExecutionPayload{msg.ExecutionPayload},
	); err != nil {
		return fmt.Errorf("failed to insert preconfirmation block from P2P network: %w", err)
	}

	// Try to import the child blocks from the cache, if any.
	if err := s.ImportChildBlocksFromCache(ctx, msg.ExecutionPayload); err != nil {
		return fmt.Errorf("failed to try importing child blocks from cache: %w", err)
	}

	return nil
}

// ImportMissingAncientsFromCache tries to import cached payloads from the cached payload queue, if we can't
// find all the missing ancients and import them, an error will be returned.
func (s *PreconfBlockAPIServer) ImportMissingAncientsFromCache(
	ctx context.Context,
	currentPayload *eth.ExecutionPayload,
	headL1Origin *rawdb.L1Origin,
) error {
	// Try searching the missing ancients in the cache.
	payloadsToImport := make([]*eth.ExecutionPayload, 0)
	for {
		parentPayload := s.payloadsCache.get(uint64(currentPayload.BlockNumber)-1, currentPayload.ParentHash)
		if parentPayload == nil {
			return fmt.Errorf(
				"failed to find parent payload in the cache, number %d, hash %s",
				currentPayload.BlockNumber-1,
				currentPayload.ParentHash.Hex(),
			)
		}
		if parentPayload.BlockHash == headL1Origin.L2BlockHash {
			log.Debug(
				"Reached canonical chain head, skip searching for ancients in cache",
				"parentNumber", parentPayload.BlockNumber,
				"parentHash", parentPayload.BlockHash,
			)
			break
		}

		payloadsToImport = append([]*eth.ExecutionPayload{parentPayload}, payloadsToImport...)

		// Check if the found parent payload is in the canonical chain,
		// if it is not, continue to find the parent payload.
		parentHeader, err := s.rpc.L2.HeaderByNumber(ctx, new(big.Int).SetUint64(uint64(parentPayload.BlockNumber)))
		if err != nil && !errors.Is(err, ethereum.NotFound) {
			return fmt.Errorf("failed to fetch parent header: %w", err)
		}
		if parentHeader == nil || parentHeader.Hash() != parentPayload.BlockHash {
			log.Debug(
				"Parent block not in L2 canonical chain, continue to search cached payloads",
				"blockID", parentPayload.BlockNumber,
				"hash", parentPayload.BlockHash.Hex(),
			)
			if headL1Origin != nil && uint64(parentPayload.BlockNumber) <= headL1Origin.BlockID.Uint64() {
				return fmt.Errorf(
					"missing parent block ID (%d) is less than or equal to the current head L1 origin block ID (%d)",
					parentPayload.BlockNumber,
					headL1Origin.BlockID,
				)
			}
			currentPayload = parentPayload
			continue
		}

		break
	}

	log.Info(
		"Found all missing ancient payloads in the cache, start importing",
		"count", len(payloadsToImport),
	)

	// If all ancient payloads are found, try to import them.
	if _, err := s.chainSyncer.InsertPreconfBlocksFromExecutionPayloads(ctx, payloadsToImport); err != nil {
		return fmt.Errorf("failed to insert ancient preconfirmation blocks from cache: %w", err)
	}

	return nil
}

// ImportChildBlocksFromCache tries to import the longest cached child payloads from the cached payload queue.
func (s *PreconfBlockAPIServer) ImportChildBlocksFromCache(
	ctx context.Context,
	currentPayload *eth.ExecutionPayload,
) error {
	// Try searching if there is any available child block in the cache.
	childPayloads := s.payloadsCache.getChildren(uint64(currentPayload.BlockNumber), currentPayload.BlockHash)
	if len(childPayloads) == 0 {
		return nil
	}

	log.Info(
		"Found available child payloads in the cache, start importing",
		"count", len(childPayloads),
	)

	// Try to import all available child payloads.
	if _, err := s.chainSyncer.InsertPreconfBlocksFromExecutionPayloads(ctx, childPayloads); err != nil {
		return fmt.Errorf("failed to insert child preconfirmation blocks from cache: %w", err)
	}

	return nil
}

// ValidateExecutionPayload validates the execution payload.
func (s *PreconfBlockAPIServer) ValidateExecutionPayload(payload *eth.ExecutionPayload) error {
	if payload.Timestamp == 0 {
		return errors.New("non-zero timestamp is required")
	}
	if payload.FeeRecipient == (common.Address{}) {
		return errors.New("empty L2 fee recipient")
	}
	if payload.GasLimit == 0 {
		return errors.New("non-zero gas limit is required")
	}
	var u256BaseFee = uint256.Int(payload.BaseFeePerGas)
	if u256BaseFee.ToBig().Cmp(common.Big0) == 0 {
		return errors.New("non-zero base fee per gas is required")
	}
	if len(payload.ExtraData) == 0 {
		return errors.New("empty extra data")
	}
	if len(payload.Transactions) != 1 {
		return fmt.Errorf("only one transaction list is allowed")
	}
	if len(payload.Transactions[0]) > (eth.MaxBlobDataSize * eth.MaxBlobsPerBlobTx) {
		return errors.New("compressed transactions size exceeds max blob data size")
	}

	var txs types.Transactions
	b, err := utils.DecompressPacaya(payload.Transactions[0])
	if err != nil {
		return fmt.Errorf("invalid zlib bytes for transactions: %w", err)
	}
	if err := rlp.DecodeBytes(b, &txs); err != nil {
		return fmt.Errorf("invalid RLP bytes for transactions: %w", err)
	}
	if len(txs) == 0 {
		return errors.New("empty transactions list, missing anchor transaction")
	}
	if err := s.anchorValidator.ValidateAnchorTx(txs[0]); err != nil {
		return fmt.Errorf("invalid anchor transaction: %w", err)
	}

	return nil
}

// P2PSequencerAddress implements the p2p.GossipRuntimeConfig interface.
func (s *PreconfBlockAPIServer) P2PSequencerAddress() common.Address {
	operatorAddress, err := s.rpc.GetPreconfWhiteListOperator(nil)
	if err != nil || operatorAddress == (common.Address{}) {
		log.Warn("Failed to get current preconf whitelist operator address", "error", err)
		return common.Address{}
	}

	log.Info("Current operator address for epoch as P2P sequencer", "address", operatorAddress.Hex())

	return operatorAddress
}

// P2PSequencerAddresses implements the p2p.PreconfGossipRuntimeConfig interface.
func (s *PreconfBlockAPIServer) P2PSequencerAddresses() []common.Address {
	s.lookaheadMutex.Lock()
	defer s.lookaheadMutex.Unlock()
	log.Info(
		"Operator addresses as P2P sequencer",
		"current", s.lookahead.CurrOperator.Hex(),
		"next", s.lookahead.NextOperator.Hex(),
	)

	return []common.Address{
		s.lookahead.CurrOperator,
		s.lookahead.NextOperator,
	}
}

// UpdateLookahead updates the lookahead information.
func (s *PreconfBlockAPIServer) UpdateLookahead(l *Lookahead) {
	s.lookaheadMutex.Lock()
	defer s.lookaheadMutex.Unlock()
	s.lookahead = l
}

// checkLookaheadHandover returns nil if feeRecipient is allowed to build at slot globalSlot (absolute L1 slot).
func (s *PreconfBlockAPIServer) checkLookaheadHandover(feeRecipient common.Address, globalSlot uint64) error {
	s.lookaheadMutex.Lock()
	la := s.lookahead
	s.lookaheadMutex.Unlock()

	if la == nil || s.rpc.L1Beacon == nil {
		log.Warn("Lookahead information not initialized, allowing by default")
		return nil
	}

	slotsPerEpoch := s.rpc.L1Beacon.SlotsPerEpoch
	threshold := slotsPerEpoch - s.handoverSlots
	slotInEpoch := globalSlot % slotsPerEpoch

	// Check Current ranges first
	for _, r := range la.CurrRanges {
		if globalSlot >= r.Start && globalSlot < r.End {
			// at slotInEpoch >= threshold (handover point), the next operator should be allowed
			if slotInEpoch >= threshold {
				if feeRecipient == la.NextOperator {
					return nil
				}

				return errInvalidNextOperator
			}
			// else normal current operator period
			if feeRecipient == la.CurrOperator {
				return nil
			}
		}
	}

	for _, r := range la.NextRanges {
		if globalSlot >= r.Start && globalSlot < r.End {
			if feeRecipient == la.NextOperator {
				return nil
			}
		}
	}

	// If not in any range
	log.Warn(
		"Slot out of sequencing window",
		"slot", globalSlot,
		"currRanges", la.CurrRanges,
		"nextRanges", la.NextRanges,
	)

	if feeRecipient == la.CurrOperator {
		return errInvalidCurrOperator
	}
<<<<<<< HEAD

	return errInvalidNextOperator
=======
}

// PutPayloadsCache puts the given payload into the payload cache queue, should ONLY be used in testing.
func (s *PreconfBlockAPIServer) PutPayloadsCache(id uint64, payload *eth.ExecutionPayload) {
	s.payloadsCache.put(id, payload)
>>>>>>> ac7ba746
}<|MERGE_RESOLUTION|>--- conflicted
+++ resolved
@@ -518,14 +518,11 @@
 	if feeRecipient == la.CurrOperator {
 		return errInvalidCurrOperator
 	}
-<<<<<<< HEAD
 
 	return errInvalidNextOperator
-=======
 }
 
 // PutPayloadsCache puts the given payload into the payload cache queue, should ONLY be used in testing.
 func (s *PreconfBlockAPIServer) PutPayloadsCache(id uint64, payload *eth.ExecutionPayload) {
 	s.payloadsCache.put(id, payload)
->>>>>>> ac7ba746
 }