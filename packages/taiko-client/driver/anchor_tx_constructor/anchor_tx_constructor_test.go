package anchortxconstructor

import (
	"context"
	"math/big"
	"testing"

	"github.com/ethereum/go-ethereum/common"
	"github.com/ethereum/go-ethereum/common/hexutil"
	consensus "github.com/ethereum/go-ethereum/consensus/taiko"
	"github.com/ethereum/go-ethereum/crypto"
	"github.com/stretchr/testify/suite"

	pacayaBindings "github.com/taikoxyz/taiko-mono/packages/taiko-client/bindings/pacaya"
	"github.com/taikoxyz/taiko-mono/packages/taiko-client/internal/testutils"
)

type AnchorTxConstructorTestSuite struct {
	testutils.ClientTestSuite
	l1Height *big.Int
	l1Hash   common.Hash
	c        *AnchorTxConstructor
}

func (s *AnchorTxConstructorTestSuite) SetupTest() {
	s.ClientTestSuite.SetupTest()
	c, err := New(s.RPCClient)
	s.Nil(err)
	head, err := s.RPCClient.L1.BlockByNumber(context.Background(), nil)
	s.Nil(err)
	s.l1Height = head.Number()
	s.l1Hash = head.Hash()
	s.c = c
}

func (s *AnchorTxConstructorTestSuite) TestGasLimit() {
	s.Greater(consensus.AnchorGasLimit, uint64(0))
}

<<<<<<< HEAD
=======
func (s *AnchorTxConstructorTestSuite) TestAssembleAnchorTx() {
	head, err := s.RPCClient.L2.HeaderByNumber(context.Background(), nil)
	s.Nil(err)
	tx, err := s.c.AssembleAnchorTx(context.Background(), s.l1Height, s.l1Hash, common.Big1, common.Big256, head)
	s.Nil(err)
	s.NotNil(tx)
}

func (s *AnchorTxConstructorTestSuite) TestAssembleAnchorV2Tx() {
	head, err := s.RPCClient.L2.HeaderByNumber(context.Background(), nil)
	s.Nil(err)
	tx, err := s.c.AssembleAnchorV2Tx(
		context.Background(),
		s.l1Height,
		s.l1Hash,
		head,
		&ontakeBindings.LibSharedDataBaseFeeConfig{},
		common.Big1,
		common.Big256,
	)
	s.Nil(err)
	s.NotNil(tx)
}

>>>>>>> 619af45e
func (s *AnchorTxConstructorTestSuite) TestAssembleAnchorV3Tx() {
	head, err := s.RPCClient.L2.HeaderByNumber(context.Background(), nil)
	s.Nil(err)
	tx, err := s.c.AssembleAnchorV3Tx(
		context.Background(),
		s.l1Height,
		s.l1Hash,
		head,
		&pacayaBindings.LibSharedDataBaseFeeConfig{},
		[][32]byte{},
		common.Big1,
		common.Big256,
	)
	s.Nil(err)
	s.NotNil(tx)
}

func (s *AnchorTxConstructorTestSuite) TestNewAnchorTransactor() {
	goldenTouchAddress, err := s.RPCClient.PacayaClients.TaikoAnchor.GOLDENTOUCHADDRESS(nil)
	s.Nil(err)

	c, err := New(s.RPCClient)
	s.Nil(err)

	head, err := s.RPCClient.L2.HeaderByNumber(context.Background(), nil)
	s.Nil(err)

	opts, err := c.transactOpts(context.Background(), common.Big1, common.Big256, head.Hash())
	s.Nil(err)
	s.Equal(true, opts.NoSend)
	s.Equal(common.Big0, opts.Nonce)
	s.Equal(goldenTouchAddress, opts.From)
	s.Equal(common.Big256, opts.GasFeeCap)
	s.Equal(common.Big0, opts.GasTipCap)
}

func (s *AnchorTxConstructorTestSuite) TestCancelCtxTransactOpts() {
	ctx, cancel := context.WithCancel(context.Background())
	cancel()

	head, err := s.RPCClient.L2.HeaderByNumber(context.Background(), nil)
	s.Nil(err)

	opts, err := s.c.transactOpts(ctx, common.Big1, common.Big256, head.Hash())
	s.Nil(opts)
	s.ErrorContains(err, "context canceled")
}

func (s *AnchorTxConstructorTestSuite) TestSign() {
	// Payload 1
	hash := hexutil.MustDecode("0x44943399d1507f3ce7525e9be2f987c3db9136dc759cb7f92f742154196868b9")
	signatureBytes := testutils.SignatureFromRSV(
		"0x79be667ef9dcbbac55a06295ce870b07029bfcdb2dce28d959f2815b16f81798",
		"0x782a1e70872ecc1a9f740dd445664543f8b7598c94582720bca9a8c48d6a4766",
		1,
	)
	pubKey, err := crypto.Ecrecover(hash, signatureBytes)
	s.Nil(err)
	isValid := crypto.VerifySignature(pubKey, hash, signatureBytes[:64])
	s.True(isValid)
	signed, err := s.c.signTxPayload(hash)
	s.Nil(err)
	s.Equal(signatureBytes, signed)

	// Payload 2
	hash = hexutil.MustDecode("0x663d210fa6dba171546498489de1ba024b89db49e21662f91bf83cdffe788820")
	signatureBytes = testutils.SignatureFromRSV(
		"0x79be667ef9dcbbac55a06295ce870b07029bfcdb2dce28d959f2815b16f81798",
		"0x568130fab1a3a9e63261d4278a7e130588beb51f27de7c20d0258d38a85a27ff",
		1,
	)
	pubKey, err = crypto.Ecrecover(hash, signatureBytes)
	s.Nil(err)
	isValid = crypto.VerifySignature(pubKey, hash, signatureBytes[:64])
	s.True(isValid)
	signed, err = s.c.signTxPayload(hash)
	s.Nil(err)
	s.Equal(signatureBytes, signed)
}

func (s *AnchorTxConstructorTestSuite) TestSignShortHash() {
	rand := testutils.RandomHash().Bytes()
	hash := rand[:len(rand)-2]
	_, err := s.c.signTxPayload(hash)
	s.ErrorContains(err, "hash is required to be exactly 32 bytes")
}

func TestAnchorTxConstructorTestSuite(t *testing.T) {
	suite.Run(t, new(AnchorTxConstructorTestSuite))
}<|MERGE_RESOLUTION|>--- conflicted
+++ resolved
@@ -37,33 +37,6 @@
 	s.Greater(consensus.AnchorGasLimit, uint64(0))
 }
 
-<<<<<<< HEAD
-=======
-func (s *AnchorTxConstructorTestSuite) TestAssembleAnchorTx() {
-	head, err := s.RPCClient.L2.HeaderByNumber(context.Background(), nil)
-	s.Nil(err)
-	tx, err := s.c.AssembleAnchorTx(context.Background(), s.l1Height, s.l1Hash, common.Big1, common.Big256, head)
-	s.Nil(err)
-	s.NotNil(tx)
-}
-
-func (s *AnchorTxConstructorTestSuite) TestAssembleAnchorV2Tx() {
-	head, err := s.RPCClient.L2.HeaderByNumber(context.Background(), nil)
-	s.Nil(err)
-	tx, err := s.c.AssembleAnchorV2Tx(
-		context.Background(),
-		s.l1Height,
-		s.l1Hash,
-		head,
-		&ontakeBindings.LibSharedDataBaseFeeConfig{},
-		common.Big1,
-		common.Big256,
-	)
-	s.Nil(err)
-	s.NotNil(tx)
-}
-
->>>>>>> 619af45e
 func (s *AnchorTxConstructorTestSuite) TestAssembleAnchorV3Tx() {
 	head, err := s.RPCClient.L2.HeaderByNumber(context.Background(), nil)
 	s.Nil(err)
