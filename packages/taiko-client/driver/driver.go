package driver

import (
	"context"
	"sync"
	"time"

	"github.com/cenkalti/backoff/v4"
	"github.com/ethereum-optimism/optimism/op-node/p2p"
	"github.com/ethereum-optimism/optimism/op-node/rollup"
	"github.com/ethereum/go-ethereum/accounts/abi/bind"
	"github.com/ethereum/go-ethereum/beacon/engine"
	"github.com/ethereum/go-ethereum/common"
	"github.com/ethereum/go-ethereum/common/hexutil"
	"github.com/ethereum/go-ethereum/core/types"
	"github.com/ethereum/go-ethereum/event"
	"github.com/ethereum/go-ethereum/log"
	"github.com/modern-go/reflect2"
	"github.com/urfave/cli/v2"

	chainSyncer "github.com/taikoxyz/taiko-mono/packages/taiko-client/driver/chain_syncer"
	preconfBlocks "github.com/taikoxyz/taiko-mono/packages/taiko-client/driver/preconf_blocks"
	"github.com/taikoxyz/taiko-mono/packages/taiko-client/driver/state"
	"github.com/taikoxyz/taiko-mono/packages/taiko-client/internal/metrics"
	"github.com/taikoxyz/taiko-mono/packages/taiko-client/pkg/config"
	"github.com/taikoxyz/taiko-mono/packages/taiko-client/pkg/rpc"
)

const (
	protocolStatusReportInterval     = 30 * time.Second
	exchangeTransitionConfigInterval = 1 * time.Minute
)

// Driver keeps the L2 execution engine's local block chain in sync with the TaikoInbox
// contract.
type Driver struct {
	*Config
	rpc                *rpc.Client
	l2ChainSyncer      *chainSyncer.L2ChainSyncer
	preconfBlockServer *preconfBlocks.PreconfBlockAPIServer
	state              *state.State
	chainConfig        *config.ChainConfig
	protocolConfig     config.ProtocolConfigs

	l1HeadCh  chan *types.Header
	l1HeadSub event.Subscription

	// P2P network for preconf block propagation
	p2pNode   *p2p.NodeP2P
	p2pSigner p2p.Signer
	p2pSetup  p2p.SetupP2P

	ctx context.Context
	wg  sync.WaitGroup
}

// InitFromCli initializes the given driver instance based on the command line flags.
func (d *Driver) InitFromCli(ctx context.Context, c *cli.Context) error {
	cfg, err := NewConfigFromCliContext(c)
	if err != nil {
		return err
	}

	return d.InitFromConfig(ctx, cfg)
}

// InitFromConfig initializes the driver instance based on the given configurations.
func (d *Driver) InitFromConfig(ctx context.Context, cfg *Config) (err error) {
	d.l1HeadCh = make(chan *types.Header, 1024)
	d.ctx = ctx
	d.Config = cfg

	if d.rpc, err = rpc.NewClient(d.ctx, cfg.ClientConfig); err != nil {
		return err
	}

	if d.state, err = state.New(d.ctx, d.rpc); err != nil {
		return err
	}

	peers, err := d.rpc.L2.PeerCount(d.ctx)
	if err != nil {
		return err
	}

	if cfg.P2PSync && peers == 0 {
		log.Warn("P2P syncing enabled, but no connected peer found in L2 execution engine")
	}

	if d.l2ChainSyncer, err = chainSyncer.New(
		d.ctx,
		d.rpc,
		d.state,
		cfg.P2PSync,
		cfg.P2PSyncTimeout,
		cfg.BlobServerEndpoint,
	); err != nil {
		return err
	}

	d.l1HeadSub = d.state.SubL1HeadsFeed(d.l1HeadCh)
	d.chainConfig = config.NewChainConfig(
		d.rpc.L2.ChainID,
		d.rpc.PacayaClients.ForkHeights.Ontake,
		d.rpc.PacayaClients.ForkHeights.Pacaya,
	)

	if d.protocolConfig, err = d.rpc.GetProtocolConfigs(&bind.CallOpts{Context: d.ctx}); err != nil {
		return err
	}

	config.ReportProtocolConfigs(d.protocolConfig)

	if d.PreconfBlockServerPort > 0 {
		// Initialize the preconf block server.
		if d.preconfBlockServer, err = preconfBlocks.New(
			d.PreconfBlockServerCORSOrigins,
			d.PreconfBlockServerJWTSecret,
<<<<<<< HEAD
			d.PreconfHandoverSkipSlots,
			d.TaikoAnchorAddress,
=======
			d.TaikoL2Address,
>>>>>>> 1fe0f2bc
			d.l2ChainSyncer.EventSyncer().BlocksInserterPacaya(),
			d.rpc,
		); err != nil {
			return err
		}

		// Enable P2P network for preconf block propagation.
		if cfg.P2PConfigs != nil && !cfg.P2PConfigs.DisableP2P {
			log.Info("Enabling P2P network", "configs", cfg.P2PConfigs)
			d.p2pSetup = cfg.P2PConfigs

			if d.p2pNode, err = p2p.NewNodeP2P(
				d.ctx,
				&rollup.Config{L1ChainID: d.rpc.L1.ChainID, L2ChainID: d.rpc.L2.ChainID, Taiko: true},
				log.Root(),
				d.p2pSetup,
				d.preconfBlockServer,
				nil,
				d.preconfBlockServer,
				metrics.P2PNodeMetrics,
				false,
			); err != nil {
				return err
			}

			log.Info("P2PNode", "Addrs", d.p2pNode.Host().Addrs(), "PeerID", d.p2pNode.Host().ID())

			if !reflect2.IsNil(d.Config.P2PSignerConfigs) {
				if d.p2pSigner, err = d.P2PSignerConfigs.SetupSigner(d.ctx); err != nil {
					return err
				}
			}

			d.preconfBlockServer.SetP2PNode(d.p2pNode)
			d.preconfBlockServer.SetP2PSigner(d.p2pSigner)
		}

		// Set the preconf block server to the chain syncer.
		d.l2ChainSyncer.SetPreconfBlockServer(d.preconfBlockServer)
	}

	return nil
}

// Start starts the driver instance.
func (d *Driver) Start() error {
	go d.eventLoop()
	go d.reportProtocolStatus()
	go d.exchangeTransitionConfigLoop()

	// Start the preconf block server if it is enabled.
	if d.preconfBlockServer != nil {
		go func() {
			if err := d.preconfBlockServer.Start(d.PreconfBlockServerPort); err != nil {
				log.Crit("Failed to start preconfirmation block server", "error", err)
			}
		}()
	}

	if d.p2pNode != nil && d.p2pNode.Dv5Udp() != nil {
		go d.p2pNode.DiscoveryProcess(
			d.ctx,
			log.Root(),
			&rollup.Config{L1ChainID: d.rpc.L1.ChainID, L2ChainID: d.rpc.L2.ChainID, Taiko: true},
			d.p2pSetup.TargetPeers(),
		)

		go d.cacheLookaheadLoop()
	}

	return nil
}

// Close closes the driver instance.
func (d *Driver) Close(_ context.Context) {
	d.l1HeadSub.Unsubscribe()
	d.state.Close()
	// Close the preconf block server if it is enabled.
	if d.preconfBlockServer != nil {
		if err := d.preconfBlockServer.Shutdown(d.ctx); err != nil {
			log.Error("Failed to shutdown preconfirmation block server", "error", err)
		}
	}
	d.wg.Wait()
}

// eventLoop starts the main loop of a L2 execution engine's driver.
func (d *Driver) eventLoop() {
	d.wg.Add(1)
	defer d.wg.Done()

	syncNotify := make(chan struct{}, 1)
	// reqSync requests performing a synchronising operation, won't block
	// if we are already synchronising.
	reqSync := func() {
		select {
		case syncNotify <- struct{}{}:
		default:
		}
	}

	// doSyncWithBackoff performs a synchronising operation with a backoff strategy.
	doSyncWithBackoff := func() {
		if err := backoff.Retry(
			d.doSync,
			backoff.WithContext(backoff.NewConstantBackOff(d.RetryInterval), d.ctx),
		); err != nil {
			log.Error("Sync L2 execution engine's block chain error", "error", err)
		}
	}

	// Call doSync() right away to catch up with the latest known L1 head.
	doSyncWithBackoff()

	for {
		select {
		case <-d.ctx.Done():
			return
		case <-syncNotify:
			doSyncWithBackoff()
		case <-d.l1HeadCh:
			reqSync()
		}
	}
}

// doSync fetches all `BatchProposed` events emitted from local
// L1 sync cursor to the L1 head, and then applies all corresponding
// L2 blocks into node's local blockchain.
func (d *Driver) doSync() error {
	// Check whether the application is closing.
	if d.ctx.Err() != nil {
		log.Warn("Driver context error", "error", d.ctx.Err())
		return nil
	}

	if err := d.l2ChainSyncer.Sync(); err != nil {
		log.Error("Process new L1 blocks error", "error", err)
		return err
	}

	return nil
}

// ChainSyncer returns the driver's chain syncer, this method
// should only be used for testing.
func (d *Driver) ChainSyncer() *chainSyncer.L2ChainSyncer {
	return d.l2ChainSyncer
}

// reportProtocolStatus reports some protocol status intervally.
func (d *Driver) reportProtocolStatus() {
	var (
		ticker          = time.NewTicker(protocolStatusReportInterval)
		maxNumProposals = d.protocolConfig.MaxProposals()
	)
	d.wg.Add(1)

	defer func() {
		ticker.Stop()
		d.wg.Done()
	}()

	for {
		select {
		case <-d.ctx.Done():
			return
		case <-ticker.C:
			d.reportProtocolStatusPacaya(maxNumProposals)
		}
	}
}

// reportProtocolStatusPacaya reports some status for Pacaya protocol.
func (d *Driver) reportProtocolStatusPacaya(maxNumProposals uint64) {
	vars, err := d.rpc.GetProtocolStateVariablesPacaya(&bind.CallOpts{Context: d.ctx})
	if err != nil {
		log.Error("Failed to get protocol state variables", "error", err)
		return
	}

	log.Info(
		"📖 Protocol status",
		"lastVerifiedBacthID", vars.Stats2.LastVerifiedBatchId,
		"pendingBatchs", vars.Stats2.NumBatches-vars.Stats2.LastVerifiedBatchId-1,
		"availableSlots", vars.Stats2.LastVerifiedBatchId+maxNumProposals-vars.Stats2.NumBatches,
	)
}

// exchangeTransitionConfigLoop keeps exchanging transition configs with the
// L2 execution engine.
func (d *Driver) exchangeTransitionConfigLoop() {
	ticker := time.NewTicker(exchangeTransitionConfigInterval)
	d.wg.Add(1)

	defer func() {
		ticker.Stop()
		d.wg.Done()
	}()

	for {
		select {
		case <-d.ctx.Done():
			return
		case <-ticker.C:
			tc, err := d.rpc.L2Engine.ExchangeTransitionConfiguration(d.ctx, &engine.TransitionConfigurationV1{
				TerminalTotalDifficulty: (*hexutil.Big)(common.Big0),
				TerminalBlockHash:       common.Hash{},
				TerminalBlockNumber:     0,
			})
			if err != nil {
				log.Error("Failed to exchange Transition Configuration", "error", err)
			} else {
				log.Debug("Exchanged transition config", "transitionConfig", tc)
			}
		}
	}
}

// cacheLookaheadLoop keeps updating the lookahead info for the preconf block server.
func (d *Driver) cacheLookaheadLoop() {
	if d.rpc.L1Beacon == nil {
		log.Warn("`--l1.beacon` flag value is empty, skipping lookahead cache")
		return
	}

	ticker := time.NewTicker(time.Duration(d.rpc.L1Beacon.SecondsPerSlot) / 3)
	d.wg.Add(1)

	defer func() {
		ticker.Stop()
		d.wg.Done()
	}()

	var (
		seenBlockNumber uint64 = 0
		lastSlot        uint64 = 0
		opWin                  = preconfBlocks.NewOpWindow(
			d.PreconfHandoverSkipSlots,
			d.rpc.L1Beacon.SlotsPerEpoch,
		)
	)

	for {
		select {
		case <-d.ctx.Done():
			return
		case <-ticker.C:
			var (
				currentEpoch     = d.rpc.L1Beacon.CurrentEpoch()
				currentSlot      = d.rpc.L1Beacon.CurrentSlot()
				slotInEpoch      = d.rpc.L1Beacon.SlotInEpoch()
				slotsLeftInEpoch = d.rpc.L1Beacon.SlotsPerEpoch - d.rpc.L1Beacon.SlotInEpoch()
			)

			latestSeenBlockNumber, err := d.rpc.L1.BlockNumber(d.ctx)
			if err != nil {
				log.Error("Failed to fetch the latest L1 head for lookahead", "error", err)
				continue
			}

			if latestSeenBlockNumber == seenBlockNumber {
				// Leave some grace period for the block to arrive.
				if lastSlot != currentSlot &&
					uint64(time.Now().UTC().Unix())-d.rpc.L1Beacon.TimestampOfSlot(currentSlot) > 6 {
					log.Warn(
						"Lookahead possible missed slot detected",
						"currentSlot", currentSlot,
						"latestSeenBlockNumber", latestSeenBlockNumber,
					)

					lastSlot = currentSlot
				}

				continue
			}

			lastSlot = currentSlot
			seenBlockNumber = latestSeenBlockNumber

			currOp, err := d.rpc.GetPreconfWhiteListOperator(nil)
			if err != nil {
				log.Warn("Could not fetch current operator", "err", err)
				continue
			}

			nextOp, err := d.rpc.GetNextPreconfWhiteListOperator(nil)
			if err != nil {
				log.Warn("Could not fetch next operator", "err", err)
				continue
			}

			// push into our 3‑epoch ring
			opWin.Push(currentEpoch, currOp, nextOp)

			// Push next epoch (nextOp becomes currOp at next epoch)
			opWin.Push(currentEpoch+1, nextOp, common.Address{}) // we don't know next-next-op, safe to leave zero

			var (
				currRanges = opWin.SequencingWindowSplit(d.PreconfOperatorAddress, true)
				nextRanges = opWin.SequencingWindowSplit(d.PreconfOperatorAddress, false)
			)

			d.preconfBlockServer.UpdateLookahead(&preconfBlocks.Lookahead{
				CurrOperator: currOp,
				NextOperator: nextOp,
				CurrRanges:   currRanges,
				NextRanges:   nextRanges,
				UpdatedAt:    time.Now().UTC(),
			})

			log.Info(
				"Lookahead information refreshed",
				"currentSlot", currentSlot,
				"currentEpoch", currentEpoch,
				"slotsLeftInEpoch", slotsLeftInEpoch,
				"slotInEpoch", slotInEpoch,
				"currOp", currOp.Hex(),
				"nextOp", nextOp.Hex(),
				"currRanges", currRanges,
				"nextRanges", nextRanges,
			)
		}
	}
}

// Name returns the application name.
func (d *Driver) Name() string {
	return "driver"
}<|MERGE_RESOLUTION|>--- conflicted
+++ resolved
@@ -116,12 +116,7 @@
 		if d.preconfBlockServer, err = preconfBlocks.New(
 			d.PreconfBlockServerCORSOrigins,
 			d.PreconfBlockServerJWTSecret,
-<<<<<<< HEAD
-			d.PreconfHandoverSkipSlots,
 			d.TaikoAnchorAddress,
-=======
-			d.TaikoL2Address,
->>>>>>> 1fe0f2bc
 			d.l2ChainSyncer.EventSyncer().BlocksInserterPacaya(),
 			d.rpc,
 		); err != nil {
