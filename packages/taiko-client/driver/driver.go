package driver

import (
	"context"
	"fmt"
	"sync"
	"time"

	"github.com/cenkalti/backoff/v4"
	"github.com/ethereum-optimism/optimism/op-node/p2p"
	"github.com/ethereum-optimism/optimism/op-node/rollup"
	"github.com/ethereum/go-ethereum/accounts/abi/bind"
	"github.com/ethereum/go-ethereum/beacon/engine"
	"github.com/ethereum/go-ethereum/common"
	"github.com/ethereum/go-ethereum/common/hexutil"
	"github.com/ethereum/go-ethereum/core/types"
	"github.com/ethereum/go-ethereum/event"
	"github.com/ethereum/go-ethereum/log"
	"github.com/modern-go/reflect2"
	"github.com/urfave/cli/v2"

	"github.com/taikoxyz/taiko-mono/packages/taiko-client/bindings/encoding"
	chainSyncer "github.com/taikoxyz/taiko-mono/packages/taiko-client/driver/chain_syncer"
	preconfBlocks "github.com/taikoxyz/taiko-mono/packages/taiko-client/driver/preconf_blocks"
	"github.com/taikoxyz/taiko-mono/packages/taiko-client/driver/state"
	"github.com/taikoxyz/taiko-mono/packages/taiko-client/internal/metrics"
	"github.com/taikoxyz/taiko-mono/packages/taiko-client/pkg/config"
	"github.com/taikoxyz/taiko-mono/packages/taiko-client/pkg/rpc"
)

const (
	protocolStatusReportInterval            = 30 * time.Second
	exchangeTransitionConfigInterval        = 1 * time.Minute
	peerLoopReportInterval                  = 30 * time.Second
	defaultHandoverSkipSlots         uint64 = 4
)

// Driver keeps the L2 execution engine's local block chain in sync with the TaikoInbox
// contract.
type Driver struct {
	*Config
	rpc                *rpc.Client
	l2ChainSyncer      *chainSyncer.L2ChainSyncer
	preconfBlockServer *preconfBlocks.PreconfBlockAPIServer
	state              *state.State
	chainConfig        *config.ChainConfig
	protocolConfig     config.ProtocolConfigs

	l1HeadCh  chan *types.Header
	l1HeadSub event.Subscription

	// P2P network for preconfirmation block propagation
	p2pNode   *p2p.NodeP2P
	p2pSigner p2p.Signer
	p2pSetup  p2p.SetupP2P

<<<<<<< HEAD
	ctx    context.Context
	cancel context.CancelFunc
	wg     sync.WaitGroup
=======
	// Handover config read from the preconf router
	handoverSkipSlots uint64
	// Last epoch when the handover config was reloaded
	lastConfigReloadEpoch uint64

	ctx context.Context
	wg  sync.WaitGroup
>>>>>>> f4b3a0e8
}

// InitFromCli initializes the given driver instance based on the command line flags.
func (d *Driver) InitFromCli(ctx context.Context, c *cli.Context) error {
	cfg, err := NewConfigFromCliContext(c)
	if err != nil {
		return fmt.Errorf("failed to create config from CLI context: %w", err)
	}

	return d.InitFromConfig(ctx, cfg)
}

// InitFromConfig initializes the driver instance based on the given configurations.
func (d *Driver) InitFromConfig(ctx context.Context, cfg *Config) (err error) {
	d.l1HeadCh = make(chan *types.Header, 1024)
	d.ctx, d.cancel = context.WithCancel(ctx)
	d.Config = cfg

	// Initialize handover config caching
	d.handoverSkipSlots = defaultHandoverSkipSlots
	d.lastConfigReloadEpoch = 0

	if d.rpc, err = rpc.NewClient(d.ctx, cfg.ClientConfig); err != nil {
		return fmt.Errorf("failed to create RPC client: %w", err)
	}

	if d.state, err = state.New(d.ctx, d.rpc); err != nil {
		return fmt.Errorf("failed to create driver state: %w", err)
	}

	peers, err := d.rpc.L2.PeerCount(d.ctx)
	if err != nil {
		return fmt.Errorf("failed to get L2 peer count: %w", err)
	}

	if cfg.P2PSync && peers == 0 {
		log.Warn("P2P syncing enabled, but no connected peer found in L2 execution engine")
	}

	latestSeenProposalCh := make(chan *encoding.LastSeenProposal, 1024)
	if d.l2ChainSyncer, err = chainSyncer.New(
		d.ctx,
		d.rpc,
		d.state,
		cfg.P2PSync,
		cfg.P2PSyncTimeout,
		cfg.BlobServerEndpoint,
		latestSeenProposalCh,
	); err != nil {
		return fmt.Errorf("failed to create L2 chain syncer: %w", err)
	}

	d.l1HeadSub = d.state.SubL1HeadsFeed(d.l1HeadCh)
	d.chainConfig = config.NewChainConfig(
		d.rpc.L2.ChainID,
		d.rpc.PacayaClients.ForkHeights.Ontake,
		d.rpc.PacayaClients.ForkHeights.Pacaya,
	)

	if d.protocolConfig, err = d.rpc.GetProtocolConfigs(&bind.CallOpts{Context: d.ctx}); err != nil {
		return fmt.Errorf("failed to get protocol configs: %w", err)
	}

	config.ReportProtocolConfigs(d.protocolConfig)

	if d.PreconfBlockServerPort > 0 {
		// Initialize the preconfirmation block server.
		if d.preconfBlockServer, err = preconfBlocks.New(
			d.PreconfBlockServerCORSOrigins,
			d.PreconfBlockServerJWTSecret,
			d.PreconfOperatorAddress,
			d.TaikoAnchorAddress,
			d.l2ChainSyncer.EventSyncer().BlocksInserterPacaya(),
			d.rpc,
			latestSeenProposalCh,
		); err != nil {
			return fmt.Errorf("failed to create preconf block server: %w", err)
		}
		log.Info("Preconf Operator Address", "PreconfOperatorAddress", d.PreconfOperatorAddress)

		// Enable P2P network for preconfirmation block propagation.
		if cfg.P2PConfigs != nil && !cfg.P2PConfigs.DisableP2P {
			log.Info("Enabling P2P network", "configs", cfg.P2PConfigs)
			d.p2pSetup = cfg.P2PConfigs

			if d.p2pNode, err = p2p.NewNodeP2P(
				d.ctx,
				&rollup.Config{L1ChainID: d.rpc.L1.ChainID, L2ChainID: d.rpc.L2.ChainID, Taiko: true},
				log.Root(),
				d.p2pSetup,
				d.preconfBlockServer,
				nil,
				d.preconfBlockServer,
				metrics.P2PNodeMetrics,
				false,
			); err != nil {
				return fmt.Errorf("failed to create P2P node: %w", err)
			}

			log.Info("P2P node information", "Addrs", d.p2pNode.Host().Addrs(), "PeerID", d.p2pNode.Host().ID())

			if !reflect2.IsNil(d.Config.P2PSignerConfigs) {
				if d.p2pSigner, err = d.P2PSignerConfigs.SetupSigner(d.ctx); err != nil {
					return fmt.Errorf("failed to setup P2P signer: %w", err)
				}
			}

			d.preconfBlockServer.SetP2PNode(d.p2pNode)
			d.preconfBlockServer.SetP2PSigner(d.p2pSigner)
		}

		// Set the preconfirmation block server to the chain syncer.
		d.l2ChainSyncer.SetPreconfBlockServer(d.preconfBlockServer)
	}

	return nil
}

// Start starts the driver instance.
func (d *Driver) Start() error {
	go d.eventLoop()
	go d.reportProtocolStatus()
	go d.exchangeTransitionConfigLoop()

	// Start the preconfirmation block server if it is enabled.
	if d.preconfBlockServer != nil {
		go func() {
			if err := d.preconfBlockServer.Start(d.PreconfBlockServerPort); err != nil {
				log.Crit("Failed to start preconfirmation block server", "error", err)
			}
		}()

		go d.preconfBlockServer.LatestSeenProposalEventLoop(d.ctx)
	}

	if d.p2pNode != nil && d.p2pNode.Dv5Udp() != nil {
		log.Info("Start P2P discovery process")

		go d.p2pNode.DiscoveryProcess(
			d.ctx,
			log.Root(),
			&rollup.Config{L1ChainID: d.rpc.L1.ChainID, L2ChainID: d.rpc.L2.ChainID, Taiko: true},
			d.p2pSetup.TargetPeers(),
		)

		go d.peerLoop(d.ctx)
	} else {
		log.Warn("Skip P2P discovery process")
	}

	go d.cacheLookaheadLoop()

	return nil
}

// Close closes the driver instance.
func (d *Driver) Close(_ context.Context) {
	if d.cancel != nil {
		d.cancel()
	}

	if d.l1HeadSub != nil {
		d.l1HeadSub.Unsubscribe()
	}
	d.state.Close()
	// Close the preconfirmation block server if it is enabled.
	if d.preconfBlockServer != nil {
		if err := d.preconfBlockServer.Shutdown(d.ctx); err != nil {
			log.Error("Failed to shutdown preconfirmation block server", "error", err)
		}
	}
	d.wg.Wait()
}

// eventLoop starts the main loop of a L2 execution engine's driver.
func (d *Driver) eventLoop() {
	d.wg.Add(1)
	defer d.wg.Done()

	syncNotify := make(chan struct{}, 1)
	// reqSync requests performing a synchronising operation, won't block
	// if we are already synchronising.
	reqSync := func() {
		select {
		case syncNotify <- struct{}{}:
		default:
		}
	}

	// doSyncWithBackoff performs a synchronising operation with a backoff strategy.
	doSyncWithBackoff := func() {
		if err := backoff.Retry(
			d.doSync,
			backoff.WithContext(backoff.NewConstantBackOff(d.RetryInterval), d.ctx),
		); err != nil {
			log.Error("Sync L2 execution engine's block chain error", "error", err)
		}
	}

	// Call doSync() right away to catch up with the latest known L1 head.
	doSyncWithBackoff()

	for {
		select {
		case <-d.ctx.Done():
			return
		case <-syncNotify:
			doSyncWithBackoff()
		case <-d.l1HeadCh:
			reqSync()
		}
	}
}

// doSync fetches all `BatchProposed` events emitted from local
// L1 sync cursor to the L1 head, and then applies all corresponding
// L2 blocks into node's local blockchain.
func (d *Driver) doSync() error {
	// Check whether the application is closing.
	if d.ctx.Err() != nil {
		log.Warn("Driver context error", "error", d.ctx.Err())
		return nil
	}

	if err := d.l2ChainSyncer.Sync(); err != nil {
		log.Error("Process new L1 blocks error", "error", err)
		return fmt.Errorf("failed to sync L2 chain: %w", err)
	}

	return nil
}

// ChainSyncer returns the driver's chain syncer, this method
// should only be used for testing.
func (d *Driver) ChainSyncer() *chainSyncer.L2ChainSyncer {
	return d.l2ChainSyncer
}

// reportProtocolStatus reports some protocol status intervally.
func (d *Driver) reportProtocolStatus() {
	var (
		ticker          = time.NewTicker(protocolStatusReportInterval)
		maxNumProposals = d.protocolConfig.MaxProposals()
	)
	d.wg.Add(1)

	defer func() {
		ticker.Stop()
		d.wg.Done()
	}()

	for {
		select {
		case <-d.ctx.Done():
			return
		case <-ticker.C:
			d.reportProtocolStatusPacaya(maxNumProposals)
		}
	}
}

// reportProtocolStatusPacaya reports some status for Pacaya protocol.
func (d *Driver) reportProtocolStatusPacaya(maxNumProposals uint64) {
	vars, err := d.rpc.GetProtocolStateVariablesPacaya(&bind.CallOpts{Context: d.ctx})
	if err != nil {
		log.Error("Failed to get protocol state variables", "error", err)
		return
	}

	log.Info(
		"📖 Protocol status",
		"lastVerifiedBacthID", vars.Stats2.LastVerifiedBatchId,
		"pendingBatchs", vars.Stats2.NumBatches-vars.Stats2.LastVerifiedBatchId-1,
		"availableSlots", vars.Stats2.LastVerifiedBatchId+maxNumProposals-vars.Stats2.NumBatches,
	)
}

// exchangeTransitionConfigLoop keeps exchanging transition configs with the L2 execution engine.
func (d *Driver) exchangeTransitionConfigLoop() {
	ticker := time.NewTicker(exchangeTransitionConfigInterval)
	d.wg.Add(1)

	defer func() {
		ticker.Stop()
		d.wg.Done()
	}()

	for {
		select {
		case <-d.ctx.Done():
			return
		case <-ticker.C:
			tc, err := d.rpc.L2Engine.ExchangeTransitionConfiguration(d.ctx, &engine.TransitionConfigurationV1{
				TerminalTotalDifficulty: (*hexutil.Big)(common.Big0),
				TerminalBlockHash:       common.Hash{},
				TerminalBlockNumber:     0,
			})
			if err != nil {
				log.Error("Failed to exchange Transition Configuration", "error", err)
			} else {
				log.Debug("Exchanged transition config", "transitionConfig", tc)
			}
		}
	}
}

// cacheLookaheadLoop keeps updating the lookahead information for the preconfirmation block server, and
// checks if the operator is transitioning to being the sequencer. If it is, it makes sure
// it has seen an EndOfSequencing block. If it hasn't, it requests it via the p2p network
// which the currentOperator will return.
func (d *Driver) cacheLookaheadLoop() {
	if d.rpc.L1Beacon == nil || d.p2pNode == nil {
		log.Warn("`--l1.beacon` flag value is empty, or `d.p2pNode` is nil, skipping lookahead cache")
		return
	}

	ticker := time.NewTicker(time.Second * time.Duration(d.rpc.L1Beacon.SecondsPerSlot) / 3)
	d.wg.Add(1)

	defer func() {
		ticker.Stop()
		d.wg.Done()
	}()

	var (
		seenBlockNumber uint64 = 0
		lastSlot        uint64 = 0
		opWin                  = preconfBlocks.NewOpWindow(d.rpc.L1Beacon.SlotsPerEpoch)
		wasSequencer           = false
	)

	// Check if the operator is transitioning to being the sequencer, if so, will check
	// if it has seen the EndOfSequencing block of the current epoch. If it hasn't, will request it via the p2p network.
	checkHandover := func(epoch, slot uint64) {
		if d.p2pNode == nil {
			return
		}

		isSequencer := d.preconfBlockServer.CheckLookaheadHandover(d.PreconfOperatorAddress, slot) == nil

		if isSequencer && !wasSequencer {
			log.Info("Lookahead transitioning to sequencing for operator", "epoch", epoch, "slot", slot)

			hash, seen := d.preconfBlockServer.GetSequencingEndedForEpoch(epoch)
			if !seen {
				log.Info("Lookahead requesting end of sequencing for epoch",
					"epoch", epoch,
					"slot", slot,
				)

				if err := d.p2pNode.GossipOut().PublishL2EndOfSequencingRequest(
					context.Background(),
					epoch,
				); err != nil {
					log.Warn(
						"Failed to publish end of sequencing request",
						"currentEpoch", epoch,
						"slot", slot,
						"error", err,
					)
				}
			} else {
				log.Info("End of sequencing already seen", "epoch", epoch, "slot", slot, "hash", hash.Hex())
			}
		}

		wasSequencer = isSequencer
	}

	// cacheLookahead caches the lookahead information for the preconfirmation block server.
	cacheLookahead := func(currentEpoch, currentSlot uint64) error {
		var (
			slotInEpoch      = d.rpc.L1Beacon.SlotInEpoch()
			slotsLeftInEpoch = d.rpc.L1Beacon.SlotsPerEpoch - d.rpc.L1Beacon.SlotInEpoch()
		)

		// Only read and update handover config at epoch transitions to avoid race conditions
		// where different nodes might read different configs during mid-epoch upgrades
		if currentEpoch > d.lastConfigReloadEpoch {
			log.Info("Epoch transition detected, reloading handover config",
				"epoch", currentEpoch, "lastConfigReloadEpoch",
				d.lastConfigReloadEpoch,
			)

			routerConfig, err := d.rpc.GetPreconfRouterConfig(&bind.CallOpts{Context: d.ctx})
			if err != nil {
				log.Warn("Failed to fetch preconf router config, keeping current handoverSkipSlots",
					"error", err, "currentHandoverSkipSlots", d.handoverSkipSlots)
			} else {
				newHandoverSkipSlots := routerConfig.HandOverSlots.Uint64()
				if newHandoverSkipSlots != d.handoverSkipSlots {
					log.Info("Updated handover config for new epoch", "epoch", currentEpoch,
						"oldHandoverSkipSlots", d.handoverSkipSlots, "newHandoverSkipSlots", newHandoverSkipSlots)
					d.handoverSkipSlots = newHandoverSkipSlots
				}
			}

			d.lastConfigReloadEpoch = currentEpoch

			log.Info("Handover config reload complete", "lastConfigReloadEpoch", d.lastConfigReloadEpoch)
		}

		latestSeenBlockNumber, err := d.rpc.L1.BlockNumber(d.ctx)
		if err != nil {
			log.Error("Failed to fetch the latest L1 head for lookahead", "error", err)

			return fmt.Errorf("failed to fetch L1 head for lookahead: %w", err)
		}

		if latestSeenBlockNumber == seenBlockNumber {
			// Leave some grace period for the block to arrive.
			if lastSlot != currentSlot &&
				uint64(time.Now().UTC().Unix())-d.rpc.L1Beacon.TimestampOfSlot(currentSlot) > 6 {
				log.Warn(
					"Lookahead possible missed slot detected",
					"currentSlot", currentSlot,
					"latestSeenBlockNumber", latestSeenBlockNumber,
				)

				lastSlot = currentSlot
			}

			return nil
		}

		lastSlot = currentSlot
		seenBlockNumber = latestSeenBlockNumber

		currOp, err := d.rpc.GetPreconfWhiteListOperator(nil)
		if err != nil {
			log.Warn("Could not fetch current operator", "err", err)

			return fmt.Errorf("failed to fetch current operator: %w", err)
		}

		nextOp, err := d.rpc.GetNextPreconfWhiteListOperator(nil)
		if err != nil {
			log.Warn("Could not fetch next operator", "err", err)

			return fmt.Errorf("failed to fetch next operator: %w", err)
		}

		lookahead := d.preconfBlockServer.GetLookahead()
		// We dont need to update the lookahead on every slot, we just need to make sure we do it
		// once per epoch, since we push the next operator as the current range when we check.
		// so, this means we should use a reliable slot past 0 where the operator has no possible
		// way to change. mid-epooch works, so we use slot 16.
		if lookahead == nil || slotInEpoch >= 2 {
			if currOp == d.PreconfOperatorAddress && nextOp == d.PreconfOperatorAddress {
				log.Info(
					"Pushing into window for current epoch as current and next operator",
					"epoch", currentEpoch,
					"currentSlot", currentSlot,
					"slotInEpoch", slotInEpoch,
					"currOp", currOp.Hex(),
					"nextOp", nextOp.Hex(),
				)
				opWin.Push(currentEpoch, currOp, nextOp) // push both ops in, we are current and next

				log.Info(
					"Pushing into window for next epoch as current operator",
					"epoch", currentEpoch+1,
					"currentSlot", currentSlot,
					"slotInEpoch", slotInEpoch,
					"currOp", nextOp.Hex(),
				)
				opWin.Push(currentEpoch+1, nextOp, common.Address{}) // next next op is safe to leave 0
			} else if currOp == d.PreconfOperatorAddress {
				log.Info(
					"Pushing into window for current epoch as current operator",
					"epoch", currentEpoch,
					"currentSlot", currentSlot,
					"slotInEpoch", slotInEpoch,
					"currOp", currOp.Hex(),
					"nextOp", nextOp.Hex(),
				)
				opWin.Push(currentEpoch, currOp, common.Address{})
			} else if nextOp == d.PreconfOperatorAddress {
				log.Info(
					"Pushing into window for current epoch as next operator",
					"epoch", currentEpoch,
					"currentSlot", currentSlot,
					"slotInEpoch", slotInEpoch,
					"currOp", currOp.Hex(),
					"nextOp", nextOp.Hex(),
				)
				opWin.Push(currentEpoch, common.Address{}, nextOp)

				log.Info(
					"Pushing into window for next epoch as current operator",
					"epoch", currentEpoch+1,
					"currentSlot", currentSlot,
					"slotInEpoch", slotInEpoch,
					"currOp", nextOp.Hex(),
				)
				opWin.Push(currentEpoch+1, nextOp, common.Address{}) // next next op is safe to leave 0
			}

			var (
				currRanges = opWin.SequencingWindowSplit(d.PreconfOperatorAddress, true, d.handoverSkipSlots)
				nextRanges = opWin.SequencingWindowSplit(d.PreconfOperatorAddress, false, d.handoverSkipSlots)
			)

			d.preconfBlockServer.UpdateLookahead(&preconfBlocks.Lookahead{
				CurrOperator:     currOp,
				NextOperator:     nextOp,
				CurrRanges:       currRanges,
				NextRanges:       nextRanges,
				UpdatedAt:        time.Now().UTC(),
				LastEpochUpdated: currentEpoch,
			})

			log.Info(
				"Lookahead updated",
				"currentSlot", currentSlot,
				"currentEpoch", currentEpoch,
				"slotsLeftInEpoch", slotsLeftInEpoch,
				"slotInEpoch", slotInEpoch,
				"currOp", currOp.Hex(),
				"nextOp", nextOp.Hex(),
				"currRanges", currRanges,
				"nextRanges", nextRanges,
			)

			return nil
		}

		// Otherwise, just log out lookahead information.
		var (
			currRanges = opWin.SequencingWindowSplit(d.PreconfOperatorAddress, true, d.handoverSkipSlots)
			nextRanges = opWin.SequencingWindowSplit(d.PreconfOperatorAddress, false, d.handoverSkipSlots)
		)

		log.Info(
			"Lookahead tick",
			"currentSlot", currentSlot,
			"currentEpoch", currentEpoch,
			"slotsLeftInEpoch", slotsLeftInEpoch,
			"slotInEpoch", slotInEpoch,
			"currOp", currOp.Hex(),
			"nextOp", nextOp.Hex(),
			"currRanges", currRanges,
			"nextRanges", nextRanges,
		)

		return nil
	}

	// Run once initially, so we dont have to wait for ticker.
	if err := cacheLookahead(d.rpc.L1Beacon.CurrentEpoch(), d.rpc.L1Beacon.CurrentSlot()); err != nil {
		log.Warn("Failed to cache initial lookahead", "error", err)
	}
	checkHandover(d.rpc.L1Beacon.CurrentEpoch(), d.rpc.L1Beacon.CurrentSlot())

	for {
		select {
		case <-d.ctx.Done():
			return
		case <-ticker.C:
			var (
				currentEpoch = d.rpc.L1Beacon.CurrentEpoch()
				currentSlot  = d.rpc.L1Beacon.CurrentSlot()
			)

			if err := cacheLookahead(currentEpoch, currentSlot); err != nil {
				log.Warn("Failed to cache lookahead", "error", err)
			}

			checkHandover(currentEpoch, currentSlot)
		}
	}
}

func (d *Driver) peerLoop(ctx context.Context) {
	d.wg.Add(1)
	defer d.wg.Done()

	t := time.NewTicker(peerLoopReportInterval)
	defer t.Stop()
	for {
		select {
		case <-ctx.Done():
			log.Info("Peer loop context done, exiting")
			return
		case <-t.C:
			d.peerTick()
		}
	}
}

func (d *Driver) peerTick() {
	if d.p2pNode == nil ||
		d.p2pNode.Dv5Local() == nil ||
		d.p2pNode.Dv5Local().Node() == nil {
		log.Warn("P2P node is nil, skipping peer loop report")
		return
	}

	peers := d.p2pNode.Host().Network().Peers()
	advertisedUDP := d.p2pNode.Dv5Local().Node().UDP()
	advertisedTCP := d.p2pNode.Dv5Local().Node().TCP()
	advertisedIP := d.p2pNode.Dv5Local().Node().IP()

	addrInfo := make([]string, 0, len(peers))
	for _, p := range peers {
		info := d.p2pNode.Host().Peerstore().PeerInfo(p)

		for _, addr := range info.Addrs {
			addrInfo = append(addrInfo, addr.String())
		}
	}

	log.Info("Peer tick",
		"peersLen", len(peers),
		"peers", peers,
		"addrInfo", addrInfo,
		"id", d.p2pNode.Host().ID(),
		"advertisedUDP", advertisedUDP,
		"advertisedTCP", advertisedTCP,
		"advertisedIP", advertisedIP,
	)
}

// Name returns the application name.
func (d *Driver) Name() string {
	return "driver"
}<|MERGE_RESOLUTION|>--- conflicted
+++ resolved
@@ -54,19 +54,14 @@
 	p2pSigner p2p.Signer
 	p2pSetup  p2p.SetupP2P
 
-<<<<<<< HEAD
-	ctx    context.Context
-	cancel context.CancelFunc
-	wg     sync.WaitGroup
-=======
 	// Handover config read from the preconf router
 	handoverSkipSlots uint64
 	// Last epoch when the handover config was reloaded
 	lastConfigReloadEpoch uint64
 
 	ctx context.Context
+  cancel context.CancelFunc
 	wg  sync.WaitGroup
->>>>>>> f4b3a0e8
 }
 
 // InitFromCli initializes the given driver instance based on the command line flags.
