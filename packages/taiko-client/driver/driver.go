--- conflicted
+++ resolved
@@ -119,13 +119,7 @@
 		if d.preconfBlockServer, err = preconfBlocks.New(
 			d.PreconfBlockServerCORSOrigins,
 			d.PreconfBlockServerJWTSecret,
-<<<<<<< HEAD
 			d.TaikoAnchorAddress,
-=======
-			d.PreconfHandoverSkipSlots,
-			d.PreconfOperatorAddress,
-			d.TaikoL2Address,
->>>>>>> efc6f918
 			d.l2ChainSyncer.EventSyncer().BlocksInserterPacaya(),
 			d.rpc,
 			latestSeenProposalCh,
