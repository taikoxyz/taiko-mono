package metrics

import (
	"context"

	p2pNodeMetrics "github.com/ethereum-optimism/optimism/op-node/metrics"
	opMetrics "github.com/ethereum-optimism/optimism/op-service/metrics"
	txmgrMetrics "github.com/ethereum-optimism/optimism/op-service/txmgr/metrics"
	"github.com/ethereum/go-ethereum/log"
	"github.com/prometheus/client_golang/prometheus"
	"github.com/urfave/cli/v2"

	"github.com/taikoxyz/taiko-mono/packages/taiko-client/cmd/flags"
	"github.com/taikoxyz/taiko-mono/packages/taiko-client/pkg/rpc"
)

// Metrics
var (
	registry = opMetrics.NewRegistry()
	factory  = opMetrics.With(registry)

	// Driver
<<<<<<< HEAD
	DriverL1HeadHeightGauge                 = factory.NewGauge(prometheus.GaugeOpts{Name: "driver_l1Head_height"})
	DriverL2HeadHeightGauge                 = factory.NewGauge(prometheus.GaugeOpts{Name: "driver_l2Head_height"})
	DriverL2PreconfHeadHeightGauge          = factory.NewGauge(prometheus.GaugeOpts{Name: "driver_preconf_l2Head_height"})
	DriverL1CurrentHeightGauge              = factory.NewGauge(prometheus.GaugeOpts{Name: "driver_l1Current_height"})
	DriverL2HeadIDGauge                     = factory.NewGauge(prometheus.GaugeOpts{Name: "driver_l2Head_id"})
	DriverL2VerifiedHeightGauge             = factory.NewGauge(prometheus.GaugeOpts{Name: "driver_l2Verified_id"})
	DriverPreconfP2PEnvelopeCounter         = factory.NewCounter(prometheus.CounterOpts{Name: "driver_p2p_envelope"})
	DriverPreconfP2PResponseEnvelopeCounter = factory.NewCounter(
		prometheus.CounterOpts{
			Name: "driver_p2p_response_envelope",
		},
	)
=======
	DriverL1HeadHeightGauge                = factory.NewGauge(prometheus.GaugeOpts{Name: "driver_l1Head_height"})
	DriverL2HeadHeightGauge                = factory.NewGauge(prometheus.GaugeOpts{Name: "driver_l2Head_height"})
	DriverL2PreconfHeadHeightGauge         = factory.NewGauge(prometheus.GaugeOpts{Name: "driver_preconf_l2Head_height"})
	DriverL1CurrentHeightGauge             = factory.NewGauge(prometheus.GaugeOpts{Name: "driver_l1Current_height"})
	DriverL2HeadIDGauge                    = factory.NewGauge(prometheus.GaugeOpts{Name: "driver_l2Head_id"})
	DriverL2VerifiedHeightGauge            = factory.NewGauge(prometheus.GaugeOpts{Name: "driver_l2Verified_id"})
	DriverPreconfP2PEnvelopeCounter        = factory.NewCounter(prometheus.CounterOpts{Name: "driver_p2p_envelope"})
	DriverPreconfP2PInvalidEnvelopeCounter = factory.NewCounter(prometheus.CounterOpts{
		Name: "driver_p2p_invalid_envelope",
	})
	DriverPreconfP2POutdatedEnvelopeCounter = factory.NewCounter(prometheus.CounterOpts{
		Name: "driver_p2p_outdated_envelope",
	})
	DriverPreconfP2PEnvelopeCachedCounter = factory.NewCounter(prometheus.CounterOpts{
		Name: "driver_p2p_envelope_cached",
	})
>>>>>>> 22e8a645

	// Proposer
	ProposerProposeEpochCounter    = factory.NewCounter(prometheus.CounterOpts{Name: "proposer_epoch"})
	ProposerProposedTxListsCounter = factory.NewCounter(prometheus.CounterOpts{Name: "proposer_proposed_txLists"})
	ProposerProposedTxsCounter     = factory.NewCounter(prometheus.CounterOpts{Name: "proposer_proposed_txs"})
	ProposerPoolContentFetchTime   = factory.NewGauge(prometheus.GaugeOpts{Name: "proposer_pool_content_fetch_time"})
	ProposerEstimatedCostCalldata  = factory.NewGauge(prometheus.GaugeOpts{Name: "proposer_estimated_cost_calldata"})
	ProposerEstimatedCostBlob      = factory.NewGauge(prometheus.GaugeOpts{Name: "proposer_estimated_cost_blob"})
	ProposerProposeByCalldata      = factory.NewCounter(prometheus.CounterOpts{Name: "proposer_propose_by_calldata"})
	ProposerProposeByBlob          = factory.NewCounter(prometheus.CounterOpts{Name: "proposer_propose_by_blob"})
	ProposerCostEstimationError    = factory.NewGauge(prometheus.GaugeOpts{Name: "proposer_cost_estimation_error"})

	// Prover
	ProverLatestVerifiedIDGauge      = factory.NewGauge(prometheus.GaugeOpts{Name: "prover_latestVerified_id"})
	ProverLatestProvenBlockIDGauge   = factory.NewGauge(prometheus.GaugeOpts{Name: "prover_latestProven_id"})
	ProverQueuedProofCounter         = factory.NewCounter(prometheus.CounterOpts{Name: "prover_proof_all_queued"})
	ProverReceivedProofCounter       = factory.NewCounter(prometheus.CounterOpts{Name: "prover_proof_all_received"})
	ProverSentProofCounter           = factory.NewCounter(prometheus.CounterOpts{Name: "prover_proof_all_sent"})
	ProverProofsAssigned             = factory.NewCounter(prometheus.CounterOpts{Name: "prover_proof_assigned"})
	ProverReceivedProposedBlockGauge = factory.NewGauge(prometheus.GaugeOpts{Name: "prover_proposed_received"})
	ProverReceivedProvenBlockGauge   = factory.NewGauge(prometheus.GaugeOpts{Name: "prover_proven_received"})
	ProverProvenByGuardianGauge      = factory.NewGauge(prometheus.GaugeOpts{Name: "prover_proven_by_guardian"})
	ProverSubmissionAcceptedCounter  = factory.NewCounter(prometheus.CounterOpts{
		Name: "prover_proof_submission_accepted",
	})
	ProverSubmissionErrorCounter = factory.NewCounter(prometheus.CounterOpts{
		Name: "prover_proof_submission_error",
	})
	ProverAggregationSubmissionErrorCounter = factory.NewCounter(prometheus.CounterOpts{
		Name: "prover_proof_aggregation_submission_error",
	})
	ProverSGXAggregationGenerationTime = factory.NewGauge(prometheus.GaugeOpts{
		Name: "prover_proof_sgx_aggregation_generation_time",
	})
	ProverSgxProofGeneratedCounter = factory.NewCounter(prometheus.CounterOpts{
		Name: "prover_proof_sgx_generated",
	})
	ProverSgxProofGenerationTime = factory.NewGauge(prometheus.GaugeOpts{
		Name: "prover_proof_sgx_generation_time",
	})
	ProverSgxProofAggregationGeneratedCounter = factory.NewCounter(prometheus.CounterOpts{
		Name: "prover_proof_sgx_aggregation_generated",
	})
	ProverSgxGethAggregationGenerationTime = factory.NewGauge(prometheus.GaugeOpts{
		Name: "prover_proof_sgx_geth_aggregation_generation_time",
	})
	ProverSgxGethProofGeneratedCounter = factory.NewCounter(prometheus.CounterOpts{
		Name: "prover_proof_sgx_geth_generated",
	})
	ProverSgxGethProofGenerationTime = factory.NewGauge(prometheus.GaugeOpts{
		Name: "prover_proof_sgx_geth_generation_time",
	})
	ProverSgxGethProofAggregationGeneratedCounter = factory.NewCounter(prometheus.CounterOpts{
		Name: "prover_proof_sgx_geth_aggregation_generated",
	})
	ProverR0AggregationGenerationTime = factory.NewGauge(prometheus.GaugeOpts{
		Name: "prover_proof_r0_aggregation_generation_time",
	})
	ProverR0ProofGeneratedCounter = factory.NewCounter(prometheus.CounterOpts{
		Name: "prover_proof_r0_generated",
	})
	ProverR0ProofGenerationTime = factory.NewGauge(prometheus.GaugeOpts{
		Name: "prover_proof_r0_generation_time",
	})
	ProverR0ProofAggregationGeneratedCounter = factory.NewCounter(prometheus.CounterOpts{
		Name: "prover_proof_r0_aggregation_generated",
	})
	ProverSP1AggregationGenerationTime = factory.NewGauge(prometheus.GaugeOpts{
		Name: "prover_proof_sp1_aggregation_generation_time",
	})
	ProverSp1ProofGeneratedCounter = factory.NewCounter(prometheus.CounterOpts{
		Name: "prover_proof_sp1_generated",
	})
	ProverSP1ProofGenerationTime = factory.NewGauge(prometheus.GaugeOpts{
		Name: "prover_proof_sp1_generation_time",
	})
	ProverSp1ProofAggregationGeneratedCounter = factory.NewCounter(prometheus.CounterOpts{
		Name: "prover_proof_sp1_aggregation_generated",
	})
	ProverSubmissionRevertedCounter = factory.NewCounter(prometheus.CounterOpts{
		Name: "prover_proof_submission_reverted",
	})

	// TxManager
	TxMgrMetrics   = txmgrMetrics.MakeTxMetrics("client", factory)
	P2PNodeMetrics = p2pNodeMetrics.NewMetrics("client")
)

// Serve starts the metrics server on the given address, will be closed when the given
// context is cancelled.
func Serve(ctx context.Context, c *cli.Context) error {
	if !c.Bool(flags.MetricsEnabled.Name) {
		return nil
	}

	log.Info(
		"Starting metrics server",
		"host", c.String(flags.MetricsAddr.Name),
		"port", c.Int(flags.MetricsPort.Name),
	)

	server, err := opMetrics.StartServer(
		registry,
		c.String(flags.MetricsAddr.Name),
		c.Int(flags.MetricsPort.Name),
	)
	if err != nil {
		return err
	}

	defer func() {
		if err := server.Stop(ctx); err != nil {
			log.Error("Failed to close metrics server", "error", err)
		}
	}()

	rpc.BlockOnInterruptsContext(ctx)

	return nil
}<|MERGE_RESOLUTION|>--- conflicted
+++ resolved
@@ -20,20 +20,6 @@
 	factory  = opMetrics.With(registry)
 
 	// Driver
-<<<<<<< HEAD
-	DriverL1HeadHeightGauge                 = factory.NewGauge(prometheus.GaugeOpts{Name: "driver_l1Head_height"})
-	DriverL2HeadHeightGauge                 = factory.NewGauge(prometheus.GaugeOpts{Name: "driver_l2Head_height"})
-	DriverL2PreconfHeadHeightGauge          = factory.NewGauge(prometheus.GaugeOpts{Name: "driver_preconf_l2Head_height"})
-	DriverL1CurrentHeightGauge              = factory.NewGauge(prometheus.GaugeOpts{Name: "driver_l1Current_height"})
-	DriverL2HeadIDGauge                     = factory.NewGauge(prometheus.GaugeOpts{Name: "driver_l2Head_id"})
-	DriverL2VerifiedHeightGauge             = factory.NewGauge(prometheus.GaugeOpts{Name: "driver_l2Verified_id"})
-	DriverPreconfP2PEnvelopeCounter         = factory.NewCounter(prometheus.CounterOpts{Name: "driver_p2p_envelope"})
-	DriverPreconfP2PResponseEnvelopeCounter = factory.NewCounter(
-		prometheus.CounterOpts{
-			Name: "driver_p2p_response_envelope",
-		},
-	)
-=======
 	DriverL1HeadHeightGauge                = factory.NewGauge(prometheus.GaugeOpts{Name: "driver_l1Head_height"})
 	DriverL2HeadHeightGauge                = factory.NewGauge(prometheus.GaugeOpts{Name: "driver_l2Head_height"})
 	DriverL2PreconfHeadHeightGauge         = factory.NewGauge(prometheus.GaugeOpts{Name: "driver_preconf_l2Head_height"})
@@ -50,7 +36,11 @@
 	DriverPreconfP2PEnvelopeCachedCounter = factory.NewCounter(prometheus.CounterOpts{
 		Name: "driver_p2p_envelope_cached",
 	})
->>>>>>> 22e8a645
+	DriverPreconfP2PResponseEnvelopeCounter = factory.NewCounter(
+		prometheus.CounterOpts{
+			Name: "driver_p2p_response_envelope",
+		},
+	)
 
 	// Proposer
 	ProposerProposeEpochCounter    = factory.NewCounter(prometheus.CounterOpts{Name: "proposer_epoch"})
