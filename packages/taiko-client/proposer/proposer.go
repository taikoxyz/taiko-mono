--- conflicted
+++ resolved
@@ -135,6 +135,7 @@
 		cfg.ProposeBlockTxGasLimit,
 		cfg.ExtraData,
 		chainConfig,
+    cfg.RevertProtectionEnabled,
 	)
 	if cfg.BlobAllowed {
 		p.txBlobBuilder = builder.NewBlobTransactionBuilder(
@@ -150,22 +151,8 @@
 		)
 		p.defaultTxBuilder = p.txBlobBuilder
 	} else {
-<<<<<<< HEAD
 		p.txBlobBuilder = nil
 		p.defaultTxBuilder = p.txCallDataBuilder
-=======
-		p.txBuilder = builder.NewCalldataTransactionBuilder(
-			p.rpc,
-			p.L1ProposerPrivKey,
-			cfg.L2SuggestedFeeRecipient,
-			cfg.TaikoL1Address,
-			cfg.ProverSetAddress,
-			cfg.ProposeBlockTxGasLimit,
-			cfg.ExtraData,
-			chainConfig,
-			cfg.RevertProtectionEnabled,
-		)
->>>>>>> de92b28c
 	}
 
 	return nil
