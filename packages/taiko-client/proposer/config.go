--- conflicted
+++ resolved
@@ -82,11 +82,8 @@
 			TaikoTokenAddress:           common.HexToAddress(c.String(flags.TaikoTokenAddress.Name)),
 			Timeout:                     c.Duration(flags.RPCTimeout.Name),
 			ProverSetAddress:            common.HexToAddress(c.String(flags.ProverSetAddress.Name)),
-<<<<<<< HEAD
 			ShastaForkTime:              c.Uint64(flags.ShastaForkTime.Name),
-=======
 			UseLocalShastaDecoder:       c.Bool(flags.ShastaUseLocalDecoder.Name),
->>>>>>> ebde23e0
 		},
 		L1ProposerPrivKey:       l1ProposerPrivKey,
 		L2SuggestedFeeRecipient: common.HexToAddress(l2SuggestedFeeRecipient),
