--- conflicted
+++ resolved
@@ -14,11 +14,7 @@
 
 const (
 	maxBlocksPerBatch    = 768
-<<<<<<< HEAD
-	livenessBondPerBlock = 5000000000000000000
-=======
 	livenessBondPerBlock = 5_000_000_000_000_000_000
->>>>>>> a2b7401f
 )
 
 // Configs is an interface that provides Taiko protocol specific configurations.
