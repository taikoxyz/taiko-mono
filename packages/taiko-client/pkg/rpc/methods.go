package rpc

import (
	"context"
	"errors"
	"fmt"
	"math/big"
	"time"

	"github.com/cenkalti/backoff/v4"
	"github.com/ethereum/go-ethereum"
	"github.com/ethereum/go-ethereum/accounts/abi"
	"github.com/ethereum/go-ethereum/accounts/abi/bind"
	"github.com/ethereum/go-ethereum/common"
	"github.com/ethereum/go-ethereum/common/hexutil"
	"github.com/ethereum/go-ethereum/core/types"
	"github.com/ethereum/go-ethereum/log"
	"github.com/ethereum/go-ethereum/miner"
	"github.com/ethereum/go-ethereum/rpc"
	"golang.org/x/sync/errgroup"

	"github.com/taikoxyz/taiko-mono/packages/taiko-client/bindings/encoding"
<<<<<<< HEAD
	bindingTypes "github.com/taikoxyz/taiko-mono/packages/taiko-client/bindings/encoding/binding_types"
=======
	"github.com/taikoxyz/taiko-mono/packages/taiko-client/bindings/hekla"
>>>>>>> 60d7077d
	ontakeBindings "github.com/taikoxyz/taiko-mono/packages/taiko-client/bindings/ontake"
	pacayaBindings "github.com/taikoxyz/taiko-mono/packages/taiko-client/bindings/pacaya"
	shastaBindings "github.com/taikoxyz/taiko-mono/packages/taiko-client/bindings/shasta"
	"github.com/taikoxyz/taiko-mono/packages/taiko-client/pkg/config"
	"github.com/taikoxyz/taiko-mono/packages/taiko-client/pkg/utils"
)

var (
	// errSyncing is returned when the L2 execution engine is syncing.
	errSyncing         = errors.New("syncing")
	rpcPollingInterval = 3 * time.Second
	defaultWaitTimeout = 3 * time.Minute
)

// GetProtocolConfigs gets the protocol configs from TaikoInbox contract.
func (c *Client) GetProtocolConfigs(opts *bind.CallOpts) (config.ProtocolConfigs, error) {
	var cancel context.CancelFunc
	if opts == nil {
		opts = &bind.CallOpts{Context: context.Background()}
	}
	opts.Context, cancel = CtxWithTimeoutOrDefault(opts.Context, defaultTimeout)
	defer cancel()

	configs, err := c.ShastaClients.TaikoInbox.V4GetConfig(opts)
	if err != nil {
		pacayaConfigs, err := c.PacayaClients.TaikoInbox.PacayaConfig(opts)
		if err != nil {
			return nil, err
		}
		return config.NewPacayaProtocolConfigs(&pacayaConfigs), nil
	}

	return config.NewShastaProtocolConfigs(&configs), nil
}

// ensureGenesisMatched fetches the L2 genesis block from TaikoInbox contract,
// and checks whether the fetched genesis is same to the node local genesis.
func (c *Client) ensureGenesisMatched(ctx context.Context, taikoInbox common.Address) error {
	ctxWithTimeout, cancel := CtxWithTimeoutOrDefault(ctx, defaultTimeout)
	defer cancel()

	stats, err := c.GetProtocolStats(&bind.CallOpts{Context: ctxWithTimeout})
	if err != nil {
		return err
	}

	genesisHeight := stats.GenesisHeight()

	// Fetch the node's genesis block.
	nodeGenesis, err := c.L2.HeaderByNumber(ctxWithTimeout, common.Big0)
	if err != nil {
		return err
	}

	log.Info("Genesis height", "height", genesisHeight, "nodeGenesisHash", nodeGenesis.Hash())

	var (
		l2GenesisHash common.Hash
		filterOpts    = &bind.FilterOpts{Start: genesisHeight, End: &genesisHeight, Context: ctxWithTimeout}
	)

	protocolConfigs, err := c.GetProtocolConfigs(&bind.CallOpts{Context: ctxWithTimeout})
	if err != nil {
		return err
	}

<<<<<<< HEAD
	// If chain actives ontake fork from genesis, we need to fetch the genesis block hash from `BlockVerifiedV2` event.
	if protocolConfigs.ForkHeightsShasta() == 0 {
		// Fetch the genesis `BatchesVerified` event.
		iter, err := c.ShastaClients.TaikoInbox.FilterBatchesVerified(filterOpts)
		if err != nil {
			return err
		}
		if iter.Next() {
			l2GenesisHash = iter.Event.BlockHash
		}
		if iter.Error() != nil {
			return iter.Error()
		}
	} else if protocolConfigs.ForkHeightsPacaya() == 0 {
		// Fetch the genesis `BatchesVerified` event.
		iter, err := c.PacayaClients.TaikoInbox.FilterBatchesVerified(filterOpts)
=======
	var chainIDHekla uint64 = 167009
	// hekla has a specific block verified event that never made it to other chains.
	// we need to check for it explicitly here.
	if c.L2.ChainID.Uint64() == chainIDHekla {
		event, err := hekla.FilterBlockVerifiedHekla(
			ctx,
			c.L1.EthClient(),
			taikoInbox,
			new(big.Int).SetUint64(filterOpts.Start),
			new(big.Int).SetUint64(*filterOpts.End),
		)

>>>>>>> 60d7077d
		if err != nil {
			return err
		}

		l2GenesisHash = event[0].BlockHash
	} else {
		// If chain actives ontake fork from genesis, we need to fetch the genesis block hash from `BlockVerifiedV2` event.
		if protocolConfigs.ForkHeightsPacaya() == 0 {
			// Fetch the genesis `BatchesVerified` event.
			log.Info("Filtering batchesVerified events from TaikoInbox contract")
			iter, err := c.PacayaClients.TaikoInbox.FilterBatchesVerified(filterOpts)
			if err != nil {
				return err
			}
			if iter.Next() {
				l2GenesisHash = iter.Event.BlockHash
			}
			if iter.Error() != nil {
				return iter.Error()
			}
		} else if protocolConfigs.ForkHeightsOntake() == 0 {
			log.Info("Filtering blockVerifiedV2 events from TaikoInbox contract")
			if l2GenesisHash, err = c.filterGenesisBlockVerifiedV2(ctx, filterOpts, taikoInbox); err != nil {
				return err
			}
		} else {
			log.Info("Filtering blockVerified events from TaikoInbox contract")
			if l2GenesisHash, err = c.filterGenesisBlockVerified(ctx, filterOpts, taikoInbox); err != nil {
				return err
			}
		}
	}

	log.Debug("Genesis hash", "node", nodeGenesis.Hash(), "contract", common.BytesToHash(l2GenesisHash[:]))

	if l2GenesisHash == (common.Hash{}) {
		log.Warn("Genesis block not found in Taiko contract")
		return nil
	}

	// Node's genesis header and Taiko contract's genesis header must match.
	if common.BytesToHash(l2GenesisHash[:]) != nodeGenesis.Hash() {
		return fmt.Errorf(
			"genesis header hash mismatch, node: %s, Taiko contract: %s",
			nodeGenesis.Hash(),
			common.BytesToHash(l2GenesisHash[:]),
		)
	}

	return nil
}

// filterGenesisBlockVerifiedV2 fetches the genesis block verified
// event from the lagacy TaikoL1 `BlockVerifiedV2` events.
func (c *Client) filterGenesisBlockVerifiedV2(
	ctx context.Context,
	ops *bind.FilterOpts,
	taikoInbox common.Address,
) (common.Hash, error) {
	client, err := ontakeBindings.NewTaikoL1Client(taikoInbox, c.L1)
	if err != nil {
		return common.Hash{}, fmt.Errorf("failed to create legacy TaikoL1 client: %w", err)
	}

	// Fetch the genesis `BlockVerifiedV2` event.
	iter, err := client.FilterBlockVerifiedV2(ops, []*big.Int{common.Big0}, nil)
	if err != nil {
		return common.Hash{}, err
	}
	if iter.Next() {
		return iter.Event.BlockHash, nil
	}
	if iter.Error() != nil {
		return common.Hash{}, iter.Error()
	}

	return common.Hash{}, fmt.Errorf("failed to find genesis block verified V2 event")
}

// filterGenesisBlockVerified fetches the genesis block verified
// event from the lagacy TaikoL1 `BlockVerified` events.
func (c *Client) filterGenesisBlockVerified(
	ctx context.Context,
	ops *bind.FilterOpts,
	taikoInbox common.Address,
) (common.Hash, error) {
	client, err := ontakeBindings.NewTaikoL1Client(taikoInbox, c.L1)
	if err != nil {
		return common.Hash{}, fmt.Errorf("failed to create lagacy TaikoL1 client: %w", err)
	}

	// Fetch the genesis `BlockVerified` event.
	iter, err := client.FilterBlockVerified(ops, []*big.Int{common.Big0}, nil)
	if err != nil {
		return common.Hash{}, err
	}
	if iter.Next() {
		return iter.Event.BlockHash, nil
	}
	if iter.Error() != nil {
		return common.Hash{}, iter.Error()
	}

	return common.Hash{}, fmt.Errorf("failed to find genesis block verified event")
}

// WaitTillL2ExecutionEngineSynced keeps waiting until the L2 execution engine is fully synced.
func (c *Client) WaitTillL2ExecutionEngineSynced(ctx context.Context) error {
	start := time.Now()

	return backoff.Retry(
		func() error {
			newCtx, cancel := context.WithTimeout(ctx, defaultTimeout)
			defer cancel()
			progress, err := c.L2ExecutionEngineSyncProgress(newCtx)
			if err != nil {
				log.Error("Fetch L2 execution engine sync progress error", "error", err)
				return err
			}

			if progress.IsSyncing() {
				log.Info(
					"L2 execution engine is syncing",
					"currentBlockID", progress.CurrentBlockID,
					"highestBlockID", progress.HighestBlockID,
					"progress", progress.SyncProgress,
					"time", time.Since(start),
				)
				return errSyncing
			}

			return nil
		},
		backoff.WithContext(backoff.NewExponentialBackOff(), ctx),
	)
}

// LatestL2KnownL1Header fetches the L2 execution engine's latest known L1 header,
// if we can't find the L1Origin data, we will use the L1 genesis header instead.
func (c *Client) LatestL2KnownL1Header(ctx context.Context) (*types.Header, error) {
	ctxWithTimeout, cancel := CtxWithTimeoutOrDefault(ctx, defaultTimeout)
	defer cancel()

	// Try to fetch the latest known L1 header from the L2 execution engine.
	headL1Origin, err := c.L2.HeadL1Origin(ctxWithTimeout)
	if err != nil {
		switch err.Error() {
		case ethereum.NotFound.Error():
			return c.GetGenesisL1Header(ctxWithTimeout)
		default:
			return nil, err
		}
	}

	if headL1Origin == nil {
		return c.GetGenesisL1Header(ctxWithTimeout)
	}

	// Fetch the L1 header from the L1 chain.
	header, err := c.L1.HeaderByHash(ctxWithTimeout, headL1Origin.L1BlockHash)
	if err != nil {
		switch err.Error() {
		case ethereum.NotFound.Error():
			log.Warn("Latest L2 known L1 header not found, use genesis instead", "hash", headL1Origin.L1BlockHash)
			return c.GetGenesisL1Header(ctxWithTimeout)
		default:
			return nil, err
		}
	}

	log.Info("Latest L2 known L1 header", "height", header.Number, "hash", header.Hash())

	return header, nil
}

// GetGenesisL1Header fetches the L1 header that including L2 genesis block.
func (c *Client) GetGenesisL1Header(ctx context.Context) (*types.Header, error) {
	ctxWithTimeout, cancel := CtxWithTimeoutOrDefault(ctx, defaultTimeout)
	defer cancel()

	stats, err := c.GetProtocolStats(&bind.CallOpts{Context: ctxWithTimeout})
	if err != nil {
		return nil, err
	}

	return c.L1.HeaderByNumber(ctxWithTimeout, new(big.Int).SetUint64(stats.GenesisHeight()))
}

// GetBatchByID fetches the batch by ID from the protocol, it will first try to fetch
// the batch from the Shasta TaikoInbox contract, if it fails, it will try to fetch
// the batch from the Pacaya TaikoInbox contract.
func (c *Client) GetBatchByID(ctx context.Context, batchID *big.Int) (bindingTypes.ITaikoInboxBatch, error) {
	ctxWithTimeout, cancel := CtxWithTimeoutOrDefault(ctx, defaultTimeout)
	defer cancel()

	batch, err := c.ShastaClients.TaikoInbox.V4GetBatch(&bind.CallOpts{Context: ctxWithTimeout}, batchID.Uint64())
	if err != nil {
		batch, err := c.PacayaClients.TaikoInbox.GetBatch(&bind.CallOpts{Context: ctxWithTimeout}, batchID.Uint64())
		if err != nil {
			return nil, fmt.Errorf("failed to fetch batch by ID: %w", err)
		}
		return bindingTypes.NewInboxBatchPacaya(&batch), nil
	}

	return bindingTypes.NewInboxBatchShasta(&batch), nil
}

// L2ParentByCurrentBlockID fetches the block header from L2 execution engine with the largest block id that
// smaller than the given `blockId`.
func (c *Client) L2ParentByCurrentBlockID(ctx context.Context, blockID *big.Int) (*types.Header, error) {
	ctxWithTimeout, cancel := CtxWithTimeoutOrDefault(ctx, defaultTimeout)
	defer cancel()

	var (
		parentHash    common.Hash
		parentBlockID = new(big.Int).Sub(blockID, common.Big1)
	)

	log.Debug("Get parent block by block ID", "parentBlockID", parentBlockID)

	if parentBlockID.Cmp(common.Big0) == 0 {
		return c.L2.HeaderByNumber(ctxWithTimeout, common.Big0)
	}

	l1Origin, err := c.L2.L1OriginByID(ctxWithTimeout, parentBlockID)
	if err != nil {
		if err.Error() != ethereum.NotFound.Error() {
			return nil, err
		}

		// In some cases, the L1Origin data is not found in the L2 execution engine, we will try to fetch the parent
		// by the parent block ID.
		log.Warn("L1Origin not found, try to fetch parent by ID", "blockID", parentBlockID)

		parent, err := c.L2.BlockByNumber(ctxWithTimeout, parentBlockID)
		if err != nil {
			return nil, err
		}

		parentHash = parent.Hash()
	} else {
		parentHash = l1Origin.L2BlockHash
	}

	log.Debug("Parent block L1 origin", "l1Origin", l1Origin, "parentBlockID", parentBlockID)

	return c.L2.HeaderByHash(ctxWithTimeout, parentHash)
}

// WaitL2Header keeps waiting for the L2 block header of the given block ID.
func (c *Client) WaitL2Header(ctx context.Context, blockID *big.Int) (*types.Header, error) {
	var (
		ctxWithTimeout = ctx
		cancel         context.CancelFunc
		header         *types.Header
		err            error
	)

	ticker := time.NewTicker(rpcPollingInterval)
	defer ticker.Stop()

	if _, ok := ctx.Deadline(); !ok {
		ctxWithTimeout, cancel = context.WithTimeout(ctx, defaultWaitTimeout)
		defer cancel()
	}

	log.Debug("Start fetching block header from L2 execution engine", "blockID", blockID)

	for ; true; <-ticker.C {
		if ctxWithTimeout.Err() != nil {
			return nil, ctxWithTimeout.Err()
		}

		header, err = c.L2.HeaderByNumber(ctxWithTimeout, blockID)
		if err != nil {
			log.Debug(
				"Fetch block header from L2 execution engine not found, keep retrying",
				"blockID", blockID,
				"error", err,
			)
			continue
		}

		if header == nil {
			continue
		}

		return header, nil
	}

	return nil, fmt.Errorf("failed to fetch block header from L2 execution engine, blockID: %d", blockID)
}

// CalculateBaseFee calculates the base fee from the L2 protocol.
func (c *Client) CalculateBaseFee(
	ctx context.Context,
	l2Head *types.Header,
	baseFeeConfig bindingTypes.LibSharedDataBaseFeeConfig,
	currentTimestamp uint64,
	isShastaBlock bool,
) (*big.Int, error) {
	var (
		baseFee *big.Int
		err     error
	)

	if isShastaBlock {
		if baseFee, err = c.calculateBaseFeeShasta(ctx, l2Head, currentTimestamp, baseFeeConfig); err != nil {
			return nil, err
		}
	} else {
		if baseFee, err = c.calculateBaseFeePacaya(ctx, l2Head, currentTimestamp, baseFeeConfig); err != nil {
			return nil, err
		}
	}

	log.Info("Base fee information", "fee", utils.WeiToGWei(baseFee), "l2Head", l2Head.Number)

	return baseFee, nil
}

// GetPoolContent fetches the transactions list from L2 execution engine's transactions pool with given
// upper limit.
func (c *Client) GetPoolContent(
	ctx context.Context,
	beneficiary common.Address,
	blockMaxGasLimit uint32,
	maxBytesPerTxList uint64,
	locals []common.Address,
	maxTransactionsLists uint64,
	minTip uint64,
	chainConfig *config.ChainConfig,
	baseFeeConfig bindingTypes.LibSharedDataBaseFeeConfig,
) ([]*miner.PreBuiltTxList, error) {
	ctxWithTimeout, cancel := CtxWithTimeoutOrDefault(ctx, defaultTimeout)
	defer cancel()

	l2Head, err := c.L2.HeaderByNumber(ctx, nil)
	if err != nil {
		return nil, err
	}

	baseFee, err := c.CalculateBaseFee(
		ctx,
		l2Head,
		baseFeeConfig,
		uint64(time.Now().Unix()),
		chainConfig.IsShasta(new(big.Int).Add(l2Head.Number, common.Big1)),
	)
	if err != nil {
		return nil, err
	}

	var localsArg []string
	for _, local := range locals {
		localsArg = append(localsArg, local.Hex())
	}

	return c.L2Engine.TxPoolContentWithMinTip(
		ctxWithTimeout,
		beneficiary,
		baseFee,
		uint64(blockMaxGasLimit),
		maxBytesPerTxList,
		localsArg,
		maxTransactionsLists,
		minTip,
	)
}

// L2AccountNonce fetches the nonce of the given L2 account at a specified height.
func (c *Client) L2AccountNonce(
	ctx context.Context,
	account common.Address,
	blockHash common.Hash,
) (uint64, error) {
	ctxWithTimeout, cancel := CtxWithTimeoutOrDefault(ctx, defaultTimeout)
	defer cancel()

	var result hexutil.Uint64
	return uint64(result), c.L2.CallContext(
		ctxWithTimeout,
		&result,
		"eth_getTransactionCount",
		account,
		rpc.BlockNumberOrHashWithHash(blockHash, false),
	)
}

// L2SyncProgress represents the sync progress of a L2 execution engine, `ethereum.SyncProgress` is used to check
// the sync progress of verified blocks, and block IDs are used to check the sync progress of pending blocks.
type L2SyncProgress struct {
	*ethereum.SyncProgress
	CurrentBlockID *big.Int
	HighestBlockID *big.Int
}

// IsSyncing returns true if the L2 execution engine is syncing with L1.
func (p *L2SyncProgress) IsSyncing() bool {
	if p.SyncProgress == nil {
		return false
	}

	if p.CurrentBlockID == nil || p.HighestBlockID == nil {
		return true
	}

	return p.CurrentBlockID.Cmp(p.HighestBlockID) < 0
}

// L2ExecutionEngineSyncProgress fetches the sync progress of the given L2 execution engine.
func (c *Client) L2ExecutionEngineSyncProgress(ctx context.Context) (*L2SyncProgress, error) {
	ctxWithTimeout, cancel := CtxWithTimeoutOrDefault(ctx, defaultTimeout)
	defer cancel()

	var (
		progress = new(L2SyncProgress)
		err      error
	)
	g, ctx := errgroup.WithContext(ctxWithTimeout)

	g.Go(func() error {
		progress.SyncProgress, err = c.L2.SyncProgress(ctx)
		return err
	})
	g.Go(func() error {
		// Try get the highest block ID from the protocol state variables.
		stats, err := c.GetProtocolStats(&bind.CallOpts{Context: ctx})
		if err != nil {
			return err
		}

		batch, err := c.GetBatchByID(ctx, new(big.Int).SetUint64(stats.NumBatches()-1))
		if err != nil {
			return err
		}

		progress.HighestBlockID = new(big.Int).SetUint64(batch.LastBlockID())

		return nil
	})
	g.Go(func() error {
		headL1Origin, err := c.L2.HeadL1Origin(ctx)
		if err != nil {
			switch err.Error() {
			case ethereum.NotFound.Error():
				// There is only genesis block in the L2 execution engine, or it has not started
				// syncing the pending blocks yet.
				progress.CurrentBlockID = common.Big0
				return nil
			default:
				return err
			}
		}
		progress.CurrentBlockID = headL1Origin.BlockID
		return nil
	})

	if err := g.Wait(); err != nil {
		return nil, err
	}

	return progress, nil
}

// GetProtocolStats gets the protocol states from TaikoInbox contract.
func (c *Client) GetProtocolStats(opts *bind.CallOpts) (bindingTypes.ITaikoInboxStats, error) {
	statsShasta, err := c.getProtocolStatsShasta(opts)
	if err != nil {
		statsPacaya, err := c.getProtocolStatsPacaya(opts)
		if err == nil {
			return nil, err
		}
		return bindingTypes.NewInboxStatsPacaya(&statsPacaya.Stats1, &statsPacaya.Stats2), nil
	}

	return bindingTypes.NewInboxStatsShasta(&statsShasta.Stats1, &statsShasta.Stats2), nil
}

// getProtocolStatsPacaya gets the protocol states from Pacaya TaikoInbox contract.
func (c *Client) getProtocolStatsPacaya(opts *bind.CallOpts) (*struct {
	Stats1 pacayaBindings.ITaikoInboxStats1
	Stats2 pacayaBindings.ITaikoInboxStats2
}, error) {
	if opts == nil {
		opts = &bind.CallOpts{}
	}

	var ctx = context.Background()
	if opts.Context != nil {
		ctx = opts.Context
	}
	ctxWithTimeout, cancel := context.WithTimeout(ctx, defaultTimeout)
	defer cancel()
	opts.Context = ctxWithTimeout

	var (
		states = new(struct {
			Stats1 pacayaBindings.ITaikoInboxStats1
			Stats2 pacayaBindings.ITaikoInboxStats2
		})
		err error
	)

	g := new(errgroup.Group)
	g.Go(func() error {
		states.Stats1, err = c.PacayaClients.TaikoInbox.GetStats1(opts)
		return err
	})
	g.Go(func() error {
		states.Stats2, err = c.PacayaClients.TaikoInbox.GetStats2(opts)
		return err
	})

	return states, g.Wait()
}

// getProtocolStatsShasta gets the protocol states from Shasta TaikoInbox contract.
func (c *Client) getProtocolStatsShasta(opts *bind.CallOpts) (*struct {
	Stats1 shastaBindings.ITaikoInboxStats1
	Stats2 shastaBindings.ITaikoInboxStats2
}, error) {
	if opts == nil {
		opts = &bind.CallOpts{}
	}

	var ctx = context.Background()
	if opts.Context != nil {
		ctx = opts.Context
	}
	ctxWithTimeout, cancel := context.WithTimeout(ctx, defaultTimeout)
	defer cancel()
	opts.Context = ctxWithTimeout

	var (
		states = new(struct {
			Stats1 shastaBindings.ITaikoInboxStats1
			Stats2 shastaBindings.ITaikoInboxStats2
		})
		err error
	)

	g := new(errgroup.Group)
	g.Go(func() error {
		states.Stats1, err = c.ShastaClients.TaikoInbox.V4GetStats1(opts)
		return err
	})
	g.Go(func() error {
		states.Stats2, err = c.ShastaClients.TaikoInbox.V4GetStats2(opts)
		return err
	})

	return states, g.Wait()
}

// GetLastVerifiedTransitionPacaya gets the last verified transition from TaikoInbox contract.
func (c *Client) GetLastVerifiedTransitionPacaya(ctx context.Context) (*struct {
	BatchId uint64
	BlockId uint64
	Ts      pacayaBindings.ITaikoInboxTransitionState
}, error) {
	ctxWithTimeout, cancel := context.WithTimeout(ctx, defaultTimeout)
	defer cancel()

	t, err := c.PacayaClients.TaikoInbox.GetLastVerifiedTransition(&bind.CallOpts{Context: ctxWithTimeout})
	if err != nil {
		return nil, err
	}

	return &t, nil
}

// ReorgCheckResult represents the information about whether the L1 block has been reorged
// and how to reset the L1 cursor.
type ReorgCheckResult struct {
	IsReorged                 bool
	L1CurrentToReset          *types.Header
	LastHandledBatchIDToReset *big.Int
}

// CheckL1Reorg checks whether the L2 block's corresponding L1 block has been reorged or not.
// We will skip the reorg check if:
//  1. When the L2 chain has just finished a P2P sync, so there is no L1Origin information recorded in
//     its local database, and we assume the last verified L2 block is old enough, so its corresponding
//     L1 block should have also been finalized.
//
// Then we will check:
// 1. If the L2 block's corresponding L1 block which in L1Origin has been reorged
// 2. If the L1 information which in the given L2 block's anchor transaction has been reorged
//
// And if a reorg is detected, we return a new L1 block cursor which need to reset to.
func (c *Client) CheckL1Reorg(ctx context.Context, batchID *big.Int) (*ReorgCheckResult, error) {
	var (
		result                 = new(ReorgCheckResult)
		ctxWithTimeout, cancel = CtxWithTimeoutOrDefault(ctx, defaultTimeout)
	)
	defer cancel()

	// batchID is zero already, no need to check reorg.
	if batchID.Cmp(common.Big0) == 0 {
		return result, nil
	}

	for {
		// If we rollback to the genesis block, then there is no L1Origin information recorded in the L2 execution
		// engine for that batch, so we will query the protocol to use `GenesisHeight` value to reset the L1 cursor.
		if batchID.Cmp(common.Big0) == 0 {
			genesisHeight, err := c.getGenesisHeight(ctxWithTimeout)
			if err != nil {
				return nil, err
			}

			result.IsReorged = true
			if result.L1CurrentToReset, err = c.L1.HeaderByNumber(ctxWithTimeout, genesisHeight); err != nil {
				return nil, err
			}

			return result, nil
		}

		batch, err := c.GetBatchByID(ctxWithTimeout, batchID)
		if err != nil {
			return nil, fmt.Errorf("failed to fetch batch (%d) by ID: %w", batchID, err)
		}
		// 1. Check whether the last L2 block's corresponding L1 block which in L1Origin has been reorged.
		l1Origin, err := c.L2.L1OriginByID(ctxWithTimeout, new(big.Int).SetUint64(batch.LastBlockID()))
		if err != nil {
			// If the L2 EE is just synced through P2P, so there is no L1Origin information recorded in
			// its local database, we skip this check.
			if err.Error() == ethereum.NotFound.Error() {
				log.Info("L1Origin not found, the L2 execution engine has just synced from P2P network", "batchID", batchID)
				return result, nil
			}

			return nil, err
		}

		// Compare the L1 header hash in the L1Origin with the current L1 header hash in the L1 chain.
		l1Header, err := c.L1.HeaderByNumber(ctxWithTimeout, l1Origin.L1BlockHeight)
		if err != nil {
			// We can not find the L1 header which in the L1Origin, which means that L1 block has been reorged.
			if err.Error() == ethereum.NotFound.Error() {
				result.IsReorged = true
				batchID = new(big.Int).Sub(batchID, common.Big1)
				continue
			}
			return nil, fmt.Errorf("failed to fetch L1 header (%d): %w", l1Origin.L1BlockHeight, err)
		}

		if l1Header.Hash() != l1Origin.L1BlockHash {
			log.Info(
				"Reorg detected",
				"batchID", batchID,
				"l1Height", l1Origin.L1BlockHeight,
				"l1HashOld", l1Origin.L1BlockHash,
				"l1HashNew", l1Header.Hash(),
			)
			batchID = new(big.Int).Sub(batchID, common.Big1)
			result.IsReorged = true
			continue
		}

		// 2. Check whether the L1 information which in the given L2 block's anchor transaction has been reorged.
		isSyncedL1SnippetInvalid, err := c.checkSyncedL1SnippetFromAnchor(
			ctxWithTimeout,
			new(big.Int).SetUint64(batch.LastBlockID()),
			l1Origin.L1BlockHeight.Uint64(),
		)
		if err != nil {
			return nil, fmt.Errorf("failed to check L1 reorg from anchor transaction: %w", err)
		}
		if isSyncedL1SnippetInvalid {
			batchID = new(big.Int).Sub(batchID, common.Big1)
			result.IsReorged = true
			continue
		}

		result.L1CurrentToReset = l1Header
		result.LastHandledBatchIDToReset = batchID
		break
	}

	log.Debug(
		"Check L1 reorg",
		"isReorged", result.IsReorged,
		"l1CurrentToResetNumber", result.L1CurrentToReset.Number,
		"l1CurrentToResetHash", result.L1CurrentToReset.Hash(),
		"batchIDToReset", result.LastHandledBatchIDToReset,
	)

	return result, nil
}

// checkSyncedL1SnippetFromAnchor checks whether the L1 snippet synced from the anchor transaction is valid.
func (c *Client) checkSyncedL1SnippetFromAnchor(
	ctx context.Context,
	blockID *big.Int,
	l1Height uint64,
) (bool, error) {
	log.Debug("Check synced L1 snippet from anchor", "blockID", blockID, "l1Height", l1Height)
	block, err := c.L2.BlockByNumber(ctx, blockID)
	if err != nil {
		log.Error("Failed to fetch L2 block", "blockID", blockID, "error", err)
		return false, err
	}
	parent, err := c.L2.BlockByHash(ctx, block.ParentHash())
	if err != nil {
		log.Error("Failed to fetch L2 parent block", "blockID", blockID, "parentHash", block.ParentHash(), "error", err)
		return false, err
	}

	l1StateRoot, l1HeightInAnchor, parentGasUsed, err := c.getSyncedL1SnippetFromAnchor(
		block.Transactions()[0],
	)
	if err != nil {
		log.Error("Failed to parse L1 snippet from anchor transaction", "blockID", blockID, "error", err)
		return false, err
	}

	if parentGasUsed != uint32(parent.GasUsed()) {
		log.Info(
			"Reorg detected due to parent gas used mismatch",
			"blockID", blockID,
			"parentGasUsedInAnchor", parentGasUsed,
			"parentGasUsed", parent.GasUsed(),
		)
		return true, nil
	}

	l1Header, err := c.L1.HeaderByNumber(ctx, new(big.Int).SetUint64(l1HeightInAnchor))
	if err != nil {
		log.Error("Failed to fetch L1 header", "blockID", blockID, "error", err)
		return false, err
	}

	if l1Header.Root != l1StateRoot {
		log.Info(
			"Reorg detected due to L1 state root mismatch",
			"blockID", blockID,
			"l1StateRootInAnchor", l1StateRoot,
			"l1StateRoot", l1Header.Root,
		)
		return true, nil
	}

	return false, nil
}

// getSyncedL1SnippetFromAnchor parses the anchor transaction calldata, and returns the synced L1 snippet,
func (c *Client) getSyncedL1SnippetFromAnchor(tx *types.Transaction) (
	l1StateRoot common.Hash,
	l1Height uint64,
	parentGasUsed uint32,
	err error,
) {
	var method *abi.Method
	if method, err = encoding.TaikoAnchorPacayaABI.MethodById(tx.Data()); err != nil {
		return common.Hash{}, 0, 0, fmt.Errorf("failed to get TaikoAnchor.AnchorV3 method by ID: %w", err)
	}

	var ok bool
	switch method.Name {
	case "anchor":
		args := map[string]interface{}{}

		if err := method.Inputs.UnpackIntoMap(args, tx.Data()[4:]); err != nil {
			return common.Hash{}, 0, 0, fmt.Errorf("failed to unpack anchor transaction calldata: %w", err)
		}

		l1StateRoot, ok = args["_l1StateRoot"].([32]byte)
		if !ok {
			return common.Hash{},
				0,
				0,
				errors.New("failed to parse l1StateRoot from anchor transaction calldata")
		}
		l1Height, ok = args["_l1BlockId"].(uint64)
		if !ok {
			return common.Hash{},
				0,
				0,
				errors.New("failed to parse l1Height from anchor transaction calldata")
		}
		parentGasUsed, ok = args["_parentGasUsed"].(uint32)
		if !ok {
			return common.Hash{},
				0,
				0,
				errors.New("failed to parse parentGasUsed from anchor transaction calldata")
		}
	case "anchorV2", "anchorV3":
		args := map[string]interface{}{}

		if err := method.Inputs.UnpackIntoMap(args, tx.Data()[4:]); err != nil {
			return common.Hash{}, 0, 0, err
		}

		l1Height, ok = args["_anchorBlockId"].(uint64)
		if !ok {
			return common.Hash{},
				0,
				0,
				errors.New("failed to parse anchorBlockId from anchorV2 / anchorV3 transaction calldata")
		}
		l1StateRoot, ok = args["_anchorStateRoot"].([32]byte)
		if !ok {
			return common.Hash{},
				0,
				0,
				errors.New("failed to parse anchorStateRoot from anchorV2 / anchorV3 transaction calldata")
		}
		parentGasUsed, ok = args["_parentGasUsed"].(uint32)
		if !ok {
			return common.Hash{},
				0,
				0,
				errors.New("failed to parse parentGasUsed from anchorV2 / anchorV3 transaction calldata")
		}
	default:
		return common.Hash{}, 0, 0, fmt.Errorf(
			"invalid method name for anchor / anchorV2 / anchorV3 transaction: %s",
			method.Name,
		)
	}

	return l1StateRoot, l1Height, parentGasUsed, nil
}

// calculateBaseFeePacaya calculates the base fee after Pacaya fork from the L2 protocol.
func (c *Client) calculateBaseFeePacaya(
	ctx context.Context,
	l2Head *types.Header,
	currentTimestamp uint64,
	baseFeeConfig bindingTypes.LibSharedDataBaseFeeConfig,
) (*big.Int, error) {
	log.Info(
		"Calculate base fee for the Pacaya block",
		"parentNumber", l2Head.Number,
		"parentHash", l2Head.Hash(),
		"parentGasUsed", l2Head.GasUsed,
		"currentTimestamp", currentTimestamp,
		"baseFeeConfig", baseFeeConfig,
	)

	baseFeeInfo, err := c.PacayaClients.TaikoAnchor.GetBasefeeV2(
		&bind.CallOpts{BlockNumber: l2Head.Number, BlockHash: l2Head.Hash(), Context: ctx},
		uint32(l2Head.GasUsed),
		currentTimestamp,
		pacayaBindings.LibSharedDataBaseFeeConfig{
			AdjustmentQuotient:     baseFeeConfig.AdjustmentQuotient(),
			SharingPctg:            baseFeeConfig.SharingPctgs()[0],
			GasIssuancePerSecond:   baseFeeConfig.GasIssuancePerSecond(),
			MinGasExcess:           baseFeeConfig.MinGasExcess(),
			MaxGasIssuancePerBlock: baseFeeConfig.MaxGasIssuancePerBlock(),
		},
	)
	if err != nil {
		return nil, fmt.Errorf("failed to calculate Pacaya block base fee by getBasefeeV2: %w", err)
	}

	return baseFeeInfo.Basefee, nil
}

// calculateBaseFeeShasta calculates the base fee after Shasta fork from the L2 protocol.
func (c *Client) calculateBaseFeeShasta(
	ctx context.Context,
	l2Head *types.Header,
	currentTimestamp uint64,
	baseFeeConfig bindingTypes.LibSharedDataBaseFeeConfig,
) (*big.Int, error) {
	log.Info(
		"Calculate base fee for the Shasta block",
		"parentNumber", l2Head.Number,
		"parentHash", l2Head.Hash(),
		"parentGasUsed", l2Head.GasUsed,
		"currentTimestamp", currentTimestamp,
		"baseFeeConfig", baseFeeConfig,
	)

	baseFeeInfo, err := c.ShastaClients.TaikoAnchor.V4GetBaseFee(
		&bind.CallOpts{BlockNumber: l2Head.Number, BlockHash: l2Head.Hash(), Context: ctx},
		uint32(l2Head.GasUsed),
		currentTimestamp,
		shastaBindings.LibSharedDataBaseFeeConfig{
			AdjustmentQuotient:     baseFeeConfig.AdjustmentQuotient(),
			GasIssuancePerSecond:   baseFeeConfig.GasIssuancePerSecond(),
			MinGasExcess:           baseFeeConfig.MinGasExcess(),
			MaxGasIssuancePerBlock: baseFeeConfig.MaxGasIssuancePerBlock(),
		},
	)
	if err != nil {
		return nil, fmt.Errorf("failed to calculate Shasta block base fee by v4GetBaseFee: %w", err)
	}

	return baseFeeInfo.Basefee, nil
}

// getGenesisHeight fetches the genesis height from the protocol.
func (c *Client) getGenesisHeight(ctx context.Context) (*big.Int, error) {
	stateVars, err := c.GetProtocolStats(&bind.CallOpts{Context: ctx})
	if err != nil {
		return nil, err
	}

	return new(big.Int).SetUint64(stateVars.GenesisHeight()), nil
}

// GetProofVerifierPacaya resolves the Pacaya proof verifier address.
func (c *Client) GetProofVerifierPacaya(opts *bind.CallOpts) (common.Address, error) {
	var cancel context.CancelFunc
	if opts == nil {
		opts = &bind.CallOpts{Context: context.Background()}
	}
	opts.Context, cancel = CtxWithTimeoutOrDefault(opts.Context, defaultTimeout)
	defer cancel()

	return c.PacayaClients.TaikoInbox.Verifier(opts)
}

// GetPreconfWhiteListOperator resolves the current preconfirmation whitelist operator address.
func (c *Client) GetPreconfWhiteListOperator(opts *bind.CallOpts) (common.Address, error) {
	if c.PacayaClients.PreconfWhitelist == nil {
		return common.Address{}, errors.New("preconfirmations whitelist contract is not set")
	}

	var cancel context.CancelFunc
	if opts == nil {
		opts = &bind.CallOpts{Context: context.Background()}
	}
	opts.Context, cancel = CtxWithTimeoutOrDefault(opts.Context, defaultTimeout)
	defer cancel()

	return c.PacayaClients.PreconfWhitelist.GetOperatorForCurrentEpoch(opts)
}

// GetNextPreconfWhiteListOperator resolves the next preconfirmation whitelist operator address.
func (c *Client) GetNextPreconfWhiteListOperator(opts *bind.CallOpts) (common.Address, error) {
	if c.PacayaClients.PreconfWhitelist == nil {
		return common.Address{}, errors.New("prpreconfirmationeconf whitelist contract is not set")
	}

	var cancel context.CancelFunc
	if opts == nil {
		opts = &bind.CallOpts{Context: context.Background()}
	}
	opts.Context, cancel = CtxWithTimeoutOrDefault(opts.Context, defaultTimeout)
	defer cancel()

	return c.PacayaClients.PreconfWhitelist.GetOperatorForNextEpoch(opts)
}

// GetForcedInclusionPacaya resolves the Pacaya forced inclusion contract address,
// TODO: support Shasta forced inclusion contract.
func (c *Client) GetForcedInclusionPacaya(ctx context.Context) (
	bindingTypes.IForcedInclusionStoreForcedInclusion,
	*big.Int,
	error,
) {
	ctxWithTimeout, cancel := context.WithTimeout(ctx, defaultTimeout)
	defer cancel()

	var (
		head uint64
		tail uint64
		err  error
	)

	g := new(errgroup.Group)
	g.Go(func() error {
		head, err = c.PacayaClients.ForcedInclusionStore.Head(&bind.CallOpts{Context: ctxWithTimeout})
		return err
	})
	g.Go(func() error {
		tail, err = c.PacayaClients.ForcedInclusionStore.Tail(&bind.CallOpts{Context: ctxWithTimeout})
		return err
	})
	if err := g.Wait(); err != nil {
		return nil, nil, encoding.TryParsingCustomError(err)
	}

	// Head is greater than or equal to tail, which means that no forced inclusion is available yet.
	if head >= tail {
		return nil, nil, nil
	}

	forcedInclusion, err := c.PacayaClients.ForcedInclusionStore.GetForcedInclusion(
		&bind.CallOpts{Context: ctxWithTimeout},
		new(big.Int).SetUint64(head),
	)
	if err != nil {
		return nil, nil, encoding.TryParsingCustomError(err)
	}

	// If there is an empty forced inclusion, we will return nil.
	if forcedInclusion.CreatedAtBatchId == 0 {
		return nil, nil, nil
	}

	minTxsPerForcedInclusion, err := c.PacayaClients.TaikoWrapper.MINTXSPERFORCEDINCLUSION(
		&bind.CallOpts{Context: ctxWithTimeout},
	)
	if err != nil {
		return nil, nil, encoding.TryParsingCustomError(err)
	}

	return bindingTypes.NewForcedInclusionPacaya(&forcedInclusion),
		new(big.Int).SetUint64(uint64(minTxsPerForcedInclusion)), nil
}

// GetOPVerifierShasta resolves the Shasta op verifier address.
func (c *Client) GetOPVerifierShasta(opts *bind.CallOpts) (common.Address, error) {
	if c.ShastaClients.ComposeVerifier == nil {
		return common.Address{}, errors.New("composeVerifier contract is not set")
	}

	return getImmutableAddressShasta(c, opts, c.ShastaClients.ComposeVerifier.OpVerifier)
}

// GetSGXVerifierShasta resolves the Shasta sgx verifier address.
func (c *Client) GetSGXVerifierShasta(opts *bind.CallOpts) (common.Address, error) {
	if c.ShastaClients.ComposeVerifier == nil {
		return common.Address{}, errors.New("composeVerifier contract is not set")
	}

	return getImmutableAddressShasta(c, opts, c.ShastaClients.ComposeVerifier.SgxRethVerifier)
}

// GetRISC0VerifierShasta resolves the Shasta risc0 verifier address.
func (c *Client) GetRISC0VerifierShasta(opts *bind.CallOpts) (common.Address, error) {
	if c.ShastaClients.ComposeVerifier == nil {
		return common.Address{}, errors.New("composeVerifier contract is not set")
	}

	return getImmutableAddressShasta(c, opts, c.ShastaClients.ComposeVerifier.Risc0RethVerifier)
}

// GetSP1VerifierShasta resolves the Shasta sp1 verifier address.
func (c *Client) GetSP1VerifierShasta(opts *bind.CallOpts) (common.Address, error) {
	if c.ShastaClients.ComposeVerifier == nil {
		return common.Address{}, errors.New("composeVerifier contract is not set")
	}

	return getImmutableAddressShasta(c, opts, c.ShastaClients.ComposeVerifier.Sp1RethVerifier)
}

// GetSgxGethVerifierShasta resolves the Shasta sgx geth verifier address.
func (c *Client) GetSgxGethVerifierShasta(opts *bind.CallOpts) (common.Address, error) {
	if c.ShastaClients.ComposeVerifier == nil {
		return common.Address{}, errors.New("composeVerifier contract is not set")
	}

	return getImmutableAddressShasta(c, opts, c.ShastaClients.ComposeVerifier.SgxGethVerifier)
}

// GetPreconfRouterShasta resolves the preconfirmation router address.
func (c *Client) GetPreconfRouterShasta(opts *bind.CallOpts) (common.Address, error) {
	if c.ShastaClients.TaikoWrapper == nil {
		return common.Address{}, errors.New("taikoWrapper contract is not set")
	}

	return getImmutableAddressShasta(c, opts, c.ShastaClients.TaikoWrapper.PreconfRouter)
}

// getImmutableAddressShasta resolves the Shasta contract address.
func getImmutableAddressShasta[T func(opts *bind.CallOpts) (common.Address, error)](
	c *Client,
	opts *bind.CallOpts,
	resolveFunc T,
) (common.Address, error) {
	if resolveFunc == nil {
		return common.Address{}, errors.New("resolver contract is not set")
	}

	var cancel context.CancelFunc
	if opts == nil {
		opts = &bind.CallOpts{Context: context.Background()}
	}
	opts.Context, cancel = CtxWithTimeoutOrDefault(opts.Context, defaultTimeout)
	defer cancel()

	return resolveFunc(opts)
}<|MERGE_RESOLUTION|>--- conflicted
+++ resolved
@@ -20,11 +20,8 @@
 	"golang.org/x/sync/errgroup"
 
 	"github.com/taikoxyz/taiko-mono/packages/taiko-client/bindings/encoding"
-<<<<<<< HEAD
 	bindingTypes "github.com/taikoxyz/taiko-mono/packages/taiko-client/bindings/encoding/binding_types"
-=======
 	"github.com/taikoxyz/taiko-mono/packages/taiko-client/bindings/hekla"
->>>>>>> 60d7077d
 	ontakeBindings "github.com/taikoxyz/taiko-mono/packages/taiko-client/bindings/ontake"
 	pacayaBindings "github.com/taikoxyz/taiko-mono/packages/taiko-client/bindings/pacaya"
 	shastaBindings "github.com/taikoxyz/taiko-mono/packages/taiko-client/bindings/shasta"
@@ -90,25 +87,6 @@
 	if err != nil {
 		return err
 	}
-
-<<<<<<< HEAD
-	// If chain actives ontake fork from genesis, we need to fetch the genesis block hash from `BlockVerifiedV2` event.
-	if protocolConfigs.ForkHeightsShasta() == 0 {
-		// Fetch the genesis `BatchesVerified` event.
-		iter, err := c.ShastaClients.TaikoInbox.FilterBatchesVerified(filterOpts)
-		if err != nil {
-			return err
-		}
-		if iter.Next() {
-			l2GenesisHash = iter.Event.BlockHash
-		}
-		if iter.Error() != nil {
-			return iter.Error()
-		}
-	} else if protocolConfigs.ForkHeightsPacaya() == 0 {
-		// Fetch the genesis `BatchesVerified` event.
-		iter, err := c.PacayaClients.TaikoInbox.FilterBatchesVerified(filterOpts)
-=======
 	var chainIDHekla uint64 = 167009
 	// hekla has a specific block verified event that never made it to other chains.
 	// we need to check for it explicitly here.
@@ -120,8 +98,6 @@
 			new(big.Int).SetUint64(filterOpts.Start),
 			new(big.Int).SetUint64(*filterOpts.End),
 		)
-
->>>>>>> 60d7077d
 		if err != nil {
 			return err
 		}
@@ -129,7 +105,19 @@
 		l2GenesisHash = event[0].BlockHash
 	} else {
 		// If chain actives ontake fork from genesis, we need to fetch the genesis block hash from `BlockVerifiedV2` event.
-		if protocolConfigs.ForkHeightsPacaya() == 0 {
+		if protocolConfigs.ForkHeightsShasta() == 0 {
+			// Fetch the genesis `BatchesVerified` event.
+			iter, err := c.ShastaClients.TaikoInbox.FilterBatchesVerified(filterOpts)
+			if err != nil {
+				return err
+			}
+			if iter.Next() {
+				l2GenesisHash = iter.Event.BlockHash
+			}
+			if iter.Error() != nil {
+				return iter.Error()
+			}
+		} else if protocolConfigs.ForkHeightsPacaya() == 0 {
 			// Fetch the genesis `BatchesVerified` event.
 			log.Info("Filtering batchesVerified events from TaikoInbox contract")
 			iter, err := c.PacayaClients.TaikoInbox.FilterBatchesVerified(filterOpts)
