--- conflicted
+++ resolved
@@ -285,22 +285,8 @@
 	opts := &bind.CallOpts{Context: context.Background()}
 	opts.Context, cancel = CtxWithTimeoutOrDefault(opts.Context, defaultTimeout)
 	defer cancel()
-<<<<<<< HEAD
-	var composeVerifier *pacayaBindings.ComposeVerifier
-	composeVerifierAddress, err := taikoInbox.Verifier(opts)
-	if err != nil {
-		if strings.Contains(err.Error(), "execution reverted") {
-			log.Warn("Currently there are no verifier function in TaikoInbox", "err", err)
-		} else {
-			return err
-		}
-	} else {
-		composeVerifier, err = pacayaBindings.NewComposeVerifier(composeVerifierAddress, c.L1)
-		if err != nil {
-=======
 	if cfg.ComposeVerifierAddress.Hex() != ZeroAddress.Hex() {
 		if composeVerifier, err = pacayaBindings.NewComposeVerifier(cfg.ComposeVerifierAddress, c.L1); err != nil {
->>>>>>> c45e26e6
 			return err
 		}
 	}
