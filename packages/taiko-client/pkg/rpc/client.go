package rpc

import (
	"context"
	"fmt"
	"os"
	"time"

	"github.com/cenkalti/backoff/v4"
	"github.com/ethereum/go-ethereum/accounts/abi/bind"
	"github.com/ethereum/go-ethereum/common"
	"github.com/ethereum/go-ethereum/log"

	pacayaBindings "github.com/taikoxyz/taiko-mono/packages/taiko-client/bindings/pacaya"
)

const (
<<<<<<< HEAD
	defaultTimeout = 1 * time.Minute
=======
	defaultTimeout                = 1 * time.Minute
	pacayaForkHeightDevnet        = 10
	pacayaForkHeightHekla         = 1_299_888
	pacayaForkHeightMainnet       = 999_999_999_999
	pacayaForkHeightPreconfDevnet = 0
	pacayaForkHeightMasaya        = 0
>>>>>>> abcc6a6a
)

// PacayaClients contains all smart contract clients for Pacaya fork.
type PacayaClients struct {
	TaikoInbox           *pacayaBindings.TaikoInboxClient
	TaikoWrapper         *pacayaBindings.TaikoWrapperClient
	ForcedInclusionStore *pacayaBindings.ForcedInclusionStore
	TaikoAnchor          *pacayaBindings.TaikoAnchorClient
	TaikoToken           *pacayaBindings.TaikoToken
	ProverSet            *pacayaBindings.ProverSet
	ForkRouter           *pacayaBindings.ForkRouter
	ComposeVerifier      *pacayaBindings.ComposeVerifier
	PreconfWhitelist     *pacayaBindings.PreconfWhitelist
	ForkHeights          *pacayaBindings.ITaikoInboxForkHeights
}

// Client contains all L1/L2 RPC clients that a driver needs.
type Client struct {
	// Geth ethclient clients
	L1           *EthClient
	L2           *EthClient
	L2CheckPoint *EthClient
	// Geth Engine API clients
	L2Engine *EngineClient
	// Beacon clients
	L1Beacon *BeaconClient
	// Protocol contracts clients
	PacayaClients *PacayaClients
}

// ClientConfig contains all configs which will be used to initializing an
// RPC client. If not providing L2EngineEndpoint or JwtSecret, then the L2Engine client
// won't be initialized.
type ClientConfig struct {
	L1Endpoint                  string
	L2Endpoint                  string
	L1BeaconEndpoint            string
	L2CheckPoint                string
	TaikoInboxAddress           common.Address
	TaikoWrapperAddress         common.Address
	TaikoAnchorAddress          common.Address
	TaikoTokenAddress           common.Address
	ForcedInclusionStoreAddress common.Address
	PreconfWhitelistAddress     common.Address
	ProverSetAddress            common.Address
	L2EngineEndpoint            string
	JwtSecret                   string
	Timeout                     time.Duration
}

// NewClient initializes all RPC clients used by Taiko client software.
func NewClient(ctx context.Context, cfg *ClientConfig) (*Client, error) {
	var (
		l1Client       *EthClient
		l2Client       *EthClient
		l1BeaconClient *BeaconClient
		l2CheckPoint   *EthClient
		err            error
	)

	// Keep retrying to connect to the RPC endpoints until success or context is cancelled.
	if err := backoff.Retry(func() error {
		ctxWithTimeout, cancel := CtxWithTimeoutOrDefault(ctx, defaultTimeout)
		defer cancel()

		if l1Client, err = NewEthClient(ctxWithTimeout, cfg.L1Endpoint, cfg.Timeout); err != nil {
			log.Error("Failed to connect to L1 endpoint, retrying", "endpoint", cfg.L1Endpoint, "err", err)
			return err
		}

		if l2Client, err = NewEthClient(ctxWithTimeout, cfg.L2Endpoint, cfg.Timeout); err != nil {
			log.Error("Failed to connect to L2 endpoint, retrying", "endpoint", cfg.L2Endpoint, "err", err)
			return err
		}

		// NOTE: when running tests, we do not have a L1 beacon endpoint.
		if cfg.L1BeaconEndpoint != "" && os.Getenv("RUN_TESTS") == "" {
			if l1BeaconClient, err = NewBeaconClient(cfg.L1BeaconEndpoint, defaultTimeout); err != nil {
				log.Error("Failed to connect to L1 beacon endpoint, retrying", "endpoint", cfg.L1BeaconEndpoint, "err", err)
				return err
			}
		}

		if cfg.L2CheckPoint != "" {
			l2CheckPoint, err = NewEthClient(ctxWithTimeout, cfg.L2CheckPoint, cfg.Timeout)
			if err != nil {
				log.Error("Failed to connect to L2 checkpoint endpoint, retrying", "endpoint", cfg.L2CheckPoint, "err", err)
				return err
			}
		}

		return nil
	}, backoff.WithContext(backoff.NewExponentialBackOff(), ctx)); err != nil {
		return nil, err
	}

	// If not providing L2EngineEndpoint or JwtSecret, then the L2Engine client
	// won't be initialized.
	var l2AuthClient *EngineClient
	if len(cfg.L2EngineEndpoint) != 0 && len(cfg.JwtSecret) != 0 {
		l2AuthClient, err = NewJWTEngineClient(cfg.L2EngineEndpoint, cfg.JwtSecret)
		if err != nil {
			return nil, err
		}
	}

	c := &Client{
		L1:           l1Client,
		L1Beacon:     l1BeaconClient,
		L2:           l2Client,
		L2CheckPoint: l2CheckPoint,
		L2Engine:     l2AuthClient,
	}

	// Initialize all smart contract clients.
	if err := c.initPacayaClients(cfg); err != nil {
		return nil, fmt.Errorf("failed to initialize Pacaya clients: %w", err)
	}

	ctxWithTimeout, cancel := CtxWithTimeoutOrDefault(ctx, defaultTimeout)
	defer cancel()
	// Initialize the fork height numbers.
	if err := c.initForkHeightConfigs(ctxWithTimeout); err != nil {
		return nil, fmt.Errorf("failed to initialize fork height configs: %w", err)
	}

	// Ensure that the genesis block hash of L1 and L2 match.
	if err := c.ensureGenesisMatched(ctxWithTimeout, cfg.TaikoInboxAddress); err != nil {
		return nil, fmt.Errorf("failed to ensure genesis block matched: %w", err)
	}

	return c, nil
}

// initPacayaClients initializes all Pacaya smart contract clients.
func (c *Client) initPacayaClients(cfg *ClientConfig) error {
	taikoInbox, err := pacayaBindings.NewTaikoInboxClient(cfg.TaikoInboxAddress, c.L1)
	if err != nil {
		return err
	}

	forkRouter, err := pacayaBindings.NewForkRouter(cfg.TaikoInboxAddress, c.L1)
	if err != nil {
		return err
	}

	taikoAnchor, err := pacayaBindings.NewTaikoAnchorClient(cfg.TaikoAnchorAddress, c.L2)
	if err != nil {
		return err
	}

	var (
		taikoToken           *pacayaBindings.TaikoToken
		proverSet            *pacayaBindings.ProverSet
		taikoWrapper         *pacayaBindings.TaikoWrapperClient
		forcedInclusionStore *pacayaBindings.ForcedInclusionStore
		preconfWhitelist     *pacayaBindings.PreconfWhitelist
	)
	if cfg.TaikoTokenAddress.Hex() != ZeroAddress.Hex() {
		if taikoToken, err = pacayaBindings.NewTaikoToken(cfg.TaikoTokenAddress, c.L1); err != nil {
			return err
		}
	}
	if cfg.ProverSetAddress.Hex() != ZeroAddress.Hex() {
		if proverSet, err = pacayaBindings.NewProverSet(cfg.ProverSetAddress, c.L1); err != nil {
			return err
		}
	}
	var cancel context.CancelFunc
	opts := &bind.CallOpts{Context: context.Background()}
	opts.Context, cancel = CtxWithTimeoutOrDefault(opts.Context, defaultTimeout)
	defer cancel()
	composeVerifierAddress, err := taikoInbox.Verifier(opts)
	if err != nil {
		return err
	}
	composeVerifier, err := pacayaBindings.NewComposeVerifier(composeVerifierAddress, c.L1)
	if err != nil {
		return err
	}

	if cfg.TaikoWrapperAddress.Hex() != ZeroAddress.Hex() {
		if taikoWrapper, err = pacayaBindings.NewTaikoWrapperClient(cfg.TaikoWrapperAddress, c.L1); err != nil {
			return err
		}
	}

	if cfg.ForcedInclusionStoreAddress.Hex() != ZeroAddress.Hex() {
		if forcedInclusionStore, err = pacayaBindings.NewForcedInclusionStore(
			cfg.ForcedInclusionStoreAddress,
			c.L1,
		); err != nil {
			return err
		}
	}

	if cfg.PreconfWhitelistAddress.Hex() != ZeroAddress.Hex() {
		preconfWhitelist, err = pacayaBindings.NewPreconfWhitelist(cfg.PreconfWhitelistAddress, c.L1)
		if err != nil {
			return err
		}
	}

	c.PacayaClients = &PacayaClients{
		TaikoInbox:           taikoInbox,
		TaikoAnchor:          taikoAnchor,
		TaikoToken:           taikoToken,
		ProverSet:            proverSet,
		ForkRouter:           forkRouter,
		TaikoWrapper:         taikoWrapper,
		ForcedInclusionStore: forcedInclusionStore,
		ComposeVerifier:      composeVerifier,
		PreconfWhitelist:     preconfWhitelist,
	}

	return nil
}

// initForkHeightConfigs initializes the fork heights in protocol.
func (c *Client) initForkHeightConfigs(ctx context.Context) error {
	protocolConfigs, err := c.PacayaClients.TaikoInbox.PacayaConfig(&bind.CallOpts{Context: ctx})
	if err != nil {
<<<<<<< HEAD
		return err
=======
		log.Debug(
			"Failed to get protocol configs, using pre-defined Pacaya fork height",
			"error", err,
		)
		switch c.L2.ChainID.Uint64() {
		case params.HeklaNetworkID.Uint64():
			c.PacayaClients.ForkHeight = pacayaForkHeightHekla
		case params.TaikoMainnetNetworkID.Uint64():
			c.PacayaClients.ForkHeight = pacayaForkHeightMainnet
		case params.PreconfDevnetNetworkID.Uint64():
			c.PacayaClients.ForkHeight = pacayaForkHeightPreconfDevnet
		case params.MasayaDevnetNetworkID.Uint64():
			c.PacayaClients.ForkHeight = pacayaForkHeightMasaya
		default:
			log.Debug("Using devnet Pacaya fork height", "height", pacayaForkHeightDevnet)
			c.PacayaClients.ForkHeight = pacayaForkHeightDevnet
		}

		log.Info(
			"Pacaya fork client fork height",
			"chainID", c.L2.ChainID.Uint64(),
			"forkHeight", c.PacayaClients.ForkHeight,
		)

		ontakeProtocolConfigs, err := c.OntakeClients.TaikoL1.GetConfig(&bind.CallOpts{Context: ctx})
		if err != nil {
			return fmt.Errorf("failed to get Ontake protocol configs: %w", err)
		}
		c.OntakeClients.ForkHeight = ontakeProtocolConfigs.OntakeForkHeight
		return nil
>>>>>>> abcc6a6a
	}

	c.PacayaClients.ForkHeights = &pacayaBindings.ITaikoInboxForkHeights{
		Ontake: protocolConfigs.ForkHeights.Ontake,
		Pacaya: protocolConfigs.ForkHeights.Pacaya,
	}

	log.Info("Forkheight configs",
		"ontakeForkHeight", c.OntakeClients.ForkHeight,
		"pacayaForkHeight", c.PacayaClients.ForkHeight,
	)

	return nil
}<|MERGE_RESOLUTION|>--- conflicted
+++ resolved
@@ -15,16 +15,7 @@
 )
 
 const (
-<<<<<<< HEAD
-	defaultTimeout = 1 * time.Minute
-=======
 	defaultTimeout                = 1 * time.Minute
-	pacayaForkHeightDevnet        = 10
-	pacayaForkHeightHekla         = 1_299_888
-	pacayaForkHeightMainnet       = 999_999_999_999
-	pacayaForkHeightPreconfDevnet = 0
-	pacayaForkHeightMasaya        = 0
->>>>>>> abcc6a6a
 )
 
 // PacayaClients contains all smart contract clients for Pacaya fork.
@@ -247,40 +238,7 @@
 func (c *Client) initForkHeightConfigs(ctx context.Context) error {
 	protocolConfigs, err := c.PacayaClients.TaikoInbox.PacayaConfig(&bind.CallOpts{Context: ctx})
 	if err != nil {
-<<<<<<< HEAD
-		return err
-=======
-		log.Debug(
-			"Failed to get protocol configs, using pre-defined Pacaya fork height",
-			"error", err,
-		)
-		switch c.L2.ChainID.Uint64() {
-		case params.HeklaNetworkID.Uint64():
-			c.PacayaClients.ForkHeight = pacayaForkHeightHekla
-		case params.TaikoMainnetNetworkID.Uint64():
-			c.PacayaClients.ForkHeight = pacayaForkHeightMainnet
-		case params.PreconfDevnetNetworkID.Uint64():
-			c.PacayaClients.ForkHeight = pacayaForkHeightPreconfDevnet
-		case params.MasayaDevnetNetworkID.Uint64():
-			c.PacayaClients.ForkHeight = pacayaForkHeightMasaya
-		default:
-			log.Debug("Using devnet Pacaya fork height", "height", pacayaForkHeightDevnet)
-			c.PacayaClients.ForkHeight = pacayaForkHeightDevnet
-		}
-
-		log.Info(
-			"Pacaya fork client fork height",
-			"chainID", c.L2.ChainID.Uint64(),
-			"forkHeight", c.PacayaClients.ForkHeight,
-		)
-
-		ontakeProtocolConfigs, err := c.OntakeClients.TaikoL1.GetConfig(&bind.CallOpts{Context: ctx})
-		if err != nil {
-			return fmt.Errorf("failed to get Ontake protocol configs: %w", err)
-		}
-		c.OntakeClients.ForkHeight = ontakeProtocolConfigs.OntakeForkHeight
-		return nil
->>>>>>> abcc6a6a
+		return err
 	}
 
 	c.PacayaClients.ForkHeights = &pacayaBindings.ITaikoInboxForkHeights{
