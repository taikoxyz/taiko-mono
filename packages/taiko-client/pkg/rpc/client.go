package rpc

import (
	"context"
	"fmt"
	"os"
	"time"

	"github.com/cenkalti/backoff/v4"
	"github.com/ethereum/go-ethereum/accounts/abi/bind"
	"github.com/ethereum/go-ethereum/common"
	"github.com/ethereum/go-ethereum/log"

	pacayaBindings "github.com/taikoxyz/taiko-mono/packages/taiko-client/bindings/pacaya"
)

const (
	defaultTimeout = 1 * time.Minute
)

// PacayaClients contains all smart contract clients for Pacaya fork.
type PacayaClients struct {
	TaikoInbox           *pacayaBindings.TaikoInboxClient
	TaikoWrapper         *pacayaBindings.TaikoWrapperClient
	ForcedInclusionStore *pacayaBindings.ForcedInclusionStore
	TaikoAnchor          *pacayaBindings.TaikoAnchorClient
	TaikoToken           *pacayaBindings.TaikoToken
	ProverSet            *pacayaBindings.ProverSet
	ForkRouter           *pacayaBindings.ForkRouter
	ComposeVerifier      *pacayaBindings.ComposeVerifier
	PreconfWhitelist     *pacayaBindings.PreconfWhitelist
	ForkHeights          *pacayaBindings.ITaikoInboxForkHeights
}

// Client contains all L1/L2 RPC clients that a driver needs.
type Client struct {
	// Geth ethclient clients
	L1           *EthClient
	L2           *EthClient
	L2CheckPoint *EthClient
	// Geth Engine API clients
	L2Engine *EngineClient
	// Beacon clients
	L1Beacon *BeaconClient
	// Protocol contracts clients
	PacayaClients *PacayaClients
}

// ClientConfig contains all configs which will be used to initializing an
// RPC client. If not providing L2EngineEndpoint or JwtSecret, then the L2Engine client
// won't be initialized.
type ClientConfig struct {
	L1Endpoint                  string
	L2Endpoint                  string
	L1BeaconEndpoint            string
	L2CheckPoint                string
	TaikoInboxAddress           common.Address
	TaikoWrapperAddress         common.Address
	TaikoAnchorAddress          common.Address
	TaikoTokenAddress           common.Address
	ForcedInclusionStoreAddress common.Address
	PreconfWhitelistAddress     common.Address
	ProverSetAddress            common.Address
	L2EngineEndpoint            string
	JwtSecret                   string
	Timeout                     time.Duration
}

// NewClient initializes all RPC clients used by Taiko client software.
func NewClient(ctx context.Context, cfg *ClientConfig) (*Client, error) {
	var (
		l1Client       *EthClient
		l2Client       *EthClient
		l1BeaconClient *BeaconClient
		l2CheckPoint   *EthClient
		err            error
	)

	// Keep retrying to connect to the RPC endpoints until success or context is cancelled.
	if err := backoff.Retry(func() error {
		ctxWithTimeout, cancel := CtxWithTimeoutOrDefault(ctx, defaultTimeout)
		defer cancel()

		if l1Client, err = NewEthClient(ctxWithTimeout, cfg.L1Endpoint, cfg.Timeout); err != nil {
			log.Error("Failed to connect to L1 endpoint, retrying", "endpoint", cfg.L1Endpoint, "err", err)
			return err
		}

		if l2Client, err = NewEthClient(ctxWithTimeout, cfg.L2Endpoint, cfg.Timeout); err != nil {
			log.Error("Failed to connect to L2 endpoint, retrying", "endpoint", cfg.L2Endpoint, "err", err)
			return err
		}

		// NOTE: when running tests, we do not have a L1 beacon endpoint.
		if cfg.L1BeaconEndpoint != "" && os.Getenv("RUN_TESTS") == "" {
			if l1BeaconClient, err = NewBeaconClient(cfg.L1BeaconEndpoint, defaultTimeout); err != nil {
				log.Error("Failed to connect to L1 beacon endpoint, retrying", "endpoint", cfg.L1BeaconEndpoint, "err", err)
				return err
			}
		}

		if cfg.L2CheckPoint != "" {
			l2CheckPoint, err = NewEthClient(ctxWithTimeout, cfg.L2CheckPoint, cfg.Timeout)
			if err != nil {
				log.Error("Failed to connect to L2 checkpoint endpoint, retrying", "endpoint", cfg.L2CheckPoint, "err", err)
				return err
			}
		}

		return nil
	}, backoff.WithContext(backoff.NewExponentialBackOff(), ctx)); err != nil {
		return nil, err
	}

	// If not providing L2EngineEndpoint or JwtSecret, then the L2Engine client
	// won't be initialized.
	var l2AuthClient *EngineClient
	if len(cfg.L2EngineEndpoint) != 0 && len(cfg.JwtSecret) != 0 {
		l2AuthClient, err = NewJWTEngineClient(cfg.L2EngineEndpoint, cfg.JwtSecret)
		if err != nil {
			return nil, err
		}
	}

	c := &Client{
		L1:           l1Client,
		L1Beacon:     l1BeaconClient,
		L2:           l2Client,
		L2CheckPoint: l2CheckPoint,
		L2Engine:     l2AuthClient,
	}

	// Initialize all smart contract clients.
	if err := c.initPacayaClients(cfg); err != nil {
		return nil, fmt.Errorf("failed to initialize Pacaya clients: %w", err)
	}

	ctxWithTimeout, cancel := CtxWithTimeoutOrDefault(ctx, defaultTimeout)
	defer cancel()
	// Initialize the fork height numbers.
	if err := c.initForkHeightConfigs(ctxWithTimeout); err != nil {
		return nil, fmt.Errorf("failed to initialize fork height configs: %w", err)
	}

	// Ensure that the genesis block hash of L1 and L2 match.
	if err := c.ensureGenesisMatched(ctxWithTimeout, cfg.TaikoInboxAddress); err != nil {
		return nil, fmt.Errorf("failed to ensure genesis block matched: %w", err)
	}

	return c, nil
}

// initPacayaClients initializes all Pacaya smart contract clients.
func (c *Client) initPacayaClients(cfg *ClientConfig) error {
	taikoInbox, err := pacayaBindings.NewTaikoInboxClient(cfg.TaikoInboxAddress, c.L1)
	if err != nil {
		return fmt.Errorf("failed to create new instance of TaikoInboxClient: %w", err)
	}

	forkRouter, err := pacayaBindings.NewForkRouter(cfg.TaikoInboxAddress, c.L1)
	if err != nil {
		return fmt.Errorf("failed to create new instance of ForkRouter: %w", err)
	}

	taikoAnchor, err := pacayaBindings.NewTaikoAnchorClient(cfg.TaikoAnchorAddress, c.L2)
	if err != nil {
		return fmt.Errorf("failed to create new instance of TaikoAnchorClient: %w", err)
	}

	var (
		taikoToken           *pacayaBindings.TaikoToken
		proverSet            *pacayaBindings.ProverSet
		taikoWrapper         *pacayaBindings.TaikoWrapperClient
		forcedInclusionStore *pacayaBindings.ForcedInclusionStore
		preconfWhitelist     *pacayaBindings.PreconfWhitelist
	)
	if cfg.TaikoTokenAddress.Hex() != ZeroAddress.Hex() {
		if taikoToken, err = pacayaBindings.NewTaikoToken(cfg.TaikoTokenAddress, c.L1); err != nil {
			return fmt.Errorf("failed to create new instance of TaikoToken: %w", err)
		}
	}
	if cfg.ProverSetAddress.Hex() != ZeroAddress.Hex() {
		if proverSet, err = pacayaBindings.NewProverSet(cfg.ProverSetAddress, c.L1); err != nil {
			return fmt.Errorf("failed to create new instance of ProverSet: %w", err)
		}
	}
	var cancel context.CancelFunc
	opts := &bind.CallOpts{Context: context.Background()}
	opts.Context, cancel = CtxWithTimeoutOrDefault(opts.Context, defaultTimeout)
	defer cancel()
	composeVerifierAddress, err := taikoInbox.Verifier(opts)
	if err != nil {
		return fmt.Errorf("failed to retrieve compose verifier address: %w", err)
	}
	composeVerifier, err := pacayaBindings.NewComposeVerifier(composeVerifierAddress, c.L1)
	if err != nil {
		return fmt.Errorf("failed to create new instance of ComposeVerifier: %w", err)
	}

	if cfg.TaikoWrapperAddress.Hex() != ZeroAddress.Hex() {
		if taikoWrapper, err = pacayaBindings.NewTaikoWrapperClient(cfg.TaikoWrapperAddress, c.L1); err != nil {
			return fmt.Errorf("failed to create new instance of TaikoWrapperClient: %w", err)
		}
	}

	if cfg.ForcedInclusionStoreAddress.Hex() != ZeroAddress.Hex() {
		if forcedInclusionStore, err = pacayaBindings.NewForcedInclusionStore(
			cfg.ForcedInclusionStoreAddress,
			c.L1,
		); err != nil {
			return fmt.Errorf("failed to create new instance of ForcedInclusionStore: %w", err)
		}
	}

	if cfg.PreconfWhitelistAddress.Hex() != ZeroAddress.Hex() {
		preconfWhitelist, err = pacayaBindings.NewPreconfWhitelist(cfg.PreconfWhitelistAddress, c.L1)
		if err != nil {
			return fmt.Errorf("failed to create new instance of PreconfWhitelist: %w", err)
		}
	}

	c.PacayaClients = &PacayaClients{
		TaikoInbox:           taikoInbox,
		TaikoAnchor:          taikoAnchor,
		TaikoToken:           taikoToken,
		ProverSet:            proverSet,
		ForkRouter:           forkRouter,
		TaikoWrapper:         taikoWrapper,
		ForcedInclusionStore: forcedInclusionStore,
		ComposeVerifier:      composeVerifier,
		PreconfWhitelist:     preconfWhitelist,
	}

	return nil
}

// initForkHeightConfigs initializes the fork heights in protocol.
func (c *Client) initForkHeightConfigs(ctx context.Context) error {
	protocolConfigs, err := c.PacayaClients.TaikoInbox.PacayaConfig(&bind.CallOpts{Context: ctx})
	if err != nil {
		return err
	}

<<<<<<< HEAD
	c.PacayaClients.ForkHeights = &pacayaBindings.ITaikoInboxForkHeights{
		Ontake: protocolConfigs.ForkHeights.Ontake,
		Pacaya: protocolConfigs.ForkHeights.Pacaya,
	}
=======
	// Otherwise, chain is after the Pacaya fork, just use the fork height numbers from the protocol configs.
	c.OntakeClients.ForkHeight = protocolConfigs.ForkHeights.Ontake
	c.PacayaClients.ForkHeight = protocolConfigs.ForkHeights.Pacaya

	log.Info(
		"Forkheight configs",
		"ontakeForkHeight", c.OntakeClients.ForkHeight,
		"pacayaForkHeight", c.PacayaClients.ForkHeight,
	)
>>>>>>> 6e5b8c80

	return nil
}<|MERGE_RESOLUTION|>--- conflicted
+++ resolved
@@ -241,22 +241,16 @@
 		return err
 	}
 
-<<<<<<< HEAD
 	c.PacayaClients.ForkHeights = &pacayaBindings.ITaikoInboxForkHeights{
 		Ontake: protocolConfigs.ForkHeights.Ontake,
 		Pacaya: protocolConfigs.ForkHeights.Pacaya,
 	}
-=======
-	// Otherwise, chain is after the Pacaya fork, just use the fork height numbers from the protocol configs.
-	c.OntakeClients.ForkHeight = protocolConfigs.ForkHeights.Ontake
-	c.PacayaClients.ForkHeight = protocolConfigs.ForkHeights.Pacaya
 
 	log.Info(
-		"Forkheight configs",
-		"ontakeForkHeight", c.OntakeClients.ForkHeight,
-		"pacayaForkHeight", c.PacayaClients.ForkHeight,
+		"Fork height configs",
+		"ontakeForkHeight", c.PacayaClients.ForkHeights.Ontake,
+		"pacayaForkHeight", c.PacayaClients.ForkHeights.Pacaya,
 	)
->>>>>>> 6e5b8c80
 
 	return nil
 }