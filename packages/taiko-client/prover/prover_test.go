package prover

import (
	"context"
	"crypto/ecdsa"
	"math/big"
	"os"
	"testing"
	"time"

	"github.com/ethereum-optimism/optimism/op-service/txmgr"
	"github.com/ethereum/go-ethereum/common"
	"github.com/ethereum/go-ethereum/core/types"
	"github.com/ethereum/go-ethereum/crypto"
	"github.com/ethereum/go-ethereum/log"
	"github.com/stretchr/testify/suite"

	"github.com/taikoxyz/taiko-mono/packages/taiko-client/bindings/encoding"
	"github.com/taikoxyz/taiko-mono/packages/taiko-client/bindings/metadata"
	ontakeBindings "github.com/taikoxyz/taiko-mono/packages/taiko-client/bindings/ontake"
	pacayaBindings "github.com/taikoxyz/taiko-mono/packages/taiko-client/bindings/pacaya"
	"github.com/taikoxyz/taiko-mono/packages/taiko-client/driver"
	"github.com/taikoxyz/taiko-mono/packages/taiko-client/internal/metrics"
	"github.com/taikoxyz/taiko-mono/packages/taiko-client/internal/testutils"
	"github.com/taikoxyz/taiko-mono/packages/taiko-client/pkg/jwt"
	"github.com/taikoxyz/taiko-mono/packages/taiko-client/pkg/rpc"
	"github.com/taikoxyz/taiko-mono/packages/taiko-client/proposer"
	guardianProverHeartbeater "github.com/taikoxyz/taiko-mono/packages/taiko-client/prover/guardian_prover_heartbeater"
	proofProducer "github.com/taikoxyz/taiko-mono/packages/taiko-client/prover/proof_producer"
	proofSubmitter "github.com/taikoxyz/taiko-mono/packages/taiko-client/prover/proof_submitter"
)

type ProverTestSuite struct {
	testutils.ClientTestSuite
	p        *Prover
	cancel   context.CancelFunc
	d        *driver.Driver
	proposer *proposer.Proposer
	txmgr    *txmgr.SimpleTxManager
}

func (s *ProverTestSuite) SetupTest() {
	s.ClientTestSuite.SetupTest()

	// Init prover
	var (
		l1ProverPrivKey = s.KeyFromEnv("L1_PROVER_PRIVATE_KEY")
		err             error
	)

	s.txmgr, err = txmgr.NewSimpleTxManager(
		"prover_test",
		log.Root(),
		&metrics.TxMgrMetrics,
		txmgr.CLIConfig{
			L1RPCURL:                  os.Getenv("L1_WS"),
			NumConfirmations:          0,
			SafeAbortNonceTooLowCount: txmgr.DefaultBatcherFlagValues.SafeAbortNonceTooLowCount,
			PrivateKey:                common.Bytes2Hex(crypto.FromECDSA(l1ProverPrivKey)),
			FeeLimitMultiplier:        txmgr.DefaultBatcherFlagValues.FeeLimitMultiplier,
			FeeLimitThresholdGwei:     txmgr.DefaultBatcherFlagValues.FeeLimitThresholdGwei,
			MinBaseFeeGwei:            txmgr.DefaultBatcherFlagValues.MinBaseFeeGwei,
			MinTipCapGwei:             txmgr.DefaultBatcherFlagValues.MinTipCapGwei,
			ResubmissionTimeout:       txmgr.DefaultBatcherFlagValues.ResubmissionTimeout,
			ReceiptQueryInterval:      1 * time.Second,
			NetworkTimeout:            txmgr.DefaultBatcherFlagValues.NetworkTimeout,
			TxSendTimeout:             txmgr.DefaultBatcherFlagValues.TxSendTimeout,
			TxNotInMempoolTimeout:     txmgr.DefaultBatcherFlagValues.TxNotInMempoolTimeout,
		},
	)
	s.Nil(err)

	ctx, cancel := context.WithCancel(context.Background())
	s.initProver(ctx, l1ProverPrivKey)
	s.cancel = cancel

	// Init driver
	jwtSecret, err := jwt.ParseSecretFromFile(os.Getenv("JWT_SECRET"))
	s.Nil(err)
	s.NotEmpty(jwtSecret)

	d := new(driver.Driver)
	s.Nil(d.InitFromConfig(context.Background(), &driver.Config{
		ClientConfig: &rpc.ClientConfig{
			L1Endpoint:       os.Getenv("L1_WS"),
			L2Endpoint:       os.Getenv("L2_WS"),
			L2EngineEndpoint: os.Getenv("L2_AUTH"),
			TaikoL1Address:   common.HexToAddress(os.Getenv("TAIKO_INBOX")),
			TaikoL2Address:   common.HexToAddress(os.Getenv("TAIKO_ANCHOR")),
			JwtSecret:        string(jwtSecret),
		},
		BlobServerEndpoint: s.BlobServer.URL(),
	}))
	s.d = d

	// Init proposer
	var (
		l1ProposerPrivKey = s.KeyFromEnv("L1_PROVER_PRIVATE_KEY")
		prop              = new(proposer.Proposer)
	)

	s.Nil(prop.InitFromConfig(context.Background(), &proposer.Config{
		ClientConfig: &rpc.ClientConfig{
			L1Endpoint:                  os.Getenv("L1_WS"),
			L2Endpoint:                  os.Getenv("L2_WS"),
			L2EngineEndpoint:            os.Getenv("L2_AUTH"),
			JwtSecret:                   string(jwtSecret),
			TaikoL1Address:              common.HexToAddress(os.Getenv("TAIKO_INBOX")),
			TaikoWrapperAddress:         common.HexToAddress(os.Getenv("TAIKO_WRAPPER")),
			ForcedInclusionStoreAddress: common.HexToAddress(os.Getenv("FORCED_INCLUSION_STORE")),
			ProverSetAddress:            common.HexToAddress(os.Getenv("PROVER_SET")),
			TaikoL2Address:              common.HexToAddress(os.Getenv("TAIKO_ANCHOR")),
			TaikoTokenAddress:           common.HexToAddress(os.Getenv("TAIKO_TOKEN")),
		},
		L1ProposerPrivKey:          l1ProposerPrivKey,
		L2SuggestedFeeRecipient:    common.HexToAddress(os.Getenv("L2_SUGGESTED_FEE_RECIPIENT")),
		ProposeInterval:            1024 * time.Hour,
		MaxProposedTxListsPerEpoch: 1,
	}, s.txmgr, s.txmgr))

	s.proposer = prop
	s.proposer.RegisterTxMgrSelctorToBlobServer(s.BlobServer)
}

func (s *ProverTestSuite) TestName() {
	s.Equal("prover", s.p.Name())
}

func (s *ProverTestSuite) TestInitError() {
	ctx, cancel := context.WithCancel(context.Background())
	cancel()

	var (
		l1ProverPrivKey = s.KeyFromEnv("L1_PROVER_PRIVATE_KEY")
		p               = new(Prover)
	)

	s.NotNil(InitFromConfig(ctx, p, &Config{
		L1WsEndpoint:          os.Getenv("L1_WS"),
		L2WsEndpoint:          os.Getenv("L2_WS"),
		L2HttpEndpoint:        os.Getenv("L2_HTTP"),
		TaikoL1Address:        common.HexToAddress(os.Getenv("TAIKO_INBOX")),
		TaikoL2Address:        common.HexToAddress(os.Getenv("TAIKO_ANCHOR")),
		TaikoTokenAddress:     common.HexToAddress(os.Getenv("TAIKO_TOKEN")),
		L1ProverPrivKey:       l1ProverPrivKey,
		Dummy:                 true,
		ProveUnassignedBlocks: true,
		RPCTimeout:            10 * time.Minute,
		BackOffRetryInterval:  3 * time.Second,
		BackOffMaxRetries:     12,
	}, s.txmgr, s.txmgr))
}

func (s *ProverTestSuite) TestOnBlockProposed() {
	// Init prover
	var l1ProverPrivKey = s.KeyFromEnv("L1_PROVER_PRIVATE_KEY")

	s.p.cfg.L1ProverPrivKey = l1ProverPrivKey
	// Valid block
	m := s.ProposeAndInsertValidBlock(s.proposer, s.d.ChainSyncer().BlobSyncer())
	s.Nil(s.p.eventHandlers.blockProposedHandler.Handle(context.Background(), m, func() {}))
	req := <-s.p.proofSubmissionCh
	s.Nil(s.p.requestProofOp(req.Meta, req.Tier))
	if m.IsPacaya() {
		s.Nil(s.p.aggregateOpPacaya(<-s.p.batchesAggregationNotify))
		s.Nil(s.p.proofSubmitterPacaya.BatchSubmitProofs(context.Background(), <-s.p.batchProofGenerationCh))
	} else {
		s.Nil(s.p.selectSubmitter(req.Tier).SubmitProof(context.Background(), <-s.p.proofGenerationCh))
	}
}

func (s *ProverTestSuite) TestOnBlockVerifiedEmptyBlockHash() {
	s.NotPanics(func() {
		s.p.eventHandlers.blockVerifiedHandler.Handle(&ontakeBindings.TaikoL1ClientBlockVerifiedV2{
			BlockId:   common.Big1,
			BlockHash: common.Hash{},
		})
	})
}

func (s *ProverTestSuite) TestSubmitProofOp() {
	s.NotPanics(func() {
		s.p.withRetry(func() error {
			return s.p.submitProofOp(&proofProducer.ProofResponse{
				BlockID: common.Big1,
				Meta:    &metadata.TaikoDataBlockMetadataOntake{},
				Proof:   []byte{},
				Tier:    encoding.TierOptimisticID,
				Opts:    &proofProducer.ProofRequestOptionsOntake{},
			})
		})
	})
	s.NotPanics(func() {
		s.p.withRetry(func() error {
			return s.p.submitProofOp(&proofProducer.ProofResponse{
				BlockID: common.Big1,
				Meta:    &metadata.TaikoDataBlockMetadataOntake{},
				Proof:   []byte{},
				Tier:    encoding.TierOptimisticID,
				Opts:    &proofProducer.ProofRequestOptionsOntake{},
			})
		})
	})
}

func (s *ProverTestSuite) TestOnBlockVerified() {
	id := testutils.RandomHash().Big().Uint64()
	s.NotPanics(func() {
		s.p.eventHandlers.blockVerifiedHandler.Handle(&ontakeBindings.TaikoL1ClientBlockVerifiedV2{
			BlockId: testutils.RandomHash().Big(),
			Raw: types.Log{
				BlockHash:   testutils.RandomHash(),
				BlockNumber: id,
			},
		})
	})
}

func (s *ProverTestSuite) TestProveOp() {
	m := s.ProposeAndInsertValidBlock(s.proposer, s.d.ChainSyncer().BlobSyncer())

	sink1 := make(chan *pacayaBindings.TaikoInboxClientBatchesProved)
	sink2 := make(chan *ontakeBindings.TaikoL1ClientTransitionProvedV2)
	sub1, err := s.p.rpc.PacayaClients.TaikoInbox.WatchBatchesProved(nil, sink1)
	s.Nil(err)
	sub2, err := s.p.rpc.OntakeClients.TaikoL1.WatchTransitionProvedV2(nil, sink2, nil)
	s.Nil(err)
	defer func() {
		sub1.Unsubscribe()
		sub2.Unsubscribe()
		close(sink1)
		close(sink2)
	}()
	s.Nil(s.p.proveOp())

	for req := range s.p.proofSubmissionCh {
		s.Nil(s.p.requestProofOp(req.Meta, req.Tier))
		if m.IsPacaya() {
			if req.Meta.IsPacaya() && req.Meta.Pacaya().GetBatchID().Cmp(m.Pacaya().GetBatchID()) == 0 {
				break
			}
		} else {
			if !req.Meta.IsPacaya() && req.Meta.Ontake().GetBlockID().Cmp(m.Ontake().GetBlockID()) == 0 {
				break
			}
		}
	}

	if m.IsPacaya() {
		s.Nil(s.p.aggregateOpPacaya(<-s.p.batchesAggregationNotify))
		s.Nil(s.p.proofSubmitterPacaya.BatchSubmitProofs(context.Background(), <-s.p.batchProofGenerationCh))
	} else {
		for res := range s.p.proofGenerationCh {
			s.Nil(s.p.selectSubmitter(res.Tier).SubmitProof(context.Background(), res))
			if !res.Meta.IsPacaya() && res.Meta.Ontake().GetBlockID().Cmp(m.Ontake().GetBlockID()) == 0 {
				break
			}
		}
	}

	var (
		blockHash  common.Hash
		parentHash common.Hash
		blockID    *big.Int
	)
	select {
	case e := <-sink1:
		tran := e.Transitions[len(e.Transitions)-1]
		blockHash = common.BytesToHash(tran.BlockHash[:])
		parentHash = common.BytesToHash(tran.ParentHash[:])
		batch, err := s.p.rpc.GetBatchByID(context.Background(), new(big.Int).SetUint64(e.BatchIds[len(e.BatchIds)-1]))
		s.Nil(err)
		blockID = new(big.Int).SetUint64(batch.LastBlockId)
	case e := <-sink2:
		blockHash = common.BytesToHash(e.Tran.BlockHash[:])
		parentHash = common.BytesToHash(e.Tran.ParentHash[:])
		blockID = e.BlockId
	}

	header, err := s.p.rpc.L2.HeaderByNumber(context.Background(), blockID)
	s.Nil(err)

	s.Equal(header.Hash(), blockHash)
	s.Equal(header.ParentHash, parentHash)
}

func (s *ProverTestSuite) TestOntakeToPacayaVerification() {
	snapshotID := s.SetL1Snapshot()
	defer func() {
		s.RevertL1Snapshot(snapshotID)
		s.SetNextBlockTimestamp(uint64(time.Now().Unix()))
	}()

	s.ForkIntoPacaya(s.proposer, s.d.ChainSyncer().BlobSyncer())
	m := s.ProposeAndInsertValidBlock(s.proposer, s.d.ChainSyncer().BlobSyncer())
	s.True(m.IsPacaya())
	s.Nil(s.p.proveOp())

	head, err := s.p.rpc.L2.HeaderByNumber(context.Background(), nil)
	s.Nil(err)
	s.GreaterOrEqual(head.Number.Uint64(), s.RPCClient.PacayaClients.ForkHeight)

	// Prove all blocks.
	for req := range s.p.proofSubmissionCh {
		s.Nil(s.p.requestProofOp(req.Meta, req.Tier))
		if req.Meta.IsPacaya() {
			s.Nil(s.p.proofSubmitterPacaya.SubmitProof(context.Background(), <-s.p.proofGenerationCh))
			if req.Meta.Pacaya().GetLastBlockID() == head.Number.Uint64() {
				break
			}
		} else {
			s.Nil(s.p.selectSubmitter(req.Tier).SubmitProof(context.Background(), <-s.p.proofGenerationCh))
		}
	}

	// Ensure all blocks are proved.
	for i := 1; i <= int(head.Number.Uint64()); i++ {
		header, err := s.p.rpc.L2.HeaderByNumber(context.Background(), new(big.Int).SetUint64(uint64(i)))
		s.Nil(err)
		if i < int(s.RPCClient.PacayaClients.ForkHeight) {
			ts, err := s.p.rpc.OntakeClients.TaikoL1.GetTransition0(nil, uint64(i), header.ParentHash)
			s.Nil(err)
			s.NotEqual([32]byte{}, ts.BlockHash)
		} else {
			ts, err := s.p.rpc.PacayaClients.TaikoInbox.GetTransitionByParentHash(nil, uint64(i), header.ParentHash)
			s.Nil(err)
			s.NotEqual([32]byte{}, ts.BlockHash)
		}
	}

	// Start verify blocks.
	_, slotB, err := s.RPCClient.GetProtocolStateVariablesOntake(nil)
	s.Nil(err)
	s.Equal(uint64(0), slotB.LastVerifiedBlockId)

	state, err := s.RPCClient.PacayaClients.TaikoInbox.State(nil)
	s.Nil(err)
	s.Equal(uint64(0), state.Stats2.LastVerifiedBatchId)

	s.IncreaseTime(uint64((1024 * time.Hour).Seconds()))

	// Verify all Ontake blocks.
	data, err := encoding.TaikoL1ABI.Pack("verifyBlocks", s.RPCClient.PacayaClients.ForkHeight)
	s.Nil(err)
	receipt, err := s.p.txmgr.Send(context.Background(), txmgr.TxCandidate{
		TxData: data,
		To:     &s.p.cfg.TaikoL1Address,
	})
	s.Nil(err)
	s.Equal(types.ReceiptStatusSuccessful, receipt.Status)

	_, slotB, err = s.RPCClient.GetProtocolStateVariablesOntake(nil)
	s.Nil(err)
	s.Equal(s.RPCClient.PacayaClients.ForkHeight-1, slotB.LastVerifiedBlockId)
	s.Less(slotB.LastVerifiedBlockId, head.Number.Uint64())

	// Verify all Pacaya blocks.
	data, err = encoding.TaikoInboxABI.Pack("verifyBatches", head.Number.Uint64())
	s.Nil(err)
	receipt, err = s.p.txmgr.Send(context.Background(), txmgr.TxCandidate{
		TxData: data,
		To:     &s.p.cfg.TaikoL1Address,
	})
	s.Nil(err)
	s.Equal(types.ReceiptStatusSuccessful, receipt.Status)

	state, err = s.RPCClient.PacayaClients.TaikoInbox.State(nil)
	s.Nil(err)
	lastVerifiedBatch, err := s.p.rpc.GetBatchByID(
		context.Background(),
		new(big.Int).SetUint64(state.Stats2.LastVerifiedBatchId),
	)
	s.Nil(err)
	s.Equal(head.Number.Uint64(), lastVerifiedBatch.LastBlockId)
}

func (s *ProverTestSuite) TestProveMultiBlobBatch() {
	s.ForkIntoPacaya(s.proposer, s.d.ChainSyncer().BlobSyncer())
	m := s.ProposeAndInsertValidBlock(s.proposer, s.d.ChainSyncer().BlobSyncer())
	s.True(m.IsPacaya())

	l2Head1, err := s.RPCClient.L2.HeaderByNumber(context.Background(), nil)
	s.Nil(err)
	s.NotZero(l2Head1.Number.Uint64())

	var (
		batchSize    = 2
		txNumInBatch = 500
	)

	proposeMultiBlockBatch := func() {
		// Propose a batch which contains two blobs.
		var txsBatch = make([]types.Transactions, batchSize)
		testAddrNonce, err := s.RPCClient.L2.NonceAt(context.Background(), s.TestAddr, nil)
		s.Nil(err)

		for i := 0; i < batchSize; i++ {
			for j := 0; j < txNumInBatch; j++ {
				to := common.BytesToAddress(testutils.RandomBytes(32))

				tx, err := testutils.AssembleTestTx(
					s.RPCClient.L2,
					s.TestAddrPrivKey,
					uint64(i*txNumInBatch+int(testAddrNonce)+j),
					&to,
					common.Big1,
					[]byte{1},
				)
				s.Nil(err)
				txsBatch[i] = append(txsBatch[i], tx)
			}
		}

		s.Nil(s.proposer.ProposeTxListPacaya(context.Background(), txsBatch))
		s.Nil(s.d.ChainSyncer().BlobSyncer().ProcessL1Blocks(context.Background()))
	}

	proposeMultiBlockBatch()
	l2Head2, err := s.RPCClient.L2.BlockByNumber(context.Background(), nil)
	s.Nil(err)
	s.Equal(l2Head1.Number.Uint64()+uint64(batchSize), l2Head2.Number().Uint64())
	s.Equal(txNumInBatch+1, l2Head2.Transactions().Len())

	s.Nil(s.p.proveOp())

	for req := range s.p.proofSubmissionCh {
		if !req.Meta.IsPacaya() {
			continue
		}
		s.Nil(s.p.requestProofOp(req.Meta, req.Tier))
		s.Nil(s.p.aggregateOpPacaya(<-s.p.batchesAggregationNotify))
		s.Nil(s.p.proofSubmitterPacaya.BatchSubmitProofs(context.Background(), <-s.p.batchProofGenerationCh))
		if req.Meta.Pacaya().GetLastBlockID() >= l2Head2.Number().Uint64() {
			break
		}
	}

	proposeMultiBlockBatch()

	l2Head3, err := s.RPCClient.L2.BlockByNumber(context.Background(), nil)
	s.Nil(err)
	s.Equal(l2Head2.Number().Uint64()+uint64(batchSize), l2Head3.Number().Uint64())
	s.Equal(txNumInBatch+1, l2Head3.Transactions().Len())

	s.Nil(s.p.proveOp())

	for req := range s.p.proofSubmissionCh {
		s.Nil(s.p.requestProofOp(req.Meta, req.Tier))
		s.Nil(s.p.aggregateOpPacaya(<-s.p.batchesAggregationNotify))
		s.Nil(s.p.proofSubmitterPacaya.BatchSubmitProofs(context.Background(), <-s.p.batchProofGenerationCh))
		if req.Meta.Pacaya().GetLastBlockID() >= l2Head3.Number().Uint64() {
			break
		}
	}
}

func (s *ProverTestSuite) TestGetBlockProofStatus() {
	parent, err := s.p.rpc.L2.HeaderByNumber(context.Background(), nil)
	s.Nil(err)

	m := s.ProposeAndInsertValidBlock(s.proposer, s.d.ChainSyncer().BlobSyncer())

	// No proof submitted
	status, err := rpc.GetBlockProofStatus(
		context.Background(),
		s.p.rpc,
		m.Ontake().GetBlockID(),
		s.p.ProverAddress(),
		rpc.ZeroAddress,
	)
	s.Nil(err)
	s.False(status.IsSubmitted)

	// Valid proof submitted
	s.Nil(s.p.proveOp())
	req := <-s.p.proofSubmissionCh
	s.Nil(s.p.requestProofOp(req.Meta, req.Tier))
	s.Nil(s.p.selectSubmitter(
		m.Ontake().GetMinTier()).SubmitProof(context.Background(), <-s.p.proofGenerationCh),
	)

	status, err = rpc.GetBlockProofStatus(
		context.Background(),
		s.p.rpc,
		m.Ontake().GetBlockID(),
		s.p.ProverAddress(),
		rpc.ZeroAddress,
	)
	s.Nil(err)

	s.True(status.IsSubmitted)
	s.False(status.Invalid)
	s.Equal(parent.Hash(), status.ParentHeader.Hash())

	m = s.ProposeAndInsertValidBlock(s.proposer, s.d.ChainSyncer().BlobSyncer())
	status, err = rpc.GetBlockProofStatus(
		context.Background(),
		s.p.rpc,
		m.Ontake().GetBlockID(),
		s.p.ProverAddress(),
		rpc.ZeroAddress,
	)
	s.Nil(err)
	s.False(status.IsSubmitted)

	s.Nil(s.p.proveOp())
	req = <-s.p.proofSubmissionCh
	s.Nil(s.p.requestProofOp(req.Meta, req.Tier))

	proofWithHeader := <-s.p.proofGenerationCh
	proofWithHeader.Opts.OntakeOptions().BlockHash = testutils.RandomHash()
	s.NotNil(s.p.selectSubmitter(
		m.Ontake().GetMinTier()).SubmitProof(context.Background(), proofWithHeader),
	)
}

func (s *ProverTestSuite) TestAggregateProofsAlreadyProved() {
	// Init batch prover
	var (
		l1ProverPrivKey = s.KeyFromEnv("L1_PROVER_PRIVATE_KEY")
		batchSize       = 2
	)
	decimal, err := s.RPCClient.PacayaClients.TaikoToken.Decimals(nil)
	s.Nil(err)
	batchProver := new(Prover)
	s.Nil(InitFromConfig(context.Background(), batchProver, &Config{
		L1WsEndpoint:          os.Getenv("L1_WS"),
		L2WsEndpoint:          os.Getenv("L2_WS"),
		L2HttpEndpoint:        os.Getenv("L2_HTTP"),
		TaikoL1Address:        common.HexToAddress(os.Getenv("TAIKO_INBOX")),
		TaikoL2Address:        common.HexToAddress(os.Getenv("TAIKO_ANCHOR")),
		ProverSetAddress:      common.HexToAddress(os.Getenv("PROVER_SET")),
		TaikoTokenAddress:     common.HexToAddress(os.Getenv("TAIKO_TOKEN")),
		L1ProverPrivKey:       l1ProverPrivKey,
		Dummy:                 true,
		ProveUnassignedBlocks: true,
		Allowance:             new(big.Int).Exp(big.NewInt(1_000_000_100), new(big.Int).SetUint64(uint64(decimal)), nil),
		RPCTimeout:            3 * time.Second,
		BackOffRetryInterval:  3 * time.Second,
		BackOffMaxRetries:     12,
		L1NodeVersion:         "1.0.0",
		L2NodeVersion:         "0.1.0",
		SGXProofBufferSize:    uint64(batchSize),
	}, s.txmgr, s.txmgr))

	for i := 0; i < batchSize; i++ {
		_ = s.ProposeAndInsertValidBlock(s.proposer, s.d.ChainSyncer().BlobSyncer())
	}

	sink1 := make(chan *pacayaBindings.TaikoInboxClientBatchesProved, batchSize)
	sink2 := make(chan *ontakeBindings.TaikoL1ClientTransitionProvedV2, batchSize)
	sub1, err := s.p.rpc.PacayaClients.TaikoInbox.WatchBatchesProved(nil, sink1)
	s.Nil(err)
	sub2, err := s.p.rpc.OntakeClients.TaikoL1.WatchTransitionProvedV2(nil, sink2, nil)
	s.Nil(err)
	defer func() {
		sub1.Unsubscribe()
		sub2.Unsubscribe()
		close(sink1)
		close(sink2)
	}()

	s.Nil(s.p.proveOp())
	s.Nil(batchProver.proveOp())
	for i := 0; i < batchSize; i++ {
		req1 := <-s.p.proofSubmissionCh
		s.Nil(s.p.requestProofOp(req1.Meta, req1.Tier))
		req2 := <-batchProver.proofSubmissionCh
		s.Nil(batchProver.requestProofOp(req2.Meta, req2.Tier))
		s.Nil(s.p.selectSubmitter(req1.Tier).SubmitProof(context.Background(), <-s.p.proofGenerationCh))
	}
	tier := <-batchProver.aggregationNotify
	s.Nil(batchProver.aggregateOp(tier))
	s.ErrorIs(
		batchProver.selectSubmitter(tier).BatchSubmitProofs(context.Background(), <-batchProver.batchProofGenerationCh),
		proofSubmitter.ErrInvalidProof,
	)
	for i := 0; i < batchSize; i++ {
		select {
		case <-sink1:
		case <-sink2:
		}
	}
}

func (s *ProverTestSuite) TestAggregateProofs() {
	// Init batch prover
	var (
		l1ProverPrivKey = s.KeyFromEnv("L1_PROVER_PRIVATE_KEY")
		batchSize       = 2
	)
	decimal, err := s.RPCClient.PacayaClients.TaikoToken.Decimals(nil)
	s.Nil(err)
	batchProver := new(Prover)
	s.Nil(InitFromConfig(context.Background(), batchProver, &Config{
		L1WsEndpoint:          os.Getenv("L1_WS"),
		L2WsEndpoint:          os.Getenv("L2_WS"),
		L2HttpEndpoint:        os.Getenv("L2_HTTP"),
		TaikoL1Address:        common.HexToAddress(os.Getenv("TAIKO_INBOX")),
		TaikoL2Address:        common.HexToAddress(os.Getenv("TAIKO_ANCHOR")),
		ProverSetAddress:      common.HexToAddress(os.Getenv("PROVER_SET")),
		TaikoTokenAddress:     common.HexToAddress(os.Getenv("TAIKO_TOKEN")),
		L1ProverPrivKey:       l1ProverPrivKey,
		Dummy:                 true,
		ProveUnassignedBlocks: true,
		Allowance:             new(big.Int).Exp(big.NewInt(1_000_000_100), new(big.Int).SetUint64(uint64(decimal)), nil),
		RPCTimeout:            3 * time.Second,
		BackOffRetryInterval:  3 * time.Second,
		BackOffMaxRetries:     12,
		L1NodeVersion:         "1.0.0",
		L2NodeVersion:         "0.1.0",
		SGXProofBufferSize:    uint64(batchSize),
	}, s.txmgr, s.txmgr))

	for i := 0; i < batchSize; i++ {
		_ = s.ProposeAndInsertValidBlock(s.proposer, s.d.ChainSyncer().BlobSyncer())
	}

	sink := make(chan *ontakeBindings.TaikoL1ClientTransitionProvedV2, batchSize)
	sub, err := s.p.rpc.OntakeClients.TaikoL1.WatchTransitionProvedV2(nil, sink, nil)
	s.Nil(err)
	defer func() {
		sub.Unsubscribe()
		close(sink)
	}()

	s.Nil(batchProver.proveOp())
	for i := 0; i < batchSize; i++ {
		req := <-batchProver.proofSubmissionCh
		s.Nil(batchProver.requestProofOp(req.Meta, req.Tier))
	}
	tier := <-batchProver.aggregationNotify
	s.Nil(batchProver.aggregateOp(tier))
	s.Nil(batchProver.selectSubmitter(tier).BatchSubmitProofs(context.Background(), <-batchProver.batchProofGenerationCh))
	for i := 0; i < batchSize; i++ {
		s.NotNil(<-sink)
	}
}

func (s *ProverTestSuite) TestForceAggregate() {
	batchSize := 3
	// Init batch prover
	l1ProverPrivKey, err := crypto.ToECDSA(common.FromHex(os.Getenv("L1_PROVER_PRIVATE_KEY")))
	s.Nil(err)
	decimal, err := s.RPCClient.OntakeClients.TaikoToken.Decimals(nil)
	s.Nil(err)
	batchProver := new(Prover)
	s.Nil(InitFromConfig(context.Background(), batchProver, &Config{
		L1WsEndpoint:              os.Getenv("L1_WS"),
		L2WsEndpoint:              os.Getenv("L2_WS"),
		L2HttpEndpoint:            os.Getenv("L2_HTTP"),
		TaikoL1Address:            common.HexToAddress(os.Getenv("TAIKO_INBOX")),
		TaikoL2Address:            common.HexToAddress(os.Getenv("TAIKO_ANCHOR")),
		TaikoTokenAddress:         common.HexToAddress(os.Getenv("TAIKO_TOKEN")),
		ProverSetAddress:          common.HexToAddress(os.Getenv("PROVER_SET")),
		L1ProverPrivKey:           l1ProverPrivKey,
		Dummy:                     true,
		ProveUnassignedBlocks:     true,
		Allowance:                 new(big.Int).Exp(big.NewInt(1_000_000_100), new(big.Int).SetUint64(uint64(decimal)), nil),
		RPCTimeout:                3 * time.Second,
		BackOffRetryInterval:      3 * time.Second,
		BackOffMaxRetries:         12,
		L1NodeVersion:             "1.0.0",
		L2NodeVersion:             "0.1.0",
		SGXProofBufferSize:        uint64(batchSize),
		ForceBatchProvingInterval: 5 * time.Second,
	}, s.txmgr, s.txmgr))

	for i := 0; i < batchSize-1; i++ {
		_ = s.ProposeAndInsertValidBlock(s.proposer, s.d.ChainSyncer().BlobSyncer())
	}

	sink := make(chan *ontakeBindings.TaikoL1ClientTransitionProvedV2, batchSize)
	sub, err := s.p.rpc.OntakeClients.TaikoL1.WatchTransitionProvedV2(nil, sink, nil)
	s.Nil(err)
	defer func() {
		sub.Unsubscribe()
		close(sink)
	}()

	s.Nil(batchProver.proveOp())
	req1 := <-batchProver.proofSubmissionCh
	s.Nil(batchProver.requestProofOp(req1.Meta, req1.Tier))

	time.Sleep(5 * time.Second)
	req2 := <-batchProver.proofSubmissionCh
	s.Nil(batchProver.requestProofOp(req2.Meta, req2.Tier))

	tier := <-batchProver.aggregationNotify
	s.Nil(batchProver.aggregateOp(tier))
	s.Nil(batchProver.selectSubmitter(tier).BatchSubmitProofs(context.Background(), <-batchProver.batchProofGenerationCh))
	for i := 0; i < batchSize-1; i++ {
		<-sink
	}
}

func (s *ProverTestSuite) TestSetApprovalAlreadySetHigher() {
	s.p.cfg.Allowance = common.Big256
	s.Nil(s.p.setApprovalAmount(context.Background(), s.p.cfg.TaikoL1Address))

	originalAllowance, err := s.p.rpc.PacayaClients.TaikoToken.Allowance(nil, s.p.ProverAddress(), s.p.cfg.TaikoL1Address)
	s.Nil(err)

	s.NotZero(originalAllowance.Uint64())

	s.p.cfg.Allowance = new(big.Int).Sub(originalAllowance, common.Big1)

	s.Nil(s.p.setApprovalAmount(context.Background(), s.p.cfg.TaikoL1Address))

	allowance, err := s.p.rpc.PacayaClients.TaikoToken.Allowance(nil, s.p.ProverAddress(), s.p.cfg.TaikoL1Address)
	s.Nil(err)

	s.Zero(allowance.Cmp(originalAllowance))
}

func (s *ProverTestSuite) TearDownTest() {
	if s.p.ctx.Err() == nil {
		s.cancel()
	}
	s.p.Close(context.Background())
}

func (s *ProverTestSuite) TestInvalidPacayaProof() {
	l1Current, err := s.p.rpc.L1.HeaderByNumber(context.Background(), nil)
	s.Nil(err)

	s.ForkIntoPacaya(s.proposer, s.d.ChainSyncer().BlobSyncer())
	m := s.ProposeAndInsertValidBlock(s.proposer, s.d.ChainSyncer().BlobSyncer())
	s.True(m.IsPacaya())
	s.Nil(s.p.proveOp())

	var req *proofProducer.ProofRequestBody
	for r := range s.p.proofSubmissionCh {
		if r.Meta.IsPacaya() && r.Meta.Pacaya().GetBatchID().Uint64() == m.Pacaya().GetBatchID().Uint64() {
			req = r
			break
		}
	}
	s.NotNil(req)
	s.True(req.Meta.IsPacaya())
	s.Equal(m.Pacaya().GetBatchID().Uint64(), req.Meta.Pacaya().GetBatchID().Uint64())

	// Submit a valid proof.
	s.Nil(s.p.proofSubmitterPacaya.RequestProof(context.Background(), m))
	res := <-s.p.proofGenerationCh
	s.Equal(m.Pacaya().GetBatchID().Uint64(), res.Meta.Pacaya().GetBatchID().Uint64())
	s.NotEmpty(res.Opts.PacayaOptions().Headers)

	// Submit two conflict proofs
	res.Opts.PacayaOptions().Headers[len(res.Opts.PacayaOptions().Headers)-1].Root = testutils.RandomHash()
	s.Nil(s.p.proofSubmitterPacaya.SubmitProof(context.Background(), res))

	// Transition should be created, and blockHash should not be zero.
	transition, err := s.p.rpc.PacayaClients.TaikoInbox.GetTransitionByParentHash(
		nil,
		req.Meta.Pacaya().GetBatchID().Uint64(),
		res.Opts.PacayaOptions().Headers[len(res.Opts.PacayaOptions().Headers)-1].ParentHash,
	)
	s.Nil(err)
	s.Equal(
		res.Opts.PacayaOptions().Headers[len(res.Opts.PacayaOptions().Headers)-1].ParentHash,
		common.BytesToHash(transition.ParentHash[:]),
	)
	s.NotEqual([32]byte{}, transition.BlockHash)

	// Inbox should not be paused.
	paused, err := s.p.rpc.PacayaClients.TaikoInbox.Paused(nil)
	s.Nil(err)
	s.False(paused)

	s.p.sharedState.SetL1Current(l1Current)
	s.p.sharedState.SetLastHandledBlockID(0)

	s.Nil(s.p.proveOp())
	for r := range s.p.proofSubmissionCh {
		if r.Meta.IsPacaya() && r.Meta.Pacaya().GetBatchID().Uint64() == m.Pacaya().GetBatchID().Uint64() {
			req = r
			break
		}
	}

	s.Nil(s.p.requestProofOp(req.Meta, req.Tier))
	s.Nil(s.p.proofSubmitterPacaya.SubmitProof(context.Background(), <-s.p.proofGenerationCh))

	// BlockHash of the transition should be zero now, and Inbox should be paused.
	transition, err = s.p.rpc.PacayaClients.TaikoInbox.GetTransitionByParentHash(
		nil,
		req.Meta.Pacaya().GetBatchID().Uint64(),
		res.Opts.PacayaOptions().Headers[len(res.Opts.PacayaOptions().Headers)-1].ParentHash,
	)
	s.Nil(err)
	s.Equal(
		res.Opts.PacayaOptions().Headers[len(res.Opts.PacayaOptions().Headers)-1].ParentHash,
		common.BytesToHash(transition.ParentHash[:]),
	)
	s.Equal([32]byte{}, transition.BlockHash)

	paused, err = s.p.rpc.PacayaClients.TaikoInbox.Paused(nil)
	s.Nil(err)
	s.True(paused)

	// Unpause the TaikoInbox contract
	data, err := encoding.TaikoInboxABI.Pack("unpause")
	s.Nil(err)
	receipt, err := s.TxMgr("unpauseTaikoInbox", s.KeyFromEnv("L1_CONTRACT_OWNER_PRIVATE_KEY")).
		Send(
			context.Background(),
			txmgr.TxCandidate{TxData: data, To: &s.p.cfg.TaikoL1Address},
		)
	s.Nil(err)
	s.Equal(types.ReceiptStatusSuccessful, receipt.Status)

	// Then submit a valid proof again
	s.p.sharedState.SetL1Current(l1Current)
	s.p.sharedState.SetLastHandledBlockID(0)

	s.Nil(s.p.proveOp())
	for r := range s.p.proofSubmissionCh {
		if r.Meta.IsPacaya() && r.Meta.Pacaya().GetBatchID().Uint64() == m.Pacaya().GetBatchID().Uint64() {
			req = r
			break
		}
	}

	s.Nil(s.p.requestProofOp(req.Meta, req.Tier))
	s.Nil(s.p.proofSubmitterPacaya.SubmitProof(context.Background(), <-s.p.proofGenerationCh))

	// BlockHash of the transition should not be zero now, and Inbox should be unpaused.
	transition, err = s.p.rpc.PacayaClients.TaikoInbox.GetTransitionByParentHash(
		nil,
		req.Meta.Pacaya().GetBatchID().Uint64(),
		res.Opts.PacayaOptions().Headers[len(res.Opts.PacayaOptions().Headers)-1].ParentHash,
	)
	s.Nil(err)
	s.Equal(
		res.Opts.PacayaOptions().Headers[len(res.Opts.PacayaOptions().Headers)-1].ParentHash,
		common.BytesToHash(transition.ParentHash[:]),
	)
	s.NotEqual([32]byte{}, transition.BlockHash)

	paused, err = s.p.rpc.PacayaClients.TaikoInbox.Paused(nil)
	s.Nil(err)
	s.False(paused)
}

func TestProverTestSuite(t *testing.T) {
	suite.Run(t, new(ProverTestSuite))
}

func (s *ProverTestSuite) initProver(ctx context.Context, key *ecdsa.PrivateKey) {
	decimal, err := s.RPCClient.PacayaClients.TaikoToken.Decimals(nil)
	s.Nil(err)

	p := new(Prover)
	s.Nil(InitFromConfig(ctx, p, &Config{
		L1WsEndpoint:          os.Getenv("L1_WS"),
		L2WsEndpoint:          os.Getenv("L2_WS"),
		L2HttpEndpoint:        os.Getenv("L2_HTTP"),
		TaikoL1Address:        common.HexToAddress(os.Getenv("TAIKO_INBOX")),
		TaikoL2Address:        common.HexToAddress(os.Getenv("TAIKO_ANCHOR")),
		TaikoTokenAddress:     common.HexToAddress(os.Getenv("TAIKO_TOKEN")),
		ProverSetAddress:      common.HexToAddress(os.Getenv("PROVER_SET")),
		L1ProverPrivKey:       key,
		Dummy:                 true,
		ProveUnassignedBlocks: true,
		Allowance:             new(big.Int).Exp(big.NewInt(1_000_000_100), new(big.Int).SetUint64(uint64(decimal)), nil),
		RPCTimeout:            3 * time.Second,
		BackOffRetryInterval:  3 * time.Second,
		BackOffMaxRetries:     12,
		L1NodeVersion:         "1.0.0",
		L2NodeVersion:         "0.1.0",
<<<<<<< HEAD
		SGXProofBufferSize:    1,
		ZKVMProofBufferSize:   1,
=======
		BlockConfirmations:    0,
>>>>>>> aac51fbb
	}, s.txmgr, s.txmgr))

	p.guardianProverHeartbeater = guardianProverHeartbeater.New(
		key,
		p.cfg.GuardianProverHealthCheckServerEndpoint,
		p.rpc,
		p.ProverAddress(),
	)
	s.p = p
}<|MERGE_RESOLUTION|>--- conflicted
+++ resolved
@@ -869,12 +869,9 @@
 		BackOffMaxRetries:     12,
 		L1NodeVersion:         "1.0.0",
 		L2NodeVersion:         "0.1.0",
-<<<<<<< HEAD
 		SGXProofBufferSize:    1,
 		ZKVMProofBufferSize:   1,
-=======
 		BlockConfirmations:    0,
->>>>>>> aac51fbb
 	}, s.txmgr, s.txmgr))
 
 	p.guardianProverHeartbeater = guardianProverHeartbeater.New(
