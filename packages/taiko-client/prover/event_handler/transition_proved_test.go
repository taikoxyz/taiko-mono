--- conflicted
+++ resolved
@@ -125,27 +125,6 @@
 	s.proposer = prop
 }
 
-<<<<<<< HEAD
-=======
-func (s *EventHandlerTestSuite) TestTransitionProvedHandle() {
-	handler := NewTransitionProvedEventHandler(
-		s.RPCClient,
-		make(chan *proofProducer.ContestRequestBody),
-		make(chan *proofProducer.ProofRequestBody),
-		true,
-		false,
-	)
-	m := s.ProposeAndInsertValidBlock(s.proposer, s.eventSyncer)
-	if !m.IsPacaya() {
-		s.Nil(handler.Handle(context.Background(), &ontakeBindings.TaikoL1ClientTransitionProvedV2{
-			BlockId:    m.Ontake().GetBlockID(),
-			Tier:       m.Ontake().GetMinTier(),
-			ProposedIn: m.Ontake().GetRawBlockHeight().Uint64(),
-		}))
-	}
-}
-
->>>>>>> 51e75450
 func (s *EventHandlerTestSuite) TestBachesProvedHandle() {
 	proofRequestBodyCh := make(chan *proofProducer.ProofRequestBody, 1)
 
@@ -155,13 +134,7 @@
 		true,
 	)
 
-<<<<<<< HEAD
-	m := s.ProposeAndInsertValidBlock(s.proposer, s.blobSyncer)
-=======
-	s.ForkIntoPacaya(s.proposer, s.eventSyncer)
-
 	m := s.ProposeAndInsertValidBlock(s.proposer, s.eventSyncer)
->>>>>>> 51e75450
 	s.True(m.IsPacaya())
 
 	batch, err := s.RPCClient.GetBatchByID(context.Background(), m.Pacaya().GetBatchID())
