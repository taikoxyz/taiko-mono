package prover

import (
	"context"
	"fmt"
	"math/big"

	"github.com/ethereum-optimism/optimism/op-service/txmgr"
	"github.com/ethereum/go-ethereum"
	"github.com/ethereum/go-ethereum/accounts/abi/bind"
	"github.com/ethereum/go-ethereum/common"
	"github.com/ethereum/go-ethereum/core/types"
	"github.com/ethereum/go-ethereum/log"

	"github.com/taikoxyz/taiko-mono/packages/taiko-client/bindings/encoding"
	"github.com/taikoxyz/taiko-mono/packages/taiko-client/pkg/rpc"
	"github.com/taikoxyz/taiko-mono/packages/taiko-client/pkg/utils"
	handler "github.com/taikoxyz/taiko-mono/packages/taiko-client/prover/event_handler"
	producer "github.com/taikoxyz/taiko-mono/packages/taiko-client/prover/proof_producer"
	proofSubmitter "github.com/taikoxyz/taiko-mono/packages/taiko-client/prover/proof_submitter"
	"github.com/taikoxyz/taiko-mono/packages/taiko-client/prover/proof_submitter/transaction"
)

// setApprovalAmount will set the allowance on the TaikoToken contract for the
// configured proverAddress as owner and the contract as spender,
// if `--prover.allowance` flag is provided for allowance.
func (p *Prover) setApprovalAmount(ctx context.Context, contract common.Address) error {
	// Skip setting approval amount if `--prover.allowance` flag is not set.
	if p.cfg.Allowance == nil || p.cfg.Allowance.Cmp(common.Big0) != 1 {
		log.Info("Skipping setting approval, `--prover.allowance` flag not set")
		return nil
	}

	// Check the existing allowance for the contract.
	allowance, err := p.rpc.PacayaClients.TaikoToken.Allowance(
		&bind.CallOpts{Context: ctx},
		p.ProverAddress(),
		contract,
	)
	if err != nil {
		return err
	}

	log.Info("Existing allowance for the contract", "allowance", utils.WeiToEther(allowance), "contract", contract)

	// If the existing allowance is greater or equal to the configured allowance, skip setting allowance.
	if allowance.Cmp(p.cfg.Allowance) >= 0 {
		log.Info(
			"Skipping setting allowance, allowance already greater or equal",
			"allowance", utils.WeiToEther(allowance),
			"approvalAmount", p.cfg.Allowance,
			"contract", contract,
		)
		return nil
	}

	log.Info("Approving the contract for taiko token", "allowance", p.cfg.Allowance, "contract", contract)
	data, err := encoding.TaikoTokenABI.Pack("approve", contract, p.cfg.Allowance)
	if err != nil {
		return err
	}

	receipt, err := p.txmgr.Send(ctx, txmgr.TxCandidate{
		TxData: data,
		To:     &p.cfg.TaikoTokenAddress,
	})
	if err != nil {
		return err
	}
	if receipt.Status != types.ReceiptStatusSuccessful {
		return fmt.Errorf("failed to approve allowance for contract (%s): %s", contract, receipt.TxHash.Hex())
	}

	log.Info(
		"Approved the contract for taiko token",
		"txHash", receipt.TxHash.Hex(),
		"contract", contract,
	)

	// Check the new allowance for the contract.
	if allowance, err = p.rpc.PacayaClients.TaikoToken.Allowance(
		&bind.CallOpts{Context: ctx},
		p.ProverAddress(),
		contract,
	); err != nil {
		return err
	}

	log.Info("New allowance for the contract", "allowance", utils.WeiToEther(allowance), "contract", contract)

	return nil
}

// initProofSubmitters initializes the proof submitters from the given tiers in protocol.
func (p *Prover) initProofSubmitters(
	txBuilder *transaction.ProveBlockTxBuilder,
	tiers []*rpc.TierProviderTierWithID,
) (err error) {
	if len(tiers) > 0 {
		for _, tier := range p.sharedState.GetTiers() {
			var (
				bufferSize    = p.cfg.SGXProofBufferSize
				proofProducer producer.ProofProducer
				submitter     proofSubmitter.Submitter
				err           error
			)
			switch tier.ID {
			case encoding.TierOptimisticID:
				proofProducer = &producer.OptimisticProofProducer{}
			case encoding.TierSgxID:
				proofProducer = &producer.SGXProofProducer{
					RaikoHostEndpoint:   p.cfg.RaikoHostEndpoint,
					JWT:                 p.cfg.RaikoJWT,
<<<<<<< HEAD
					ProofType:           proofProducer.ProofTypeSgx,
=======
					ProofType:           producer.ProofTypeSgx,
					Dummy:               p.cfg.Dummy,
>>>>>>> d2a06b91
					RaikoRequestTimeout: p.cfg.RaikoRequestTimeout,
				}
			case encoding.TierZkVMRisc0ID:
				continue
			case encoding.TierZkVMSp1ID:
				proofProducer = &producer.ZKvmProofProducer{
					RaikoHostEndpoint:   p.cfg.RaikoZKVMHostEndpoint,
					JWT:                 p.cfg.RaikoJWT,
					RaikoRequestTimeout: p.cfg.RaikoRequestTimeout,
				}
				bufferSize = 0
			case encoding.TierGuardianMinorityID:
				proofProducer = producer.NewGuardianProofProducer(encoding.TierGuardianMinorityID, p.cfg.EnableLivenessBondProof)
				bufferSize = 0
			case encoding.TierGuardianMajorityID:
				proofProducer = producer.NewGuardianProofProducer(encoding.TierGuardianMajorityID, p.cfg.EnableLivenessBondProof)
				bufferSize = 0
			default:
				return fmt.Errorf("unsupported tier: %d", tier.ID)
			}

			if submitter, err = proofSubmitter.NewProofSubmitterOntake(
				p.rpc,
				proofProducer,
				p.proofGenerationCh,
				p.batchProofGenerationCh,
				p.aggregationNotify,
				p.cfg.ProverSetAddress,
				p.cfg.TaikoL2Address,
				p.cfg.Graffiti,
				p.cfg.ProveBlockGasLimit,
				p.txmgr,
				p.privateTxmgr,
				txBuilder,
				tiers,
				p.IsGuardianProver(),
				p.cfg.GuardianProofSubmissionDelay,
				bufferSize,
				p.cfg.ForceBatchProvingInterval,
			); err != nil {
				return err
			}

			p.proofSubmittersOntake = append(p.proofSubmittersOntake, submitter)
		}
	}
	if utils.IsNil(p.rpc.PacayaClients.ComposeVerifier) {
		return nil
	} else {
		return p.initPacayaProofSubmitter(txBuilder)
	}
}

// initPacayaProofSubmitter initializes the proof submitter from the non-zero verifier addresses set in protocol.
func (p *Prover) initPacayaProofSubmitter(txBuilder *transaction.ProveBlockTxBuilder) error {
	var (
		// Proof producers.
		baseLevelProofType     producer.ProofType
		baseLevelProofProducer producer.ProofProducer

		// ZKVM proof producers.
		zkvmProducer producer.ProofProducer

		// Proof verifiers addresses.
		pivotVerifierAddress common.Address
		risc0VerifierAddress common.Address
		sp1VerifierAddress   common.Address

		// All activated proof types in protocol.
		proofTypes = make([]producer.ProofType, 0, proofSubmitter.MaxNumSupportedProofTypes)

		err error
	)

	// Get the required pivot verifier address from the protocol, and initialize the pivot producer.
	if pivotVerifierAddress, err = p.rpc.GetPivotVerifierPacaya(&bind.CallOpts{Context: p.ctx}); err != nil {
		return fmt.Errorf("failed to get pivot verifier: %w", err)
	}
	if pivotVerifierAddress == transaction.ZeroAddress {
		return fmt.Errorf("pivot verifier not found")
	}
	pivotProducer := &producer.PivotProofProducer{
		Verifier:            pivotVerifierAddress,
		RaikoHostEndpoint:   p.cfg.RaikoHostEndpoint,
		JWT:                 p.cfg.RaikoJWT,
		Dummy:               p.cfg.Dummy,
		RaikoRequestTimeout: p.cfg.RaikoRequestTimeout,
	}

	// Initialize the base level prover.
	if baseLevelProofType, baseLevelProofProducer, err = p.initBaseLevelProofProducerPacaya(pivotProducer); err != nil {
		return fmt.Errorf("failed to initialize base level prover: %w", err)
	}
	proofTypes = append(proofTypes, baseLevelProofType)

	// Initialize the zk verifiers and zkvm proof producers.
	var zkVerifiers = make(map[producer.ProofType]common.Address, proofSubmitter.MaxNumSupportedZkTypes)
	if risc0VerifierAddress, err = p.rpc.GetRISC0VerifierPacaya(&bind.CallOpts{Context: p.ctx}); err != nil {
		return fmt.Errorf("failed to get risc0 verifier: %w", err)
	}
	if risc0VerifierAddress != transaction.ZeroAddress {
		proofTypes = append(proofTypes, producer.ProofTypeZKR0)
		zkVerifiers[producer.ProofTypeZKR0] = risc0VerifierAddress
	}
	if sp1VerifierAddress, err = p.rpc.GetSP1VerifierPacaya(&bind.CallOpts{Context: p.ctx}); err != nil {
		return fmt.Errorf("failed to get sp1 verifier: %w", err)
	}
	if sp1VerifierAddress != transaction.ZeroAddress {
		proofTypes = append(proofTypes, producer.ProofTypeZKSP1)
		zkVerifiers[producer.ProofTypeZKSP1] = sp1VerifierAddress
	}
	if len(p.cfg.RaikoZKVMHostEndpoint) != 0 && len(zkVerifiers) > 0 {
		zkvmProducer = &producer.ComposeProofProducer{
			Verifiers:           zkVerifiers,
			PivotProducer:       pivotProducer,
			RaikoHostEndpoint:   p.cfg.RaikoZKVMHostEndpoint,
			JWT:                 p.cfg.RaikoJWT,
			RaikoRequestTimeout: p.cfg.RaikoRequestTimeout,
			ProofType:           producer.ProofTypeZKAny,
		}
	}

	// Init proof buffers for Pacaya.
	var proofBuffers = make(map[producer.ProofType]*producer.ProofBuffer, proofSubmitter.MaxNumSupportedProofTypes)
	// nolint:exhaustive
	// We deliberately handle only known proof types and catch others in default case
	for _, proofType := range proofTypes {
		switch proofType {
		case producer.ProofTypeOp, producer.ProofTypeSgx:
			proofBuffers[proofType] = producer.NewProofBuffer(p.cfg.SGXProofBufferSize)
		case producer.ProofTypeZKR0, producer.ProofTypeZKSP1:
			proofBuffers[proofType] = producer.NewProofBuffer(p.cfg.ZKVMProofBufferSize)
		default:
			return fmt.Errorf("unexpected proof type: %s", proofType)
		}
	}

	if p.proofSubmitterPacaya, err = proofSubmitter.NewProofSubmitterPacaya(
		p.rpc,
		baseLevelProofProducer,
		zkvmProducer,
		p.proofGenerationCh,
		p.batchProofGenerationCh,
		p.aggregationNotify,
		p.batchesAggregationNotify,
		p.cfg.ProverSetAddress,
		p.cfg.TaikoL2Address,
		p.cfg.ProveBlockGasLimit,
		p.txmgr,
		p.privateTxmgr,
		txBuilder,
		proofBuffers,
		p.cfg.ForceBatchProvingInterval,
	); err != nil {
		return fmt.Errorf("failed to initialize Pacaya proof submitter: %w", err)
	}
	return nil
}

// initBaseLevelProofProducerPacaya fetches the SGX / OP verifier addresses from the protocol, if the verifier exists,
// then initialize the corresponding base level proof producers.
func (p *Prover) initBaseLevelProofProducerPacaya(pivotProducer *producer.PivotProofProducer) (
	producer.ProofType,
	producer.ProofProducer,
	error,
) {
	var (
		// Proof verifiers addresses
		opVerifierAddress  common.Address
		sgxVerifierAddress common.Address
		err                error
	)

	// If there is an SGX verifier, then initialize the SGX prover as the base level prover.
	if sgxVerifierAddress, err = p.rpc.GetSGXVerifierPacaya(&bind.CallOpts{Context: p.ctx}); err != nil {
		return "", nil, fmt.Errorf("failed to get sgx verifier: %w", err)
	}
	if sgxVerifierAddress != transaction.ZeroAddress {
		log.Info("Initialize baseLevelProver", "type", producer.ProofTypeSgx, "verifier", sgxVerifierAddress)

		return producer.ProofTypeSgx, &producer.ComposeProofProducer{
			PivotProducer:       pivotProducer,
			Verifiers:           map[producer.ProofType]common.Address{producer.ProofTypeSgx: sgxVerifierAddress},
			RaikoHostEndpoint:   p.cfg.RaikoHostEndpoint,
			ProofType:           producer.ProofTypeSgx,
			JWT:                 p.cfg.RaikoJWT,
			RaikoRequestTimeout: p.cfg.RaikoRequestTimeout,
		}, nil
	} else {
		// If there is no SGX verifier, then try to get the OP verifier address, and initialize
		// the OP prover as the base level prover.
		if opVerifierAddress, err = p.rpc.GetOPVerifierPacaya(&bind.CallOpts{Context: p.ctx}); err != nil {
			return "", nil, fmt.Errorf("failed to get op verifier address: %w", err)
		}
		if opVerifierAddress != transaction.ZeroAddress {
			log.Info("Initialize baseLevelProver", "type", producer.ProofTypeOp, "verifier", opVerifierAddress)

			return producer.ProofTypeOp, &producer.ComposeProofProducer{
				PivotProducer:       pivotProducer,
				Verifiers:           map[producer.ProofType]common.Address{producer.ProofTypeOp: opVerifierAddress},
				RaikoHostEndpoint:   p.cfg.RaikoHostEndpoint,
				ProofType:           producer.ProofTypeOp,
				JWT:                 p.cfg.RaikoJWT,
				IsOp:                true,
				RaikoRequestTimeout: p.cfg.RaikoRequestTimeout,
			}, nil
		}
	}
	// If no base level prover found, return an error.
	return "", nil, fmt.Errorf("no pivot proving base level prover found")
}

// initL1Current initializes prover's L1Current cursor.
func (p *Prover) initL1Current(startingBlockID *big.Int) error {
	if err := p.rpc.WaitTillL2ExecutionEngineSynced(p.ctx); err != nil {
		return err
	}

	if startingBlockID == nil {
		var (
			lastVerifiedBlockID *big.Int
			genesisHeight       *big.Int
		)
		stateVars, err := p.rpc.GetProtocolStateVariablesPacaya(&bind.CallOpts{Context: p.ctx})
		if err != nil {
			slot1, _, err := p.rpc.GetProtocolStateVariablesOntake(&bind.CallOpts{Context: p.ctx})
			if err != nil {
				return err
			}

			lastVerifiedBlockID = new(big.Int).SetUint64(slot1.LastSyncedBlockId)
			genesisHeight = new(big.Int).SetUint64(slot1.GenesisHeight)
		} else {
			lastVerifiedBlockID = new(big.Int).SetUint64(stateVars.Stats2.LastVerifiedBatchId)
			genesisHeight = new(big.Int).SetUint64(stateVars.Stats1.GenesisHeight)
		}

		if lastVerifiedBlockID.Cmp(common.Big0) == 0 {
			genesisL1Header, err := p.rpc.L1.HeaderByNumber(p.ctx, genesisHeight)
			if err != nil {
				return err
			}

			p.sharedState.SetL1Current(genesisL1Header)
			return nil
		}

		startingBlockID = lastVerifiedBlockID
	}

	log.Info("Init L1Current cursor", "startingBlockID", startingBlockID)

	latestVerifiedHeaderL1Origin, err := p.rpc.L2.L1OriginByID(p.ctx, startingBlockID)
	if err != nil {
		if err.Error() == ethereum.NotFound.Error() {
			log.Warn(
				"Failed to find L1Origin for blockID, use latest L1 head instead",
				"blockID", startingBlockID,
			)
			l1Head, err := p.rpc.L1.HeaderByNumber(p.ctx, nil)
			if err != nil {
				return err
			}

			p.sharedState.SetL1Current(l1Head)
			return nil
		}
		return err
	}

	l1Current, err := p.rpc.L1.HeaderByHash(p.ctx, latestVerifiedHeaderL1Origin.L1BlockHash)
	if err != nil {
		return err
	}
	p.sharedState.SetL1Current(l1Current)

	return nil
}

// initEventHandlers initialize all event handlers which will be used by the current prover.
func (p *Prover) initEventHandlers() error {
	p.eventHandlers = &eventHandlers{}
	// ------- BlockProposed -------
	opts := &handler.NewBlockProposedEventHandlerOps{
		SharedState:           p.sharedState,
		ProverAddress:         p.ProverAddress(),
		ProverSetAddress:      p.cfg.ProverSetAddress,
		RPC:                   p.rpc,
		ProofGenerationCh:     p.proofGenerationCh,
		AssignmentExpiredCh:   p.assignmentExpiredCh,
		ProofSubmissionCh:     p.proofSubmissionCh,
		ProofContestCh:        p.proofContestCh,
		BackOffRetryInterval:  p.cfg.BackOffRetryInterval,
		BackOffMaxRetrys:      p.cfg.BackOffMaxRetries,
		ContesterMode:         p.cfg.ContesterMode,
		ProveUnassignedBlocks: p.cfg.ProveUnassignedBlocks,
	}
	if p.IsGuardianProver() {
		p.eventHandlers.blockProposedHandler = handler.NewBlockProposedEventGuardianHandler(
			&handler.NewBlockProposedGuardianEventHandlerOps{
				NewBlockProposedEventHandlerOps: opts,
				GuardianProverHeartbeater:       p.guardianProverHeartbeater,
			},
		)
	} else {
		p.eventHandlers.blockProposedHandler = handler.NewBlockProposedEventHandler(opts)
	}
	// ------- TransitionProved -------
	p.eventHandlers.transitionProvedHandler = handler.NewTransitionProvedEventHandler(
		p.rpc,
		p.proofContestCh,
		p.proofSubmissionCh,
		p.cfg.ContesterMode,
		p.IsGuardianProver(),
	)
	// ------- TransitionContested -------
	p.eventHandlers.transitionContestedHandler = handler.NewTransitionContestedEventHandler(
		p.rpc,
		p.proofSubmissionCh,
		p.cfg.ContesterMode,
	)
	// ------- AssignmentExpired -------
	p.eventHandlers.assignmentExpiredHandler = handler.NewAssignmentExpiredEventHandler(
		p.rpc,
		p.ProverAddress(),
		p.cfg.ProverSetAddress,
		p.proofSubmissionCh,
		p.proofContestCh,
		p.cfg.ContesterMode,
		p.IsGuardianProver(),
	)

	// ------- BlockVerified -------
	guardianProverAddress, err := p.rpc.GetGuardianProverAddress(p.ctx)
	if err != nil {
		log.Debug("Failed to get guardian prover address", "error", encoding.TryParsingCustomError(err))
		p.eventHandlers.blockVerifiedHandler = handler.NewBlockVerifiedEventHandler(common.Address{})
		return nil
	}
	p.eventHandlers.blockVerifiedHandler = handler.NewBlockVerifiedEventHandler(guardianProverAddress)

	return nil
}

// initProofTiers initializes the proof tiers for the current prover.
func (p *Prover) initProofTiers(ctx context.Context) error {
	tiers, err := p.rpc.GetTiers(ctx)
	if err != nil {
		log.Warn("Failed to get tiers", "error", err)
		return nil
	}
	p.sharedState.SetTiers(tiers)
	return nil
}<|MERGE_RESOLUTION|>--- conflicted
+++ resolved
@@ -111,12 +111,7 @@
 				proofProducer = &producer.SGXProofProducer{
 					RaikoHostEndpoint:   p.cfg.RaikoHostEndpoint,
 					JWT:                 p.cfg.RaikoJWT,
-<<<<<<< HEAD
 					ProofType:           proofProducer.ProofTypeSgx,
-=======
-					ProofType:           producer.ProofTypeSgx,
-					Dummy:               p.cfg.Dummy,
->>>>>>> d2a06b91
 					RaikoRequestTimeout: p.cfg.RaikoRequestTimeout,
 				}
 			case encoding.TierZkVMRisc0ID:
