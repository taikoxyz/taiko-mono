--- conflicted
+++ resolved
@@ -17,16 +17,9 @@
 
 // SGXProofProducer generates a SGX proof for the given block.
 type SGXProofProducer struct {
-<<<<<<< HEAD
 	RaikoHostEndpoint   string // a prover RPC endpoint
 	ProofType           string // Proof type
 	JWT                 string // JWT provided by Raiko
-=======
-	RaikoHostEndpoint   string    // a prover RPC endpoint
-	ProofType           ProofType // Proof type
-	JWT                 string    // JWT provided by Raiko
-	Dummy               bool
->>>>>>> d2a06b91
 	RaikoRequestTimeout time.Duration
 }
 
