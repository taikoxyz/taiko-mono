--- conflicted
+++ resolved
@@ -162,20 +162,18 @@
 		Category: commonCategory,
 		EnvVars:  []string{"PROVER_SET"},
 	}
-<<<<<<< HEAD
 	ShastaForkTime = &cli.Uint64Flag{
 		Name:     "shasta.time",
 		Usage:    "Shasta hardfork activation timestamp (unix seconds)",
 		Category: commonCategory,
 		EnvVars:  []string{"TAIKO_SHASTA_TIME"},
-=======
+	}
 	ShastaUseLocalDecoder = &cli.BoolFlag{
 		Name:     "shasta.useLocalDecoder",
 		Usage:    "Decode Shasta events locally in Go (disable to call the codec contract)",
 		Value:    true,
 		Category: commonCategory,
 		EnvVars:  []string{"SHASTA_USE_LOCAL_DECODER"},
->>>>>>> ebde23e0
 	}
 )
 
