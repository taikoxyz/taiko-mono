--- conflicted
+++ resolved
@@ -33,13 +33,8 @@
 	chainID, err := cli.ChainID(context.Background())
 	require.Nil(t, err)
 
-<<<<<<< HEAD
 	taikoL1, err := v2.NewTaikoL1Client(
-		common.HexToAddress(os.Getenv("TAIKO_L1_ADDRESS")),
-=======
-	taikoL1, err := bindings.NewTaikoL1Client(
 		common.HexToAddress(os.Getenv("TAIKO_L1")),
->>>>>>> fc36eb57
 		cli,
 	)
 	require.Nil(t, err)
