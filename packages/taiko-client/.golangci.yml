--- conflicted
+++ resolved
@@ -40,12 +40,9 @@
       - third_party$
       - builtin$
       - examples$
-<<<<<<< HEAD
-=======
 linters-settings:
   dupl:
     severity: info
->>>>>>> 96589151
 formatters:
   enable:
     - gofmt
