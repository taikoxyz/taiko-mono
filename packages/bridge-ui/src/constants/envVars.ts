// TODO: think about a way to blow up the build if env var is missing
//       dotenv-safe ?
// TODO: does it make sense to provide with defaults?
// TODO: explain each of these env vars

<<<<<<< HEAD
import type { Token } from '../domain/token';
import type { Address, ChainID } from '../domain/chain';
=======
export const L1_RPC =
  import.meta.env?.VITE_L1_RPC_URL ?? 'https://l1rpc.internal.taiko.xyz';
>>>>>>> a8c0e772

export const L1_RPC: string = import.meta.env?.VITE_L1_RPC_URL;

export const L1_TOKEN_VAULT_ADDRESS: Address = import.meta.env
  ?.VITE_MAINNET_TOKEN_VAULT_ADDRESS;

export const L1_BRIDGE_ADDRESS: Address = import.meta.env
  ?.VITE_MAINNET_BRIDGE_ADDRESS;

export const L1_HEADER_SYNC_ADDRESS: Address = import.meta.env
  ?.VITE_MAINNET_HEADER_SYNC_ADDRESS;

export const L1_SIGNAL_SERVICE_ADDRESS: Address = import.meta.env
  ?.VITE_MAINNET_SIGNAL_SERVICE_ADDRESS;

export const L1_CHAIN_ID: ChainID = parseInt(
  import.meta.env?.VITE_MAINNET_CHAIN_ID,
);

export const L1_CHAIN_NAME: string = import.meta.env?.VITE_MAINNET_CHAIN_NAME;

<<<<<<< HEAD
export const L1_EXPLORER_URL: string = import.meta.env?.VITE_L1_EXPLORER_URL;

export const L2_RPC: string = import.meta.env?.VITE_L2_RPC_URL;
=======
export const L1_EXPLORER_URL =
  import.meta.env?.VITE_L1_EXPLORER_URL ??
  'https://l1explorer.internal.taiko.xyz';

export const L2_RPC =
  import.meta.env?.VITE_L2_RPC_URL ?? 'https://l2rpc.internal.taiko.xyz';
>>>>>>> a8c0e772

export const L2_TOKEN_VAULT_ADDRESS: Address = import.meta.env
  ?.VITE_TAIKO_TOKEN_VAULT_ADDRESS;

export const L2_BRIDGE_ADDRESS: Address = import.meta.env
  ?.VITE_TAIKO_BRIDGE_ADDRESS;

export const L2_HEADER_SYNC_ADDRESS: Address = import.meta.env
  ?.VITE_TAIKO_HEADER_SYNC_ADDRESS;

export const L2_SIGNAL_SERVICE_ADDRESS: Address = import.meta.env
  ?.VITE_TAIKO_SIGNAL_SERVICE_ADDRESS;

export const L2_CHAIN_ID: ChainID = parseInt(
  import.meta.env?.VITE_TAIKO_CHAIN_ID,
);

export const L2_CHAIN_NAME: string = import.meta.env?.VITE_TAIKO_CHAIN_NAME;

<<<<<<< HEAD
export const L2_EXPLORER_URL: string = import.meta.env?.VITE_L2_EXPLORER_URL;
=======
export const L2_EXPLORER_URL =
  import.meta.env?.VITE_L2_EXPLORER_URL ??
  'https://l2explorer.internal.taiko.xyz';
>>>>>>> a8c0e772

export const RELAYER_URL: string = import.meta.env?.VITE_RELAYER_URL;

export const TEST_ERC20: Partial<Token>[] = JSON.parse(
  import.meta.env?.VITE_TEST_ERC20,
);<|MERGE_RESOLUTION|>--- conflicted
+++ resolved
@@ -1,15 +1,9 @@
 // TODO: think about a way to blow up the build if env var is missing
 //       dotenv-safe ?
-// TODO: does it make sense to provide with defaults?
 // TODO: explain each of these env vars
 
-<<<<<<< HEAD
 import type { Token } from '../domain/token';
 import type { Address, ChainID } from '../domain/chain';
-=======
-export const L1_RPC =
-  import.meta.env?.VITE_L1_RPC_URL ?? 'https://l1rpc.internal.taiko.xyz';
->>>>>>> a8c0e772
 
 export const L1_RPC: string = import.meta.env?.VITE_L1_RPC_URL;
 
@@ -31,18 +25,9 @@
 
 export const L1_CHAIN_NAME: string = import.meta.env?.VITE_MAINNET_CHAIN_NAME;
 
-<<<<<<< HEAD
 export const L1_EXPLORER_URL: string = import.meta.env?.VITE_L1_EXPLORER_URL;
 
 export const L2_RPC: string = import.meta.env?.VITE_L2_RPC_URL;
-=======
-export const L1_EXPLORER_URL =
-  import.meta.env?.VITE_L1_EXPLORER_URL ??
-  'https://l1explorer.internal.taiko.xyz';
-
-export const L2_RPC =
-  import.meta.env?.VITE_L2_RPC_URL ?? 'https://l2rpc.internal.taiko.xyz';
->>>>>>> a8c0e772
 
 export const L2_TOKEN_VAULT_ADDRESS: Address = import.meta.env
   ?.VITE_TAIKO_TOKEN_VAULT_ADDRESS;
@@ -62,13 +47,7 @@
 
 export const L2_CHAIN_NAME: string = import.meta.env?.VITE_TAIKO_CHAIN_NAME;
 
-<<<<<<< HEAD
 export const L2_EXPLORER_URL: string = import.meta.env?.VITE_L2_EXPLORER_URL;
-=======
-export const L2_EXPLORER_URL =
-  import.meta.env?.VITE_L2_EXPLORER_URL ??
-  'https://l2explorer.internal.taiko.xyz';
->>>>>>> a8c0e772
 
 export const RELAYER_URL: string = import.meta.env?.VITE_RELAYER_URL;
 
