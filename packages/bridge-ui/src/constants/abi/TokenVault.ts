export default [
  {
    "inputs": [],
    "name": "RESOLVER_DENIED",
    "type": "error"
  },
  {
    "inputs": [],
    "name": "RESOLVER_INVALID_ADDR",
    "type": "error"
  },
  {
<<<<<<< HEAD
    "inputs": [],
    "name": "TOKENVAULT_CANONICAL_TOKEN_NOT_FOUND",
    "type": "error"
  },
  {
    "inputs": [],
    "name": "TOKENVAULT_INVALID_AMOUNT",
    "type": "error"
  },
  {
    "inputs": [],
    "name": "TOKENVAULT_INVALID_CALL_VALUE",
    "type": "error"
  },
  {
    "inputs": [],
    "name": "TOKENVAULT_INVALID_OWNER",
    "type": "error"
  },
  {
    "inputs": [],
    "name": "TOKENVAULT_INVALID_SENDER",
    "type": "error"
  },
  {
    "inputs": [],
    "name": "TOKENVAULT_INVALID_SRC_CHAIN_ID",
    "type": "error"
  },
  {
    "inputs": [],
    "name": "TOKENVAULT_INVALID_TO",
    "type": "error"
  },
  {
    "inputs": [],
    "name": "TOKENVAULT_INVALID_TOKEN",
    "type": "error"
  },
  {
    "inputs": [],
    "name": "TOKENVAULT_INVALID_VALUE",
    "type": "error"
  },
  {
    "inputs": [],
    "name": "TOKENVAULT_MESSAGE_NOT_FAILED",
    "type": "error"
  },
  {
=======
>>>>>>> 227d8de3
    "anonymous": false,
    "inputs": [
      {
        "indexed": true,
        "internalType": "uint256",
        "name": "srcChainId",
        "type": "uint256"
      },
      {
        "indexed": true,
        "internalType": "address",
        "name": "canonicalToken",
        "type": "address"
      },
      {
        "indexed": true,
        "internalType": "address",
        "name": "bridgedToken",
        "type": "address"
      },
      {
        "indexed": false,
        "internalType": "string",
        "name": "canonicalTokenSymbol",
        "type": "string"
      },
      {
        "indexed": false,
        "internalType": "string",
        "name": "canonicalTokenName",
        "type": "string"
      },
      {
        "indexed": false,
        "internalType": "uint8",
        "name": "canonicalTokenDecimal",
        "type": "uint8"
      }
    ],
    "name": "BridgedERC20Deployed",
    "type": "event"
  },
  {
    "anonymous": false,
    "inputs": [
      {
        "indexed": true,
        "internalType": "bytes32",
        "name": "msgHash",
        "type": "bytes32"
      },
      {
        "indexed": true,
        "internalType": "address",
        "name": "from",
        "type": "address"
      },
      {
        "indexed": true,
        "internalType": "address",
        "name": "to",
        "type": "address"
      },
      {
        "indexed": false,
        "internalType": "uint256",
        "name": "srcChainId",
        "type": "uint256"
      },
      {
        "indexed": false,
        "internalType": "address",
        "name": "token",
        "type": "address"
      },
      {
        "indexed": false,
        "internalType": "uint256",
        "name": "amount",
        "type": "uint256"
      }
    ],
    "name": "ERC20Received",
    "type": "event"
  },
  {
    "anonymous": false,
    "inputs": [
      {
        "indexed": true,
        "internalType": "bytes32",
        "name": "msgHash",
        "type": "bytes32"
      },
      {
        "indexed": true,
        "internalType": "address",
        "name": "from",
        "type": "address"
      },
      {
        "indexed": false,
        "internalType": "address",
        "name": "token",
        "type": "address"
      },
      {
        "indexed": false,
        "internalType": "uint256",
        "name": "amount",
        "type": "uint256"
      }
    ],
    "name": "ERC20Released",
    "type": "event"
  },
  {
    "anonymous": false,
    "inputs": [
<<<<<<< HEAD
      {
        "indexed": true,
        "internalType": "bytes32",
        "name": "msgHash",
        "type": "bytes32"
      },
      {
        "indexed": true,
        "internalType": "address",
        "name": "from",
        "type": "address"
      },
      {
        "indexed": true,
        "internalType": "address",
        "name": "to",
        "type": "address"
      },
      {
        "indexed": false,
        "internalType": "uint256",
        "name": "destChainId",
        "type": "uint256"
      },
      {
=======
      {
        "indexed": true,
        "internalType": "bytes32",
        "name": "msgHash",
        "type": "bytes32"
      },
      {
        "indexed": true,
        "internalType": "address",
        "name": "from",
        "type": "address"
      },
      {
        "indexed": true,
        "internalType": "address",
        "name": "to",
        "type": "address"
      },
      {
        "indexed": false,
        "internalType": "uint256",
        "name": "destChainId",
        "type": "uint256"
      },
      {
>>>>>>> 227d8de3
        "indexed": false,
        "internalType": "address",
        "name": "token",
        "type": "address"
      },
      {
        "indexed": false,
        "internalType": "uint256",
        "name": "amount",
        "type": "uint256"
      }
    ],
    "name": "ERC20Sent",
    "type": "event"
  },
  {
    "anonymous": false,
    "inputs": [
      {
        "indexed": true,
        "internalType": "bytes32",
        "name": "msgHash",
        "type": "bytes32"
      },
      {
        "indexed": true,
        "internalType": "address",
        "name": "from",
        "type": "address"
      },
      {
        "indexed": true,
        "internalType": "address",
        "name": "to",
        "type": "address"
      },
      {
        "indexed": false,
        "internalType": "uint256",
        "name": "destChainId",
        "type": "uint256"
      },
      {
        "indexed": false,
        "internalType": "uint256",
        "name": "amount",
        "type": "uint256"
      }
    ],
    "name": "EtherSent",
    "type": "event"
  },
  {
    "anonymous": false,
    "inputs": [
      {
        "indexed": false,
        "internalType": "uint8",
        "name": "version",
        "type": "uint8"
      }
    ],
    "name": "Initialized",
    "type": "event"
  },
  {
    "anonymous": false,
    "inputs": [
      {
        "indexed": true,
        "internalType": "address",
        "name": "previousOwner",
        "type": "address"
      },
      {
        "indexed": true,
        "internalType": "address",
        "name": "newOwner",
        "type": "address"
      }
    ],
    "name": "OwnershipTransferred",
    "type": "event"
  },
  {
    "inputs": [],
    "name": "addressManager",
    "outputs": [
      {
        "internalType": "address",
        "name": "",
        "type": "address"
      }
    ],
    "stateMutability": "view",
    "type": "function"
  },
  {
    "inputs": [
      {
        "internalType": "address",
<<<<<<< HEAD
        "name": "bridgedAddress",
=======
        "name": "",
>>>>>>> 227d8de3
        "type": "address"
      }
    ],
    "name": "bridgedToCanonical",
    "outputs": [
      {
        "internalType": "uint256",
        "name": "chainId",
        "type": "uint256"
      },
      {
        "internalType": "address",
        "name": "addr",
        "type": "address"
      },
      {
        "internalType": "uint8",
        "name": "decimals",
        "type": "uint8"
      },
      {
        "internalType": "string",
        "name": "symbol",
        "type": "string"
      },
      {
        "internalType": "string",
        "name": "name",
        "type": "string"
      }
    ],
    "stateMutability": "view",
    "type": "function"
  },
  {
    "inputs": [
      {
        "internalType": "uint256",
<<<<<<< HEAD
        "name": "chainId",
=======
        "name": "",
>>>>>>> 227d8de3
        "type": "uint256"
      },
      {
        "internalType": "address",
<<<<<<< HEAD
        "name": "canonicalAddress",
=======
        "name": "",
>>>>>>> 227d8de3
        "type": "address"
      }
    ],
    "name": "canonicalToBridged",
    "outputs": [
      {
        "internalType": "address",
<<<<<<< HEAD
        "name": "bridgedAddress",
=======
        "name": "",
>>>>>>> 227d8de3
        "type": "address"
      }
    ],
    "stateMutability": "view",
    "type": "function"
  },
  {
    "inputs": [
      {
        "internalType": "address",
        "name": "addressManager",
        "type": "address"
      }
    ],
    "name": "init",
    "outputs": [],
    "stateMutability": "nonpayable",
    "type": "function"
  },
  {
    "inputs": [
      {
        "internalType": "address",
<<<<<<< HEAD
        "name": "tokenAddress",
=======
        "name": "",
>>>>>>> 227d8de3
        "type": "address"
      }
    ],
    "name": "isBridgedToken",
    "outputs": [
      {
        "internalType": "bool",
<<<<<<< HEAD
        "name": "isBridged",
=======
        "name": "",
>>>>>>> 227d8de3
        "type": "bool"
      }
    ],
    "stateMutability": "view",
    "type": "function"
  },
  {
    "inputs": [
<<<<<<< HEAD
      {
        "internalType": "bytes32",
        "name": "msgHash",
        "type": "bytes32"
      }
    ],
    "name": "messageDeposits",
    "outputs": [
      {
=======
      {
        "internalType": "bytes32",
        "name": "",
        "type": "bytes32"
      }
    ],
    "name": "messageDeposits",
    "outputs": [
      {
>>>>>>> 227d8de3
        "internalType": "address",
        "name": "token",
        "type": "address"
      },
      {
        "internalType": "uint256",
        "name": "amount",
        "type": "uint256"
      }
<<<<<<< HEAD
    ],
    "stateMutability": "view",
    "type": "function"
  },
  {
    "inputs": [],
    "name": "owner",
    "outputs": [
      {
        "internalType": "address",
        "name": "",
        "type": "address"
      }
=======
>>>>>>> 227d8de3
    ],
    "stateMutability": "view",
    "type": "function"
  },
  {
<<<<<<< HEAD
=======
    "inputs": [],
    "name": "owner",
    "outputs": [
      {
        "internalType": "address",
        "name": "",
        "type": "address"
      }
    ],
    "stateMutability": "view",
    "type": "function"
  },
  {
>>>>>>> 227d8de3
    "inputs": [
      {
        "components": [
          {
            "internalType": "uint256",
            "name": "chainId",
            "type": "uint256"
          },
          {
            "internalType": "address",
            "name": "addr",
            "type": "address"
          },
          {
            "internalType": "uint8",
            "name": "decimals",
            "type": "uint8"
          },
          {
            "internalType": "string",
            "name": "symbol",
            "type": "string"
          },
          {
            "internalType": "string",
            "name": "name",
            "type": "string"
          }
        ],
        "internalType": "struct TokenVault.CanonicalERC20",
        "name": "canonicalToken",
        "type": "tuple"
      },
      {
        "internalType": "address",
        "name": "from",
        "type": "address"
      },
      {
        "internalType": "address",
        "name": "to",
        "type": "address"
      },
      {
        "internalType": "uint256",
        "name": "amount",
        "type": "uint256"
      }
    ],
    "name": "receiveERC20",
    "outputs": [],
    "stateMutability": "nonpayable",
    "type": "function"
  },
  {
    "inputs": [
      {
        "components": [
          {
            "internalType": "uint256",
            "name": "id",
            "type": "uint256"
          },
          {
            "internalType": "address",
            "name": "sender",
            "type": "address"
          },
          {
            "internalType": "uint256",
            "name": "srcChainId",
            "type": "uint256"
          },
          {
            "internalType": "uint256",
            "name": "destChainId",
            "type": "uint256"
          },
          {
            "internalType": "address",
            "name": "owner",
            "type": "address"
          },
          {
            "internalType": "address",
            "name": "to",
            "type": "address"
          },
          {
            "internalType": "address",
            "name": "refundAddress",
            "type": "address"
          },
          {
            "internalType": "uint256",
            "name": "depositValue",
            "type": "uint256"
          },
          {
            "internalType": "uint256",
            "name": "callValue",
            "type": "uint256"
          },
          {
            "internalType": "uint256",
            "name": "processingFee",
            "type": "uint256"
          },
          {
            "internalType": "uint256",
            "name": "gasLimit",
            "type": "uint256"
          },
          {
            "internalType": "bytes",
            "name": "data",
            "type": "bytes"
          },
          {
            "internalType": "string",
            "name": "memo",
            "type": "string"
          }
        ],
        "internalType": "struct IBridge.Message",
        "name": "message",
        "type": "tuple"
      },
      {
        "internalType": "bytes",
        "name": "proof",
        "type": "bytes"
      }
    ],
    "name": "releaseERC20",
    "outputs": [],
    "stateMutability": "nonpayable",
    "type": "function"
  },
  {
    "inputs": [],
    "name": "renounceOwnership",
    "outputs": [],
    "stateMutability": "nonpayable",
    "type": "function"
  },
  {
    "inputs": [
      {
        "internalType": "string",
        "name": "name",
        "type": "string"
      },
      {
        "internalType": "bool",
        "name": "allowZeroAddress",
        "type": "bool"
      }
    ],
    "name": "resolve",
    "outputs": [
      {
        "internalType": "address payable",
        "name": "",
        "type": "address"
      }
    ],
    "stateMutability": "view",
    "type": "function"
  },
  {
    "inputs": [
      {
        "internalType": "uint256",
        "name": "chainId",
        "type": "uint256"
      },
      {
        "internalType": "string",
        "name": "name",
        "type": "string"
      },
      {
        "internalType": "bool",
        "name": "allowZeroAddress",
        "type": "bool"
      }
    ],
    "name": "resolve",
    "outputs": [
      {
        "internalType": "address payable",
        "name": "",
        "type": "address"
      }
    ],
    "stateMutability": "view",
    "type": "function"
  },
  {
    "inputs": [
      {
        "internalType": "uint256",
        "name": "destChainId",
        "type": "uint256"
      },
      {
        "internalType": "address",
        "name": "to",
        "type": "address"
      },
      {
        "internalType": "address",
        "name": "token",
        "type": "address"
      },
      {
        "internalType": "uint256",
        "name": "amount",
        "type": "uint256"
      },
      {
        "internalType": "uint256",
        "name": "gasLimit",
        "type": "uint256"
      },
      {
        "internalType": "uint256",
        "name": "processingFee",
        "type": "uint256"
      },
      {
        "internalType": "address",
        "name": "refundAddress",
        "type": "address"
      },
      {
        "internalType": "string",
        "name": "memo",
        "type": "string"
      }
    ],
    "name": "sendERC20",
    "outputs": [],
    "stateMutability": "payable",
    "type": "function"
  },
  {
    "inputs": [
      {
        "internalType": "uint256",
        "name": "destChainId",
        "type": "uint256"
      },
      {
        "internalType": "address",
        "name": "to",
        "type": "address"
      },
      {
        "internalType": "uint256",
        "name": "gasLimit",
        "type": "uint256"
      },
      {
        "internalType": "uint256",
        "name": "processingFee",
        "type": "uint256"
      },
      {
        "internalType": "address",
        "name": "refundAddress",
        "type": "address"
      },
      {
        "internalType": "string",
        "name": "memo",
        "type": "string"
      }
    ],
    "name": "sendEther",
    "outputs": [],
    "stateMutability": "payable",
    "type": "function"
  },
  {
    "inputs": [
      {
        "internalType": "address",
        "name": "newOwner",
        "type": "address"
      }
    ],
    "name": "transferOwnership",
    "outputs": [],
    "stateMutability": "nonpayable",
    "type": "function"
  }
<<<<<<< HEAD
];
=======
]
>>>>>>> 227d8de3
<|MERGE_RESOLUTION|>--- conflicted
+++ resolved
@@ -10,7 +10,6 @@
     "type": "error"
   },
   {
-<<<<<<< HEAD
     "inputs": [],
     "name": "TOKENVAULT_CANONICAL_TOKEN_NOT_FOUND",
     "type": "error"
@@ -61,8 +60,6 @@
     "type": "error"
   },
   {
-=======
->>>>>>> 227d8de3
     "anonymous": false,
     "inputs": [
       {
@@ -182,7 +179,6 @@
   {
     "anonymous": false,
     "inputs": [
-<<<<<<< HEAD
       {
         "indexed": true,
         "internalType": "bytes32",
@@ -208,7 +204,24 @@
         "type": "uint256"
       },
       {
-=======
+        "indexed": false,
+        "internalType": "address",
+        "name": "token",
+        "type": "address"
+      },
+      {
+        "indexed": false,
+        "internalType": "uint256",
+        "name": "amount",
+        "type": "uint256"
+      }
+    ],
+    "name": "ERC20Sent",
+    "type": "event"
+  },
+  {
+    "anonymous": false,
+    "inputs": [
       {
         "indexed": true,
         "internalType": "bytes32",
@@ -234,246 +247,166 @@
         "type": "uint256"
       },
       {
->>>>>>> 227d8de3
-        "indexed": false,
-        "internalType": "address",
-        "name": "token",
-        "type": "address"
-      },
-      {
         "indexed": false,
         "internalType": "uint256",
         "name": "amount",
         "type": "uint256"
       }
     ],
-    "name": "ERC20Sent",
+    "name": "EtherSent",
     "type": "event"
   },
   {
     "anonymous": false,
     "inputs": [
       {
-        "indexed": true,
+        "indexed": false,
+        "internalType": "uint8",
+        "name": "version",
+        "type": "uint8"
+      }
+    ],
+    "name": "Initialized",
+    "type": "event"
+  },
+  {
+    "anonymous": false,
+    "inputs": [
+      {
+        "indexed": true,
+        "internalType": "address",
+        "name": "previousOwner",
+        "type": "address"
+      },
+      {
+        "indexed": true,
+        "internalType": "address",
+        "name": "newOwner",
+        "type": "address"
+      }
+    ],
+    "name": "OwnershipTransferred",
+    "type": "event"
+  },
+  {
+    "inputs": [],
+    "name": "addressManager",
+    "outputs": [
+      {
+        "internalType": "address",
+        "name": "",
+        "type": "address"
+      }
+    ],
+    "stateMutability": "view",
+    "type": "function"
+  },
+  {
+    "inputs": [
+      {
+        "internalType": "address",
+        "name": "bridgedAddress",
+        "type": "address"
+      }
+    ],
+    "name": "bridgedToCanonical",
+    "outputs": [
+      {
+        "internalType": "uint256",
+        "name": "chainId",
+        "type": "uint256"
+      },
+      {
+        "internalType": "address",
+        "name": "addr",
+        "type": "address"
+      },
+      {
+        "internalType": "uint8",
+        "name": "decimals",
+        "type": "uint8"
+      },
+      {
+        "internalType": "string",
+        "name": "symbol",
+        "type": "string"
+      },
+      {
+        "internalType": "string",
+        "name": "name",
+        "type": "string"
+      }
+    ],
+    "stateMutability": "view",
+    "type": "function"
+  },
+  {
+    "inputs": [
+      {
+        "internalType": "uint256",
+        "name": "chainId",
+        "type": "uint256"
+      },
+      {
+        "internalType": "address",
+        "name": "canonicalAddress",
+        "type": "address"
+      }
+    ],
+    "name": "canonicalToBridged",
+    "outputs": [
+      {
+        "internalType": "address",
+        "name": "bridgedAddress",
+        "type": "address"
+      }
+    ],
+    "stateMutability": "view",
+    "type": "function"
+  },
+  {
+    "inputs": [
+      {
+        "internalType": "address",
+        "name": "addressManager",
+        "type": "address"
+      }
+    ],
+    "name": "init",
+    "outputs": [],
+    "stateMutability": "nonpayable",
+    "type": "function"
+  },
+  {
+    "inputs": [
+      {
+        "internalType": "address",
+        "name": "tokenAddress",
+        "type": "address"
+      }
+    ],
+    "name": "isBridgedToken",
+    "outputs": [
+      {
+        "internalType": "bool",
+        "name": "isBridged",
+        "type": "bool"
+      }
+    ],
+    "stateMutability": "view",
+    "type": "function"
+  },
+  {
+    "inputs": [
+      {
         "internalType": "bytes32",
         "name": "msgHash",
         "type": "bytes32"
-      },
-      {
-        "indexed": true,
-        "internalType": "address",
-        "name": "from",
-        "type": "address"
-      },
-      {
-        "indexed": true,
-        "internalType": "address",
-        "name": "to",
-        "type": "address"
-      },
-      {
-        "indexed": false,
-        "internalType": "uint256",
-        "name": "destChainId",
-        "type": "uint256"
-      },
-      {
-        "indexed": false,
-        "internalType": "uint256",
-        "name": "amount",
-        "type": "uint256"
-      }
-    ],
-    "name": "EtherSent",
-    "type": "event"
-  },
-  {
-    "anonymous": false,
-    "inputs": [
-      {
-        "indexed": false,
-        "internalType": "uint8",
-        "name": "version",
-        "type": "uint8"
-      }
-    ],
-    "name": "Initialized",
-    "type": "event"
-  },
-  {
-    "anonymous": false,
-    "inputs": [
-      {
-        "indexed": true,
-        "internalType": "address",
-        "name": "previousOwner",
-        "type": "address"
-      },
-      {
-        "indexed": true,
-        "internalType": "address",
-        "name": "newOwner",
-        "type": "address"
-      }
-    ],
-    "name": "OwnershipTransferred",
-    "type": "event"
-  },
-  {
-    "inputs": [],
-    "name": "addressManager",
-    "outputs": [
-      {
-        "internalType": "address",
-        "name": "",
-        "type": "address"
-      }
-    ],
-    "stateMutability": "view",
-    "type": "function"
-  },
-  {
-    "inputs": [
-      {
-        "internalType": "address",
-<<<<<<< HEAD
-        "name": "bridgedAddress",
-=======
-        "name": "",
->>>>>>> 227d8de3
-        "type": "address"
-      }
-    ],
-    "name": "bridgedToCanonical",
-    "outputs": [
-      {
-        "internalType": "uint256",
-        "name": "chainId",
-        "type": "uint256"
-      },
-      {
-        "internalType": "address",
-        "name": "addr",
-        "type": "address"
-      },
-      {
-        "internalType": "uint8",
-        "name": "decimals",
-        "type": "uint8"
-      },
-      {
-        "internalType": "string",
-        "name": "symbol",
-        "type": "string"
-      },
-      {
-        "internalType": "string",
-        "name": "name",
-        "type": "string"
-      }
-    ],
-    "stateMutability": "view",
-    "type": "function"
-  },
-  {
-    "inputs": [
-      {
-        "internalType": "uint256",
-<<<<<<< HEAD
-        "name": "chainId",
-=======
-        "name": "",
->>>>>>> 227d8de3
-        "type": "uint256"
-      },
-      {
-        "internalType": "address",
-<<<<<<< HEAD
-        "name": "canonicalAddress",
-=======
-        "name": "",
->>>>>>> 227d8de3
-        "type": "address"
-      }
-    ],
-    "name": "canonicalToBridged",
-    "outputs": [
-      {
-        "internalType": "address",
-<<<<<<< HEAD
-        "name": "bridgedAddress",
-=======
-        "name": "",
->>>>>>> 227d8de3
-        "type": "address"
-      }
-    ],
-    "stateMutability": "view",
-    "type": "function"
-  },
-  {
-    "inputs": [
-      {
-        "internalType": "address",
-        "name": "addressManager",
-        "type": "address"
-      }
-    ],
-    "name": "init",
-    "outputs": [],
-    "stateMutability": "nonpayable",
-    "type": "function"
-  },
-  {
-    "inputs": [
-      {
-        "internalType": "address",
-<<<<<<< HEAD
-        "name": "tokenAddress",
-=======
-        "name": "",
->>>>>>> 227d8de3
-        "type": "address"
-      }
-    ],
-    "name": "isBridgedToken",
-    "outputs": [
-      {
-        "internalType": "bool",
-<<<<<<< HEAD
-        "name": "isBridged",
-=======
-        "name": "",
->>>>>>> 227d8de3
-        "type": "bool"
-      }
-    ],
-    "stateMutability": "view",
-    "type": "function"
-  },
-  {
-    "inputs": [
-<<<<<<< HEAD
-      {
-        "internalType": "bytes32",
-        "name": "msgHash",
-        "type": "bytes32"
       }
     ],
     "name": "messageDeposits",
     "outputs": [
       {
-=======
-      {
-        "internalType": "bytes32",
-        "name": "",
-        "type": "bytes32"
-      }
-    ],
-    "name": "messageDeposits",
-    "outputs": [
-      {
->>>>>>> 227d8de3
         "internalType": "address",
         "name": "token",
         "type": "address"
@@ -483,7 +416,6 @@
         "name": "amount",
         "type": "uint256"
       }
-<<<<<<< HEAD
     ],
     "stateMutability": "view",
     "type": "function"
@@ -497,29 +429,11 @@
         "name": "",
         "type": "address"
       }
-=======
->>>>>>> 227d8de3
     ],
     "stateMutability": "view",
     "type": "function"
   },
   {
-<<<<<<< HEAD
-=======
-    "inputs": [],
-    "name": "owner",
-    "outputs": [
-      {
-        "internalType": "address",
-        "name": "",
-        "type": "address"
-      }
-    ],
-    "stateMutability": "view",
-    "type": "function"
-  },
-  {
->>>>>>> 227d8de3
     "inputs": [
       {
         "components": [
@@ -818,8 +732,4 @@
     "stateMutability": "nonpayable",
     "type": "function"
   }
-<<<<<<< HEAD
-];
-=======
-]
->>>>>>> 227d8de3
+]