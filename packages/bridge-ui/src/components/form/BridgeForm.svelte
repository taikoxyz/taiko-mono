<script lang="ts">
  import { _ } from 'svelte-i18n';
  import { LottiePlayer } from '@lottiefiles/svelte-lottie-player';

  import { token } from '../../store/token';
  import { processingFee } from '../../store/fee';
  import { fromChain, toChain } from '../../store/chain';
  import {
    activeBridge,
    chainIdToTokenVaultAddress,
    bridgeType,
  } from '../../store/bridge';
  import { signer } from '../../store/signer';
  import { BigNumber, Contract, ethers, Signer } from 'ethers';
  import ProcessingFee from './ProcessingFee.svelte';
  import { ETH } from '../../domain/token';
  import SelectToken from '../buttons/SelectToken.svelte';

  import type { Token } from '../../domain/token';
  import type { BridgeOpts, BridgeType } from '../../domain/bridge';
  import { chains } from '../../domain/chain';

  import type { Chain } from '../../domain/chain';
  import { truncateString } from '../../utils/truncateString';
  import {
    pendingTransactions,
    transactions as transactionsStore,
    transactioner,
  } from '../../store/transactions';
  import { ProcessingFeeMethod } from '../../domain/fee';
  import Memo from './Memo.svelte';
  import { errorToast, successToast } from '../../utils/toast';
  import ERC20 from '../../constants/abi/ERC20';
  import TokenVault from '../../constants/abi/TokenVault';
  import type { BridgeTransaction } from '../../domain/transactions';
  import { MessageStatus } from '../../domain/message';
  import { Funnel } from 'svelte-heros-v2';
  import FaucetModal from '../modals/FaucetModal.svelte';
  import { fetchFeeData } from '@wagmi/core';
  import { providers } from '../../store/providers';
  import { checkIfTokenIsDeployedCrossChain } from '../../utils/checkIfTokenIsDeployedCrossChain';

  let amount: string;
  let amountInput: HTMLInputElement;
  let requiresAllowance: boolean = false;
  let btnDisabled: boolean = true;
  let tokenBalance: string;
  let customFee: string = '0';
  let recommendedFee: string = '0';
  let memo: string = '';
  let loading: boolean = false;
  let isFaucetModalOpen: boolean = false;
  let memoError: string;

  async function addrForToken() {
    let addr = $token.addresses.find(
      (t) => t.chainId === $fromChain.id,
    ).address;
    if ($token.symbol !== ETH.symbol && (!addr || addr === '0x00')) {
      const srcChainAddr = $token.addresses.find(
        (t) => t.chainId === $toChain.id,
      ).address;

      const tokenVault = new Contract(
        $chainIdToTokenVaultAddress.get($fromChain.id),
        TokenVault,
        $signer,
      );

      const bridged = await tokenVault.canonicalToBridged(
        $toChain.id,
        srcChainAddr,
      );

      addr = bridged;
    }
    return addr;
  }

  async function getUserBalance(
    signer: ethers.Signer,
    token: Token,
    fromChain: Chain,
  ) {
    if (signer && token) {
      if (token.symbol == ETH.symbol) {
        const userBalance = await signer.getBalance('latest');
        tokenBalance = ethers.utils.formatEther(userBalance);
      } else {
        const addr = await addrForToken();
        if (addr == ethers.constants.AddressZero) {
          tokenBalance = '0';
          return;
        }
        const contract = new Contract(addr, ERC20, signer);
        const userBalance = await contract.balanceOf(await signer.getAddress());
        tokenBalance = ethers.utils.formatUnits(userBalance, token.decimals);
      }
    }
  }

  async function checkAllowance(
    amt: string,
    token: Token,
    bridgeType: BridgeType,
    fromChain: Chain,
    signer: Signer,
  ) {
    if (!fromChain || !amt || !token || !bridgeType || !signer) return false;

    const addr = await addrForToken();
    const allowance = await $activeBridge.RequiresAllowance({
      amountInWei: ethers.utils.parseUnits(amt, token.decimals),
      signer: signer,
      contractAddress: addr,
      spenderAddress: $chainIdToTokenVaultAddress.get(fromChain.id),
    });
    return allowance;
  }

  async function isBtnDisabled(
    signer: Signer,
    amount: string,
    token: Token,
    tokenBalance: string,
    requiresAllowance: boolean,
    memoError: string,
  ) {
    if (!signer) return true;
    if (!tokenBalance) return true;
    const chainId = await signer.getChainId();
    if (!chainId || !chains[chainId.toString()]) return true;
    if (!amount || ethers.utils.parseUnits(amount).eq(BigNumber.from(0)))
      return true;
    if (isNaN(parseFloat(amount))) return true;
    if (
      BigNumber.from(ethers.utils.parseUnits(tokenBalance, token.decimals)).lt(
        ethers.utils.parseUnits(amount, token.decimals),
      )
    )
      return true;
    if (memoError) {
      return true;
    }

    return false;
  }

  async function approve() {
    try {
      loading = true;
      if (!requiresAllowance)
        throw Error('does not require additional allowance');

      const tx = await $activeBridge.Approve({
        amountInWei: ethers.utils.parseUnits(amount, $token.decimals),
        signer: $signer,
        contractAddress: await addrForToken(),
        spenderAddress: $chainIdToTokenVaultAddress.get($fromChain.id),
      });

      pendingTransactions.update((store) => {
        store.push(tx);
        return store;
      });

      successToast($_('toast.transactionSent'));
      await $signer.provider.waitForTransaction(tx.hash, 1);

      requiresAllowance = false;
    } catch (e) {
      console.log(e);
      errorToast($_('toast.errorSendingTransaction'));
    } finally {
      loading = false;
    }
  }

  async function checkUserHasEnoughBalance(
    bridgeOpts: BridgeOpts,
  ): Promise<boolean> {
    try {
      const gasEstimate = await $activeBridge.EstimateGas({
        ...bridgeOpts,
        amountInWei: BigNumber.from(1),
      });
      const feeData = await fetchFeeData();
      const requiredGas = gasEstimate.mul(feeData.gasPrice);
      const userBalance = await $signer.getBalance('latest');

      let balanceAvailableForTx = userBalance;

      if ($token.symbol === ETH.symbol) {
        balanceAvailableForTx = userBalance.sub(
          ethers.utils.parseEther(amount),
        );
      }

      return balanceAvailableForTx.gte(requiredGas);
    } catch (e) {
      console.log(e);
      return false;
    }
  }

  async function bridge() {
    try {
      loading = true;
      if (requiresAllowance) throw Error('requires additional allowance');

      const amountInWei = ethers.utils.parseUnits(amount, $token.decimals);

      const provider = $providers.get($toChain.id);
      const destTokenVaultAddress = $chainIdToTokenVaultAddress.get(
        $toChain.id,
      );
      let isBridgedTokenAlreadyDeployed =
        await checkIfTokenIsDeployedCrossChain(
          $token,
          provider,
          destTokenVaultAddress,
          $toChain,
          $fromChain,
        );

      const bridgeOpts = {
        amountInWei: amountInWei,
        signer: $signer,
        tokenAddress: await addrForToken(),
        fromChainId: $fromChain.id,
        toChainId: $toChain.id,
        tokenVaultAddress: $chainIdToTokenVaultAddress.get($fromChain.id),
        processingFeeInWei: getProcessingFee(),
        memo: memo,
        isBridgedTokenAlreadyDeployed,
      };

      const doesUserHaveEnoughBalance = await checkUserHasEnoughBalance(
        bridgeOpts,
      );

      if (!doesUserHaveEnoughBalance) {
        errorToast('Insufficient ETH balance');
        return;
      }

      const tx = await $activeBridge.Bridge(bridgeOpts);

      // tx.chainId is not set immediately but we need it later. set it
      // manually.
      tx.chainId = $fromChain.id;
      const storageKey = `transactions-${await (
        await $signer.getAddress()
      ).toLowerCase()}`;
      let transactions: BridgeTransaction[] = JSON.parse(
        await window.localStorage.getItem(storageKey),
      );

      const bridgeTransaction: BridgeTransaction = {
        fromChainId: $fromChain.id,
        toChainId: $toChain.id,
        symbol: $token.symbol,
        amountInWei: amountInWei,
        from: tx.from,
        hash: tx.hash,
        status: MessageStatus.New,
      };
      if (!transactions) {
        transactions = [bridgeTransaction];
      } else {
        transactions.push(bridgeTransaction);
      }

      await window.localStorage.setItem(
        storageKey,
        JSON.stringify(transactions),
      );

      pendingTransactions.update((store) => {
        store.push(tx);
        return store;
      });

      const allTransactions = $transactionsStore;

      transactionsStore.set(
<<<<<<< HEAD
        await $transactioner.GetAllByAddress(await $signer.getAddress()),
=======
        [bridgeTransaction, ...allTransactions]
>>>>>>> 4e788655
      );

      successToast($_('toast.transactionSent'));
      await $signer.provider.waitForTransaction(tx.hash, 1);
      memo = '';
    } catch (e) {
      console.log(e);
      errorToast($_('toast.errorSendingTransaction'));
    } finally {
      loading = false;
    }
  }

  async function useFullAmount() {
    if ($token.symbol === ETH.symbol) {
      try {
        const feeData = await fetchFeeData();
        const gasEstimate = await $activeBridge.EstimateGas({
          amountInWei: BigNumber.from(1),
          signer: $signer,
          tokenAddress: await addrForToken(),
          fromChainId: $fromChain.id,
          toChainId: $toChain.id,
          tokenVaultAddress: $chainIdToTokenVaultAddress.get($fromChain.id),
          processingFeeInWei: getProcessingFee(),
          memo: memo,
        });
        const requiredGas = gasEstimate.mul(feeData.gasPrice);
        const userBalance = await $signer.getBalance('latest');
        const processingFee = getProcessingFee();
        let balanceAvailableForTx = userBalance.sub(requiredGas);
        if (processingFee) {
          balanceAvailableForTx = balanceAvailableForTx.sub(processingFee);
        }

        amount = ethers.utils.formatEther(balanceAvailableForTx);
        amountInput.value = ethers.utils.formatEther(balanceAvailableForTx);
      } catch (error) {
        console.log(error);

        // In case of error default to using the full amount of ETH available.
        // The user would still not be able to make the restriction and will have to manually set the amount.
        amount = tokenBalance;
        amountInput.value = tokenBalance.toString();
      }
    } else {
      amount = tokenBalance;
      amountInput.value = tokenBalance.toString();
    }
  }

  function updateAmount(e: any) {
    amount = (e.target.value as number).toString();
  }

  function getProcessingFee() {
    if ($processingFee === ProcessingFeeMethod.NONE) {
      return undefined;
    }

    if ($processingFee === ProcessingFeeMethod.CUSTOM) {
      return BigNumber.from(ethers.utils.parseEther(customFee));
    }

    if ($processingFee === ProcessingFeeMethod.RECOMMENDED) {
      return BigNumber.from(ethers.utils.parseEther(recommendedFee));
    }
  }

  $: getUserBalance($signer, $token, $fromChain);

  $: isBtnDisabled(
    $signer,
    amount,
    $token,
    tokenBalance,
    requiresAllowance,
    memoError,
  )
    .then((d) => (btnDisabled = d))
    .catch((e) => console.log(e));

  $: checkAllowance(amount, $token, $bridgeType, $fromChain, $signer)
    .then((a) => (requiresAllowance = a))
    .catch((e) => console.log(e));
</script>

<div class="form-control my-4 md:my-8">
  <label class="label" for="amount">
    <span class="label-text">{$_('bridgeForm.fieldLabel')}</span>

    {#if $signer && tokenBalance}
      <div class="label-text ">
        <span>
          {$_('bridgeForm.balance')}:
          {tokenBalance.length > 10
            ? `${truncateString(tokenBalance, 6)}...`
            : tokenBalance}
          {$token.symbol}
        </span>

        <button
          class="btn btn-xs rounded-md hover:border-accent text-xs ml-1 h-[20px]"
          on:click={useFullAmount}>
          {$_('bridgeForm.maxLabel')}
        </button>
      </div>
    {/if}
  </label>

  <label
    class="input-group relative rounded-lg bg-dark-2 justify-between items-center pr-4">
    <input
      type="number"
      placeholder="0.01"
      min="0"
      on:input={updateAmount}
      class="input input-primary bg-dark-2 input-md md:input-lg w-full focus:ring-0 border-dark-2"
      name="amount"
      bind:this={amountInput} />
    <SelectToken />
  </label>
</div>

{#if $signer && tokenBalance && ethers.utils
    .parseUnits(tokenBalance, $token.decimals)
    .eq(BigNumber.from(0))}
  <div class="flex" style="flex-direction:row-reverse">
    <div class="flex items-start">
      <button class="btn" on:click={() => (isFaucetModalOpen = true)}>
        <Funnel class="mr-2" /> Faucet
      </button>
    </div>
  </div>

  <FaucetModal
    onMint={async () => await getUserBalance($signer, $token, $fromChain)}
    bind:isOpen={isFaucetModalOpen} />
{/if}

<ProcessingFee bind:customFee bind:recommendedFee />

<Memo bind:memo bind:memoError />

{#if loading}
  <button class="btn btn-accent w-full" disabled={true}>
    <LottiePlayer
      src="/lottie/loader.json"
      autoplay={true}
      loop={true}
      controls={false}
      renderer="svg"
      background="transparent"
      height={26}
      width={26}
      controlsLayout={[]} />
  </button>
{:else if !requiresAllowance}
  <button
    class="btn btn-accent w-full mt-4"
    on:click={bridge}
    disabled={btnDisabled}>
    {$_('home.bridge')}
  </button>
{:else}
  <button
    class="btn btn-accent w-full mt-4"
    on:click={approve}
    disabled={btnDisabled}>
    {$_('home.approve')}
  </button>
{/if}

<style>
  /* hide number input arrows */
  input[type='number']::-webkit-outer-spin-button,
  input[type='number']::-webkit-inner-spin-button {
    -webkit-appearance: none;
    margin: 0;
    -moz-appearance: textfield !important;
  }
</style><|MERGE_RESOLUTION|>--- conflicted
+++ resolved
@@ -1,95 +1,96 @@
 <script lang="ts">
-  import { _ } from 'svelte-i18n';
-  import { LottiePlayer } from '@lottiefiles/svelte-lottie-player';
-
-  import { token } from '../../store/token';
-  import { processingFee } from '../../store/fee';
-  import { fromChain, toChain } from '../../store/chain';
+  import { _ } from "svelte-i18n";
+  import { LottiePlayer } from "@lottiefiles/svelte-lottie-player";
+
+  import { token } from "../../store/token";
+  import { processingFee } from "../../store/fee";
+  import { fromChain, toChain } from "../../store/chain";
   import {
     activeBridge,
     chainIdToTokenVaultAddress,
     bridgeType,
-  } from '../../store/bridge';
-  import { signer } from '../../store/signer';
-  import { BigNumber, Contract, ethers, Signer } from 'ethers';
-  import ProcessingFee from './ProcessingFee.svelte';
-  import { ETH } from '../../domain/token';
-  import SelectToken from '../buttons/SelectToken.svelte';
-
-  import type { Token } from '../../domain/token';
-  import type { BridgeOpts, BridgeType } from '../../domain/bridge';
-  import { chains } from '../../domain/chain';
-
-  import type { Chain } from '../../domain/chain';
-  import { truncateString } from '../../utils/truncateString';
+  } from "../../store/bridge";
+  import { signer } from "../../store/signer";
+  import { BigNumber, Contract, ethers, Signer } from "ethers";
+  import ProcessingFee from "./ProcessingFee.svelte";
+  import { ETH } from "../../domain/token";
+  import SelectToken from "../buttons/SelectToken.svelte";
+
+  import type { Token } from "../../domain/token";
+  import type { BridgeOpts, BridgeType } from "../../domain/bridge";
+  import { chains } from "../../domain/chain";
+
+  import type { Chain } from "../../domain/chain";
+  import { truncateString } from "../../utils/truncateString";
   import {
     pendingTransactions,
     transactions as transactionsStore,
     transactioner,
-  } from '../../store/transactions';
-  import { ProcessingFeeMethod } from '../../domain/fee';
-  import Memo from './Memo.svelte';
-  import { errorToast, successToast } from '../../utils/toast';
-  import ERC20 from '../../constants/abi/ERC20';
-  import TokenVault from '../../constants/abi/TokenVault';
-  import type { BridgeTransaction } from '../../domain/transactions';
-  import { MessageStatus } from '../../domain/message';
-  import { Funnel } from 'svelte-heros-v2';
-  import FaucetModal from '../modals/FaucetModal.svelte';
-  import { fetchFeeData } from '@wagmi/core';
-  import { providers } from '../../store/providers';
-  import { checkIfTokenIsDeployedCrossChain } from '../../utils/checkIfTokenIsDeployedCrossChain';
+  } from "../../store/transactions";
+  import { ProcessingFeeMethod } from "../../domain/fee";
+  import Memo from "./Memo.svelte";
+  import { errorToast, successToast } from "../../utils/toast";
+  import ERC20 from "../../constants/abi/ERC20";
+  import TokenVault from "../../constants/abi/TokenVault";
+  import type { BridgeTransaction } from "../../domain/transactions";
+  import { MessageStatus } from "../../domain/message";
+  import { Funnel } from "svelte-heros-v2";
+  import FaucetModal from "../modals/FaucetModal.svelte";
+  import { fetchFeeData } from "@wagmi/core";
+  import { providers } from "../../store/providers";
+  import { checkIfTokenIsDeployedCrossChain } from "../../utils/checkIfTokenIsDeployedCrossChain";
 
   let amount: string;
   let amountInput: HTMLInputElement;
   let requiresAllowance: boolean = false;
   let btnDisabled: boolean = true;
   let tokenBalance: string;
-  let customFee: string = '0';
-  let recommendedFee: string = '0';
-  let memo: string = '';
+  let customFee: string = "0";
+  let recommendedFee: string = "0";
+  let memo: string = "";
   let loading: boolean = false;
   let isFaucetModalOpen: boolean = false;
   let memoError: string;
 
+  $: getUserBalance($signer, $token, $fromChain);
+
   async function addrForToken() {
     let addr = $token.addresses.find(
-      (t) => t.chainId === $fromChain.id,
+      (t) => t.chainId === $fromChain.id
     ).address;
-    if ($token.symbol !== ETH.symbol && (!addr || addr === '0x00')) {
+    if ($token.symbol !== ETH.symbol && (!addr || addr === "0x00")) {
       const srcChainAddr = $token.addresses.find(
-        (t) => t.chainId === $toChain.id,
+        (t) => t.chainId === $toChain.id
       ).address;
 
       const tokenVault = new Contract(
         $chainIdToTokenVaultAddress.get($fromChain.id),
         TokenVault,
-        $signer,
+        $signer
       );
 
       const bridged = await tokenVault.canonicalToBridged(
         $toChain.id,
-        srcChainAddr,
+        srcChainAddr
       );
 
       addr = bridged;
     }
     return addr;
   }
-
   async function getUserBalance(
     signer: ethers.Signer,
     token: Token,
-    fromChain: Chain,
+    fromChain: Chain
   ) {
     if (signer && token) {
       if (token.symbol == ETH.symbol) {
-        const userBalance = await signer.getBalance('latest');
+        const userBalance = await signer.getBalance("latest");
         tokenBalance = ethers.utils.formatEther(userBalance);
       } else {
         const addr = await addrForToken();
         if (addr == ethers.constants.AddressZero) {
-          tokenBalance = '0';
+          tokenBalance = "0";
           return;
         }
         const contract = new Contract(addr, ERC20, signer);
@@ -99,12 +100,20 @@
     }
   }
 
+  $: isBtnDisabled($signer, amount, $token, tokenBalance, requiresAllowance, memoError)
+    .then((d) => (btnDisabled = d))
+    .catch((e) => console.log(e));
+
+  $: checkAllowance(amount, $token, $bridgeType, $fromChain, $signer)
+    .then((a) => (requiresAllowance = a))
+    .catch((e) => console.log(e));
+
   async function checkAllowance(
     amt: string,
     token: Token,
     bridgeType: BridgeType,
     fromChain: Chain,
-    signer: Signer,
+    signer: Signer
   ) {
     if (!fromChain || !amt || !token || !bridgeType || !signer) return false;
 
@@ -135,11 +144,11 @@
     if (isNaN(parseFloat(amount))) return true;
     if (
       BigNumber.from(ethers.utils.parseUnits(tokenBalance, token.decimals)).lt(
-        ethers.utils.parseUnits(amount, token.decimals),
+        ethers.utils.parseUnits(amount, token.decimals)
       )
     )
       return true;
-    if (memoError) {
+    if(memoError) {
       return true;
     }
 
@@ -150,7 +159,7 @@
     try {
       loading = true;
       if (!requiresAllowance)
-        throw Error('does not require additional allowance');
+        throw Error("does not require additional allowance");
 
       const tx = await $activeBridge.Approve({
         amountInWei: ethers.utils.parseUnits(amount, $token.decimals),
@@ -164,20 +173,20 @@
         return store;
       });
 
-      successToast($_('toast.transactionSent'));
+      successToast($_("toast.transactionSent"));
       await $signer.provider.waitForTransaction(tx.hash, 1);
 
       requiresAllowance = false;
     } catch (e) {
       console.log(e);
-      errorToast($_('toast.errorSendingTransaction'));
+      errorToast($_("toast.errorSendingTransaction"));
     } finally {
       loading = false;
     }
   }
 
   async function checkUserHasEnoughBalance(
-    bridgeOpts: BridgeOpts,
+    bridgeOpts: BridgeOpts
   ): Promise<boolean> {
     try {
       const gasEstimate = await $activeBridge.EstimateGas({
@@ -186,19 +195,18 @@
       });
       const feeData = await fetchFeeData();
       const requiredGas = gasEstimate.mul(feeData.gasPrice);
-      const userBalance = await $signer.getBalance('latest');
+      const userBalance = await $signer.getBalance("latest");
 
       let balanceAvailableForTx = userBalance;
 
       if ($token.symbol === ETH.symbol) {
         balanceAvailableForTx = userBalance.sub(
-          ethers.utils.parseEther(amount),
+          ethers.utils.parseEther(amount)
         );
       }
 
       return balanceAvailableForTx.gte(requiredGas);
     } catch (e) {
-      console.log(e);
       return false;
     }
   }
@@ -206,22 +214,13 @@
   async function bridge() {
     try {
       loading = true;
-      if (requiresAllowance) throw Error('requires additional allowance');
+      if (requiresAllowance) throw Error("requires additional allowance");
 
       const amountInWei = ethers.utils.parseUnits(amount, $token.decimals);
 
       const provider = $providers.get($toChain.id);
-      const destTokenVaultAddress = $chainIdToTokenVaultAddress.get(
-        $toChain.id,
-      );
-      let isBridgedTokenAlreadyDeployed =
-        await checkIfTokenIsDeployedCrossChain(
-          $token,
-          provider,
-          destTokenVaultAddress,
-          $toChain,
-          $fromChain,
-        );
+      const destTokenVaultAddress = $chainIdToTokenVaultAddress.get($toChain.id);
+      let isBridgedTokenAlreadyDeployed = await checkIfTokenIsDeployedCrossChain($token, provider, destTokenVaultAddress, $toChain, $fromChain);
 
       const bridgeOpts = {
         amountInWei: amountInWei,
@@ -232,15 +231,15 @@
         tokenVaultAddress: $chainIdToTokenVaultAddress.get($fromChain.id),
         processingFeeInWei: getProcessingFee(),
         memo: memo,
-        isBridgedTokenAlreadyDeployed,
+        isBridgedTokenAlreadyDeployed
       };
 
       const doesUserHaveEnoughBalance = await checkUserHasEnoughBalance(
-        bridgeOpts,
+        bridgeOpts
       );
 
       if (!doesUserHaveEnoughBalance) {
-        errorToast('Insufficient ETH balance');
+        errorToast("Insufficient ETH balance");
         return;
       }
 
@@ -253,7 +252,7 @@
         await $signer.getAddress()
       ).toLowerCase()}`;
       let transactions: BridgeTransaction[] = JSON.parse(
-        await window.localStorage.getItem(storageKey),
+        await window.localStorage.getItem(storageKey)
       );
 
       const bridgeTransaction: BridgeTransaction = {
@@ -273,7 +272,7 @@
 
       await window.localStorage.setItem(
         storageKey,
-        JSON.stringify(transactions),
+        JSON.stringify(transactions)
       );
 
       pendingTransactions.update((store) => {
@@ -284,19 +283,15 @@
       const allTransactions = $transactionsStore;
 
       transactionsStore.set(
-<<<<<<< HEAD
-        await $transactioner.GetAllByAddress(await $signer.getAddress()),
-=======
         [bridgeTransaction, ...allTransactions]
->>>>>>> 4e788655
-      );
-
-      successToast($_('toast.transactionSent'));
+      );
+
+      successToast($_("toast.transactionSent"));
       await $signer.provider.waitForTransaction(tx.hash, 1);
-      memo = '';
+      memo = "";
     } catch (e) {
       console.log(e);
-      errorToast($_('toast.errorSendingTransaction'));
+      errorToast($_("toast.errorSendingTransaction"));
     } finally {
       loading = false;
     }
@@ -317,7 +312,7 @@
           memo: memo,
         });
         const requiredGas = gasEstimate.mul(feeData.gasPrice);
-        const userBalance = await $signer.getBalance('latest');
+        const userBalance = await $signer.getBalance("latest");
         const processingFee = getProcessingFee();
         let balanceAvailableForTx = userBalance.sub(requiredGas);
         if (processingFee) {
@@ -357,50 +352,32 @@
       return BigNumber.from(ethers.utils.parseEther(recommendedFee));
     }
   }
-
-  $: getUserBalance($signer, $token, $fromChain);
-
-  $: isBtnDisabled(
-    $signer,
-    amount,
-    $token,
-    tokenBalance,
-    requiresAllowance,
-    memoError,
-  )
-    .then((d) => (btnDisabled = d))
-    .catch((e) => console.log(e));
-
-  $: checkAllowance(amount, $token, $bridgeType, $fromChain, $signer)
-    .then((a) => (requiresAllowance = a))
-    .catch((e) => console.log(e));
 </script>
 
 <div class="form-control my-4 md:my-8">
   <label class="label" for="amount">
-    <span class="label-text">{$_('bridgeForm.fieldLabel')}</span>
+    <span class="label-text">{$_("bridgeForm.fieldLabel")}</span>
 
     {#if $signer && tokenBalance}
       <div class="label-text ">
         <span>
-          {$_('bridgeForm.balance')}:
+          {$_("bridgeForm.balance")}:
           {tokenBalance.length > 10
             ? `${truncateString(tokenBalance, 6)}...`
             : tokenBalance}
           {$token.symbol}
         </span>
 
-        <button
-          class="btn btn-xs rounded-md hover:border-accent text-xs ml-1 h-[20px]"
-          on:click={useFullAmount}>
-          {$_('bridgeForm.maxLabel')}
+        <button class="btn btn-xs rounded-md hover:border-accent text-xs ml-1 h-[20px]" on:click={useFullAmount}>
+          {$_("bridgeForm.maxLabel")}
         </button>
       </div>
     {/if}
   </label>
 
   <label
-    class="input-group relative rounded-lg bg-dark-2 justify-between items-center pr-4">
+    class="input-group relative rounded-lg bg-dark-2 justify-between items-center pr-4"
+  >
     <input
       type="number"
       placeholder="0.01"
@@ -408,12 +385,13 @@
       on:input={updateAmount}
       class="input input-primary bg-dark-2 input-md md:input-lg w-full focus:ring-0 border-dark-2"
       name="amount"
-      bind:this={amountInput} />
+      bind:this={amountInput}
+    />
     <SelectToken />
   </label>
 </div>
 
-{#if $signer && tokenBalance && ethers.utils
+{#if $token.symbol === "HORSE" && $signer && tokenBalance && ethers.utils
     .parseUnits(tokenBalance, $token.decimals)
     .eq(BigNumber.from(0))}
   <div class="flex" style="flex-direction:row-reverse">
@@ -426,7 +404,8 @@
 
   <FaucetModal
     onMint={async () => await getUserBalance($signer, $token, $fromChain)}
-    bind:isOpen={isFaucetModalOpen} />
+    bind:isOpen={isFaucetModalOpen}
+  />
 {/if}
 
 <ProcessingFee bind:customFee bind:recommendedFee />
@@ -444,28 +423,31 @@
       background="transparent"
       height={26}
       width={26}
-      controlsLayout={[]} />
+      controlsLayout={[]}
+    />
   </button>
 {:else if !requiresAllowance}
   <button
     class="btn btn-accent w-full mt-4"
     on:click={bridge}
-    disabled={btnDisabled}>
-    {$_('home.bridge')}
+    disabled={btnDisabled}
+  >
+    {$_("home.bridge")}
   </button>
 {:else}
   <button
     class="btn btn-accent w-full mt-4"
     on:click={approve}
-    disabled={btnDisabled}>
-    {$_('home.approve')}
+    disabled={btnDisabled}
+  >
+    {$_("home.approve")}
   </button>
 {/if}
 
 <style>
   /* hide number input arrows */
-  input[type='number']::-webkit-outer-spin-button,
-  input[type='number']::-webkit-inner-spin-button {
+  input[type="number"]::-webkit-outer-spin-button,
+  input[type="number"]::-webkit-inner-spin-button {
     -webkit-appearance: none;
     margin: 0;
     -moz-appearance: textfield !important;
