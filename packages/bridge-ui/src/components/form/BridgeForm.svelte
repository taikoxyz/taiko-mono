<script lang="ts">
  import { _ } from "svelte-i18n";
  import { LottiePlayer } from "@lottiefiles/svelte-lottie-player";

  import { token } from "../../store/token";
  import { processingFee } from "../../store/fee";
  import { fromChain, toChain } from "../../store/chain";
  import {
    activeBridge,
    chainIdToTokenVaultAddress,
    bridgeType,
  } from "../../store/bridge";
  import { signer } from "../../store/signer";
  import { BigNumber, Contract, ethers, Signer } from "ethers";
  import ProcessingFee from "./ProcessingFee.svelte";
  import { ETH } from "../../domain/token";
  import SelectToken from "../buttons/SelectToken.svelte";

  import type { Token } from "../../domain/token";
  import type { BridgeOpts, BridgeType } from "../../domain/bridge";
  import { chains } from "../../domain/chain";

  import type { Chain } from "../../domain/chain";
  import { truncateString } from "../../utils/truncateString";
  import {
    pendingTransactions,
    transactions as transactionsStore,
    transactioner,
  } from "../../store/transactions";
  import { ProcessingFeeMethod } from "../../domain/fee";
  import Memo from "./Memo.svelte";
  import { errorToast, successToast } from "../../utils/toast";
  import ERC20 from "../../constants/abi/ERC20";
  import TokenVault from "../../constants/abi/TokenVault";
  import type { BridgeTransaction } from "../../domain/transactions";
  import { MessageStatus } from "../../domain/message";
  import { Funnel } from "svelte-heros-v2";
  import FaucetModal from "../modals/FaucetModal.svelte";
  import { fetchFeeData } from "@wagmi/core";
  import { providers } from "../../store/providers";
<<<<<<< HEAD
=======
  import { checkIfTokenIsDeployedCrossChain } from "../../utils/checkIfTokenIsDeployedCrossChain";
>>>>>>> 6eb496a5

  let amount: string;
  let amountInput: HTMLInputElement;
  let requiresAllowance: boolean = true;
  let btnDisabled: boolean = true;
  let tokenBalance: string;
  let customFee: string = "0";
  let recommendedFee: string = "0";
  let memo: string = "";
  let loading: boolean = false;
  let isFaucetModalOpen: boolean = false;
  let memoError: string;

  $: getUserBalance($signer, $token, $fromChain);

  async function addrForToken() {
    let addr = $token.addresses.find(
      (t) => t.chainId === $fromChain.id
    ).address;
    if ($token.symbol !== ETH.symbol && (!addr || addr === "0x00")) {
      const srcChainAddr = $token.addresses.find(
        (t) => t.chainId === $toChain.id
      ).address;

      const tokenVault = new Contract(
        $chainIdToTokenVaultAddress.get($fromChain.id),
        TokenVault,
        $signer
      );

      const bridged = await tokenVault.canonicalToBridged(
        $toChain.id,
        srcChainAddr
      );

      addr = bridged;
    }
    return addr;
  }
  async function getUserBalance(
    signer: ethers.Signer,
    token: Token,
    fromChain: Chain
  ) {
    if (signer && token) {
      if (token.symbol == ETH.symbol) {
        const userBalance = await signer.getBalance("latest");
        tokenBalance = ethers.utils.formatEther(userBalance);
      } else {
        const addr = await addrForToken();
        if (addr == ethers.constants.AddressZero) {
          tokenBalance = "0";
          return;
        }
        const contract = new Contract(addr, ERC20, signer);
        const userBalance = await contract.balanceOf(await signer.getAddress());
        tokenBalance = ethers.utils.formatUnits(userBalance, token.decimals);
      }
    }
  }

  $: isBtnDisabled($signer, amount, $token, tokenBalance, requiresAllowance, memoError)
    .then((d) => (btnDisabled = d))
    .catch((e) => console.log(e));

  $: checkAllowance(amount, $token, $bridgeType, $fromChain, $signer)
    .then((a) => (requiresAllowance = a))
    .catch((e) => console.log(e));

  async function checkAllowance(
    amt: string,
    token: Token,
    bridgeType: BridgeType,
    fromChain: Chain,
    signer: Signer
  ) {
    if (!fromChain || !amt || !token || !bridgeType || !signer) return true;

    const addr = await addrForToken();
    const allowance = await $activeBridge.RequiresAllowance({
      amountInWei: ethers.utils.parseUnits(amt, token.decimals),
      signer: signer,
      contractAddress: addr,
      spenderAddress: $chainIdToTokenVaultAddress.get(fromChain.id),
    });
    return allowance;
  }

  async function isBtnDisabled(
    signer: Signer,
    amount: string,
    token: Token,
    tokenBalance: string,
    requiresAllowance: boolean,
    memoError: string,
  ) {
    if (!signer) return true;
    if (!tokenBalance) return true;
    const chainId = await signer.getChainId();
    if (!chainId || !chains[chainId.toString()]) return true;
    if (!amount || ethers.utils.parseUnits(amount).eq(BigNumber.from(0)))
      return true;
    if (isNaN(parseFloat(amount))) return true;
    if (
      BigNumber.from(ethers.utils.parseUnits(tokenBalance, token.decimals)).lt(
        ethers.utils.parseUnits(amount, token.decimals)
      )
    )
      return true;
    if(memoError) {
      return true;
    }

    return false;
  }

  async function approve() {
    try {
      loading = true;
      if (!requiresAllowance)
        throw Error("does not require additional allowance");

      const tx = await $activeBridge.Approve({
        amountInWei: ethers.utils.parseUnits(amount, $token.decimals),
        signer: $signer,
        contractAddress: await addrForToken(),
        spenderAddress: $chainIdToTokenVaultAddress.get($fromChain.id),
      });

      pendingTransactions.update((store) => {
        store.push(tx);
        return store;
      });

      successToast($_("toast.transactionSent"));
      await $signer.provider.waitForTransaction(tx.hash, 1);

      requiresAllowance = false;
    } catch (e) {
      console.log(e);
      errorToast($_("toast.errorSendingTransaction"));
    } finally {
      loading = false;
    }
  }

  async function checkUserHasEnoughBalance(
    bridgeOpts: BridgeOpts
  ): Promise<boolean> {
    try {
      const gasEstimate = await $activeBridge.EstimateGas({
        ...bridgeOpts,
        amountInWei: BigNumber.from(1),
      });
      const feeData = await fetchFeeData();
      const requiredGas = gasEstimate.mul(feeData.gasPrice);
      const userBalance = await $signer.getBalance("latest");

      let balanceAvailableForTx = userBalance;

      if ($token.symbol === ETH.symbol) {
        balanceAvailableForTx = userBalance.sub(
          ethers.utils.parseEther(amount)
        );
      }

      return balanceAvailableForTx.gte(requiredGas);
    } catch (e) {
      return false;
    }
  }

  async function bridge() {
    try {
      loading = true;
      if (requiresAllowance) throw Error("requires additional allowance");

      const amountInWei = ethers.utils.parseUnits(amount, $token.decimals);

<<<<<<< HEAD
      let isBridgedTokenAlreadyDeployed = false;
      // check if token is deployed on destination chain
      if ($token.symbol !== ETH.symbol) {
        const provider = $providers.get($toChain.id);
        const destTokenVaultAddress = $chainIdToTokenVaultAddress.get($toChain.id);
        const destTokenVaultContract = new Contract(destTokenVaultAddress, TokenVault, provider);

        const tokenAddressOnDestChain = $token.addresses.find(a => a.chainId === $toChain.id);
        if(tokenAddressOnDestChain && tokenAddressOnDestChain.address === "0x00") {
          // check if token is already deployed as BridgedERC20 on destination chain
          const tokenAddressOnSourceChain = $token.addresses.find(a => a.chainId === $fromChain.id);
          const bridgedTokenAddress = await destTokenVaultContract.canonicalToBridged($fromChain.id, tokenAddressOnSourceChain.address);
          if(bridgedTokenAddress !== ethers.constants.AddressZero) {
            isBridgedTokenAlreadyDeployed = true;
          }
        }
      }
=======
      const provider = $providers.get($toChain.id);
      const destTokenVaultAddress = $chainIdToTokenVaultAddress.get($toChain.id);
      let isBridgedTokenAlreadyDeployed = await checkIfTokenIsDeployedCrossChain($token, provider, destTokenVaultAddress, $toChain, $fromChain);

>>>>>>> 6eb496a5
      const bridgeOpts = {
        amountInWei: amountInWei,
        signer: $signer,
        tokenAddress: await addrForToken(),
        fromChainId: $fromChain.id,
        toChainId: $toChain.id,
        tokenVaultAddress: $chainIdToTokenVaultAddress.get($fromChain.id),
        processingFeeInWei: getProcessingFee(),
        memo: memo,
        isBridgedTokenAlreadyDeployed
      };

      const doesUserHaveEnoughBalance = await checkUserHasEnoughBalance(
        bridgeOpts
      );

      if (!doesUserHaveEnoughBalance) {
        errorToast("Insufficient ETH balance");
        return;
      }

      const tx = await $activeBridge.Bridge(bridgeOpts);

      // tx.chainId is not set immediately but we need it later. set it
      // manually.
      tx.chainId = $fromChain.id;
      const storageKey = `transactions-${await (
        await $signer.getAddress()
      ).toLowerCase()}`;
      let transactions: BridgeTransaction[] = JSON.parse(
        await window.localStorage.getItem(storageKey)
      );

      const bridgeTransaction: BridgeTransaction = {
        fromChainId: $fromChain.id,
        toChainId: $toChain.id,
        symbol: $token.symbol,
        amountInWei: amountInWei,
        ethersTx: tx,
        status: MessageStatus.New,
      };
      if (!transactions) {
        transactions = [bridgeTransaction];
      } else {
        transactions.push(bridgeTransaction);
      }

      await window.localStorage.setItem(
        storageKey,
        JSON.stringify(transactions)
      );

      pendingTransactions.update((store) => {
        store.push(tx);
        return store;
      });

      transactionsStore.set(
        await $transactioner.GetAllByAddress(await $signer.getAddress())
      );

      successToast($_("toast.transactionSent"));
      await $signer.provider.waitForTransaction(tx.hash, 1);
      memo = "";
    } catch (e) {
      console.log(e);
      errorToast($_("toast.errorSendingTransaction"));
    } finally {
      loading = false;
    }
  }

  async function useFullAmount() {
    if ($token.symbol === ETH.symbol) {
      try {
        const feeData = await fetchFeeData();
        const gasEstimate = await $activeBridge.EstimateGas({
          amountInWei: BigNumber.from(1),
          signer: $signer,
          tokenAddress: await addrForToken(),
          fromChainId: $fromChain.id,
          toChainId: $toChain.id,
          tokenVaultAddress: $chainIdToTokenVaultAddress.get($fromChain.id),
          processingFeeInWei: getProcessingFee(),
          memo: memo,
        });
        const requiredGas = gasEstimate.mul(feeData.gasPrice);
        const userBalance = await $signer.getBalance("latest");
        const processingFee = getProcessingFee();
        let balanceAvailableForTx = userBalance.sub(requiredGas);
        if (processingFee) {
          balanceAvailableForTx = balanceAvailableForTx.sub(processingFee);
        }

        amount = ethers.utils.formatEther(balanceAvailableForTx);
        amountInput.value = ethers.utils.formatEther(balanceAvailableForTx);
      } catch (error) {
        console.log(error);

        // In case of error default to using the full amount of ETH available.
        // The user would still not be able to make the restriction and will have to manually set the amount.
        amount = tokenBalance;
        amountInput.value = tokenBalance.toString();
      }
    } else {
      amount = tokenBalance;
      amountInput.value = tokenBalance.toString();
    }
  }

  function updateAmount(e: any) {
    amount = (e.target.value as number).toString();
  }

  function getProcessingFee() {
    if ($processingFee === ProcessingFeeMethod.NONE) {
      return undefined;
    }

    if ($processingFee === ProcessingFeeMethod.CUSTOM) {
      return BigNumber.from(ethers.utils.parseEther(customFee));
    }

    if ($processingFee === ProcessingFeeMethod.RECOMMENDED) {
      return BigNumber.from(ethers.utils.parseEther(recommendedFee));
    }
  }
</script>

<div class="form-control my-4 md:my-8">
  <label class="label" for="amount">
    <span class="label-text">{$_("bridgeForm.fieldLabel")}</span>

    {#if $signer && tokenBalance}
      <div class="label-text ">
        <span>
          {$_("bridgeForm.balance")}:
          {tokenBalance.length > 10
            ? `${truncateString(tokenBalance, 6)}...`
            : tokenBalance}
          {$token.symbol}
        </span>

        <button class="btn btn-xs rounded-md hover:border-accent text-xs ml-1 h-[20px]" on:click={useFullAmount}>
          {$_("bridgeForm.maxLabel")}
        </button>
      </div>
    {/if}
  </label>

  <label
    class="input-group relative rounded-lg bg-dark-2 justify-between items-center pr-4"
  >
    <input
      type="number"
      placeholder="0.01"
      min="0"
      on:input={updateAmount}
      class="input input-primary bg-dark-2 input-md md:input-lg w-full focus:ring-0 border-dark-2"
      name="amount"
      bind:this={amountInput}
    />
    <SelectToken />
  </label>
</div>

{#if $token.symbol === "HORSE" && $signer && tokenBalance && ethers.utils
    .parseUnits(tokenBalance, $token.decimals)
    .eq(BigNumber.from(0))}
  <div class="flex" style="flex-direction:row-reverse">
    <div class="flex items-start">
      <button class="btn" on:click={() => (isFaucetModalOpen = true)}>
        <Funnel class="mr-2" /> Faucet
      </button>
    </div>
  </div>

  <FaucetModal
    onMint={async () => await getUserBalance($signer, $token, $fromChain)}
    bind:isOpen={isFaucetModalOpen}
  />
{/if}

<ProcessingFee bind:customFee bind:recommendedFee />

<Memo bind:memo bind:memoError />

{#if loading}
  <button class="btn btn-accent w-full" disabled={true}>
    <LottiePlayer
      src="/lottie/loader.json"
      autoplay={true}
      loop={true}
      controls={false}
      renderer="svg"
      background="transparent"
      height={26}
      width={26}
      controlsLayout={[]}
    />
  </button>
{:else if !requiresAllowance}
  <button
    class="btn btn-accent w-full mt-4"
    on:click={bridge}
    disabled={btnDisabled}
  >
    {$_("home.bridge")}
  </button>
{:else}
  <button
    class="btn btn-accent w-full mt-4"
    on:click={approve}
    disabled={btnDisabled}
  >
    {$_("home.approve")}
  </button>
{/if}

<style>
  /* hide number input arrows */
  input[type="number"]::-webkit-outer-spin-button,
  input[type="number"]::-webkit-inner-spin-button {
    -webkit-appearance: none;
    margin: 0;
    -moz-appearance: textfield !important;
  }
</style><|MERGE_RESOLUTION|>--- conflicted
+++ resolved
@@ -38,10 +38,7 @@
   import FaucetModal from "../modals/FaucetModal.svelte";
   import { fetchFeeData } from "@wagmi/core";
   import { providers } from "../../store/providers";
-<<<<<<< HEAD
-=======
   import { checkIfTokenIsDeployedCrossChain } from "../../utils/checkIfTokenIsDeployedCrossChain";
->>>>>>> 6eb496a5
 
   let amount: string;
   let amountInput: HTMLInputElement;
@@ -221,30 +218,10 @@
 
       const amountInWei = ethers.utils.parseUnits(amount, $token.decimals);
 
-<<<<<<< HEAD
-      let isBridgedTokenAlreadyDeployed = false;
-      // check if token is deployed on destination chain
-      if ($token.symbol !== ETH.symbol) {
-        const provider = $providers.get($toChain.id);
-        const destTokenVaultAddress = $chainIdToTokenVaultAddress.get($toChain.id);
-        const destTokenVaultContract = new Contract(destTokenVaultAddress, TokenVault, provider);
-
-        const tokenAddressOnDestChain = $token.addresses.find(a => a.chainId === $toChain.id);
-        if(tokenAddressOnDestChain && tokenAddressOnDestChain.address === "0x00") {
-          // check if token is already deployed as BridgedERC20 on destination chain
-          const tokenAddressOnSourceChain = $token.addresses.find(a => a.chainId === $fromChain.id);
-          const bridgedTokenAddress = await destTokenVaultContract.canonicalToBridged($fromChain.id, tokenAddressOnSourceChain.address);
-          if(bridgedTokenAddress !== ethers.constants.AddressZero) {
-            isBridgedTokenAlreadyDeployed = true;
-          }
-        }
-      }
-=======
       const provider = $providers.get($toChain.id);
       const destTokenVaultAddress = $chainIdToTokenVaultAddress.get($toChain.id);
       let isBridgedTokenAlreadyDeployed = await checkIfTokenIsDeployedCrossChain($token, provider, destTokenVaultAddress, $toChain, $fromChain);
 
->>>>>>> 6eb496a5
       const bridgeOpts = {
         amountInWei: amountInWei,
         signer: $signer,
