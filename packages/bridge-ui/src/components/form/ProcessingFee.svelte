--- conflicted
+++ resolved
@@ -33,11 +33,7 @@
   }
 </script>
 
-<<<<<<< HEAD
 <div class="my-10">
-=======
-<div class="my-10 w-full">
->>>>>>> adbff297
   <div class="flex flex-row justify-between">
     <span class="text-left label-text">
       {$_("bridgeForm.processingFeeLabel")}
@@ -61,13 +57,8 @@
       <span class="!rounded-r-lg bg-dark-4">ETH</span>
     </label>
   {:else if $processingFee === ProcessingFeeMethod.RECOMMENDED}
-<<<<<<< HEAD
     <div class="flex flex-row">
-      <span class="mt-2 text-sm">0.01 ETH</span>
-=======
-    <div class="flex items-left justify-between">
-      <span class="mt-2 text-sm">{recommendedFee} ETH </span>
->>>>>>> adbff297
+      <span class="mt-2 text-sm">{recommendedFee} ETH</span>
     </div>
   {/if}
 
@@ -76,11 +67,7 @@
       <button
         class="{$processingFee === fee[0]
           ? 'border-accent hover:border-accent'
-<<<<<<< HEAD
           : ''} btn btn-md text-xs font-semibold md:w-32"
-=======
-          : ''} btn btn-sm"
->>>>>>> adbff297
         on:click={() => selectProcessingFee(fee[0])}
         >{fee[1].displayText}</button
       >
