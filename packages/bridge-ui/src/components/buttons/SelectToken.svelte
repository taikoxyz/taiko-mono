--- conflicted
+++ resolved
@@ -1,18 +1,11 @@
 <script lang="ts">
-  import { toast } from "@zerodevx/svelte-toast";
   import { token } from "../../store/token";
-<<<<<<< HEAD
-  import { tokens } from "../../domain/token";
-  import type { Token } from "../../domain/token";
-  import ChevDown from "../icons/ChevDown.svelte";
-=======
   import { bridgeType } from "../../store/bridge";
   import { ETH, tokens } from "../../domain/token";
-
   import type { Token } from "../../domain/token";
   import { toast } from "@zerodevx/svelte-toast";
   import { BridgeType } from "../../domain/bridge";
->>>>>>> 0652595a
+  import ChevDown from "../icons/ChevDown.svelte";
 
   async function select(t: Token) {
     if (t === $token) return;
@@ -32,12 +25,13 @@
     <span class="px-2 font-medium">{$token.symbol.toUpperCase()}</span>
     <ChevDown />
   </button>
-  <ul
-    class="dropdown-content menu py-2 shadow-xl bg-base-100 rounded-box"
-  >
+  <ul class="dropdown-content menu py-2 shadow-xl bg-base-100 rounded-box">
     {#each tokens as t}
       <li class="cursor-pointer w-full hover:bg-dark-3 px-9 py-3">
-        <button on:click={async () => await select(t)} class="flex items-center">
+        <button
+          on:click={async () => await select(t)}
+          class="flex items-center"
+        >
           <svelte:component this={t.logoComponent} height={16} width={16} />
           <span class="text-sm font-medium mx-2">{t.symbol.toUpperCase()}</span>
         </button>
