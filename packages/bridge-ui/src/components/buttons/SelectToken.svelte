--- conflicted
+++ resolved
@@ -10,11 +10,7 @@
   import { ethers } from "ethers";
   import ERC20 from "../../constants/abi/ERC20";
   import { signer } from '../../store/signer';
-<<<<<<< HEAD
-  import { userTokens, userTokenStore } from '../../store/userTokenStore';
-=======
   import { userTokens, tokenService } from '../../store/userToken';
->>>>>>> 6eb496a5
   import { fromChain, toChain } from '../../store/chain';
   import Erc20 from '../icons/ERC20.svelte';
   import AddCustomErc20 from '../form/AddCustomERC20.svelte';
@@ -42,18 +38,11 @@
 
   let loading = false;
 
-<<<<<<< HEAD
-  async function addERC20(event) {
-    try {
-      loading = true;
-      const { customTokenAddress } = event.target;
-=======
   async function addERC20(event: SubmitEvent) {
     try {
       loading = true;
       const eventTarget = event.target as HTMLFormElement;
       const { customTokenAddress } = eventTarget;
->>>>>>> 6eb496a5
       const tokenAddress = customTokenAddress.value;
       if(!ethers.utils.isAddress(tokenAddress)) {
         throw new Error();
@@ -85,17 +74,10 @@
         symbol: symbol,
         logoComponent: null,
       }
-<<<<<<< HEAD
-      const updateTokensList = await $userTokenStore.StoreToken(token, userAddress);
-      select(token);
-      userTokens.set(updateTokensList);
-      event.target.reset();
-=======
       const updateTokensList = await $tokenService.StoreToken(token, userAddress);
       select(token);
       userTokens.set(updateTokensList);
       eventTarget.reset();
->>>>>>> 6eb496a5
       showAddressField = false;
     } catch(error) {
       errorToast("Not a valid ERC20 address");
