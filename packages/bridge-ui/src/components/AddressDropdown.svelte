--- conflicted
+++ resolved
@@ -84,10 +84,6 @@
         </span>
       {/if}
     </span>
-<<<<<<< HEAD
-=======
-    <ChevronDown />
->>>>>>> b90d0411
   </label>
   <ul
     tabindex="0"
