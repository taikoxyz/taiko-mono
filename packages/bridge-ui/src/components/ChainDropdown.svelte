<script lang="ts">
  import { _ } from "svelte-i18n";
  import { fromChain, toChain } from "../store/chain";
  import { CHAIN_MAINNET, CHAIN_TKO } from "../domain/chain";
  import type { Chain } from "../domain/chain";
  import { ethers } from "ethers";
  import { signer } from "../store/signer";
  import { switchNetwork } from "@wagmi/core";
  import { ChevronDown } from "svelte-heros-v2";
  const changeChain = async (chain: Chain) => {
    await switchNetwork({
      chainId: chain.id,
    });
    const provider = new ethers.providers.Web3Provider(window.ethereum);
    await provider.send("eth_requestAccounts", []);

    fromChain.set(chain);
    if (chain === CHAIN_MAINNET) {
      toChain.set(CHAIN_TKO);
    } else {
      toChain.set(CHAIN_MAINNET);
    }
    signer.set(provider.getSigner());
  };
</script>

<div class="dropdown dropdown-bottom dropdown-end mr-4">
  <label tabindex="0" class="btn btn-md justify-around">
    <span class="font-normal flex-1 text-left mr-2">
      {#if $fromChain}
        <svelte:component this={$fromChain.icon} />
        <span class="ml-2 hidden md:inline-block">{$fromChain.name}</span>
      {:else}
        <span class="ml-2 hidden md:inline-block">Invalid Chain</span>
      {/if}
    </span>
<<<<<<< HEAD
=======
    <ChevronDown />
>>>>>>> b90d0411
  </label>
  <ul
    tabindex="0"
    class="dropdown-content flex menu p-2 shadow bg-dark-3 rounded-box w-[194px]"
  >
    <li>
      <button
        class="flex items-center px-2 py-4 hover:bg-dark-5 rounded-xl justify-around"
        on:click={async () => {
          await changeChain(CHAIN_MAINNET);
        }}
      >
        <svelte:component this={CHAIN_MAINNET.icon} height={24} />
        <span class="pl-1.5 text-left flex-1">{CHAIN_MAINNET.name}</span>
      </button>
    </li>
    <li>
      <button
        class="flex items-center px-2 py-4 hover:bg-dark-5 rounded-xl justify-around"
        on:click={async () => {
          await changeChain(CHAIN_TKO);
        }}
      >
        <svelte:component this={CHAIN_TKO.icon} height={24} />
        <span class="pl-1.5 text-left flex-1">{CHAIN_TKO.name}</span>
      </button>
    </li>
  </ul>
</div>

<style>
  .menu li > span {
    padding-left: 0px;
  }
</style><|MERGE_RESOLUTION|>--- conflicted
+++ resolved
@@ -34,10 +34,6 @@
         <span class="ml-2 hidden md:inline-block">Invalid Chain</span>
       {/if}
     </span>
-<<<<<<< HEAD
-=======
-    <ChevronDown />
->>>>>>> b90d0411
   </label>
   <ul
     tabindex="0"
