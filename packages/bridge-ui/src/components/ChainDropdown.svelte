<script lang="ts">
  import { _ } from "svelte-i18n";

  import ChevDown from "./icons/ChevDown.svelte";
  import { fromChain, toChain } from "../store/chain";
  import MetaMask from "./icons/MetaMask.svelte";
  import { switchEthereumChain } from "../utils/switchEthereumChain";
  import { ethereum } from "../store/ethereum";
  import { CHAIN_MAINNET, CHAIN_TKO } from "../domain/chain";
  import type { Chain } from "../domain/chain";
  import { ethers } from "ethers";
  import { signer } from "../store/signer";
  const changeChain = async (chain: Chain) => {
    await switchEthereumChain($ethereum, chain);
    const provider = new ethers.providers.Web3Provider(window.ethereum);
    await provider.send("eth_requestAccounts", []);

    fromChain.set(chain);
    if (chain === CHAIN_MAINNET) {
      toChain.set(CHAIN_TKO);
    } else {
      toChain.set(CHAIN_MAINNET);
    }
    signer.set(provider.getSigner());
  };
</script>

<div class="dropdown dropdown-bottom dropdown-end mr-4">
  <button tabindex="0" class="btn btn-md md:btn-wide justify-around">
    <span class="font-normal flex-1 text-left">
      {#if $fromChain}
        <svelte:component this={$fromChain.icon} />
        <span class="ml-2 hidden md:inline-block">{$fromChain.name}</span>
      {:else}
        <span class="ml-2 hidden md:inline-block">Invalid Chain</span>
      {/if}
    </span>

    <ChevDown />
  </button>
  <ul
    tabindex="0"
    class="dropdown-content flex menu p-2 shadow bg-dark-3 rounded-box w-[194px]"
  >
    <li>
      <button
        class="flex items-center px-2 py-4 hover:bg-dark-5 rounded-xl justify-around"
        on:click={async () => {
          await changeChain(CHAIN_MAINNET);
        }}
      >
        <svelte:component this={CHAIN_MAINNET.icon} height={24} />
<<<<<<< HEAD
        <span class="pl-1.5 text-left flex-1 ">{CHAIN_MAINNET.name}</span>
=======
        <span class="pl-1.5 text-left flex-1">{CHAIN_MAINNET.name}</span>
>>>>>>> 2d45b9c6
        <MetaMask />
      </button>
    </li>
    <li>
      <button
        class="flex items-center px-2 py-4 hover:bg-dark-5 rounded-xl justify-around"
        on:click={async () => {
          await changeChain(CHAIN_TKO);
        }}
      >
        <svelte:component this={CHAIN_TKO.icon} height={24} />
        <span class="pl-1.5 text-left flex-1">{CHAIN_TKO.name}</span>
        <MetaMask />
      </button>
    </li>
  </ul>
</div>

<style>
  .menu li > span {
    padding-left: 0px;
  }
</style><|MERGE_RESOLUTION|>--- conflicted
+++ resolved
@@ -50,11 +50,7 @@
         }}
       >
         <svelte:component this={CHAIN_MAINNET.icon} height={24} />
-<<<<<<< HEAD
-        <span class="pl-1.5 text-left flex-1 ">{CHAIN_MAINNET.name}</span>
-=======
         <span class="pl-1.5 text-left flex-1">{CHAIN_MAINNET.name}</span>
->>>>>>> 2d45b9c6
         <MetaMask />
       </button>
     </li>
