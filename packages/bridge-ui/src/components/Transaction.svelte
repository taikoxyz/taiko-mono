<script lang="ts">
  import type { BridgeTransaction } from '../domain/transactions';
  import type { Chain } from '../domain/chain';
  import { ArrowTopRightOnSquare } from 'svelte-heros-v2';
  import { MessageStatus } from '../domain/message';
  import { Contract, ethers } from 'ethers';
<<<<<<< HEAD
  import { chainIdToTokenVaultAddress } from '../store/bridge';
=======
  import {
    activeBridge,
    bridges,
    chainIdToTokenVaultAddress,
  } from '../store/bridge';
>>>>>>> d6c12abc
  import { signer } from '../store/signer';
  import { pendingTransactions } from '../store/transactions';
  import { errorToast, successToast } from '../utils/toast';
  import { _ } from 'svelte-i18n';
  import {
    fromChain as fromChainStore,
    toChain as toChainStore,
  } from '../store/chain';
  import { BridgeType } from '../domain/bridge';
  import { onDestroy, onMount } from 'svelte';

  import { LottiePlayer } from '@lottiefiles/svelte-lottie-player';
  import HeaderSync from '../constants/abi/HeaderSync';
<<<<<<< HEAD
  import { fetchSigner, switchNetwork } from '@wagmi/core';
  import BridgeABI from '../constants/abi/Bridge';
=======
  import { providers } from '../store/providers';
  import { fetchFeeData, fetchSigner, switchNetwork } from '@wagmi/core';
  import Bridge from '../constants/abi/Bridge';
>>>>>>> d6c12abc
  import ButtonWithTooltip from './ButtonWithTooltip.svelte';
  import TokenVault from '../constants/abi/TokenVault';
  import { chainsRecord, mainnetChain, taikoChain } from '../chain/chains';
  import { providersMap } from '../provider/providers';
  import { bridgesMap } from '../bridge/bridges';

  export let transaction: BridgeTransaction;
  export let fromChain: Chain;
  export let toChain: Chain;

  export let onTooltipClick: (showInsufficientBalanceMessage: boolean) => void;
  export let onShowTransactionDetailsClick: () => void;

  let loading: boolean;

  let processable: boolean = false;
<<<<<<< HEAD
  let interval: ReturnType<typeof setInterval>;
=======
  let interval;
>>>>>>> d6c12abc

  onMount(async () => {
    processable = await isProcessable();
    interval = startInterval();
  });

  onDestroy(() => {
    if (interval) {
      clearInterval(interval);
    }
  });

  async function switchChainAndSetSigner(chain: Chain) {
    await switchNetwork({
      chainId: chain.id,
    });
    const provider = new ethers.providers.Web3Provider(window.ethereum);
    await provider.send('eth_requestAccounts', []);

    fromChainStore.set(chain);
    if (chain === mainnetChain) {
      toChainStore.set(taikoChain);
    } else {
      toChainStore.set(mainnetChain);
    }
    const wagmiSigner = await fetchSigner();
    signer.set(wagmiSigner);
  }

  async function claim(bridgeTx: BridgeTransaction) {
    try {
      loading = true;
      // if the current "from chain", ie, the chain youre connected to, is not the destination
      // of the bridge transaction, we need to change chains so your wallet is pointed
      // to the right network.
      if ($fromChainStore.id !== bridgeTx.toChainId) {
        const chain = chainsRecord[bridgeTx.toChainId];
        await switchChainAndSetSigner(chain);
      }

      // For now just handling this case for when the user has near 0 balance during their first bridge transaction to L2
      // TODO: estimate Claim transaction
      const userBalance = await $signer.getBalance('latest');
      if (!userBalance.gt(ethers.utils.parseEther('0.0001'))) {
        onTooltipClick(true);
        return;
      }

<<<<<<< HEAD
      const tx = await bridgesMap
=======
      const tx = await $bridges
>>>>>>> d6c12abc
        .get(
          bridgeTx.message?.data === '0x' || !bridgeTx.message?.data
            ? BridgeType.ETH
            : BridgeType.ERC20,
        )
        .Claim({
          signer: $signer,
          message: bridgeTx.message,
          msgHash: bridgeTx.msgHash,
          destBridgeAddress: chainsRecord[bridgeTx.toChainId].bridgeAddress,
          srcBridgeAddress: chainsRecord[bridgeTx.fromChainId].bridgeAddress,
        });

      pendingTransactions.update((store) => {
        store.push(tx);
        return store;
      });

      successToast($_('toast.transactionSent'));
      transaction.status = MessageStatus.ClaimInProgress;
    } catch (e) {
      console.error(e);
      errorToast($_('toast.errorSendingTransaction'));
    } finally {
      loading = false;
    }
  }

  async function releaseTokens(bridgeTx: BridgeTransaction) {
    try {
      loading = true;
      if (fromChain.id !== bridgeTx.fromChainId) {
        const chain = chainsRecord[bridgeTx.fromChainId];
        await switchChainAndSetSigner(chain);
      }
<<<<<<< HEAD
      const tx = await bridgesMap
=======
      const tx = await $bridges
>>>>>>> d6c12abc
        .get(
          bridgeTx.message?.data === '0x' || !bridgeTx.message?.data
            ? BridgeType.ETH
            : BridgeType.ERC20,
        )
        .ReleaseTokens({
          signer: $signer,
          message: bridgeTx.message,
          msgHash: bridgeTx.msgHash,
          destBridgeAddress: chainsRecord[bridgeTx.toChainId].bridgeAddress,
          srcBridgeAddress: chainsRecord[bridgeTx.fromChainId].bridgeAddress,
<<<<<<< HEAD
          destProvider: providersMap.get(bridgeTx.toChainId),
=======
          destProvider: $providers.get(bridgeTx.toChainId),
>>>>>>> d6c12abc
          srcTokenVaultAddress: $chainIdToTokenVaultAddress.get(
            bridgeTx.fromChainId,
          ),
        });

      pendingTransactions.update((store) => {
        store.push(tx);
        return store;
      });

      successToast($_('toast.transactionSent'));
    } catch (e) {
      console.log(e);
      errorToast($_('toast.errorSendingTransaction'));
    } finally {
      loading = false;
    }
  }

  async function isProcessable() {
    if (!transaction.receipt) return false;
    if (!transaction.message) return false;
    if (transaction.status !== MessageStatus.New) return true;

    const contract = new Contract(
      chainsRecord[transaction.toChainId].headerSyncAddress,
      HeaderSync,
<<<<<<< HEAD
      providersMap.get(chainsRecord[transaction.toChainId].id),
    );

    const latestSyncedHeader = await contract.getLatestSyncedHeader();
    const srcBlock = await providersMap
=======
      $providers.get(chainsRecord[transaction.toChainId].id),
    );

    const latestSyncedHeader = await contract.getLatestSyncedHeader();
    const srcBlock = await $providers
>>>>>>> d6c12abc
      .get(chainsRecord[transaction.fromChainId].id)
      .getBlock(latestSyncedHeader);

    return transaction.receipt.blockNumber <= srcBlock.number;
  }

  function startInterval() {
    return setInterval(async () => {
      processable = await isProcessable();
      const contract = new ethers.Contract(
        chainsRecord[transaction.toChainId].bridgeAddress,
<<<<<<< HEAD
        BridgeABI,
        providersMap.get(chainsRecord[transaction.toChainId].id),
=======
        Bridge,
        $providers.get(chainsRecord[transaction.toChainId].id),
>>>>>>> d6c12abc
      );

      transaction.status = await contract.getMessageStatus(transaction.msgHash);

      if (transaction.status === MessageStatus.Failed) {
        if (transaction.message?.data !== '0x') {
          const srcTokenVaultContract = new ethers.Contract(
            $chainIdToTokenVaultAddress.get(transaction.fromChainId),
            TokenVault,
<<<<<<< HEAD
            providersMap.get(chainsRecord[transaction.fromChainId].id),
=======
            $providers.get(chainsRecord[transaction.fromChainId].id),
>>>>>>> d6c12abc
          );
          const { token, amount } = await srcTokenVaultContract.messageDeposits(
            transaction.msgHash,
          );
          if (token === ethers.constants.AddressZero && amount.eq(0)) {
            transaction.status = MessageStatus.FailedReleased;
          }
        } else {
          const srcBridgeContract = new ethers.Contract(
            chainsRecord[transaction.fromChainId].bridgeAddress,
<<<<<<< HEAD
            BridgeABI,
            providersMap.get(chainsRecord[transaction.fromChainId].id),
=======
            Bridge,
            $providers.get(chainsRecord[transaction.fromChainId].id),
>>>>>>> d6c12abc
          );
          const isFailedMessageResolved =
            await srcBridgeContract.isEtherReleased(transaction.msgHash);
          if (isFailedMessageResolved) {
            transaction.status = MessageStatus.FailedReleased;
          }
        }
      }
      if (
        [MessageStatus.Done, MessageStatus.FailedReleased].includes(
          transaction.status,
        )
      )
        clearInterval(interval);
    }, 20 * 1000);
  }
</script>

<tr class="text-transaction-table">
  <td>
    <svelte:component this={fromChain.icon} height={18} width={18} />
    <span class="ml-2 hidden md:inline-block">{fromChain.name}</span>
  </td>
  <td>
    <svelte:component this={toChain.icon} height={18} width={18} />
    <span class="ml-2 hidden md:inline-block">{toChain.name}</span>
  </td>
  <td>
    {transaction.message &&
    (transaction.message?.data === '0x' || !transaction.message?.data)
      ? ethers.utils.formatEther(transaction.message?.depositValue)
      : ethers.utils.formatUnits(transaction.amountInWei)}
    {transaction.symbol ?? 'ETH'}
  </td>

  <td>
    <ButtonWithTooltip onClick={() => onTooltipClick(false)}>
      <span slot="buttonText">
        {#if !processable}
          Pending
        {:else if (!transaction.receipt && transaction.status === MessageStatus.New) || loading}
          <div class="inline-block">
            <LottiePlayer
              src="/lottie/loader.json"
              autoplay={true}
              loop={true}
              controls={false}
              renderer="svg"
              background="transparent"
              height={26}
              width={26}
              controlsLayout={[]} />
          </div>
        {:else if transaction.receipt && [MessageStatus.New, MessageStatus.ClaimInProgress].includes(transaction.status)}
          <button
            class="cursor-pointer border rounded p-1 btn btn-sm border-white disabled:border-gray-800"
            on:click={async () => await claim(transaction)}
            disabled={transaction.status === MessageStatus.ClaimInProgress}>
            Claim
          </button>
        {:else if transaction.status === MessageStatus.Retriable}
          <button
            class="cursor-pointer border rounded p-1 btn btn-sm border-white"
            on:click={async () => await claim(transaction)}>
            Retry
          </button>
        {:else if transaction.status === MessageStatus.Failed}
          <!-- todo: releaseTokens() on src bridge with proof from destBridge-->
          <button
            class="cursor-pointer border rounded p-1 btn btn-sm border-white"
            on:click={async () => await releaseTokens(transaction)}>
            Release
          </button>
        {:else if transaction.status === MessageStatus.Done}
          <span class="border border-transparent p-0">Claimed</span>
        {:else if transaction.status === MessageStatus.FailedReleased}
          <span class="border border-transparent p-0">Released</span>
        {/if}
      </span>
    </ButtonWithTooltip>
  </td>

  <td>
    <button
      class="cursor-pointer inline-block"
      on:click={onShowTransactionDetailsClick}>
      <ArrowTopRightOnSquare />
    </button>
  </td>
</tr>

<style>
  td {
    padding: 1rem;
  }
</style><|MERGE_RESOLUTION|>--- conflicted
+++ resolved
@@ -4,15 +4,7 @@
   import { ArrowTopRightOnSquare } from 'svelte-heros-v2';
   import { MessageStatus } from '../domain/message';
   import { Contract, ethers } from 'ethers';
-<<<<<<< HEAD
   import { chainIdToTokenVaultAddress } from '../store/bridge';
-=======
-  import {
-    activeBridge,
-    bridges,
-    chainIdToTokenVaultAddress,
-  } from '../store/bridge';
->>>>>>> d6c12abc
   import { signer } from '../store/signer';
   import { pendingTransactions } from '../store/transactions';
   import { errorToast, successToast } from '../utils/toast';
@@ -25,17 +17,11 @@
   import { onDestroy, onMount } from 'svelte';
 
   import { LottiePlayer } from '@lottiefiles/svelte-lottie-player';
-  import HeaderSync from '../constants/abi/HeaderSync';
-<<<<<<< HEAD
+  import HeaderSyncABI from '../constants/abi/HeaderSync';
   import { fetchSigner, switchNetwork } from '@wagmi/core';
   import BridgeABI from '../constants/abi/Bridge';
-=======
-  import { providers } from '../store/providers';
-  import { fetchFeeData, fetchSigner, switchNetwork } from '@wagmi/core';
-  import Bridge from '../constants/abi/Bridge';
->>>>>>> d6c12abc
   import ButtonWithTooltip from './ButtonWithTooltip.svelte';
-  import TokenVault from '../constants/abi/TokenVault';
+  import TokenVaultABI from '../constants/abi/TokenVault';
   import { chainsRecord, mainnetChain, taikoChain } from '../chain/chains';
   import { providersMap } from '../provider/providers';
   import { bridgesMap } from '../bridge/bridges';
@@ -50,11 +36,7 @@
   let loading: boolean;
 
   let processable: boolean = false;
-<<<<<<< HEAD
   let interval: ReturnType<typeof setInterval>;
-=======
-  let interval;
->>>>>>> d6c12abc
 
   onMount(async () => {
     processable = await isProcessable();
@@ -103,11 +85,7 @@
         return;
       }
 
-<<<<<<< HEAD
       const tx = await bridgesMap
-=======
-      const tx = await $bridges
->>>>>>> d6c12abc
         .get(
           bridgeTx.message?.data === '0x' || !bridgeTx.message?.data
             ? BridgeType.ETH
@@ -143,11 +121,8 @@
         const chain = chainsRecord[bridgeTx.fromChainId];
         await switchChainAndSetSigner(chain);
       }
-<<<<<<< HEAD
+
       const tx = await bridgesMap
-=======
-      const tx = await $bridges
->>>>>>> d6c12abc
         .get(
           bridgeTx.message?.data === '0x' || !bridgeTx.message?.data
             ? BridgeType.ETH
@@ -159,11 +134,7 @@
           msgHash: bridgeTx.msgHash,
           destBridgeAddress: chainsRecord[bridgeTx.toChainId].bridgeAddress,
           srcBridgeAddress: chainsRecord[bridgeTx.fromChainId].bridgeAddress,
-<<<<<<< HEAD
           destProvider: providersMap.get(bridgeTx.toChainId),
-=======
-          destProvider: $providers.get(bridgeTx.toChainId),
->>>>>>> d6c12abc
           srcTokenVaultAddress: $chainIdToTokenVaultAddress.get(
             bridgeTx.fromChainId,
           ),
@@ -190,20 +161,12 @@
 
     const contract = new Contract(
       chainsRecord[transaction.toChainId].headerSyncAddress,
-      HeaderSync,
-<<<<<<< HEAD
+      HeaderSyncABI,
       providersMap.get(chainsRecord[transaction.toChainId].id),
     );
 
     const latestSyncedHeader = await contract.getLatestSyncedHeader();
     const srcBlock = await providersMap
-=======
-      $providers.get(chainsRecord[transaction.toChainId].id),
-    );
-
-    const latestSyncedHeader = await contract.getLatestSyncedHeader();
-    const srcBlock = await $providers
->>>>>>> d6c12abc
       .get(chainsRecord[transaction.fromChainId].id)
       .getBlock(latestSyncedHeader);
 
@@ -215,13 +178,8 @@
       processable = await isProcessable();
       const contract = new ethers.Contract(
         chainsRecord[transaction.toChainId].bridgeAddress,
-<<<<<<< HEAD
         BridgeABI,
         providersMap.get(chainsRecord[transaction.toChainId].id),
-=======
-        Bridge,
-        $providers.get(chainsRecord[transaction.toChainId].id),
->>>>>>> d6c12abc
       );
 
       transaction.status = await contract.getMessageStatus(transaction.msgHash);
@@ -230,12 +188,8 @@
         if (transaction.message?.data !== '0x') {
           const srcTokenVaultContract = new ethers.Contract(
             $chainIdToTokenVaultAddress.get(transaction.fromChainId),
-            TokenVault,
-<<<<<<< HEAD
+            TokenVaultABI,
             providersMap.get(chainsRecord[transaction.fromChainId].id),
-=======
-            $providers.get(chainsRecord[transaction.fromChainId].id),
->>>>>>> d6c12abc
           );
           const { token, amount } = await srcTokenVaultContract.messageDeposits(
             transaction.msgHash,
@@ -246,13 +200,8 @@
         } else {
           const srcBridgeContract = new ethers.Contract(
             chainsRecord[transaction.fromChainId].bridgeAddress,
-<<<<<<< HEAD
             BridgeABI,
             providersMap.get(chainsRecord[transaction.fromChainId].id),
-=======
-            Bridge,
-            $providers.get(chainsRecord[transaction.fromChainId].id),
->>>>>>> d6c12abc
           );
           const isFailedMessageResolved =
             await srcBridgeContract.isEtherReleased(transaction.msgHash);
