<script lang="ts">
  import type { BridgeTransaction } from '../domain/transactions';
  import type { Chain } from '../domain/chain';
  import { ArrowTopRightOnSquare } from 'svelte-heros-v2';
  import { MessageStatus } from '../domain/message';
  import { Contract, ethers } from 'ethers';
<<<<<<< HEAD
  import { chainIdToTokenVaultAddress } from '../store/bridge';
=======
  import {
    activeBridge,
    bridges,
    chainIdToTokenVaultAddress,
  } from '../store/bridge';
>>>>>>> eb2faf7a
  import { signer } from '../store/signer';
  import { pendingTransactions } from '../store/transactions';
  import { errorToast, successToast } from '../utils/toast';
  import { _ } from 'svelte-i18n';
  import {
    fromChain as fromChainStore,
    toChain as toChainStore,
  } from '../store/chain';
  import { BridgeType } from '../domain/bridge';
  import { onDestroy, onMount } from 'svelte';

  import { LottiePlayer } from '@lottiefiles/svelte-lottie-player';
  import HeaderSync from '../constants/abi/HeaderSync';
<<<<<<< HEAD
  import { fetchSigner, switchNetwork } from '@wagmi/core';
  import BridgeABI from '../constants/abi/Bridge';
=======
  import { providers } from '../store/providers';
  import { fetchFeeData, fetchSigner, switchNetwork } from '@wagmi/core';
  import Bridge from '../constants/abi/Bridge';
>>>>>>> eb2faf7a
  import ButtonWithTooltip from './ButtonWithTooltip.svelte';
  import TokenVault from '../constants/abi/TokenVault';
  import { chainsRecord, mainnetChain, taikoChain } from '../chain/chains';
  import { providersMap } from '../provider/providers';
  import { bridgesMap } from '../bridge/bridges';

  export let transaction: BridgeTransaction;
  export let fromChain: Chain;
  export let toChain: Chain;

  export let onTooltipClick: (showInsufficientBalanceMessage: boolean) => void;
  export let onShowTransactionDetailsClick: () => void;

  let loading: boolean;

  let processable: boolean = false;
  let interval: ReturnType<typeof setInterval>;

  onMount(async () => {
    processable = await isProcessable();
    interval = startInterval();
  });

  onDestroy(() => {
    if (interval) {
      clearInterval(interval);
    }
  });

  async function switchChainAndSetSigner(chain: Chain) {
    await switchNetwork({
      chainId: chain.id,
    });
    const provider = new ethers.providers.Web3Provider(window.ethereum);
    await provider.send('eth_requestAccounts', []);

    fromChainStore.set(chain);
    if (chain === mainnetChain) {
      toChainStore.set(taikoChain);
    } else {
      toChainStore.set(mainnetChain);
    }
    const wagmiSigner = await fetchSigner();
    signer.set(wagmiSigner);
  }

  async function claim(bridgeTx: BridgeTransaction) {
    try {
      loading = true;
      // if the current "from chain", ie, the chain youre connected to, is not the destination
      // of the bridge transaction, we need to change chains so your wallet is pointed
      // to the right network.
      if ($fromChainStore.id !== bridgeTx.toChainId) {
        const chain = chainsRecord[bridgeTx.toChainId];
        await switchChainAndSetSigner(chain);
      }

<<<<<<< HEAD
      const tx = await bridgesMap
=======
      // For now just handling this case for when the user has near 0 balance during their first bridge transaction to L2
      // TODO: estimate Claim transaction
      const userBalance = await $signer.getBalance('latest');
      if (!userBalance.gt(ethers.utils.parseEther('0.0001'))) {
        onTooltipClick(true);
        return;
      }

      const tx = await $bridges
>>>>>>> eb2faf7a
        .get(
          bridgeTx.message?.data === '0x' || !bridgeTx.message?.data
            ? BridgeType.ETH
            : BridgeType.ERC20,
        )
        .Claim({
          signer: $signer,
          message: bridgeTx.message,
          msgHash: bridgeTx.msgHash,
          destBridgeAddress: chainsRecord[bridgeTx.toChainId].bridgeAddress,
          srcBridgeAddress: chainsRecord[bridgeTx.fromChainId].bridgeAddress,
        });

      pendingTransactions.update((store) => {
        store.push(tx);
        return store;
      });

      successToast($_('toast.transactionSent'));
      transaction.status = MessageStatus.ClaimInProgress;
    } catch (e) {
      console.error(e);
      errorToast($_('toast.errorSendingTransaction'));
    } finally {
      loading = false;
    }
  }

  async function releaseTokens(bridgeTx: BridgeTransaction) {
    try {
      loading = true;
      if (fromChain.id !== bridgeTx.fromChainId) {
        const chain = chainsRecord[bridgeTx.fromChainId];
        await switchChainAndSetSigner(chain);
      }
      const tx = await bridgesMap
        .get(
          bridgeTx.message?.data === '0x' || !bridgeTx.message?.data
            ? BridgeType.ETH
            : BridgeType.ERC20,
        )
        .ReleaseTokens({
          signer: $signer,
          message: bridgeTx.message,
          msgHash: bridgeTx.msgHash,
          destBridgeAddress: chainsRecord[bridgeTx.toChainId].bridgeAddress,
          srcBridgeAddress: chainsRecord[bridgeTx.fromChainId].bridgeAddress,
          destProvider: providersMap.get(bridgeTx.toChainId),
          srcTokenVaultAddress: $chainIdToTokenVaultAddress.get(
            bridgeTx.fromChainId,
          ),
        });

      pendingTransactions.update((store) => {
        store.push(tx);
        return store;
      });

      successToast($_('toast.transactionSent'));
    } catch (e) {
      console.log(e);
      errorToast($_('toast.errorSendingTransaction'));
    } finally {
      loading = false;
    }
  }

  async function isProcessable() {
    if (!transaction.receipt) return false;
    if (!transaction.message) return false;
    if (transaction.status !== MessageStatus.New) return true;

    const contract = new Contract(
      chainsRecord[transaction.toChainId].headerSyncAddress,
      HeaderSync,
      providersMap.get(chainsRecord[transaction.toChainId].id),
    );

    const latestSyncedHeader = await contract.getLatestSyncedHeader();
    const srcBlock = await providersMap
      .get(chainsRecord[transaction.fromChainId].id)
      .getBlock(latestSyncedHeader);

    return transaction.receipt.blockNumber <= srcBlock.number;
  }

  function startInterval() {
    return setInterval(async () => {
      processable = await isProcessable();
      const contract = new ethers.Contract(
        chainsRecord[transaction.toChainId].bridgeAddress,
        BridgeABI,
        providersMap.get(chainsRecord[transaction.toChainId].id),
      );

      transaction.status = await contract.getMessageStatus(transaction.msgHash);

      if (transaction.status === MessageStatus.Failed) {
        if (transaction.message?.data !== '0x') {
          const srcTokenVaultContract = new ethers.Contract(
            $chainIdToTokenVaultAddress.get(transaction.fromChainId),
            TokenVault,
            providersMap.get(chainsRecord[transaction.fromChainId].id),
          );
          const { token, amount } = await srcTokenVaultContract.messageDeposits(
            transaction.msgHash,
          );
          if (token === ethers.constants.AddressZero && amount.eq(0)) {
            transaction.status = MessageStatus.FailedReleased;
          }
        } else {
          const srcBridgeContract = new ethers.Contract(
            chainsRecord[transaction.fromChainId].bridgeAddress,
            BridgeABI,
            providersMap.get(chainsRecord[transaction.fromChainId].id),
          );
          const isFailedMessageResolved =
            await srcBridgeContract.isEtherReleased(transaction.msgHash);
          if (isFailedMessageResolved) {
            transaction.status = MessageStatus.FailedReleased;
          }
        }
      }
      if (
        [MessageStatus.Done, MessageStatus.FailedReleased].includes(
          transaction.status,
        )
      )
        clearInterval(interval);
    }, 20 * 1000);
  }
</script>

<tr class="text-transaction-table">
  <td>
    <svelte:component this={fromChain.icon} height={18} width={18} />
    <span class="ml-2 hidden md:inline-block">{fromChain.name}</span>
  </td>
  <td>
    <svelte:component this={toChain.icon} height={18} width={18} />
    <span class="ml-2 hidden md:inline-block">{toChain.name}</span>
  </td>
  <td>
    {transaction.message &&
    (transaction.message?.data === '0x' || !transaction.message?.data)
      ? ethers.utils.formatEther(transaction.message?.depositValue)
      : ethers.utils.formatUnits(transaction.amountInWei)}
    {transaction.symbol ?? 'ETH'}
  </td>

  <td>
    <ButtonWithTooltip onClick={() => onTooltipClick(false)}>
      <span slot="buttonText">
        {#if !processable}
          Pending
        {:else if (!transaction.receipt && transaction.status === MessageStatus.New) || loading}
          <div class="inline-block">
            <LottiePlayer
              src="/lottie/loader.json"
              autoplay={true}
              loop={true}
              controls={false}
              renderer="svg"
              background="transparent"
              height={26}
              width={26}
              controlsLayout={[]} />
          </div>
        {:else if transaction.receipt && [MessageStatus.New, MessageStatus.ClaimInProgress].includes(transaction.status)}
          <button
            class="cursor-pointer border rounded p-1 btn btn-sm border-white disabled:border-gray-800"
            on:click={async () => await claim(transaction)}
            disabled={transaction.status === MessageStatus.ClaimInProgress}>
            Claim
          </button>
        {:else if transaction.status === MessageStatus.Retriable}
          <button
            class="cursor-pointer border rounded p-1 btn btn-sm border-white"
            on:click={async () => await claim(transaction)}>
            Retry
          </button>
        {:else if transaction.status === MessageStatus.Failed}
          <!-- todo: releaseTokens() on src bridge with proof from destBridge-->
          <button
            class="cursor-pointer border rounded p-1 btn btn-sm border-white"
            on:click={async () => await releaseTokens(transaction)}>
            Release
          </button>
        {:else if transaction.status === MessageStatus.Done}
          <span class="border border-transparent p-0">Claimed</span>
        {:else if transaction.status === MessageStatus.FailedReleased}
          <span class="border border-transparent p-0">Released</span>
        {/if}
      </span>
    </ButtonWithTooltip>
  </td>

  <td>
    <button
      class="cursor-pointer inline-block"
      on:click={onShowTransactionDetailsClick}>
      <ArrowTopRightOnSquare />
    </button>
  </td>
</tr>

<style>
  td {
    padding: 1rem;
  }
</style><|MERGE_RESOLUTION|>--- conflicted
+++ resolved
@@ -4,15 +4,7 @@
   import { ArrowTopRightOnSquare } from 'svelte-heros-v2';
   import { MessageStatus } from '../domain/message';
   import { Contract, ethers } from 'ethers';
-<<<<<<< HEAD
   import { chainIdToTokenVaultAddress } from '../store/bridge';
-=======
-  import {
-    activeBridge,
-    bridges,
-    chainIdToTokenVaultAddress,
-  } from '../store/bridge';
->>>>>>> eb2faf7a
   import { signer } from '../store/signer';
   import { pendingTransactions } from '../store/transactions';
   import { errorToast, successToast } from '../utils/toast';
@@ -26,14 +18,8 @@
 
   import { LottiePlayer } from '@lottiefiles/svelte-lottie-player';
   import HeaderSync from '../constants/abi/HeaderSync';
-<<<<<<< HEAD
   import { fetchSigner, switchNetwork } from '@wagmi/core';
   import BridgeABI from '../constants/abi/Bridge';
-=======
-  import { providers } from '../store/providers';
-  import { fetchFeeData, fetchSigner, switchNetwork } from '@wagmi/core';
-  import Bridge from '../constants/abi/Bridge';
->>>>>>> eb2faf7a
   import ButtonWithTooltip from './ButtonWithTooltip.svelte';
   import TokenVault from '../constants/abi/TokenVault';
   import { chainsRecord, mainnetChain, taikoChain } from '../chain/chains';
@@ -91,9 +77,6 @@
         await switchChainAndSetSigner(chain);
       }
 
-<<<<<<< HEAD
-      const tx = await bridgesMap
-=======
       // For now just handling this case for when the user has near 0 balance during their first bridge transaction to L2
       // TODO: estimate Claim transaction
       const userBalance = await $signer.getBalance('latest');
@@ -102,8 +85,7 @@
         return;
       }
 
-      const tx = await $bridges
->>>>>>> eb2faf7a
+      const tx = await bridgesMap
         .get(
           bridgeTx.message?.data === '0x' || !bridgeTx.message?.data
             ? BridgeType.ETH
