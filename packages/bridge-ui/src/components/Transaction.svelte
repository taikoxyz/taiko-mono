--- conflicted
+++ resolved
@@ -36,7 +36,7 @@
   let loading: boolean;
 
   let processable: boolean = false;
-  let interval;
+  let interval: ReturnType<typeof setInterval>;
 
   onMount(async () => {
     processable = await isProcessable();
@@ -112,17 +112,12 @@
         const chain = chainsRecord[bridgeTx.fromChainId];
         await switchChainAndSetSigner(chain);
       }
-<<<<<<< HEAD
       const tx = await bridgesMap
-        .get(bridgeTx.message.data === '0x' ? BridgeType.ETH : BridgeType.ERC20)
-=======
-      const tx = await $bridges
         .get(
           bridgeTx.message?.data === '0x' || !bridgeTx.message?.data
             ? BridgeType.ETH
             : BridgeType.ERC20,
         )
->>>>>>> 8d44d576
         .ReleaseTokens({
           signer: $signer,
           message: bridgeTx.message,
@@ -168,52 +163,13 @@
     return transaction.receipt.blockNumber <= srcBlock.number;
   }
 
-<<<<<<< HEAD
-  const interval = setInterval(async () => {
-    processable = await isProcessable();
-    const contract = new ethers.Contract(
-      chainsRecord[transaction.toChainId].bridgeAddress,
-      Bridge,
-      providersMap.get(chainsRecord[transaction.toChainId].id),
-    );
-
-    transaction.status = await contract.getMessageStatus(transaction.msgHash);
-    if (transaction.status === MessageStatus.Failed) {
-      if (transaction.message?.data !== '0x') {
-        const srcTokenVaultContract = new ethers.Contract(
-          $chainIdToTokenVaultAddress.get(transaction.fromChainId),
-          TokenVault,
-          providersMap.get(chainsRecord[transaction.fromChainId].id),
-        );
-
-        const { token, amount } = await srcTokenVaultContract.messageDeposits(
-          transaction.msgHash,
-        );
-
-        if (token === ethers.constants.AddressZero && amount.eq(0)) {
-          transaction.status = MessageStatus.FailedReleased;
-        }
-      } else {
-        const srcBridgeContract = new ethers.Contract(
-          chainsRecord[transaction.fromChainId].bridgeAddress,
-          Bridge,
-          providersMap.get(chainsRecord[transaction.fromChainId].id),
-        );
-
-        const isFailedMessageResolved = await srcBridgeContract.isEtherReleased(
-          transaction.msgHash,
-        );
-
-        if (isFailedMessageResolved) {
-          transaction.status = MessageStatus.FailedReleased;
-=======
   function startInterval() {
     return setInterval(async () => {
       processable = await isProcessable();
       const contract = new ethers.Contract(
         chainsRecord[transaction.toChainId].bridgeAddress,
         Bridge,
-        $providers.get(chainsRecord[transaction.toChainId].id),
+        providersMap.get(chainsRecord[transaction.toChainId].id),
       );
 
       transaction.status = await contract.getMessageStatus(transaction.msgHash);
@@ -223,7 +179,7 @@
           const srcTokenVaultContract = new ethers.Contract(
             $chainIdToTokenVaultAddress.get(transaction.fromChainId),
             TokenVault,
-            $providers.get(chainsRecord[transaction.fromChainId].id),
+            providersMap.get(chainsRecord[transaction.fromChainId].id),
           );
           const { token, amount } = await srcTokenVaultContract.messageDeposits(
             transaction.msgHash,
@@ -235,14 +191,13 @@
           const srcBridgeContract = new ethers.Contract(
             chainsRecord[transaction.fromChainId].bridgeAddress,
             Bridge,
-            $providers.get(chainsRecord[transaction.fromChainId].id),
+            providersMap.get(chainsRecord[transaction.fromChainId].id),
           );
           const isFailedMessageResolved =
             await srcBridgeContract.isEtherReleased(transaction.msgHash);
           if (isFailedMessageResolved) {
             transaction.status = MessageStatus.FailedReleased;
           }
->>>>>>> 8d44d576
         }
       }
       if (
