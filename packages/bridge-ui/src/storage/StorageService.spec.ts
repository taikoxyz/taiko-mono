--- conflicted
+++ resolved
@@ -141,17 +141,10 @@
     const svc = new StorageService(mockStorage as any, providers);
 
     const txs = await svc.getAllByAddress('0x123');
-<<<<<<< HEAD
 
     expect(txs).toEqual([mockTx]);
   });
 
-=======
-
-    expect(txs).toEqual([mockTx]);
-  });
-
->>>>>>> fac9b322
   it('gets all transactions by address, no MessageSent event', async () => {
     mockContract.queryFilter.mockImplementation(() => {
       return [];
@@ -328,15 +321,9 @@
     });
 
     const svc = new StorageService(mockStorage as any, providers);
-<<<<<<< HEAD
-
-    const tx = await svc.getTransactionByHash('0x123', mockTx.hash);
-
-=======
-
-    const tx = await svc.getTransactionByHash('0x123', mockTx.hash);
-
->>>>>>> fac9b322
+
+    const tx = await svc.getTransactionByHash('0x123', mockTx.hash);
+
     // There is no symbol nor amountInWei
     expect(tx).toEqual({
       ...mockTx,
