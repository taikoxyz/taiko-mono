import { BigNumber, BigNumberish } from 'ethers';
import { MessageStatus } from '../domain/message';
import { StorageService } from './StorageService';
import type { BridgeTransaction } from '../domain/transaction';
import { L1_CHAIN_ID, L2_CHAIN_ID } from '../constants/envVars';
import { TKOToken } from '../token/tokens';
import { providers } from '../provider/providers';

jest.mock('../constants/envVars');

const mockStorage = {
  getItem: jest.fn(),
  setItem: jest.fn(),
};

const mockProvider = {
  getTransactionReceipt: jest.fn(),
  waitForTransaction: jest.fn(),
};

providers[L1_CHAIN_ID] = mockProvider as any;
providers[L2_CHAIN_ID] = mockProvider as any;

const mockContract = {
  queryFilter: jest.fn(),
  getMessageStatus: jest.fn(),
  symbol: jest.fn(),
  filters: {
    ERC20Sent: jest.fn(),
  },
};

jest.mock('ethers', () => ({
  ...jest.requireActual('ethers'),
  Contract: function () {
    return mockContract;
  },
}));

const mockTx: BridgeTransaction = {
  hash: '0x123',
  from: '0x123',
  status: MessageStatus.New,
  fromChainId: L1_CHAIN_ID,
  toChainId: L2_CHAIN_ID,
};

const mockTxs: BridgeTransaction[] = [mockTx];

const mockTxReceipt = {
  blockNumber: 1,
};

const mockEvent = {
  args: {
    message: {
      owner: '0x123',
    },
    msgHash: '0x456',
    amount: '100',
  },
};

const mockErc20Event = {
  args: {
    amount: '100',
    msgHash: '0x456',
  },
};

const mockQuery = [mockEvent];

const mockErc20Query = [mockErc20Event];

jest.mock('svelte/store', () => ({
  get: function () {
    return {
      get: jest.fn(),
    };
  },
}));

describe('storage tests', () => {
  beforeEach(() => {
    jest.resetAllMocks();
  });

  it('gets all transactions by address, no transactions in list', async () => {
    mockStorage.getItem.mockImplementation(() => {
      return '[]';
    });

    mockContract.symbol.mockImplementation(() => {
      return TKOToken.symbol;
    });

    const svc = new StorageService(mockStorage as any, providers);

<<<<<<< HEAD
    const addresses = await svc.GetAllByAddress('0x123');
=======
    const addresses = await svc.getAllByAddress('0x123', L2_CHAIN_ID);
>>>>>>> 8ef5ce2c

    expect(addresses).toEqual([]);
  });

  it('gets all transactions by address, no receipt', async () => {
    mockStorage.getItem.mockImplementation(() => {
      return JSON.stringify(mockTxs);
    });

    mockContract.getMessageStatus.mockImplementation(() => {
      return MessageStatus.New;
    });

    mockContract.queryFilter.mockImplementation(() => {
      return mockQuery;
    });

    mockContract.symbol.mockImplementation(() => {
      return TKOToken.symbol;
    });

    const svc = new StorageService(mockStorage as any, providers);

<<<<<<< HEAD
    const addresses = await svc.GetAllByAddress('0x123');
=======
    const addresses = await svc.getAllByAddress('0x123', L1_CHAIN_ID);
>>>>>>> 8ef5ce2c

    expect(addresses).toEqual([
      {
        from: '0x123',
        hash: '0x123',
        fromChainId: L1_CHAIN_ID,
        status: 0,
        toChainId: L2_CHAIN_ID,
      },
    ]);
  });

  it('gets all transactions by address, no event', async () => {
    mockStorage.getItem.mockImplementation(() => {
      return JSON.stringify(mockTxs);
    });

    mockProvider.getTransactionReceipt.mockImplementation(() => {
      return mockTxReceipt;
    });

    mockContract.getMessageStatus.mockImplementation(() => {
      return MessageStatus.New;
    });

    mockContract.queryFilter.mockImplementation(() => {
      return [];
    });

    mockContract.symbol.mockImplementation(() => {
      return TKOToken.symbol;
    });

    const svc = new StorageService(mockStorage as any, providers);

<<<<<<< HEAD
    const addresses = await svc.GetAllByAddress('0x123');
=======
    const addresses = await svc.getAllByAddress('0x123', L1_CHAIN_ID);
>>>>>>> 8ef5ce2c

    expect(addresses).toEqual([
      {
        from: '0x123',
        hash: '0x123',
        fromChainId: L1_CHAIN_ID,
        receipt: {
          blockNumber: 1,
        },
        status: 0,
        toChainId: L2_CHAIN_ID,
      },
    ]);
  });

  it('gets all transactions by address', async () => {
    mockStorage.getItem.mockImplementation(() => {
      return JSON.stringify(mockTxs);
    });

    mockProvider.getTransactionReceipt.mockImplementation(() => {
      return mockTxReceipt;
    });

    mockContract.getMessageStatus.mockImplementation(() => {
      return MessageStatus.New;
    });

    mockContract.queryFilter.mockImplementation(
      (name: string, from: BigNumberish, to: BigNumberish) => {
        if (name === 'ERC20Sent') {
          return mockErc20Query;
        }

        return mockQuery;
      },
    );

    mockContract.symbol.mockImplementation(() => {
      return TKOToken.symbol;
    });

    const svc = new StorageService(mockStorage as any, providers);

<<<<<<< HEAD
    const addresses = await svc.GetAllByAddress('0x123');
=======
    const addresses = await svc.getAllByAddress('0x123', L1_CHAIN_ID);
>>>>>>> 8ef5ce2c

    expect(addresses).toEqual([
      {
        amountInWei: BigNumber.from(0x64),
        hash: '0x123',
        from: '0x123',
        message: {
          owner: '0x123',
        },
        receipt: {
          blockNumber: 1,
        },
        msgHash: '0x456',
        status: 0,
        fromChainId: L1_CHAIN_ID,
        toChainId: L2_CHAIN_ID,
        symbol: 'TKO',
      },
    ]);
  });

  it('gets all transactions by address, CHAIN_TKO', async () => {
    mockTx.toChainId = L2_CHAIN_ID;
    mockStorage.getItem.mockImplementation(() => {
      return JSON.stringify(mockTxs);
    });

    mockProvider.getTransactionReceipt.mockImplementation(() => {
      return mockTxReceipt;
    });

    mockContract.getMessageStatus.mockImplementation(() => {
      return MessageStatus.New;
    });

    mockContract.queryFilter.mockImplementation(
      (name: string, from: BigNumberish, to: BigNumberish) => {
        if (name === 'ERC20Sent') {
          return mockErc20Query;
        }

        return mockQuery;
      },
    );

    mockContract.symbol.mockImplementation(() => {
      return TKOToken.symbol;
    });

    const svc = new StorageService(mockStorage as any, providers);

<<<<<<< HEAD
    const addresses = await svc.GetAllByAddress('0x123');
=======
    const addresses = await svc.getAllByAddress('0x123', L2_CHAIN_ID);
>>>>>>> 8ef5ce2c

    expect(addresses).toEqual([
      {
        amountInWei: BigNumber.from(0x64),
        from: '0x123',
        hash: '0x123',
        message: {
          owner: '0x123',
        },
        receipt: {
          blockNumber: 1,
        },
        msgHash: '0x456',
        status: 0,
        symbol: 'TKO',
        fromChainId: L1_CHAIN_ID,
        toChainId: L2_CHAIN_ID,
      },
    ]);
  });

  it('get transaction by hash', async () => {
    mockStorage.getItem.mockImplementation(() => {
      return JSON.stringify(mockTxs);
    });

    mockProvider.getTransactionReceipt.mockImplementation(() => {
      return mockTxReceipt;
    });

    mockProvider.waitForTransaction.mockImplementation(() => {
      return;
    });

    mockContract.getMessageStatus.mockImplementation(() => {
      return MessageStatus.New;
    });

    mockContract.queryFilter.mockImplementation(
      (name: string, from: BigNumberish, to: BigNumberish) => {
        if (name === 'ERC20Sent') {
          return mockErc20Query;
        }

        return mockQuery;
      },
    );

    mockContract.symbol.mockImplementation(() => {
      return TKOToken.symbol;
    });

    const svc = new StorageService(mockStorage as any, providers);

    const addresses = await svc.getTransactionByHash('0x123', mockTx.hash);

    expect(addresses).toEqual({
      amountInWei: BigNumber.from(0x64),
      hash: '0x123',
      from: '0x123',
      message: {
        owner: '0x123',
      },
      receipt: {
        blockNumber: 1,
      },
      msgHash: '0x456',
      status: 0,
      fromChainId: L1_CHAIN_ID,
      toChainId: L2_CHAIN_ID,
      symbol: 'TKO',
    });
  });

  it('updates storage by address', () => {
    mockStorage.getItem.mockImplementation(() => {
      return JSON.stringify(mockTxs);
    });

    const svc = new StorageService(mockStorage as any, providers);

    const newTx = { ...mockTx } as BridgeTransaction;
    newTx.status = MessageStatus.Done;

    svc.updateStorageByAddress('0x123', [newTx]);

    expect(mockStorage.setItem).toHaveBeenCalledWith(
      'transactions-0x123',
      JSON.stringify([newTx]),
    );
  });
});<|MERGE_RESOLUTION|>--- conflicted
+++ resolved
@@ -96,11 +96,7 @@
 
     const svc = new StorageService(mockStorage as any, providers);
 
-<<<<<<< HEAD
-    const addresses = await svc.GetAllByAddress('0x123');
-=======
-    const addresses = await svc.getAllByAddress('0x123', L2_CHAIN_ID);
->>>>>>> 8ef5ce2c
+    const addresses = await svc.getAllByAddress('0x123');
 
     expect(addresses).toEqual([]);
   });
@@ -124,11 +120,7 @@
 
     const svc = new StorageService(mockStorage as any, providers);
 
-<<<<<<< HEAD
-    const addresses = await svc.GetAllByAddress('0x123');
-=======
-    const addresses = await svc.getAllByAddress('0x123', L1_CHAIN_ID);
->>>>>>> 8ef5ce2c
+    const addresses = await svc.getAllByAddress('0x123');
 
     expect(addresses).toEqual([
       {
@@ -164,11 +156,7 @@
 
     const svc = new StorageService(mockStorage as any, providers);
 
-<<<<<<< HEAD
-    const addresses = await svc.GetAllByAddress('0x123');
-=======
-    const addresses = await svc.getAllByAddress('0x123', L1_CHAIN_ID);
->>>>>>> 8ef5ce2c
+    const addresses = await svc.getAllByAddress('0x123');
 
     expect(addresses).toEqual([
       {
@@ -213,11 +201,7 @@
 
     const svc = new StorageService(mockStorage as any, providers);
 
-<<<<<<< HEAD
-    const addresses = await svc.GetAllByAddress('0x123');
-=======
-    const addresses = await svc.getAllByAddress('0x123', L1_CHAIN_ID);
->>>>>>> 8ef5ce2c
+    const addresses = await svc.getAllByAddress('0x123');
 
     expect(addresses).toEqual([
       {
@@ -269,11 +253,7 @@
 
     const svc = new StorageService(mockStorage as any, providers);
 
-<<<<<<< HEAD
-    const addresses = await svc.GetAllByAddress('0x123');
-=======
-    const addresses = await svc.getAllByAddress('0x123', L2_CHAIN_ID);
->>>>>>> 8ef5ce2c
+    const addresses = await svc.getAllByAddress('0x123');
 
     expect(addresses).toEqual([
       {
