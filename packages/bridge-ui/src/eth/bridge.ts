--- conflicted
+++ resolved
@@ -98,19 +98,11 @@
       });
 
       return await contract.processMessage(opts.message, proof, {
-<<<<<<< HEAD
-        gasLimit: 1000000,
-      });
-    } else {
-      return await contract.retryMessage(opts.message, {
-        gasLimit: 1000000,
-=======
         gasLimit: 1500000,
       });
     } else {
       return await contract.retryMessage(opts.message, {
         gasLimit: 1500000,
->>>>>>> 7731e0f2
       });
     }
   }
