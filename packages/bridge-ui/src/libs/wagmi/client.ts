--- conflicted
+++ resolved
@@ -24,16 +24,9 @@
 }
 
 export const config = createConfig({
-<<<<<<< HEAD
   chains,
   connectors: [walletConnect({ projectId })],
   transports: createTransports(chains),
-=======
-  //@ts-ignore
-  chains: [...chains],
-  connectors: [walletConnect({ projectId, showQrModal: false }), injected()],
-  transports,
->>>>>>> e8f9ac82
 });
 
 reconnect(config);