--- conflicted
+++ resolved
@@ -22,13 +22,7 @@
 };
 
 export interface TokenService {
-<<<<<<< HEAD
-  storeToken(token: Token, address: string): Promise<Token[]>;
+  storeToken(token: Token, address: string): Token[];
   getTokens(address: string): Token[];
   removeToken(token: Token, address: string): Token[];
-=======
-  StoreToken(token: Token, address: string): Token[];
-  GetTokens(address: string): Token[];
-  RemoveToken(token: Token, address: string): Token[];
->>>>>>> 408cf604
 }