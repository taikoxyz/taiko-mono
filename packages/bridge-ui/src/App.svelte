--- conflicted
+++ resolved
@@ -52,11 +52,7 @@
   import HeaderAnnouncement from "./components/HeaderAnnouncement.svelte";
   import type { TokenService } from "./domain/token";
   import { CustomTokenService } from "./storage/customTokenService";
-<<<<<<< HEAD
-  import { userTokens, userTokenStore } from "./store/userTokenStore";
-=======
   import { userTokens, tokenService } from "./store/userToken";
->>>>>>> 6eb496a5
 
   const providerMap: Map<number, ethers.providers.JsonRpcProvider> = new Map<
     number,
@@ -141,11 +137,7 @@
     window.localStorage,
   );
 
-<<<<<<< HEAD
-  userTokenStore.set(tokenStore);
-=======
   tokenService.set(tokenStore);
->>>>>>> 6eb496a5
 
   transactioner.set(storageTransactioner);
 
@@ -158,11 +150,7 @@
 
       transactions.set(txs);
 
-<<<<<<< HEAD
-      const tokens = await $userTokenStore.GetTokens(userAddress)
-=======
       const tokens = await $tokenService.GetTokens(userAddress)
->>>>>>> 6eb496a5
       userTokens.set(tokens);
     }
     return store;
