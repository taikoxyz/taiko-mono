<script lang="ts">
  import { wrap } from "svelte-spa-router/wrap";
  import QueryProvider from "./components/providers/QueryProvider.svelte";
  import Router from "svelte-spa-router";
  import { SvelteToast, toast } from "@zerodevx/svelte-toast";
  import { configureChains } from "@wagmi/core";
  import { publicProvider } from "@wagmi/core/providers/public";

  import Home from "./pages/home/Home.svelte";
  import { setupI18n } from "./i18n";
  import { BridgeType } from "./domain/bridge";
  import ETHBridge from "./eth/bridge";
  import { bridges, chainIdToBridgeAddress } from "./store/bridge";
<<<<<<< HEAD
  import { CHAIN_MAINNET, CHAIN_TKO, mainnet, taiko } from "./domain/chain";
  import ERC20Bridge from "./erc20/bridge";
  import { pendingTransactions } from "./store/transactions";
  import { ethers } from "ethers";
  import Navbar from "./components/Navbar.svelte";
  import { signer } from "./store/signer";
  import type { Transactioner } from "./domain/transactions";
  import { RelayerService } from "./relayer/service";

  setupI18n({ withLocale: "en" });

  const { chains, provider } = configureChains(
    [mainnet, taiko],
    [publicProvider()]
  );
=======
  import { CHAIN_MAINNET, CHAIN_TKO } from "./domain/chain";
  import ERC20Bridge from "./erc20/bridge";
>>>>>>> 0a37cd93

  const ethBridge = new ETHBridge();
  const erc20Bridge = new ERC20Bridge();

  bridges.update((store) => {
    store.set(BridgeType.ETH, ethBridge);
    store.set(BridgeType.ERC20, erc20Bridge);
    return store;
  });

  chainIdToBridgeAddress.update((store) => {
    store.set(CHAIN_TKO.id, import.meta.env.VITE_TAIKO_BRIDGE_ADDRESS);
    store.set(CHAIN_MAINNET.id, import.meta.env.VITE_MAINNET_BRIDGE_ADDRESS);
    return store;
  });

  const relayerURL = import.meta.env.VITE_RELAYER_URL;

  const transactioner: Transactioner = new RelayerService(relayerURL);

  pendingTransactions.subscribe((store) => {
    store.forEach(async (tx) => {
      await $signer.provider.waitForTransaction(tx.hash, 3);
      toast.push("Transaction completed!");
      const s = store;
      s.pop();
      pendingTransactions.set(s);
    });
  });

  const routes = {
    "/": wrap({
      component: Home,
      props: {},
      userData: {},
    }),
  };
</script>

<QueryProvider>
  <main>
    <Navbar {transactioner} />
    <Router {routes} />
  </main>
  <SvelteToast />
</QueryProvider>

<style global lang="postcss">
  @tailwind base;
  @tailwind components;
  @tailwind utilities;

  main {
    margin: 0;
    font-family: "Inter", sans-serif;
  }
</style><|MERGE_RESOLUTION|>--- conflicted
+++ resolved
@@ -3,34 +3,21 @@
   import QueryProvider from "./components/providers/QueryProvider.svelte";
   import Router from "svelte-spa-router";
   import { SvelteToast, toast } from "@zerodevx/svelte-toast";
-  import { configureChains } from "@wagmi/core";
-  import { publicProvider } from "@wagmi/core/providers/public";
 
   import Home from "./pages/home/Home.svelte";
   import { setupI18n } from "./i18n";
   import { BridgeType } from "./domain/bridge";
   import ETHBridge from "./eth/bridge";
   import { bridges, chainIdToBridgeAddress } from "./store/bridge";
-<<<<<<< HEAD
-  import { CHAIN_MAINNET, CHAIN_TKO, mainnet, taiko } from "./domain/chain";
   import ERC20Bridge from "./erc20/bridge";
   import { pendingTransactions } from "./store/transactions";
-  import { ethers } from "ethers";
   import Navbar from "./components/Navbar.svelte";
   import { signer } from "./store/signer";
   import type { Transactioner } from "./domain/transactions";
   import { RelayerService } from "./relayer/service";
 
   setupI18n({ withLocale: "en" });
-
-  const { chains, provider } = configureChains(
-    [mainnet, taiko],
-    [publicProvider()]
-  );
-=======
   import { CHAIN_MAINNET, CHAIN_TKO } from "./domain/chain";
-  import ERC20Bridge from "./erc20/bridge";
->>>>>>> 0a37cd93
 
   const ethBridge = new ETHBridge();
   const erc20Bridge = new ERC20Bridge();
