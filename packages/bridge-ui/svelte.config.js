import adapter from '@sveltejs/adapter-auto';
<<<<<<< HEAD
import { vitePreprocess } from '@sveltejs/kit/vite';
=======
import { vitePreprocess } from '@sveltejs/vite-plugin-svelte';
>>>>>>> 811fecb0

/** @type {import('@sveltejs/kit').Config} */
const config = {
  // Consult https://kit.svelte.dev/docs/integrations#preprocessors
  // for more information about preprocessors
  preprocess: vitePreprocess(),

  kit: {
    // https://kit.svelte.dev/docs/single-page-apps
    adapter: adapter({
      fallback: 'index.html',
    }),
  },
};

export default config;<|MERGE_RESOLUTION|>--- conflicted
+++ resolved
@@ -1,9 +1,5 @@
 import adapter from '@sveltejs/adapter-auto';
-<<<<<<< HEAD
-import { vitePreprocess } from '@sveltejs/kit/vite';
-=======
 import { vitePreprocess } from '@sveltejs/vite-plugin-svelte';
->>>>>>> 811fecb0
 
 /** @type {import('@sveltejs/kit').Config} */
 const config = {
