--- conflicted
+++ resolved
@@ -90,14 +90,9 @@
 	UpdateStatus(ctx context.Context, id int, status EventStatus) error
 	FindAllByAddress(
 		ctx context.Context,
-<<<<<<< HEAD
+		req *http.Request,
 		opts FindAllByAddressOpts,
-	) ([]*Event, error)
-=======
-		req *http.Request,
-		address common.Address,
 	) (paginate.Page, error)
->>>>>>> 9350006a
 	FindAllByMsgHash(
 		ctx context.Context,
 		msgHash string,
