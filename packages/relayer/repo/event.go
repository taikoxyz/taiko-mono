package repo

import (
	"context"
	"math/big"
	"strings"

	"github.com/ethereum/go-ethereum/common"
	"github.com/pkg/errors"
	"github.com/taikoxyz/taiko-mono/packages/relayer"
	"gorm.io/datatypes"
)

type EventRepository struct {
	db relayer.DB
}

func NewEventRepository(db relayer.DB) (*EventRepository, error) {
	if db == nil {
		return nil, relayer.ErrNoDB
	}

	return &EventRepository{
		db: db,
	}, nil
}

func (r *EventRepository) Save(ctx context.Context, opts relayer.SaveEventOpts) (*relayer.Event, error) {
	e := &relayer.Event{
		Data:    datatypes.JSON(opts.Data),
		Status:  opts.Status,
		ChainID: opts.ChainID.Int64(),
		Name:    opts.Name,
	}
	if err := r.db.GormDB().Create(e).Error; err != nil {
		return nil, errors.Wrap(err, "r.db.Create")
	}

	return e, nil
}

func (r *EventRepository) UpdateStatus(ctx context.Context, id int, status relayer.EventStatus) error {
	e := &relayer.Event{}
	if err := r.db.GormDB().Where("id = ?", id).First(e).Error; err != nil {
		return errors.Wrap(err, "r.db.First")
	}

	e.Status = status
	if err := r.db.GormDB().Save(e).Error; err != nil {
		return errors.Wrap(err, "r.db.Save")
	}

	return nil
}

func (r *EventRepository) FindAllByAddressAndChainID(
	ctx context.Context,
	chainID *big.Int,
	address common.Address,
) ([]*relayer.Event, error) {
	e := make([]*relayer.Event, 0)
	if err := r.db.GormDB().Where("chain_id = ?", chainID.Int64()).
		Find(&e, datatypes.JSONQuery("data").
<<<<<<< HEAD
			Equals(address.Hex(), "Message", "Owner")).Error; err != nil {
=======
			Equals(strings.ToLower(address.Hex()), "Message", "Owner")).Error; err != nil {
		return nil, errors.Wrap(err, "r.db.Find")
	}

	return e, nil
}

func (r *EventRepository) FindAllByAddress(
	ctx context.Context,
	address common.Address,
) ([]*relayer.Event, error) {
	e := make([]*relayer.Event, 0)
	if err := r.db.GormDB().
		Find(&e, datatypes.JSONQuery("data").
			Equals(strings.ToLower(address.Hex()), "Message", "Owner")).Error; err != nil {
>>>>>>> b5d81802
		return nil, errors.Wrap(err, "r.db.Find")
	}

	return e, nil
}<|MERGE_RESOLUTION|>--- conflicted
+++ resolved
@@ -61,9 +61,6 @@
 	e := make([]*relayer.Event, 0)
 	if err := r.db.GormDB().Where("chain_id = ?", chainID.Int64()).
 		Find(&e, datatypes.JSONQuery("data").
-<<<<<<< HEAD
-			Equals(address.Hex(), "Message", "Owner")).Error; err != nil {
-=======
 			Equals(strings.ToLower(address.Hex()), "Message", "Owner")).Error; err != nil {
 		return nil, errors.Wrap(err, "r.db.Find")
 	}
@@ -79,7 +76,6 @@
 	if err := r.db.GormDB().
 		Find(&e, datatypes.JSONQuery("data").
 			Equals(strings.ToLower(address.Hex()), "Message", "Owner")).Error; err != nil {
->>>>>>> b5d81802
 		return nil, errors.Wrap(err, "r.db.Find")
 	}
 
