package message

import (
	"crypto/ecdsa"
	"sync"

	"github.com/ethereum/go-ethereum/common"
	"github.com/ethereum/go-ethereum/rpc"

	"github.com/ethereum/go-ethereum/ethclient"
	"github.com/taikochain/taiko-mono/packages/relayer"
	"github.com/taikochain/taiko-mono/packages/relayer/contracts"
	"github.com/taikochain/taiko-mono/packages/relayer/proof"
)

type Processor struct {
	eventRepo     relayer.EventRepository
	srcEthClient  *ethclient.Client
	destEthClient *ethclient.Client
	rpc           *rpc.Client
	ecdsaKey      *ecdsa.PrivateKey

	destBridge       *contracts.Bridge
	destHeaderSyncer *contracts.IHeaderSync

	prover *proof.Prover

<<<<<<< HEAD
	mu *sync.Mutex

	destNonce   uint64
	relayerAddr common.Address
=======
	confirmations uint64
>>>>>>> 7ab12919
}

type NewProcessorOpts struct {
	Prover           *proof.Prover
	ECDSAKey         *ecdsa.PrivateKey
	RPCClient        *rpc.Client
	SrcETHClient     *ethclient.Client
	DestETHClient    *ethclient.Client
	DestBridge       *contracts.Bridge
	EventRepo        relayer.EventRepository
	DestHeaderSyncer *contracts.IHeaderSync
<<<<<<< HEAD
	RelayerAddress   common.Address
=======
	Confirmations    uint64
>>>>>>> 7ab12919
}

func NewProcessor(opts NewProcessorOpts) (*Processor, error) {
	if opts.Prover == nil {
		return nil, relayer.ErrNoProver
	}

	if opts.ECDSAKey == nil {
		return nil, relayer.ErrNoECDSAKey
	}

	if opts.RPCClient == nil {
		return nil, relayer.ErrNoRPCClient
	}

	if opts.DestETHClient == nil {
		return nil, relayer.ErrNoEthClient
	}

	if opts.SrcETHClient == nil {
		return nil, relayer.ErrNoEthClient
	}

	if opts.DestBridge == nil {
		return nil, relayer.ErrNoBridge
	}

	if opts.EventRepo == nil {
		return nil, relayer.ErrNoEventRepository
	}

	if opts.DestHeaderSyncer == nil {
		return nil, relayer.ErrNoTaikoL2
	}

	if opts.Confirmations == 0 {
		return nil, relayer.ErrInvalidConfirmations
	}

	return &Processor{
		eventRepo: opts.EventRepo,
		prover:    opts.Prover,
		ecdsaKey:  opts.ECDSAKey,
		rpc:       opts.RPCClient,

		srcEthClient: opts.SrcETHClient,

		destEthClient:    opts.DestETHClient,
		destBridge:       opts.DestBridge,
		destHeaderSyncer: opts.DestHeaderSyncer,

<<<<<<< HEAD
		mu: &sync.Mutex{},

		destNonce:   0,
		relayerAddr: opts.RelayerAddress,
=======
		confirmations: opts.Confirmations,
>>>>>>> 7ab12919
	}, nil
}<|MERGE_RESOLUTION|>--- conflicted
+++ resolved
@@ -25,14 +25,11 @@
 
 	prover *proof.Prover
 
-<<<<<<< HEAD
 	mu *sync.Mutex
 
-	destNonce   uint64
-	relayerAddr common.Address
-=======
+	destNonce     uint64
+	relayerAddr   common.Address
 	confirmations uint64
->>>>>>> 7ab12919
 }
 
 type NewProcessorOpts struct {
@@ -44,11 +41,8 @@
 	DestBridge       *contracts.Bridge
 	EventRepo        relayer.EventRepository
 	DestHeaderSyncer *contracts.IHeaderSync
-<<<<<<< HEAD
 	RelayerAddress   common.Address
-=======
 	Confirmations    uint64
->>>>>>> 7ab12919
 }
 
 func NewProcessor(opts NewProcessorOpts) (*Processor, error) {
@@ -100,13 +94,10 @@
 		destBridge:       opts.DestBridge,
 		destHeaderSyncer: opts.DestHeaderSyncer,
 
-<<<<<<< HEAD
 		mu: &sync.Mutex{},
 
-		destNonce:   0,
-		relayerAddr: opts.RelayerAddress,
-=======
+		destNonce:     0,
+		relayerAddr:   opts.RelayerAddress,
 		confirmations: opts.Confirmations,
->>>>>>> 7ab12919
 	}, nil
 }