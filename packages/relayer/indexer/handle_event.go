--- conflicted
+++ resolved
@@ -46,23 +46,6 @@
 		return errors.Wrap(err, "eventTypeAmountAndCanonicalTokenFromEvent(event)")
 	}
 
-<<<<<<< HEAD
-	e, err := i.eventRepo.Save(ctx, relayer.SaveEventOpts{
-		Name:                   relayer.EventNameMessageSent,
-		Data:                   string(marshaled),
-		ChainID:                chainID,
-		Status:                 eventStatus,
-		EventType:              eventType,
-		CanonicalTokenAddress:  canonicalToken.Address().Hex(),
-		CanonicalTokenSymbol:   canonicalToken.ContractSymbol(),
-		CanonicalTokenName:     canonicalToken.ContractName(),
-		CanonicalTokenDecimals: canonicalToken.TokenDecimals(),
-		Amount:                 amount.String(),
-		MsgHash:                common.Hash(event.MsgHash).Hex(),
-		MessageOwner:           event.Message.User.Hex(),
-		Event:                  relayer.EventNameMessageSent,
-	})
-=======
 	opts := relayer.SaveEventOpts{
 		Name:         relayer.EventNameMessageSent,
 		Data:         string(marshaled),
@@ -82,8 +65,7 @@
 		opts.CanonicalTokenDecimals = canonicalToken.TokenDecimals()
 	}
 
-	e, err := svc.eventRepo.Save(ctx, opts)
->>>>>>> 62956c19
+	e, err := i.eventRepo.Save(ctx, opts)
 	if err != nil {
 		return errors.Wrap(err, "svc.eventRepo.Save")
 	}
