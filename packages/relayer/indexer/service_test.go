--- conflicted
+++ resolved
@@ -15,25 +15,6 @@
 var dummyEcdsaKey = "8da4ef21b864d2cc526dbdb2a120bd2874c36c9d0a1fb7f8c63d7f7a8b41de8f"
 var dummyAddress = "0x63FaC9201494f0bd17B9892B9fae4d52fe3BD377"
 
-<<<<<<< HEAD
-func newTestService(t *testing.T) *Service {
-	svc, err := NewService(NewServiceOpts{
-		EventRepo:         &repo.EventRepository{},
-		BlockRepo:         &repo.BlockRepository{},
-		RPCClient:         &rpc.Client{},
-		EthClient:         &ethclient.Client{},
-		DestEthClient:     &ethclient.Client{},
-		ECDSAKey:          dummyEcdsaKey,
-		BridgeAddress:     common.HexToAddress(dummyAddress),
-		DestBridgeAddress: common.HexToAddress(dummyAddress),
-	})
-
-	assert.Equal(t, nil, err)
-
-	return svc
-}
-
-=======
 func newTestService() *Service {
 	return &Service{
 		blockRepo: &mock.BlockRepository{},
@@ -42,7 +23,7 @@
 		processingBlock: &relayer.Block{},
 	}
 }
->>>>>>> 6b01cbe9
+
 func Test_NewService(t *testing.T) {
 	tests := []struct {
 		name    string
