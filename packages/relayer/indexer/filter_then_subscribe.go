--- conflicted
+++ resolved
@@ -115,24 +115,8 @@
 		return svc.FilterThenSubscribe(ctx, relayer.SyncMode, watchMode)
 	}
 
-<<<<<<< HEAD
-	e, err := svc.eventRepo.Save(ctx, relayer.SaveEventOpts{
-		Name:    eventName,
-		Data:    string(marshaled),
-		ChainID: chainID,
-		Status:  eventStatus,
-	})
-	if err != nil {
-		return errors.Wrap(err, "svc.eventRepo.Save")
-	}
-
-	// we can not process, exit early
-	if eventStatus == relayer.EventStatusNewOnlyOwner && event.Message.Owner != svc.relayerAddr {
-		log.Infof("gasLimit == 0 and owner is not the current relayer key, can not process. continuing loop")
-=======
 	// we are caught up and specified not to subscribe, we can return now
 	if watchMode == relayer.FilterWatchMode {
->>>>>>> 5fdfdfad
 		return nil
 	}
 
