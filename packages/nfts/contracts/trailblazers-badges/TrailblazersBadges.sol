--- conflicted
+++ resolved
@@ -8,20 +8,10 @@
 import { Strings } from "@openzeppelin/contracts/utils/Strings.sol";
 
 contract TrailblazersBadges is ERC721EnumerableUpgradeable, ECDSAWhitelist {
-<<<<<<< HEAD
-=======
-    /// @notice Base URI required to interact with IPFS
-    string private _baseURIExtended;
-
->>>>>>> 0ebd7269
     /// @notice Movement IDs
     uint256 public constant MOVEMENT_NEUTRAL = 0;
     uint256 public constant MOVEMENT_BASED = 1;
     uint256 public constant MOVEMENT_BOOSTED = 2;
-<<<<<<< HEAD
-=======
-
->>>>>>> 0ebd7269
     /// @notice Badge IDs
     uint256 public constant BADGE_RAVERS = 0;
     uint256 public constant BADGE_ROBOTS = 1;
@@ -43,13 +33,6 @@
     mapping(address _user => mapping(uint256 _badgeId => uint256 _tokenId)) public userBadges;
     /// @notice Movement to badge ID, token ID mapping
     mapping(bytes32 movementBadgeHash => uint256[2] movementBadge) public movementBadges;
-<<<<<<< HEAD
-=======
-    /// @notice Wallet-to-Movement mapping
-    mapping(address _user => uint256 _movement) public movements;
-    /// @notice Token count, used to generate tokenIds
-    uint256 public tokenCount;
->>>>>>> 0ebd7269
 
     /// @notice Gap for upgrade safety
     uint256[48] private __gap;
@@ -151,12 +134,7 @@
 
         _mint(_minter, tokenId);
 
-<<<<<<< HEAD
         emit BadgeCreated(tokenId, _minter, _badgeId);
-=======
-        emit BadgeCreated(tokenCount, _minter, _badgeId);
-        ++tokenCount;
->>>>>>> 0ebd7269
     }
 
     /// @notice Sets movement for the calling wallet
@@ -190,7 +168,6 @@
         return userBadges[_user][_badgeId];
     }
 
-<<<<<<< HEAD
     /// @notice Retrieve boolean balance for each badge
     /// @param _owner The addresses to check
     /// @return balances The badges atomic balances
@@ -204,21 +181,6 @@
         balances[5] = 0 != getTokenId(_owner, BADGE_DRUMMERS);
         balances[6] = 0 != getTokenId(_owner, BADGE_ANDROIDS);
         balances[7] = 0 != getTokenId(_owner, BADGE_SHINTO);
-=======
-    /// @notice Retrieve a batch of balances
-    /// @param _owners The addresses to check
-    /// @param _ids The badge IDs to check
-    function balanceOfBatch(
-        address[] memory _owners,
-        uint256[] memory _ids
-    )
-        public
-        view
-        returns (uint256[] memory)
-    {
-        uint256[] memory balances = new uint256[](_owners.length);
-        for (uint256 i; i < _owners.length; ++i) { }
->>>>>>> 0ebd7269
         return balances;
     }
 }