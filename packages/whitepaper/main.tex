--- conflicted
+++ resolved
@@ -202,14 +202,8 @@
 \nonumber& & C_{\mathbf{t}} \ne 0   \quad \wedge \\
 \nonumber& & C_{\mathbf{t}} = \texttt{KEC}(L)   \quad \wedge \\
 \nonumber& & C_{\mathbf{a}} = \texttt{NUMBER} - 1   \quad \wedge \\
-<<<<<<< HEAD
 \nonumber& & C_{\mathbf{h}} = \texttt{BLOCKHASH}(C_{\mathbf{a}})
 }}
-=======
-\nonumber& & C_{\mathbf{h}} = \texttt{BLOCKHASH}(C_{\mathbf{a}})   \quad \wedge \\
-\nonumber& & R_{\mathbf{c}}[\texttt{KEC}((C_{\mathbf{c}}, C_{\mathbf{t}}))] \ne 0  \quad \wedge \\
-\nonumber& & R_{\mathbf{c}}[\texttt{KEC}((C_{\mathbf{c}}, C_{\mathbf{t}}))] \le  \\
->>>>>>> 111d2c84
 \end{eqnarray}
 
 After passing the test, the proposed block is appended to the proposed block list $R_\mathrm{b}$ and $R_\mathrm{i}$ is incremented by one.
@@ -839,12 +833,6 @@
 \subsection{Ethereum Data Blobs}\label{sec:datablobs}
 EIP-4844 \cite{eip4844} (or similar) on Ethereum will, once enabled, allow data to be stored on L1 in a more efficient manner. Instead of storing the txList data in the L1 transaction data we will instead be able to store the data in a data blob. This data will be read directly from the KZG commitment in the ZK-EVM circuits without ever needing to access the data in an L1 smart contract.
 
-<<<<<<< HEAD
-\subsection{VDF instead of Block Commitments}\label{sec:vdf}
-A \emph{Verifiable Delay Function} (VDF) can be used to protect pending block proposals). This achieves the same goal as the block commitment scheme but without requiring an additional Ethereum transaction. Instead, some computational work is required before the block can be proposed.
-
-=======
->>>>>>> 111d2c84
 \subsection{Block Validity Verification at Proposal Time}\label{sec:propose-proof}
 Currently we accept blocks at proposal time even if the transaction data is invalid. Afterwards, we depend on provers to generate a proof that shows the block is invalid (see Section \ref{sec:proving-invalid}). We do this because the work required to verify all requirements imposed on the transaction data is expensive to verify on L1. Instead, we can require a proof together with the proposed block attesting that the block data is valid. This requires computing a proof, and so the requirement for this improvement is that this proof can be generated efficiently enough so that it is not a potential bottleneck for proposing blocks. Because verifying a proof is still quite expensive, this proof should not be verified immediately at block proposal time but should be verified as part of the block proof.
 
