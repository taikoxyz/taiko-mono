--- conflicted
+++ resolved
@@ -41,13 +41,7 @@
     type: 'function',
     inputs: [],
     name: 'blacklist',
-<<<<<<< HEAD
-    outputs: [
-      { name: '', internalType: 'contract IMinimalBlacklist', type: 'address' },
-    ],
-=======
     outputs: [{ name: '', internalType: 'contract IMinimalBlacklist', type: 'address' }],
->>>>>>> 582e280a
     stateMutability: 'view',
   },
   {
@@ -497,9 +491,7 @@
   },
   {
     type: 'error',
-    inputs: [
-      { name: 'implementation', internalType: 'address', type: 'address' },
-    ],
+    inputs: [{ name: 'implementation', internalType: 'address', type: 'address' }],
     name: 'ERC1967InvalidImplementation',
   },
   { type: 'error', inputs: [], name: 'ERC1967NonPayable' },
@@ -586,21 +578,16 @@
     inputs: [{ name: 'slot', internalType: 'bytes32', type: 'bytes32' }],
     name: 'UUPSUnsupportedProxiableUUID',
   },
-] as const
+] as const;
 
 /**
  *
  */
 export const snaefellTokenAddress = {
   31337: '0xDc64a140Aa3E981100a9becA4E685f962f0cF6C9',
-<<<<<<< HEAD
   167000: '0xe5d84034f185eC81bD0D6f4Fc400F324792B4D52',
   167001: '0x2279B7A0a67DB372996a5FaB50D91eAA73d2eBe6',
-} as const
-=======
-  167001: '0xCf7Ed3AccA5a467e9e704C703E8D87F634fB0Fc9',
 } as const;
->>>>>>> 582e280a
 
 /**
  *
@@ -608,4 +595,4 @@
 export const snaefellTokenConfig = {
   address: snaefellTokenAddress,
   abi: snaefellTokenAbi,
-} as const+} as const;