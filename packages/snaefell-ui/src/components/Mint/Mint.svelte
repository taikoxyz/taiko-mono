--- conflicted
+++ resolved
@@ -146,38 +146,23 @@
         <NftRenderer />
       </div>
     {/if}
-<<<<<<< HEAD
     <div class={mintTitleClasses}>{$t('content.mint.title')}</div>
 
     <p class={mintContentClasses}>
-      {$t('content.mint.text')}
+      {$t('content.mint.textTop')}
     </p>
-=======
-    <div class={rightHalfPanel}>
-      <!-- svelte-ignore missing-declaration -->
-      {#if windowSize === 'sm'}
-        <div class={nftRendererWrapperMobileClasses}>
-          <NftRenderer />
-        </div>
-      {/if}
-      <div class={mintTitleClasses}>{$t('content.mint.title')}</div>
 
-      <p class={mintContentClasses}>
-        {$t('content.mint.textTop')}
-      </p>
+    <p class={mintContentClasses}>
+      {$t('content.mint.textBottom')}
+    </p>
 
-      <p class={mintContentClasses}>
-        {$t('content.mint.textBottom')}
-      </p>
-
-      <div class={infoRowClasses}>
-        <div class={counterClasses}>
-          <div class={currentMintedClasses}>#{totalSupply}</div>
-          <div class={maxMintedClasses}>/ {mintMax}</div>
-        </div>
-        <ProgressBar {progress} />
+    <div class={infoRowClasses}>
+      <div class={counterClasses}>
+        <div class={currentMintedClasses}>#{totalSupply}</div>
+        <div class={maxMintedClasses}>/ {mintMax}</div>
       </div>
->>>>>>> 582e280a
+      <ProgressBar {progress} />
+    </div>
 
     <div class={infoRowClasses}>
       <div class={counterClasses}>
