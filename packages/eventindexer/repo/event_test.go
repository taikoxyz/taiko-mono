package repo

import (
	"context"
	"math/big"
	"testing"

	"github.com/davecgh/go-spew/spew"
	"github.com/stretchr/testify/assert"
	"github.com/taikoxyz/taiko-mono/packages/eventindexer"
)

var (
	blockID             int64 = 1
	dummyProveEventOpts       = eventindexer.SaveEventOpts{
		Name:    eventindexer.EventNameBlockProven,
		Address: "0x123",
		Data:    "{\"data\":\"something\"}",
		Event:   eventindexer.EventNameBlockProven,
		ChainID: big.NewInt(1),
		BlockID: &blockID,
	}
	dummyProposeEventOpts = eventindexer.SaveEventOpts{
		Name:    eventindexer.EventNameBlockProposed,
		Address: "0x123",
		Data:    "{\"data\":\"something\"}",
		Event:   eventindexer.EventNameBlockProposed,
		ChainID: big.NewInt(1),
		BlockID: &blockID,
	}
)

func TestIntegration_Event_Save(t *testing.T) {
	db, close, err := testMysql(t)
	assert.Equal(t, nil, err)

	defer close()

	eventRepo, err := NewEventRepository(db)
	assert.Equal(t, nil, err)
	tests := []struct {
		name    string
		opts    eventindexer.SaveEventOpts
		wantErr error
	}{
		{
			"success",
			eventindexer.SaveEventOpts{
				Name:    "test",
				ChainID: big.NewInt(1),
				Data:    "{\"data\":\"something\"}",
				Event:   eventindexer.EventNameBlockProposed,
				Address: "0x123",
			},
			nil,
		},
	}

	for _, tt := range tests {
		t.Run(tt.name, func(t *testing.T) {
			_, err = eventRepo.Save(context.Background(), tt.opts)
			assert.Equal(t, tt.wantErr, err)
		})
	}
}

func TestIntegration_Event_FindUniqueProvers(t *testing.T) {
	db, close, err := testMysql(t)
	assert.Equal(t, nil, err)

	defer close()

	eventRepo, err := NewEventRepository(db)
	assert.Equal(t, nil, err)

	_, err = eventRepo.Save(context.Background(), dummyProveEventOpts)

	assert.Equal(t, nil, err)

	_, err = eventRepo.Save(context.Background(), dummyProposeEventOpts)

	assert.Equal(t, nil, err)

	tests := []struct {
		name     string
		wantResp []eventindexer.UniqueProversResponse
		wantErr  error
	}{
		{
			"success",
			[]eventindexer.UniqueProversResponse{
				{
					Address: "0x123",
					Count:   1,
				},
			},
			nil,
		},
	}

	for _, tt := range tests {
		t.Run(tt.name, func(t *testing.T) {
			resp, err := eventRepo.FindUniqueProvers(context.Background())
			assert.Equal(t, tt.wantErr, err)
			assert.Equal(t, len(tt.wantResp), len(resp))
			for k, v := range resp {
				assert.Equal(t, tt.wantResp[k].Address, v.Address)
				assert.Equal(t, tt.wantResp[k].Count, v.Count)
			}
		})
	}
}

func TestIntegration_Event_FindUniqueProposers(t *testing.T) {
	db, close, err := testMysql(t)
	assert.Equal(t, nil, err)

	defer close()

	eventRepo, err := NewEventRepository(db)
	assert.Equal(t, nil, err)

	_, err = eventRepo.Save(context.Background(), dummyProveEventOpts)

	assert.Equal(t, nil, err)

	_, err = eventRepo.Save(context.Background(), dummyProposeEventOpts)

	assert.Equal(t, nil, err)

	tests := []struct {
		name     string
		wantResp []eventindexer.UniqueProposersResponse
		wantErr  error
	}{
		{
			"success",
			[]eventindexer.UniqueProposersResponse{
				{
					Address: dummyProposeEventOpts.Address,
					Count:   1,
				},
			},
			nil,
		},
	}

	for _, tt := range tests {
		t.Run(tt.name, func(t *testing.T) {
			resp, err := eventRepo.FindUniqueProposers(context.Background())
			spew.Dump(resp)
			assert.Equal(t, tt.wantErr, err)
			assert.Equal(t, len(tt.wantResp), len(resp))
			for k, v := range resp {
				assert.Equal(t, tt.wantResp[k].Address, v.Address)
				assert.Equal(t, tt.wantResp[k].Count, v.Count)
			}
		})
	}
}

func TestIntegration_Event_GetCountByAddressAndEventName(t *testing.T) {
	db, close, err := testMysql(t)
	assert.Equal(t, nil, err)

	defer close()

	eventRepo, err := NewEventRepository(db)
	assert.Equal(t, nil, err)

	_, err = eventRepo.Save(context.Background(), dummyProveEventOpts)

	assert.Equal(t, nil, err)

	_, err = eventRepo.Save(context.Background(), dummyProposeEventOpts)

	assert.Equal(t, nil, err)

	tests := []struct {
		name     string
		address  string
		event    string
		wantResp int
		wantErr  error
	}{
		{
			"success",
			dummyProposeEventOpts.Address,
			dummyProposeEventOpts.Event,
			1,
			nil,
		},
		{
			"none",
			"0xfake",
			dummyProposeEventOpts.Event,
			0,
			nil,
		},
	}

	for _, tt := range tests {
		t.Run(tt.name, func(t *testing.T) {
			resp, err := eventRepo.GetCountByAddressAndEventName(
				context.Background(),
				tt.address,
				tt.event,
			)
			spew.Dump(resp)
			assert.Equal(t, tt.wantErr, err)
			assert.Equal(t, tt.wantResp, resp)
		})
	}
}

func TestIntegration_Event_Delete(t *testing.T) {
	db, close, err := testMysql(t)
	assert.Equal(t, nil, err)

	defer close()

	eventRepo, err := NewEventRepository(db)
	assert.Equal(t, nil, err)

	event, err := eventRepo.Save(context.Background(), dummyProveEventOpts)

	assert.Equal(t, nil, err)

	tests := []struct {
		name    string
		id      int
		wantErr error
	}{
		{
			"success",
			event.ID,
			nil,
		},
	}

	for _, tt := range tests {
		t.Run(tt.name, func(t *testing.T) {
			err := eventRepo.Delete(
				context.Background(),
				tt.id,
			)
			assert.Equal(t, tt.wantErr, err)

			foundEvent, err := eventRepo.FindByEventTypeAndBlockID(
				context.Background(),
				event.Event,
				event.BlockID.Int64,
			)

			assert.Equal(t, nil, err)
			assert.Nil(t, foundEvent)
		})
	}
}

<<<<<<< HEAD
func TestIntegration_Event_GetTotalSlashedTokens(t *testing.T) {
=======
func TestIntegration_Event_FirstByAddressAndEvent(t *testing.T) {
>>>>>>> d51161d4
	db, close, err := testMysql(t)
	assert.Equal(t, nil, err)

	defer close()

	eventRepo, err := NewEventRepository(db)
	assert.Equal(t, nil, err)

<<<<<<< HEAD
	opts := eventindexer.SaveEventOpts{
		Name:    eventindexer.EventNameSlashed,
		Address: "0x123",
		Data:    "{\"data\":\"something\"}",
		Event:   eventindexer.EventNameSlashed,
		ChainID: big.NewInt(1),
		BlockID: &blockID,
		Amount:  big.NewInt(1),
	}

	for i := 0; i < 5; i++ {
		_, err = eventRepo.Save(context.Background(), opts)

		assert.Equal(t, nil, err)
	}

	tests := []struct {
		name     string
		wantResp *big.Int
		wantErr  error
	}{
		{
			"success",
			big.NewInt(5),
			nil,
=======
	event, err := eventRepo.Save(context.Background(), dummyProveEventOpts)

	assert.Equal(t, nil, err)

	tests := []struct {
		name        string
		address     string
		event       string
		wantErr     error
		wantEventID int
	}{
		{
			"success",
			dummyProveEventOpts.Address,
			dummyProveEventOpts.Name,
			nil,
			event.ID,
		},
		{
			"notFound",
			dummyProveEventOpts.Address,
			"fakeEvent",
			nil,
			0,
>>>>>>> d51161d4
		},
	}

	for _, tt := range tests {
		t.Run(tt.name, func(t *testing.T) {
<<<<<<< HEAD
			resp, err := eventRepo.GetTotalSlashedTokens(
				context.Background(),
			)
			spew.Dump(resp)
			assert.Equal(t, tt.wantErr, err)
			assert.Equal(t, tt.wantResp, resp)
=======
			found, err := eventRepo.FirstByAddressAndEventName(
				context.Background(),
				tt.address,
				tt.event,
			)
			assert.Equal(t, tt.wantErr, err)
			if tt.wantEventID != 0 {
				assert.Equal(t, tt.wantEventID, found.ID)
			}
>>>>>>> d51161d4
		})
	}
}<|MERGE_RESOLUTION|>--- conflicted
+++ resolved
@@ -258,20 +258,15 @@
 	}
 }
 
-<<<<<<< HEAD
 func TestIntegration_Event_GetTotalSlashedTokens(t *testing.T) {
-=======
-func TestIntegration_Event_FirstByAddressAndEvent(t *testing.T) {
->>>>>>> d51161d4
-	db, close, err := testMysql(t)
-	assert.Equal(t, nil, err)
-
-	defer close()
-
-	eventRepo, err := NewEventRepository(db)
-	assert.Equal(t, nil, err)
-
-<<<<<<< HEAD
+	db, close, err := testMysql(t)
+	assert.Equal(t, nil, err)
+
+	defer close()
+
+	eventRepo, err := NewEventRepository(db)
+	assert.Equal(t, nil, err)
+
 	opts := eventindexer.SaveEventOpts{
 		Name:    eventindexer.EventNameSlashed,
 		Address: "0x123",
@@ -297,7 +292,30 @@
 			"success",
 			big.NewInt(5),
 			nil,
-=======
+		},
+	}
+
+	for _, tt := range tests {
+		t.Run(tt.name, func(t *testing.T) {
+			resp, err := eventRepo.GetTotalSlashedTokens(
+				context.Background(),
+			)
+			spew.Dump(resp)
+			assert.Equal(t, tt.wantErr, err)
+			assert.Equal(t, tt.wantResp, resp)
+		})
+	}
+}
+
+func TestIntegration_Event_FirstByAddressAndEvent(t *testing.T) {
+	db, close, err := testMysql(t)
+	assert.Equal(t, nil, err)
+
+	defer close()
+
+	eventRepo, err := NewEventRepository(db)
+	assert.Equal(t, nil, err)
+
 	event, err := eventRepo.Save(context.Background(), dummyProveEventOpts)
 
 	assert.Equal(t, nil, err)
@@ -322,20 +340,11 @@
 			"fakeEvent",
 			nil,
 			0,
->>>>>>> d51161d4
-		},
-	}
-
-	for _, tt := range tests {
-		t.Run(tt.name, func(t *testing.T) {
-<<<<<<< HEAD
-			resp, err := eventRepo.GetTotalSlashedTokens(
-				context.Background(),
-			)
-			spew.Dump(resp)
-			assert.Equal(t, tt.wantErr, err)
-			assert.Equal(t, tt.wantResp, resp)
-=======
+		},
+	}
+
+	for _, tt := range tests {
+		t.Run(tt.name, func(t *testing.T) {
 			found, err := eventRepo.FirstByAddressAndEventName(
 				context.Background(),
 				tt.address,
@@ -345,7 +354,6 @@
 			if tt.wantEventID != 0 {
 				assert.Equal(t, tt.wantEventID, found.ID)
 			}
->>>>>>> d51161d4
 		})
 	}
 }