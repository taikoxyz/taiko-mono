--- conflicted
+++ resolved
@@ -23,17 +23,9 @@
     JSON.stringify({ ...tree.dump(), root: tree.root }, null, 2),
   );
 
-<<<<<<< HEAD
-  console.log("Merkle Root:", tree.root);
-}
-
-main("hardhat");
-main("holesky");
-=======
     console.log(`Merkle Root for network ${network}`, tree.root)
 }
 
 main('hardhat')
 main('holesky')
-main('devnet')
->>>>>>> 387ffb1d
+main('devnet')