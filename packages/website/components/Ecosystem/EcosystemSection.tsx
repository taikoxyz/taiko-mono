--- conflicted
+++ resolved
@@ -127,19 +127,20 @@
     isLive: true,
   },
   {
-<<<<<<< HEAD
+    icon: "/images/ecosystem/gourds.jpeg",
+    name: "Gourds",
+    link: "https://gourds.studio",
+    description:
+      "Gourds aims to achieve crypto market efficiency by introducing novel trading instruments for mass adoption.",
+    filters: [],
+    isLive: true,
+  },
+  {
     icon: "/images/ecosystem/izar.png",
     name: "IZAR",
     link: "https://izar.xyz/",
     description:
       "IZAR is a privacy-preserving interoperability protocol between Ethereum and Aleo ecosystem, harnessing the power of zero-knowledge cryptography to protect user privacy and security.",
-=======
-    icon: "/images/ecosystem/gourds.jpeg",
-    name: "Gourds",
-    link: "https://gourds.studio",
-    description:
-      "Gourds aims to achieve crypto market efficiency by introducing novel trading instruments for mass adoption.",
->>>>>>> 48a911ee
     filters: [],
     isLive: true,
   },
