--- conflicted
+++ resolved
@@ -101,21 +101,13 @@
 ### getBlockFee
 
 ```solidity
-<<<<<<< HEAD
-function getBlockFee() public view returns (uint64 fee)
-=======
 function getBlockFee() public view returns (uint64)
->>>>>>> 32d1df06
 ```
 
 ### getProofReward
 
 ```solidity
-<<<<<<< HEAD
-function getProofReward(uint64 provenAt, uint64 proposedAt) public view returns (uint64 reward)
-=======
 function getProofReward(uint64 provenAt, uint64 proposedAt) public view returns (uint64)
->>>>>>> 32d1df06
 ```
 
 ### getBlock
