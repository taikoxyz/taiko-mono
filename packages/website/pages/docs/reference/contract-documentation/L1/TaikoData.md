--- conflicted
+++ resolved
@@ -127,29 +127,6 @@
 
 ### Block
 
-```solidity
-<<<<<<< HEAD
-struct ProposedBlock {
-  mapping(uint256 => struct TaikoData.ForkChoice) forkChoices;
-=======
-struct Block {
-  uint64 blockId;
-  uint64 proposedAt;
-  uint24 nextForkChoiceId;
-  uint24 verifiedForkChoiceId;
->>>>>>> 0b8f7fe7
-  bytes32 metaHash;
-  address proposer;
-<<<<<<< HEAD
-  uint64 deposit;
-  uint24 nextForkChoiceId;
-  uint64 proposedAt;
-=======
-  mapping(uint256 => struct TaikoData.ForkChoice) forkChoices;
->>>>>>> 0b8f7fe7
-}
-```
-
 ### TxListInfo
 
 ```solidity
