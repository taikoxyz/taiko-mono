## TaikoData

### Config

```solidity
struct Config {
  uint256 chainId;
  uint256 maxNumProposedBlocks;
  uint256 ringBufferSize;
  uint256 maxNumVerifiedBlocks;
  uint256 maxVerificationsPerTx;
  uint256 blockMaxGasLimit;
  uint256 maxTransactionsPerBlock;
  uint256 maxBytesPerTxList;
  uint256 minTxGasLimit;
<<<<<<< HEAD
  uint64 minEthDepositsPerBlock;
  uint64 maxEthDepositsPerBlock;
  uint96 maxEthDepositAmount;
  uint96 minEthDepositAmount;
=======
>>>>>>> 60eb6d9c
  uint256 txListCacheExpiry;
  uint64 proofTimeTarget;
  uint8 adjustmentQuotient;
  bool enableSoloProposer;
  bool enableOracleProver;
  bool enableTokenomics;
  bool skipZKPVerification;
}
```

### StateVariables

```solidity
struct StateVariables {
  uint64 basefee;
  uint64 accBlockFees;
  uint64 genesisHeight;
  uint64 genesisTimestamp;
  uint64 numBlocks;
  uint64 lastVerifiedBlockId;
  uint64 lastProposedAt;
  uint64 nextEthDepositToProcess;
  uint64 numEthDeposits;
}
```

### BlockMetadataInput

```solidity
struct BlockMetadataInput {
  bytes32 txListHash;
  address beneficiary;
  uint32 gasLimit;
  uint24 txListByteStart;
  uint24 txListByteEnd;
  uint8 cacheTxListInfo;
}
```

### BlockMetadata

```solidity
struct BlockMetadata {
  uint64 id;
  uint64 timestamp;
  uint64 l1Height;
  bytes32 l1Hash;
  bytes32 mixHash;
  bytes32 depositsRoot;
  bytes32 txListHash;
  uint24 txListByteStart;
  uint24 txListByteEnd;
  uint32 gasLimit;
  address beneficiary;
  uint8 cacheTxListInfo;
  address treasure;
  struct TaikoData.EthDeposit[] depositsProcessed;
}
```

### ZKProof

```solidity
struct ZKProof {
  bytes data;
  uint16 verifierId;
}
```

### BlockEvidence

```solidity
struct BlockEvidence {
  struct TaikoData.BlockMetadata meta;
  struct TaikoData.ZKProof zkproof;
  bytes32 parentHash;
  bytes32 blockHash;
  bytes32 signalRoot;
  bytes32 graffiti;
  address prover;
  uint32 parentGasUsed;
  uint32 gasUsed;
}
```

### BlockOracle

```solidity
struct BlockOracle {
  bytes32 blockHash;
  uint32 gasUsed;
  bytes32 signalRoot;
}
```

### BlockOracles

```solidity
struct BlockOracles {
  bytes32 parentHash;
  uint32 parentGasUsed;
  struct TaikoData.BlockOracle[] blks;
}
```

### ForkChoice

```solidity
struct ForkChoice {
  bytes32 key;
  bytes32 blockHash;
  bytes32 signalRoot;
  uint64 provenAt;
  uint32 gasUsed;
  address prover;
  uint32 gasUsed;
}
```

### Block

```solidity
struct Block {
  mapping(uint256 => struct TaikoData.ForkChoice) forkChoices;
  uint64 blockId;
  uint64 proposedAt;
  uint64 deposit;
  uint24 nextForkChoiceId;
  uint24 verifiedForkChoiceId;
  bytes32 metaHash;
  address proposer;
}
```

### TxListInfo

```solidity
struct TxListInfo {
  uint64 validSince;
  uint24 size;
}
```

### EthDeposit

```solidity
struct EthDeposit {
  address recipient;
  uint96 amount;
}
```

### State

```solidity
struct State {
  mapping(uint256 => struct TaikoData.Block) blocks;
  mapping(uint256 => mapping(bytes32 => mapping(uint32 => uint256))) forkChoiceIds;
  mapping(address => uint256) balances;
  mapping(bytes32 => struct TaikoData.TxListInfo) txListInfo;
  struct TaikoData.EthDeposit[] ethDeposits;
  uint64 genesisHeight;
  uint64 genesisTimestamp;
  uint64 __reserved51;
  uint64 __reserved52;
  uint64 lastProposedAt;
<<<<<<< HEAD

=======
  uint64 numBlocks;
  uint64 accProposedAt;
  uint64 accBlockFees;
  uint64 basefee;
  uint64 proofTimeIssued;
  uint64 lastVerifiedBlockId;
  uint64 __reserved81;
  uint256[43] __gap;
>>>>>>> 60eb6d9c
}
```<|MERGE_RESOLUTION|>--- conflicted
+++ resolved
@@ -13,16 +13,14 @@
   uint256 maxTransactionsPerBlock;
   uint256 maxBytesPerTxList;
   uint256 minTxGasLimit;
-<<<<<<< HEAD
+  uint256 txListCacheExpiry;
   uint64 minEthDepositsPerBlock;
   uint64 maxEthDepositsPerBlock;
   uint96 maxEthDepositAmount;
   uint96 minEthDepositAmount;
-=======
->>>>>>> 60eb6d9c
-  uint256 txListCacheExpiry;
   uint64 proofTimeTarget;
   uint8 adjustmentQuotient;
+  bool relaySignalRoot;
   bool enableSoloProposer;
   bool enableOracleProver;
   bool enableTokenomics;
@@ -39,8 +37,9 @@
   uint64 genesisHeight;
   uint64 genesisTimestamp;
   uint64 numBlocks;
+  uint64 proofTimeIssued;
   uint64 lastVerifiedBlockId;
-  uint64 lastProposedAt;
+  uint64 accProposedAt;
   uint64 nextEthDepositToProcess;
   uint64 numEthDeposits;
 }
@@ -133,7 +132,6 @@
   bytes32 blockHash;
   bytes32 signalRoot;
   uint64 provenAt;
-  uint32 gasUsed;
   address prover;
   uint32 gasUsed;
 }
@@ -183,20 +181,16 @@
   struct TaikoData.EthDeposit[] ethDeposits;
   uint64 genesisHeight;
   uint64 genesisTimestamp;
-  uint64 __reserved51;
-  uint64 __reserved52;
-  uint64 lastProposedAt;
-<<<<<<< HEAD
-
-=======
-  uint64 numBlocks;
+  uint64 __reserved61;
+  uint64 __reserved62;
   uint64 accProposedAt;
   uint64 accBlockFees;
+  uint64 numBlocks;
+  uint64 nextEthDepositToProcess;
   uint64 basefee;
   uint64 proofTimeIssued;
   uint64 lastVerifiedBlockId;
   uint64 __reserved81;
-  uint256[43] __gap;
->>>>>>> 60eb6d9c
+  uint256[42] __gap;
 }
 ```