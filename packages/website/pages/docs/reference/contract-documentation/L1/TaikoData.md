## TaikoData

### Config

```solidity
struct Config {
  uint256 chainId;
  uint256 maxNumProposedBlocks;
  uint256 ringBufferSize;
  uint256 maxNumVerifiedBlocks;
  uint256 maxVerificationsPerTx;
  uint256 blockMaxGasLimit;
  uint256 maxTransactionsPerBlock;
  uint256 maxBytesPerTxList;
  uint256 minTxGasLimit;
  uint64 minEthDepositsPerBlock;
  uint64 maxEthDepositsPerBlock;
  uint96 maxEthDepositAmount;
  uint96 minEthDepositAmount;
  uint256 txListCacheExpiry;
  uint256 proofCooldownPeriod;
  uint64 proofTimeTarget;
  uint8 adjustmentQuotient;
  bool relaySignalRoot;
  bool enableSoloProposer;
}
```

### StateVariables

```solidity
struct StateVariables {
  uint64 basefee;
  uint64 accBlockFees;
  uint64 genesisHeight;
  uint64 genesisTimestamp;
  uint64 numBlocks;
  uint64 proofTimeIssued;
  uint64 lastVerifiedBlockId;
  uint64 accProposedAt;
  uint64 nextEthDepositToProcess;
  uint64 numEthDeposits;
}
```

### BlockMetadataInput

```solidity
struct BlockMetadataInput {
  bytes32 txListHash;
  address beneficiary;
  uint32 gasLimit;
  uint24 txListByteStart;
  uint24 txListByteEnd;
  uint8 cacheTxListInfo;
}
```

### BlockMetadata

```solidity
struct BlockMetadata {
  uint64 id;
  uint64 timestamp;
  uint64 l1Height;
  bytes32 l1Hash;
  bytes32 mixHash;
  bytes32 depositsRoot;
  bytes32 txListHash;
  uint24 txListByteStart;
  uint24 txListByteEnd;
  uint32 gasLimit;
  address beneficiary;
  uint8 cacheTxListInfo;
  address treasure;
  struct TaikoData.EthDeposit[] depositsProcessed;
}
```

### BlockEvidence

```solidity
struct BlockEvidence {
  bytes32 metaHash;
  bytes32 parentHash;
  bytes32 blockHash;
  bytes32 signalRoot;
  bytes32 graffiti;
  address prover;
  uint32 parentGasUsed;
  uint32 gasUsed;
  uint16 verifierId;
  bytes proof;
}
```

### ForkChoice

```solidity
struct ForkChoice {
  bytes32 key;
  bytes32 blockHash;
  bytes32 signalRoot;
  uint64 provenAt;
  address prover;
  uint32 gasUsed;
}
```

### Block

```solidity
struct Block {
  mapping(uint256 => struct TaikoData.ForkChoice) forkChoices;
  uint64 blockId;
  uint64 proposedAt;
  uint64 deposit;
  uint24 nextForkChoiceId;
  uint24 verifiedForkChoiceId;
  bytes32 metaHash;
  address proposer;
}
```

### TxListInfo

```solidity
struct TxListInfo {
  uint64 validSince;
  uint24 size;
}
```

### EthDeposit

```solidity
struct EthDeposit {
  address recipient;
  uint96 amount;
}
```

### State

```solidity
struct State {
  mapping(uint256 => struct TaikoData.Block) blocks;
  mapping(uint256 => mapping(bytes32 => mapping(uint32 => uint256))) forkChoiceIds;
  mapping(address => uint256) balances;
  mapping(bytes32 => struct TaikoData.TxListInfo) txListInfo;
  struct TaikoData.EthDeposit[] ethDeposits;
  bytes32 staticRefs;
  uint64 genesisHeight;
  uint64 genesisTimestamp;
  uint64 __reserved61;
  uint64 __reserved62;
  uint64 accProposedAt;
  uint64 accBlockFees;
  uint64 numBlocks;
  uint64 nextEthDepositToProcess;
  uint64 basefee;
  uint64 proofTimeIssued;
  uint64 lastVerifiedBlockId;
<<<<<<< HEAD
  uint64 __reserved4;
  uint64 avgProofTime;
  uint64 feeBase;
  uint256[41] __gap;
=======
  uint64 __reserved81;
  uint256[42] __gap;
>>>>>>> 82860e87
}
```<|MERGE_RESOLUTION|>--- conflicted
+++ resolved
@@ -152,8 +152,8 @@
   bytes32 staticRefs;
   uint64 genesisHeight;
   uint64 genesisTimestamp;
-  uint64 __reserved61;
-  uint64 __reserved62;
+  uint64 __reserved71;
+  uint64 __reserved72;
   uint64 accProposedAt;
   uint64 accBlockFees;
   uint64 numBlocks;
@@ -161,14 +161,7 @@
   uint64 basefee;
   uint64 proofTimeIssued;
   uint64 lastVerifiedBlockId;
-<<<<<<< HEAD
-  uint64 __reserved4;
-  uint64 avgProofTime;
-  uint64 feeBase;
+  uint64 __reserved91;
   uint256[41] __gap;
-=======
-  uint64 __reserved81;
-  uint256[42] __gap;
->>>>>>> 82860e87
 }
 ```