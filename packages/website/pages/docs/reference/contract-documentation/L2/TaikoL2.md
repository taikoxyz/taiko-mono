## TaikoL2

### VerifiedBlock

```solidity
struct VerifiedBlock {
  bytes32 blockHash;
  bytes32 signalRoot;
}
```

### EIP1559Params

```solidity
struct EIP1559Params {
  uint64 basefee;
  uint64 gasIssuedPerSecond;
  uint64 gasExcessMax;
  uint64 gasTarget;
  uint64 ratio2x1x;
}
```

### publicInputHash

```solidity
bytes32 publicInputHash
```

### yscale

```solidity
uint128 yscale
```

### xscale

```solidity
uint64 xscale
```

### gasIssuedPerSecond

```solidity
uint64 gasIssuedPerSecond
```

### parentTimestamp

```solidity
uint64 parentTimestamp
```

### latestSyncedL1Height

```solidity
uint64 latestSyncedL1Height
```

### gasExcess

```solidity
uint64 gasExcess
```

### \_\_reserved1

```solidity
uint64 __reserved1
<<<<<<< HEAD
=======
```

### Anchored

```solidity
event Anchored(uint64 number, uint64 basefee, uint64 gaslimit, uint64 timestamp, bytes32 parentHash, uint256 prevrandao, address coinbase, uint32 chainid)
```

### L2_BASEFEE_MISMATCH

```solidity
error L2_BASEFEE_MISMATCH(uint64 expected, uint64 actual)
>>>>>>> e18bf920
```

### L2_INVALID_1559_PARAMS

```solidity
<<<<<<< HEAD
event BlockVars(uint64 number, uint64 basefee, uint64 gaslimit, uint64 timestamp, bytes32 parentHash, uint256 prevrandao, address coinbase, uint32 chainid)
```

### L2_BASEFEE_MISMATCH

```solidity
error L2_BASEFEE_MISMATCH(uint64 expected, uint64 actual)
```

### L2_INVALID_1559_PARAMS

```solidity
=======
>>>>>>> e18bf920
error L2_INVALID_1559_PARAMS()
```

### L2_INVALID_CHAIN_ID

```solidity
error L2_INVALID_CHAIN_ID()
```

### L2_INVALID_SENDER

```solidity
error L2_INVALID_SENDER()
```

### L2_PUBLIC_INPUT_HASH_MISMATCH

```solidity
error L2_PUBLIC_INPUT_HASH_MISMATCH(bytes32 expected, bytes32 actual)
```

### L2_TOO_LATE

```solidity
error L2_TOO_LATE()
```

### M1559_UNEXPECTED_CHANGE

```solidity
error M1559_UNEXPECTED_CHANGE(uint64 expected, uint64 actual)
```

### M1559_OUT_OF_STOCK

```solidity
error M1559_OUT_OF_STOCK()
```

### init

```solidity
function init(address _addressManager, struct TaikoL2.EIP1559Params _param1559) external
```

### anchor

```solidity
<<<<<<< HEAD
function anchor(uint64 l1Height, bytes32 l1Hash, bytes32 l1SignalRoot) external
=======
function anchor(bytes32 l1Hash, bytes32 l1SignalRoot, uint64 l1Height, uint64 parentGasUsed) external
>>>>>>> e18bf920
```

Persist the latest L1 block height and hash to L2 for cross-layer
message verification (eg. bridging). This function will also check
certain block-level global variables because they are not part of the
Trie structure.

A circuit will verify the integrity among:

- l1Hash, l1SignalRoot, and l1SignalServiceAddress
- (l1Hash and l1SignalServiceAddress) are both hashed into of the
  ZKP's instance.

This transaction shall be the first transaction in every L2 block.

#### Parameters

<<<<<<< HEAD
| Name         | Type    | Description                                               |
| ------------ | ------- | --------------------------------------------------------- |
| l1Height     | uint64  | The latest L1 block height when this block was proposed.  |
| l1Hash       | bytes32 | The latest L1 block hash when this block was proposed.    |
| l1SignalRoot | bytes32 | The latest value of the L1 "signal service storage root". |
=======
| Name          | Type    | Description                                               |
| ------------- | ------- | --------------------------------------------------------- |
| l1Hash        | bytes32 | The latest L1 block hash when this block was proposed.    |
| l1SignalRoot  | bytes32 | The latest value of the L1 "signal service storage root". |
| l1Height      | uint64  | The latest L1 block height when this block was proposed.  |
| parentGasUsed | uint64  | the gas used in the parent block.                         |

### getBasefee

```solidity
function getBasefee(uint32 timeSinceParent, uint64 gasLimit, uint64 parentGasUsed) public view returns (uint256 _basefee)
```
>>>>>>> e18bf920

### getBasefee

```solidity
function getBasefee(uint32 timeSinceNow, uint64 gasLimit) public view returns (uint64 _basefee)
```

### getXchainBlockHash

```solidity
function getXchainBlockHash(uint256 number) public view returns (bytes32)
```

Returns the cross-chain block hash at the given block number.

#### Parameters

| Name   | Type    | Description                                   |
| ------ | ------- | --------------------------------------------- |
| number | uint256 | The block number. Use 0 for the latest block. |

#### Return Values

| Name | Type    | Description                 |
| ---- | ------- | --------------------------- |
| [0]  | bytes32 | The cross-chain block hash. |

### getXchainSignalRoot

```solidity
function getXchainSignalRoot(uint256 number) public view returns (bytes32)
```

Returns the cross-chain signal service storage root at the given
block number.

#### Parameters

| Name   | Type    | Description                                   |
| ------ | ------- | --------------------------------------------- |
| number | uint256 | The block number. Use 0 for the latest block. |

#### Return Values

| Name | Type    | Description                                  |
| ---- | ------- | -------------------------------------------- |
| [0]  | bytes32 | The cross-chain signal service storage root. |

### getBlockHash

```solidity
function getBlockHash(uint256 number) public view returns (bytes32)
```<|MERGE_RESOLUTION|>--- conflicted
+++ resolved
@@ -67,8 +67,7 @@
 
 ```solidity
 uint64 __reserved1
-<<<<<<< HEAD
-=======
+
 ```
 
 ### Anchored
@@ -81,13 +80,11 @@
 
 ```solidity
 error L2_BASEFEE_MISMATCH(uint64 expected, uint64 actual)
->>>>>>> e18bf920
 ```
 
 ### L2_INVALID_1559_PARAMS
 
 ```solidity
-<<<<<<< HEAD
 event BlockVars(uint64 number, uint64 basefee, uint64 gaslimit, uint64 timestamp, bytes32 parentHash, uint256 prevrandao, address coinbase, uint32 chainid)
 ```
 
@@ -100,8 +97,6 @@
 ### L2_INVALID_1559_PARAMS
 
 ```solidity
-=======
->>>>>>> e18bf920
 error L2_INVALID_1559_PARAMS()
 ```
 
@@ -150,11 +145,7 @@
 ### anchor
 
 ```solidity
-<<<<<<< HEAD
-function anchor(uint64 l1Height, bytes32 l1Hash, bytes32 l1SignalRoot) external
-=======
 function anchor(bytes32 l1Hash, bytes32 l1SignalRoot, uint64 l1Height, uint64 parentGasUsed) external
->>>>>>> e18bf920
 ```
 
 Persist the latest L1 block height and hash to L2 for cross-layer
@@ -172,26 +163,11 @@
 
 #### Parameters
 
-<<<<<<< HEAD
 | Name         | Type    | Description                                               |
 | ------------ | ------- | --------------------------------------------------------- |
 | l1Height     | uint64  | The latest L1 block height when this block was proposed.  |
 | l1Hash       | bytes32 | The latest L1 block hash when this block was proposed.    |
 | l1SignalRoot | bytes32 | The latest value of the L1 "signal service storage root". |
-=======
-| Name          | Type    | Description                                               |
-| ------------- | ------- | --------------------------------------------------------- |
-| l1Hash        | bytes32 | The latest L1 block hash when this block was proposed.    |
-| l1SignalRoot  | bytes32 | The latest value of the L1 "signal service storage root". |
-| l1Height      | uint64  | The latest L1 block height when this block was proposed.  |
-| parentGasUsed | uint64  | the gas used in the parent block.                         |
-
-### getBasefee
-
-```solidity
-function getBasefee(uint32 timeSinceParent, uint64 gasLimit, uint64 parentGasUsed) public view returns (uint256 _basefee)
-```
->>>>>>> e18bf920
 
 ### getBasefee
 
