import { Callout } from "nextra-theme-docs";

# Prover market registration page

Edit this page by opening a pull request and modifying the table below to add your prover to the prover market table. Proposers can also use this page to find the endpoints of provers offering their service to the open market.

You can edit the page by clicking [here](https://github.com/taikoxyz/taiko-mono/edit/main/packages/website/pages/docs/reference/prover-market-page.mdx).

## Prover market table

<Callout type="warning">
  These endpoints are not checked, so it's possible they don't work or a
  community member has shut off their prover. Additionally, these are community
  listed endpoints, **Taiko has not audited them for security**. If you find an
  endpoint not working please feel free to open a PR and remove it from this
  list.
</Callout>

| Name           | API Endpoint                            | Minimum fee |
| -------------- | --------------------------------------- | ----------- |
| ZKPool (HTTP)  | http://taiko-a5-prover-simple.zkpool.io | 10 wei      |
| ZKPool (HTTPS) | https://taiko-a5-prover.zkpool.io       | 10 wei      |
| Davaymne       | http://pool-1.taikopool.xyz             | 10 wei      |
| Web3Cript      | http://ttko.web3cript.xyz:9876          | 10 wei      |
| Purethereal    | http://purethereal.xyz:9876             | 10 wei      |
| Karma Nodes    | http://karmanodes.xyz                   | 10 wei      |
| Cryptic Node   | http://taiko.crypticnode.xyz:9876       | 10 wei      |
| dannyletra     | http://158.220.89.198:9876              | 10 wei      |
| AlexIT         | http://62.183.54.219:9876               | 10 wei      |
| ZK Nodes       | http://45.144.28.60:9876                | 10 wei      |     
| RexCloud       | http://185.173.38.221:9876              | 10 wei      |
| RZF Node       | http://45.142.214.132:9876              | 10 wei      |
| Vitek73        | http://65.21.14.11:9876                 | 10 wei      |
| FTP Crypto     | http://161.97.133.1:9876                | 10 wei      |
| snowleopard    | http://161.97.146.121:9876              | 10 wei      |
| Elsass Node    | http://90.11.209.115:9876               | 10 wei      |
| flechemano     | http://137.184.187.19:9876              | 10 wei      |
| CherryNodes    | http://161.97.160.96:9876               | 10 wei      |
| DON KAMOTE     | http://184.174.33.54:9876               | 10 wei      |
<<<<<<< HEAD
| Jayjay         | http://65.108.2.41:9876                 | 10 wei      |
=======
| Mahamb Nodes   | http://taiko-a5-prover.mahamb.xyz:9876  | 10 wei      |
| Baka Node      | http://38.242.226.172:9876              | 10 wei      |
| Arthas Node    | http://65.108.215.87:9876               | 10 wei      |
>>>>>>> 0e1d2231
<|MERGE_RESOLUTION|>--- conflicted
+++ resolved
@@ -37,10 +37,7 @@
 | flechemano     | http://137.184.187.19:9876              | 10 wei      |
 | CherryNodes    | http://161.97.160.96:9876               | 10 wei      |
 | DON KAMOTE     | http://184.174.33.54:9876               | 10 wei      |
-<<<<<<< HEAD
 | Jayjay         | http://65.108.2.41:9876                 | 10 wei      |
-=======
 | Mahamb Nodes   | http://taiko-a5-prover.mahamb.xyz:9876  | 10 wei      |
 | Baka Node      | http://38.242.226.172:9876              | 10 wei      |
-| Arthas Node    | http://65.108.215.87:9876               | 10 wei      |
->>>>>>> 0e1d2231
+| Arthas Node    | http://65.108.215.87:9876               | 10 wei      |