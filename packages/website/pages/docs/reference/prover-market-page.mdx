--- conflicted
+++ resolved
@@ -43,8 +43,5 @@
 | Baka Node      | http://38.242.226.172:9876              | 10 wei      |
 | Arthas Node    | http://65.108.215.87:9876               | 10 wei      |
 | Karandash33    | http://88.198.47.154:9876               | 10 wei      |
-<<<<<<< HEAD
-| Ohmar Node     | http://109.123.244.224:9876             | 10 wei      |
-=======
 | Eustace        | http://158.220.98.12:9876               | 10 wei      |
->>>>>>> 926ac5c4
+| Ohmar Node     | http://109.123.244.224:9876             | 10 wei      |