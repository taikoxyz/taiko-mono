--- conflicted
+++ resolved
@@ -1,15 +1,5 @@
 import { Callout, Steps } from "nextra-theme-docs";
 
-<<<<<<< HEAD
-<Callout type="warning">
-  Keep in mind that running a prover is a very competitive space, and those who
-  generate proofs will have very powerful machines and optimized clients. It's
-  unlikely to prove a block and gain rewards with the default client and minimum
-  hardware requirements (e.g. even a i9-13900K is not fast enough to prove a single block).
-</Callout>
-
-=======
->>>>>>> d6212224
 # Enable a prover
 
 This guide will help you enable your Taiko node as a prover. Your node will generate proofs, but this does not mean you will be able to submit a proof in time to earn a reward, see the warning above. Read more about prover dynamics [here](/docs/concepts/proving#prover-dynamics) (especially to set your expectations about running a prover).
@@ -53,29 +43,7 @@
 docker compose logs -f taiko_client_prover_relayer |egrep "block proof was|proof submission error|Block proven"
 ```
 
-<<<<<<< HEAD
-### Stake your TTKOe (Eldfell L3 provers only)
-
-The simple-taiko-node comes with a default value of `PROVE_UNASSIGNED_BLOCKS` set to `true`. This means that your prover will attempt to prove these open blocks. To be assigned blocks by the protocol, you need to stake your TTKOe.
-
-If you are trying to run a prover for Eldfell L3 first keep in mind, the competition for getting into the prover pool will be high. But don't worry! Even if you get slashed, there's nothing wrong with that. TTKOe is a worthless testnet token, and even getting slashed really helps us to test the network.
-
-To stake your TTKOe try using the [staking dashboard](https://staking.l3test.taiko.xyz/) or the base layer contract manually (see [TaikoL1](/docs/reference/contract-addresses)).
-
-To be one of the provers, you must stake more than current prover stakes, and in the list of top 32 stakers [here](https://staking.l3test.taiko.xyz/#/currentProvers).
-
-The stake amount would be calculated by Capacity/Amount per Capacity. If you want to stake 2 TTKOe with 32 capacity, your Amount per Capacity will be calculated as: `2 / 32 = 0.0625`.
-
-If you have already staked some amount, only the difference will be deducted from your balance.
-
-1. Set the amount per capacity. This is the amount you in TTKOe you are staking. The more you stake, the higher your rank will be in prover pool.
-2. Set the reward per gas. This is the reward you want to receive in TTKOe. A good value would be close to the current protocol `feePerGas`.
-3. Set the capacity you can provide. This is the amount of parallel blocks you can handle within the proof window.
-
-### Changing the Staked TTKOe Amount (Only for Eldfell L3 Provers)
-=======
 You should see logs like this if it was successful:
->>>>>>> d6212224
 
 - `💰 Your block proof was accepted` means you successfully submitted a proof and your bond is returned.
 - `✅ Block proven` means a proposed block was successfully proved on TaikoL1 (by anyone).
