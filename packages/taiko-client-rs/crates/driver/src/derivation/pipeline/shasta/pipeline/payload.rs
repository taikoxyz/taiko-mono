use alethia_reth_consensus::validation::ANCHOR_V3_GAS_LIMIT;
use alethia_reth_primitives::payload::attributes::{
    RpcL1Origin, TaikoBlockMetadata, TaikoPayloadAttributes,
};
use alloy::{
    eips::BlockNumberOrTag,
    primitives::{Address, B256, U256, keccak256},
    providers::Provider,
};
use alloy_consensus::{Header, TxEnvelope};
use alloy_eips::{BlockId, eip1898::RpcBlockHash};
use alloy_primitives::aliases::U48;
use alloy_rpc_types::{Transaction as RpcTransaction, eth::Withdrawal};
use alloy_rpc_types_engine::{PayloadAttributes as EthPayloadAttributes, PayloadId};
use bindings::anchor::LibBonds::BondInstruction;
use protocol::shasta::{
    constants::BOND_PROCESSING_DELAY,
    manifest::{BlockManifest, DerivationSourceManifest},
};

use crate::{
    derivation::{DerivationError, pipeline::shasta::anchor::AnchorV4Input},
    sync::engine::{EngineBlockOutcome, PayloadApplier},
};
use tracing::{debug, info, instrument, warn};

use super::{
    super::validation::{ValidationError, validate_source_manifest},
    ShastaDerivationPipeline,
    bundle::{BundleMeta, SourceManifestSegment},
    state::ParentState,
    util::{
        calculate_shasta_difficulty, compute_build_payload_args_id, encode_extra_data,
        encode_transactions,
    },
};

/// Context describing a manifest segment during payload derivation.
#[derive(Debug)]
struct SegmentContext<'a> {
    /// Proposal metadata shared across all segments.
    meta: &'a BundleMeta,
    /// Index of the segment within the proposal bundle.
    segment_index: usize,
    /// Total number of segments in the proposal bundle.
    segments_total: usize,
}

/// Position metadata passed down to block-level processing.
#[derive(Debug, Clone, Copy)]
struct BlockPosition {
    /// Index of the segment containing the block.
    segment_index: usize,
    /// Total number of segments in the bundle.
    segments_total: usize,
    /// Index of the block within its segment.
    block_index: usize,
    /// Total number of blocks in the segment.
    blocks_len: usize,
    /// Whether the block originates from a forced inclusion segment.
    forced_inclusion: bool,
}

/// Shared inputs required when converting a manifest block into payload attributes.
#[derive(Debug, Clone, Copy)]
struct BlockContext<'a> {
    /// Immutable metadata describing the entire proposal bundle.
    meta: &'a BundleMeta,
    /// Positional data describing where the block sits within the proposal.
    position: BlockPosition,
    /// Indicates whether the proposal is a low-bond proposal (falls back to default manifest).
    is_low_bond_proposal: bool,
}

/// Aggregate of per-block data forwarded to `create_payload_attributes`.
#[derive(Debug)]
struct PayloadContext<'a> {
    /// Manifest-provided block metadata.
    block: &'a BlockManifest,
    /// Proposal-level metadata reused for payload construction.
    meta: &'a BundleMeta,
    /// Base fee target for the upcoming block.
    block_base_fee: u64,
    /// Difficulty used when sealing the block.
    difficulty: B256,
    /// Height of the block being built.
    block_number: u64,
    /// Hash of the parent block used for payload ID derivation.
    parent_hash: B256,
    /// Positional data describing where the block sits within the proposal.
    position: BlockPosition,
    /// Indicates whether the low-bond flag should be encoded.
    is_low_bond_proposal: bool,
}

/// Aggregated bond instruction data for a derived block.
#[derive(Debug)]
struct BondInstructionData {
    /// Instructions that must be embedded into the anchor transaction.
    instructions: Vec<BondInstruction>,
    /// Rolling hash after applying the block's bond instructions.
    hash: B256,
}

/// Aggregated parameters required to assemble the anchor transaction.
#[derive(Debug)]
struct AnchorTxInputs<'a> {
    /// Manifest-provided block metadata.
    block: &'a BlockManifest,
    /// Height of the block being built.
    block_number: u64,
    /// Base fee target for the upcoming block.
    block_base_fee: u64,
    /// Bond instructions collected for the block.
    bond_instructions: &'a [BondInstruction],
    /// Rolling bond instruction hash after applying the block's instructions.
    bond_instructions_hash: B256,
}

/// Return true when the manifest represents the protocol-defined default payload.
fn manifest_is_default(manifest: &DerivationSourceManifest) -> bool {
    if manifest.blocks.len() != 1 {
        return false;
    }

    let block = &manifest.blocks[0];
    block.timestamp == 0 &&
        block.coinbase == Address::ZERO &&
        block.anchor_block_number == 0 &&
        block.gas_limit == 0 &&
        block.transactions.is_empty()
}

impl BlockPosition {
    // Check if this is the final block of the final segment.
    fn is_final(&self) -> bool {
        self.segment_index + 1 == self.segments_total && self.block_index + 1 == self.blocks_len
    }

    // Check if this block is part of a forced inclusion segment.
    fn is_forced_inclusion(&self) -> bool {
        self.forced_inclusion
    }
}

/// Prepared data required to either materialise or validate a manifest block.
///
/// By caching the payload attributes, anchor transaction, and derived metadata we can reuse the
/// same computation when probing the canonical chain.
#[derive(Debug)]
struct BlockDerivationContext {
    payload: TaikoPayloadAttributes,
    anchor_tx: TxEnvelope,
    bond_instructions_hash: B256,
    parent_hash: B256,
    block_number: u64,
    anchor_block_number: u64,
    is_final_block: bool,
}

/// Canonical block data captured when a proposal's blocks already exist on the execution chain.
#[derive(Debug)]
pub(super) struct KnownCanonicalBlock {
    pub(super) payload: TaikoPayloadAttributes,
    pub(super) outcome: EngineBlockOutcome,
    pub(super) is_final_block: bool,
}

/// Output of a successful canonical-chain verification.
///
/// Carries both the execution outcome (for L1 origin updates) and the consensus header so the
/// parent state can advance without talking to the engine again.
#[derive(Debug)]
struct VerifiedCanonicalBlock {
    outcome: EngineBlockOutcome,
    header: Header,
}

impl<P> ShastaDerivationPipeline<P>
where
    P: Provider + Clone + 'static,
{
    /// Process all manifest segments in order, materialising blocks via the execution engine.
    #[instrument(
        skip(self, sources, state, applier),
        fields(proposal_id = meta.proposal_id, segment_count = sources.len())
    )]
    pub(super) async fn build_payloads_from_sources(
        &self,
        sources: Vec<SourceManifestSegment>,
        meta: &BundleMeta,
        state: &mut ParentState,
        applier: &(dyn PayloadApplier + Send + Sync),
    ) -> Result<Vec<EngineBlockOutcome>, DerivationError> {
        // Each source can expand into multiple payloads; accumulate their engine outcomes in order.
        let segments_total = sources.len();
        let mut outcomes = Vec::new();
        info!(
            proposal_id = meta.proposal_id,
            segment_count = segments_total,
            "processing manifest segments"
        );
        for (segment_index, segment) in sources.into_iter().enumerate() {
            let segment_ctx = SegmentContext { meta, segment_index, segments_total };
            let segment_outcomes =
                self.process_manifest_segment(segment, state, segment_ctx, applier).await?;

            outcomes.extend(segment_outcomes);
        }

        // Ensure the derived bond instruction hash matches what the proposal advertised.
        if state.bond_instructions_hash != meta.bond_instructions_hash {
            warn!(
                proposal_id = meta.proposal_id,
                expected = ?meta.bond_instructions_hash,
                actual = ?state.bond_instructions_hash,
                "bond instruction hash mismatch after segment processing"
            );
            return Err(DerivationError::BondInstructionsMismatch {
                expected: meta.bond_instructions_hash,
                actual: state.bond_instructions_hash,
            });
        }

        info!(
            proposal_id = meta.proposal_id,
            block_count = outcomes.len(),
            "completed payload derivation for proposal"
        );
        Ok(outcomes)
    }

    /// Apply low-bond overrides and validation rules to a manifest segment.
    async fn prepare_segment_manifest(
        &self,
        manifest: DerivationSourceManifest,
        state: &ParentState,
        meta: &BundleMeta,
        segment_index: usize,
        segments_total: usize,
        is_forced_inclusion: bool,
    ) -> Result<(DerivationSourceManifest, bool), DerivationError> {
        info!(
            proposal_id = meta.proposal_id,
            segment_index,
            segments_total,
            forced_inclusion = is_forced_inclusion,
            "processing proposal segment",
        );

<<<<<<< HEAD
        let mut decoded_manifest = manifest;
        let mut is_low_bond_proposal = false;

        if !manifest_is_default(&decoded_manifest) {
            is_low_bond_proposal = self.detect_low_bond_proposal(state, meta).await?;
            if is_low_bond_proposal {
                info!(
                    proposal_id = meta.proposal_id,
                    segment_index,
                    "low-bond proposal detected; using default manifest for segment processing"
                );
                decoded_manifest = DerivationSourceManifest::default();
            }
=======
        // Sanitize the manifest before deriving payload attributes.
        let mut decoded_manifest = segment.manifest;
        let is_low_bond_proposal = self.detect_low_bond_proposal(state, meta).await?;

        if !manifest_is_default(&decoded_manifest) && is_low_bond_proposal {
            info!(
                proposal_id = meta.proposal_id,
                "low-bond proposal detected; using default manifest for segment processing"
            );
            decoded_manifest = DerivationSourceManifest::default();
>>>>>>> 6432f1c6
        }

        let validation_ctx = state.build_validation_context(meta, is_forced_inclusion);

        match validate_source_manifest(&mut decoded_manifest, &validation_ctx) {
            Ok(()) => {
                info!(
                    proposal_id = meta.proposal_id,
                    segment_index, "manifest segment validation succeeded"
                );
            }
            Err(ValidationError::EmptyManifest | ValidationError::DefaultManifest) => {
                info!(
                    proposal_id = meta.proposal_id,
                    segment_index,
                    "manifest segment is empty or default; proceeding with default payload"
                );
                decoded_manifest = DerivationSourceManifest::default();
                if let Err(err) = validate_source_manifest(&mut decoded_manifest, &validation_ctx) {
                    warn!(
                        ?err,
                        proposal_id = meta.proposal_id,
                        "default manifest validation failed; continuing with default payload"
                    );
                }
            }
        }

        Ok((decoded_manifest, is_low_bond_proposal))
    }

    /// Process a single manifest segment, producing one or more payload attributes.
    #[instrument(
        skip(self, segment, state, ctx, applier),
        fields(proposal_id = ctx.meta.proposal_id, segment_index = ctx.segment_index, segments_total = ctx.segments_total, forced = segment.is_forced_inclusion)
    )]
    async fn process_manifest_segment(
        &self,
        segment: SourceManifestSegment,
        state: &mut ParentState,
        ctx: SegmentContext<'_>,
        applier: &(dyn PayloadApplier + Send + Sync),
    ) -> Result<Vec<EngineBlockOutcome>, DerivationError> {
        let SegmentContext { meta, segment_index, segments_total } = ctx;
        let SourceManifestSegment { manifest, is_forced_inclusion } = segment;

        let (decoded_manifest, is_low_bond_proposal) = self
            .prepare_segment_manifest(
                manifest,
                state,
                meta,
                segment_index,
                segments_total,
                is_forced_inclusion,
            )
            .await?;

        let blocks_len = decoded_manifest.blocks.len();
        let mut outcomes = Vec::with_capacity(blocks_len);

        for (block_index, block) in decoded_manifest.blocks.iter().enumerate() {
            let block_ctx = BlockContext {
                meta,
                position: BlockPosition {
                    segment_index,
                    segments_total,
                    block_index,
                    blocks_len,
                    forced_inclusion: is_forced_inclusion,
                },
                is_low_bond_proposal,
            };
            let outcome = self.process_block_manifest(block, state, block_ctx, applier).await?;
            outcomes.push(outcome);
        }

        debug!(
            proposal_id = meta.proposal_id,
            segment_index,
            derived_blocks = outcomes.len(),
            "completed segment processing"
        );
        Ok(outcomes)
    }

    /// Convert a manifest block into payload attributes while updating the rolling parent state.
    #[instrument(
        skip(self, block, state, ctx, applier),
        fields(proposal_id = ctx.meta.proposal_id, block_idx = ctx.position.block_index, segment_index = ctx.position.segment_index)
    )]
    async fn process_block_manifest(
        &self,
        block: &BlockManifest,
        state: &mut ParentState,
        ctx: BlockContext<'_>,
        applier: &(dyn PayloadApplier + Send + Sync),
    ) -> Result<EngineBlockOutcome, DerivationError> {
        let BlockContext { meta, .. } = ctx;
        let derived_block = self.prepare_block(block, state, ctx).await?;
        let BlockDerivationContext {
            payload,
            parent_hash,
            bond_instructions_hash,
            is_final_block,
            ..
        } = derived_block;

        let applied = applier.apply_payload(&payload, parent_hash).await?;
        let header = applied.outcome.block.header.clone().into_consensus();
        *state = state.advance(header, block.anchor_block_number, bond_instructions_hash)?;

        info!(
            proposal_id = meta.proposal_id,
            block_number = applied.outcome.block_number(),
            block_hash = ?applied.outcome.block_hash(),
            "payload applied to execution engine"
        );

        self.sync_l1_origin(meta, &payload, &applied.outcome, is_final_block).await?;

        Ok(applied.outcome)
    }

    /// Prepare the payload attributes and anchor transaction for a manifest block without
    /// submitting it to the execution engine.
    ///
    /// The result is reused by the canonical-batch detector to avoid repeating heavy
    /// computations such as anchor assembly when we only need to validate existing blocks.
    async fn prepare_block(
        &self,
        block: &BlockManifest,
        state: &ParentState,
        ctx: BlockContext<'_>,
    ) -> Result<BlockDerivationContext, DerivationError> {
        let BlockContext { meta, position, is_low_bond_proposal } = ctx;

        let block_number = state.next_block_number();
        info!(
            proposal_id = meta.proposal_id,
            block_number,
            forced_inclusion = position.is_forced_inclusion(),
            transactions = block.transactions.len(),
            "processing manifest block"
        );
        let block_base_fee = state.compute_block_base_fee()?;
        let parent_difficulty = B256::from(state.header.difficulty.to_be_bytes::<32>());
        let difficulty = calculate_shasta_difficulty(parent_difficulty, block_number);

        let bond_data = self.assemble_bond_instructions(state, meta, &position).await?;

        let anchor_inputs = AnchorTxInputs {
            block,
            block_number,
            block_base_fee,
            bond_instructions: &bond_data.instructions,
            bond_instructions_hash: bond_data.hash,
        };

        let anchor_tx = self.build_anchor_transaction(state, meta, anchor_inputs).await?;

        let mut transactions = Vec::with_capacity(block.transactions.len() + 1);
        transactions.push(anchor_tx.clone());
        transactions.extend(block.transactions.clone());

        let parent_hash = state.header.hash_slow();

        info!(
            proposal_id = meta.proposal_id,
            block_number,
            block_base_fee,
            difficulty = ?difficulty,
            bond_instruction_count = bond_data.instructions.len(),
            bond_instructions_hash = ?bond_data.hash,
            transaction_count_with_anchor = transactions.len(),
            parent_hash = ?parent_hash,
            "calculated block parameters"
        );

        let payload = self.create_payload_attributes(
            &transactions,
            PayloadContext {
                block,
                meta,
                block_base_fee,
                difficulty,
                block_number,
                parent_hash,
                position,
                is_low_bond_proposal,
            },
        );

        Ok(BlockDerivationContext {
            payload,
            anchor_tx,
            bond_instructions_hash: bond_data.hash,
            parent_hash,
            block_number,
            anchor_block_number: block.anchor_block_number,
            is_final_block: position.is_final(),
        })
    }

    /// Construct the `TaikoPayloadAttributes` structure that gets sent to the execution
    /// engine.
    fn create_payload_attributes(
        &self,
        transactions: &[TxEnvelope],
        ctx: PayloadContext<'_>,
    ) -> TaikoPayloadAttributes {
        let PayloadContext {
            block,
            meta,
            block_base_fee,
            difficulty,
            block_number,
            parent_hash,
            position,
            is_low_bond_proposal,
        } = ctx;
        let origin_block_hash = meta.origin_block_hash;

        let tx_list = encode_transactions(transactions);
        let extra_data = encode_extra_data(meta.basefee_sharing_pctg, is_low_bond_proposal);

        let mut signature = [0u8; 65];
        let prover_slice = meta.prover_auth_bytes.as_ref();
        let copy_len = prover_slice.len().min(signature.len());
        signature[..copy_len].copy_from_slice(&prover_slice[..copy_len]);

        let withdrawals: Vec<Withdrawal> = Vec::new();
        let build_payload_args_id = compute_build_payload_args_id(
            parent_hash,
            block.timestamp,
            difficulty,
            block.coinbase,
            &withdrawals,
            &tx_list,
        );

        let l1_origin = RpcL1Origin {
            block_id: U256::from(block_number),
            l2_block_hash: B256::ZERO,
            l1_block_height: Some(U256::from(meta.origin_block_number)),
            l1_block_hash: Some(origin_block_hash),
            build_payload_args_id,
            is_forced_inclusion: position.is_forced_inclusion(),
            signature,
        };

        // Gas limit in manifest excludes the reserved budget for the anchor transaction, so
        // add it back here.
        let gas_limit = block.gas_limit.saturating_add(ANCHOR_V3_GAS_LIMIT);

        let block_metadata = TaikoBlockMetadata {
            beneficiary: block.coinbase,
            gas_limit,
            timestamp: U256::from(block.timestamp),
            mix_hash: difficulty,
            tx_list,
            extra_data,
        };

        let payload_attributes = EthPayloadAttributes {
            timestamp: block.timestamp,
            prev_randao: difficulty,
            suggested_fee_recipient: block.coinbase,
            withdrawals: Some(withdrawals),
            parent_beacon_block_root: None,
        };

        debug!(
            l1_origin = ?l1_origin,
            payload_attributes = ?payload_attributes,
            "constructed payload attributes"
        );

        TaikoPayloadAttributes {
            payload_attributes,
            base_fee_per_gas: U256::from(block_base_fee),
            block_metadata,
            l1_origin,
        }
    }

    /// Synchronise the execution engine's L1 origin tables with the derived block metadata.
    #[instrument(
        skip(self, meta, payload, outcome),
        fields(proposal_id = meta.proposal_id, block_number = outcome.block_number(), final_block = is_final_block)
    )]
    async fn sync_l1_origin(
        &self,
        meta: &BundleMeta,
        payload: &TaikoPayloadAttributes,
        outcome: &EngineBlockOutcome,
        is_final_block: bool,
    ) -> Result<(), DerivationError> {
        let block_id = U256::from(outcome.block_number());
        let mut origin = payload.l1_origin.clone();
        origin.block_id = block_id;
        origin.l2_block_hash = outcome.block_hash();

        if let Some(existing) = self.rpc.l1_origin_by_id(block_id).await? {
            origin.signature = existing.signature;
            if existing.build_payload_args_id != [0u8; 8] {
                origin.build_payload_args_id = existing.build_payload_args_id;
            }
            origin.is_forced_inclusion |= existing.is_forced_inclusion;
        }

        self.rpc.update_l1_origin(&origin).await?;

        if is_final_block {
            self.rpc.set_head_l1_origin(block_id).await?;
            self.rpc.set_batch_to_last_block(U256::from(meta.proposal_id), block_id).await?;
            info!(
                proposal_id = meta.proposal_id,
                block_number = outcome.block_number(),
                "updated head l1 origin for final proposal block"
            );
        } else {
            debug!(
                proposal_id = meta.proposal_id,
                block_number = outcome.block_number(),
                "updated l1 origin entry"
            );
        }

        Ok(())
    }

    /// Attempt to determine whether every block in the manifest already exists in the
    /// canonical chain. When successful, returns the canonical outcomes so callers can skip
    /// payload submission and simply update L1 origin metadata.
    pub(super) async fn detect_known_canonical_proposal(
        &self,
        meta: &BundleMeta,
        sources: &[SourceManifestSegment],
        initial_state: &ParentState,
    ) -> Result<Option<Vec<KnownCanonicalBlock>>, DerivationError> {
        if sources.is_empty() {
            return Ok(None);
        }

        let mut state = initial_state.clone();
        let mut known_blocks = Vec::new();
        let segments_total = sources.len();

        for (segment_index, segment) in sources.iter().enumerate() {
            let (decoded_manifest, is_low_bond_proposal) = self
                .prepare_segment_manifest(
                    segment.manifest.clone(),
                    &state,
                    meta,
                    segment_index,
                    segments_total,
                    segment.is_forced_inclusion,
                )
                .await?;
            for (block_index, block) in decoded_manifest.blocks.iter().enumerate() {
                // Reuse the same derivation inputs that would normally drive payload creation.
                let position = BlockPosition {
                    segment_index,
                    segments_total,
                    block_index,
                    blocks_len: decoded_manifest.blocks.len(),
                    forced_inclusion: segment.is_forced_inclusion,
                };
                let block_ctx = BlockContext { meta, position, is_low_bond_proposal };
                let derived_block = self.prepare_block(block, &state, block_ctx).await?;

                // Any mismatch immediately aborts the fast-path and falls back to fresh payloads.
                let Some(verified) = self.verify_canonical_block(meta, &derived_block).await?
                else {
                    debug!(
                        proposal_id = meta.proposal_id,
                        block_number = derived_block.block_number,
                        segment_index,
                        block_index,
                        "canonical detection aborted; falling back to payload derivation"
                    );
                    return Ok(None);
                };

                // Mirror the normal derivation advance so later blocks use the correct parent.
                state = state.advance(
                    verified.header,
                    derived_block.anchor_block_number,
                    derived_block.bond_instructions_hash,
                )?;

                known_blocks.push(KnownCanonicalBlock {
                    payload: derived_block.payload,
                    outcome: verified.outcome,
                    is_final_block: derived_block.is_final_block,
                });
            }
        }

        if known_blocks.is_empty() {
            return Ok(None);
        }

        info!(
            proposal_id = meta.proposal_id,
            block_count = known_blocks.len(),
            "proposal already present in canonical chain; skipping payload submission"
        );
        Ok(Some(known_blocks))
    }

    /// Update the L1 origin metadata for a proposal that already lives on the canonical chain.
    pub(super) async fn update_canonical_proposal_origins(
        &self,
        meta: &BundleMeta,
        blocks: &[KnownCanonicalBlock],
    ) -> Result<(), DerivationError> {
        for block in blocks {
            self.sync_l1_origin(meta, &block.payload, &block.outcome, block.is_final_block).await?;
        }
        Ok(())
    }

    /// Verify that a derived block matches the canonical execution block at the same height.
    async fn verify_canonical_block(
        &self,
        meta: &BundleMeta,
        derived_block: &BlockDerivationContext,
    ) -> Result<Option<VerifiedCanonicalBlock>, DerivationError> {
        let block_id = derived_block.block_number;
        let payload_id = PayloadId::new(derived_block.payload.l1_origin.build_payload_args_id);

        // Start by comparing payload IDs against the L1 origin record set during the first
        // derivation attempt.
        let Some(origin) = self.rpc.l1_origin_by_id(U256::from(block_id)).await? else {
            debug!(
                proposal_id = meta.proposal_id,
                block_id, "missing L1 origin for block; falling back to payload derivation"
            );
            return Ok(None);
        };

        if origin.build_payload_args_id == [0u8; 8] {
            debug!(
                proposal_id = meta.proposal_id,
                block_id, "origin missing payload args id; cannot confirm canonical proposal"
            );
            return Ok(None);
        }

        if origin.build_payload_args_id != derived_block.payload.l1_origin.build_payload_args_id {
            warn!(
                proposal_id = meta.proposal_id,
                block_id,
                origin_payload_id = %PayloadId::new(origin.build_payload_args_id),
                expected_payload_id = %payload_id,
                "payload id mismatch when checking canonical proposal"
            );
            return Ok(None);
        }

        // Fetch the canonical execution block and ensure we have full transaction bodies.
        let Some(block) = self
            .rpc
            .l2_provider
            .get_block_by_number(BlockNumberOrTag::Number(block_id))
            .full()
            .await?
            .map(|block| block.map_transactions(|tx: RpcTransaction| tx.into()))
        else {
            debug!(
                proposal_id = meta.proposal_id,
                block_id, "missing canonical block while checking batch"
            );
            return Ok(None);
        };

        let Some(txs) = block.transactions.as_transactions() else {
            debug!(
                proposal_id = meta.proposal_id,
                block_id, "canonical block only exposed transaction hashes"
            );
            return Ok(None);
        };

        let Some(first_tx) = txs.first() else {
            debug!(
                proposal_id = meta.proposal_id,
                block_id, "canonical block missing transactions"
            );
            return Ok(None);
        };

        if first_tx != &derived_block.anchor_tx {
            warn!(
                proposal_id = meta.proposal_id,
                block_id, "anchor transaction mismatch when confirming canonical block"
            );
            return Ok(None);
        }

        if block.header.parent_hash != derived_block.parent_hash {
            debug!(
                proposal_id = meta.proposal_id,
                block_id,
                canonical_parent = ?block.header.parent_hash,
                expected_parent = ?derived_block.parent_hash,
                "parent hash mismatch when confirming canonical block"
            );
            return Ok(None);
        }

        let empty_ommers_hash = keccak256([0xc0u8]);
        if block.header.ommers_hash != empty_ommers_hash {
            debug!(proposal_id = meta.proposal_id, block_id, "ommers hash mismatch");
            return Ok(None);
        }

        if block.header.beneficiary !=
            derived_block.payload.payload_attributes.suggested_fee_recipient
        {
            debug!(proposal_id = meta.proposal_id, block_id, "coinbase mismatch");
            return Ok(None);
        }

        if block.header.difficulty != U256::ZERO {
            debug!(proposal_id = meta.proposal_id, block_id, "difficulty non-zero");
            return Ok(None);
        }

        if block.header.mix_hash != derived_block.payload.payload_attributes.prev_randao {
            debug!(proposal_id = meta.proposal_id, block_id, "mix digest mismatch");
            return Ok(None);
        }

        if block.header.number != block_id {
            debug!(
                proposal_id = meta.proposal_id,
                block_id,
                canonical = block.header.number,
                "block number mismatch"
            );
            return Ok(None);
        }

        if block.header.gas_limit != derived_block.payload.block_metadata.gas_limit {
            debug!(proposal_id = meta.proposal_id, block_id, "gas limit mismatch");
            return Ok(None);
        }

        if block.header.timestamp != derived_block.payload.payload_attributes.timestamp {
            debug!(proposal_id = meta.proposal_id, block_id, "timestamp mismatch");
            return Ok(None);
        }

        if block.header.extra_data != derived_block.payload.block_metadata.extra_data {
            debug!(proposal_id = meta.proposal_id, block_id, "extra data mismatch");
            return Ok(None);
        }

        match block.header.base_fee_per_gas {
            Some(base_fee) if U256::from(base_fee) == derived_block.payload.base_fee_per_gas => {}
            _ => {
                debug!(proposal_id = meta.proposal_id, block_id, "base fee mismatch");
                return Ok(None);
            }
        }

        // Shasta derivation currently produces empty withdrawal lists, so any non-empty value is
        // a strong indicator the block does not belong to this proposal.
        if block.withdrawals.as_ref().is_some_and(|w| !w.is_empty()) {
            debug!(
                proposal_id = meta.proposal_id,
                block_id, "withdrawals present in canonical block"
            );
            return Ok(None);
        }

        // Treat the canonical block as if it just came back from the execution engine so the rest
        // of the pipeline (metrics, L1 origin sync, etc.) can reuse existing code paths.
        let outcome = EngineBlockOutcome { block: block.clone(), payload_id };
        let header = block.header.inner.clone();

        Ok(Some(VerifiedCanonicalBlock { outcome, header }))
    }

    /// Query the anchor contract to determine if the proposal is designated as low-bond.
    #[instrument(skip(self, state, meta))]
    async fn detect_low_bond_proposal(
        &self,
        state: &ParentState,
        meta: &BundleMeta,
    ) -> Result<bool, DerivationError> {
        let block_id = BlockId::Hash(RpcBlockHash {
            block_hash: state.header.hash_slow(),
            require_canonical: Some(false),
        });

        let proposal_state =
            self.rpc.shasta.anchor.getProposalState().block(block_id).call().await?;

        let designated_prover_info = self
            .rpc
            .shasta
            .anchor
            .getDesignatedProver(
                U48::from(meta.proposal_id),
                meta.proposer,
                meta.prover_auth_bytes.clone(),
                proposal_state.designatedProver,
            )
            .block(block_id)
            .call()
            .await?;

        let is_low_bond = designated_prover_info.isLowBondProposal_;
        debug!(proposal_id = meta.proposal_id, is_low_bond, "queried designated prover info");
        Ok(is_low_bond)
    }

    /// Assemble bond instructions that must be embedded into the next anchor transaction.
    #[instrument(skip(self, state, meta, _position))]
    async fn assemble_bond_instructions(
        &self,
        state: &ParentState,
        meta: &BundleMeta,
        _position: &BlockPosition,
    ) -> Result<BondInstructionData, DerivationError> {
        if meta.proposal_id <= BOND_PROCESSING_DELAY {
            debug!(
                proposal_id = meta.proposal_id,
                "bond processing delay active; skipping instruction fetch"
            );
            return Ok(BondInstructionData {
                instructions: Vec::new(),
                hash: state.bond_instructions_hash,
            });
        }

        let target_id = meta.proposal_id - BOND_PROCESSING_DELAY;
        let (target_hash, target_instructions) = self
            .bond_instructions_for(target_id)?
            .ok_or(DerivationError::IncompleteMetadata(target_id))?;

        if state.bond_instructions_hash == target_hash {
            debug!(
                proposal_id = meta.proposal_id,
                target_id, "bond instructions already up to date"
            );
            return Ok(BondInstructionData { instructions: Vec::new(), hash: target_hash });
        }

        let data = BondInstructionData { instructions: target_instructions, hash: target_hash };
        debug!(
            proposal_id = meta.proposal_id,
            instruction_count = data.instructions.len(),
            "assembled bond instructions"
        );
        Ok(data)
    }

    // Build the anchor transaction for the given block.
    #[instrument(skip(self, parent_state, meta, inputs))]
    async fn build_anchor_transaction(
        &self,
        parent_state: &ParentState,
        meta: &BundleMeta,
        inputs: AnchorTxInputs<'_>,
    ) -> Result<TxEnvelope, DerivationError> {
        let AnchorTxInputs {
            block,
            block_number,
            block_base_fee,
            bond_instructions,
            bond_instructions_hash,
        } = inputs;

        let (anchor_block_hash, anchor_state_root) =
            self.resolve_anchor_block_fields(block.anchor_block_number).await?;
        info!(
            proposal_id = meta.proposal_id,
            block_number,
            anchor_block = block.anchor_block_number,
            anchor_block_hash = ?anchor_block_hash,
            parent_hash = ?parent_state.header.hash_slow(),
            "building anchorV4 transaction"
        );

        let tx = self
            .anchor_constructor
            .assemble_anchor_v4_tx(
                parent_state.header.hash_slow(),
                AnchorV4Input {
                    proposal_id: meta.proposal_id,
                    proposer: meta.proposer,
                    prover_auth: meta.prover_auth_bytes.clone().to_vec(),
                    bond_instructions_hash,
                    bond_instructions: bond_instructions.to_vec(),
                    anchor_block_number: block.anchor_block_number,
                    anchor_block_hash,
                    anchor_state_root,
                    l2_height: block_number,
                    base_fee: U256::from(block_base_fee),
                },
            )
            .await?;

        Ok(tx)
    }

    // Fetch the anchor block fields.
    #[instrument(skip(self), fields(anchor_block_number))]
    async fn resolve_anchor_block_fields(
        &self,
        anchor_block_number: u64,
    ) -> Result<(B256, B256), DerivationError> {
        tracing::Span::current().record("anchor_block_number", anchor_block_number as i64);
        let block = self
            .rpc
            .l1_provider
            .get_block_by_number(BlockNumberOrTag::Number(anchor_block_number))
            .await
            .map_err(|err| DerivationError::AnchorBlockQuery {
                block_number: anchor_block_number,
                reason: err.to_string(),
            })?
            .ok_or(DerivationError::AnchorBlockMissing { block_number: anchor_block_number })?;

        debug!(
            anchor_block_number,
            hash = ?block.header.hash,
            "resolved anchor block fields"
        );
        Ok((block.header.hash, block.header.inner.state_root))
    }
}

#[cfg(test)]
mod tests {
    use super::*;
    use alethia_reth_evm::alloy::TAIKO_GOLDEN_TOUCH_ADDRESS;
    use alloy_consensus::{EthereumTypedTransaction, SignableTransaction, TxEip1559, TxEnvelope};
    use alloy_eips::eip2930::AccessList;
    use alloy_primitives::{Bytes, TxKind};
    use anyhow::Result;

    use crate::signer::FixedKSigner;

    #[test]
    fn anchor_signature_recovers_to_golden_touch() -> Result<()> {
        let signer = FixedKSigner::golden_touch()?;
        let anchor_address = Address::repeat_byte(0x11);

        let tx = TxEip1559 {
            chain_id: 167,
            nonce: 0,
            max_fee_per_gas: 1_000_000_000,
            max_priority_fee_per_gas: 0,
            gas_limit: ANCHOR_V3_GAS_LIMIT,
            to: TxKind::Call(anchor_address),
            value: U256::ZERO,
            access_list: AccessList::default(),
            input: Bytes::from(vec![0u8; 4]),
        };

        let sighash = tx.signature_hash();
        let mut hash_bytes = [0u8; 32];
        hash_bytes.copy_from_slice(sighash.as_slice());
        let signature = signer.sign_with_predefined_k(&hash_bytes)?;

        let envelope = TxEnvelope::new_unchecked(
            EthereumTypedTransaction::Eip1559(tx),
            signature.signature,
            sighash,
        );

        let TxEnvelope::Eip1559(signed) = &envelope else {
            panic!("expected eip1559 envelope");
        };

        let recovered = signed.recover_signer()?;
        assert_eq!(recovered, Address::from(TAIKO_GOLDEN_TOUCH_ADDRESS));
        Ok(())
    }
}<|MERGE_RESOLUTION|>--- conflicted
+++ resolved
@@ -248,21 +248,6 @@
             "processing proposal segment",
         );
 
-<<<<<<< HEAD
-        let mut decoded_manifest = manifest;
-        let mut is_low_bond_proposal = false;
-
-        if !manifest_is_default(&decoded_manifest) {
-            is_low_bond_proposal = self.detect_low_bond_proposal(state, meta).await?;
-            if is_low_bond_proposal {
-                info!(
-                    proposal_id = meta.proposal_id,
-                    segment_index,
-                    "low-bond proposal detected; using default manifest for segment processing"
-                );
-                decoded_manifest = DerivationSourceManifest::default();
-            }
-=======
         // Sanitize the manifest before deriving payload attributes.
         let mut decoded_manifest = segment.manifest;
         let is_low_bond_proposal = self.detect_low_bond_proposal(state, meta).await?;
@@ -273,7 +258,6 @@
                 "low-bond proposal detected; using default manifest for segment processing"
             );
             decoded_manifest = DerivationSourceManifest::default();
->>>>>>> 6432f1c6
         }
 
         let validation_ctx = state.build_validation_context(meta, is_forced_inclusion);
