//! Transaction builder for constructing proposal transactions.

use std::{sync::Arc, time::SystemTime};

use alloy::{
    consensus::{SidecarBuilder, SimpleCoder},
    primitives::{
        Address, Bytes,
        aliases::{U24, U48},
    },
    providers::Provider,
    rpc::types::TransactionRequest,
};
use alloy_network::TransactionBuilder4844;
use bindings::codec_optimized::{IInbox::ProposeInput, LibBlobs::BlobReference};
use event_indexer::{indexer::ShastaEventIndexer, interface::ShastaProposeInputReader};
use protocol::shasta::{
    constants::ANCHOR_MIN_OFFSET,
    manifest::{BlockManifest, DerivationSourceManifest, ProposalManifest},
};
use rpc::client::ClientWithWallet;
use tracing::info;

use crate::{
    error::{ProposerError, Result},
    proposer::TransactionsLists,
};

/// A transaction builder for Shasta `propose` transactions.
pub struct ShastaProposalTransactionBuilder {
    /// The RPC provider with wallet.
    pub rpc_provider: ClientWithWallet,
    /// The address of the suggested fee recipient for the proposed L2 block.
    pub l2_suggested_fee_recipient: Address,
    /// The event indexer to read cached propose input params.
    pub event_indexer: Arc<ShastaEventIndexer>,
}

impl ShastaProposalTransactionBuilder {
    /// Creates a new `ShastaProposalTransactionBuilder`.
    pub fn new(
        rpc_provider: ClientWithWallet,
        event_indexer: Arc<ShastaEventIndexer>,
        l2_suggested_fee_recipient: Address,
    ) -> Self {
        Self { rpc_provider, event_indexer, l2_suggested_fee_recipient }
    }

    /// Build a Shasta `propose` transaction with the given L2 transactions.
    pub async fn build(&self, txs_lists: TransactionsLists) -> Result<TransactionRequest> {
        let config = self.rpc_provider.shasta.inbox.getConfig().call().await?;

        // Read cached propose input params from the event indexer.
        let cached_input_params = self
            .event_indexer
            .read_shasta_propose_input()
            .ok_or(ProposerError::ProposeInputUnavailable)?;

        info!(
            core_state = ?cached_input_params.core_state,
            proposals_count = cached_input_params.proposals.len(),
            transition_records_count = cached_input_params.transition_records.len(),
            checkpoint = ?cached_input_params.checkpoint,
            "cached propose input params"
        );

        // Ensure the current L1 head is sufficiently advanced.
        let current_l1_head = self.rpc_provider.l1_provider.get_block_number().await?;
        if current_l1_head <= ANCHOR_MIN_OFFSET {
            return Err(ProposerError::L1HeadTooLow {
                current: current_l1_head,
                minimum: ANCHOR_MIN_OFFSET,
            });
        }

<<<<<<< HEAD
        // Build the block manifests and proposal manifest.
        let block_manifest = BlockManifest {
            timestamp: SystemTime::now()
                .duration_since(SystemTime::UNIX_EPOCH)
                .unwrap_or_default()
                .as_secs(),
            coinbase: self.l2_suggested_fee_recipient,
            anchor_block_number: current_l1_head - (ANCHOR_MIN_OFFSET + 1),
            gas_limit: 0, // Inherited from the parent block.
            transactions: txs.iter().cloned().map(|tx| tx.into_inner()).collect(),
        };
        let manifest = ProposalManifest {
            prover_auth_bytes: Bytes::new(),
            sources: vec![DerivationSourceManifest { blocks: vec![block_manifest] }],
        };

        // Build the blob sidecar.
        let sidecar = SidecarBuilder::<SimpleCoder>::from_slice(&manifest.encode_and_compress()?)
=======
        // Build the block manifests.
        let block_manifests = txs_lists
            .iter()
            .map(|txs| BlockManifest {
                timestamp: SystemTime::now()
                    .duration_since(SystemTime::UNIX_EPOCH)
                    .unwrap_or_default()
                    .as_secs(),
                coinbase: self.l2_suggested_fee_recipient,
                anchor_block_number: current_l1_head - (ANCHOR_MIN_OFFSET + 1),
                gas_limit: 0, /* Use 0 for gas limit as it will be set as its parent's gas
                               * limit during derivation. */
                transactions: txs.iter().map(|tx| tx.clone().into()).collect(),
            })
            .collect::<Vec<BlockManifest>>();

        // Build the proposal manifest.
        let manifest =
            ProposalManifest { prover_auth_bytes: Bytes::new(), blocks: block_manifests };

        // Build the blob sidecar from the proposal manifest.
        let sidecar = SidecarBuilder::<SimpleCoder>::from_slice(&manifest.encode()?)
>>>>>>> 0840a2da
            .build()
            .map_err(|e| ProposerError::Sidecar(e.to_string()))?;

        // Build the propose input.
        let input = ProposeInput {
            deadline: U48::ZERO,
            coreState: cached_input_params.core_state,
            parentProposals: cached_input_params.proposals,
            blobReference: BlobReference {
                blobStartIndex: 0,
                numBlobs: sidecar.blobs.len() as u16,
                offset: U24::ZERO,
            },
            transitionRecords: cached_input_params.transition_records,
            checkpoint: cached_input_params.checkpoint,
            numForcedInclusions: config.minForcedInclusionCount.to(),
        };

        // Build the transaction request with blob sidecar.
        let request = self
            .rpc_provider
            .shasta
            .inbox
            .propose(
                Bytes::new(),
                self.rpc_provider.shasta.codec.encodeProposeInput(input).call().await?,
            )
            .into_transaction_request()
            .with_blob_sidecar(sidecar);

        Ok(request)
    }
}<|MERGE_RESOLUTION|>--- conflicted
+++ resolved
@@ -73,26 +73,6 @@
             });
         }
 
-<<<<<<< HEAD
-        // Build the block manifests and proposal manifest.
-        let block_manifest = BlockManifest {
-            timestamp: SystemTime::now()
-                .duration_since(SystemTime::UNIX_EPOCH)
-                .unwrap_or_default()
-                .as_secs(),
-            coinbase: self.l2_suggested_fee_recipient,
-            anchor_block_number: current_l1_head - (ANCHOR_MIN_OFFSET + 1),
-            gas_limit: 0, // Inherited from the parent block.
-            transactions: txs.iter().cloned().map(|tx| tx.into_inner()).collect(),
-        };
-        let manifest = ProposalManifest {
-            prover_auth_bytes: Bytes::new(),
-            sources: vec![DerivationSourceManifest { blocks: vec![block_manifest] }],
-        };
-
-        // Build the blob sidecar.
-        let sidecar = SidecarBuilder::<SimpleCoder>::from_slice(&manifest.encode_and_compress()?)
-=======
         // Build the block manifests.
         let block_manifests = txs_lists
             .iter()
@@ -115,7 +95,6 @@
 
         // Build the blob sidecar from the proposal manifest.
         let sidecar = SidecarBuilder::<SimpleCoder>::from_slice(&manifest.encode()?)
->>>>>>> 0840a2da
             .build()
             .map_err(|e| ProposerError::Sidecar(e.to_string()))?;
 
