//! Core proposer implementation for submitting block proposals.

use alethia_reth::consensus::{
    eip4396::{SHASTA_INITIAL_BASE_FEE, calculate_next_block_eip4396_base_fee},
    validation::SHASTA_INITIAL_BASE_FEE_BLOCKS,
};
use alloy::{
    eips::BlockNumberOrTag, primitives::U256, providers::Provider, rpc::types::Transaction,
};
use alloy_network::TransactionBuilder;
use event_indexer::indexer::{ShastaEventIndexer, ShastaEventIndexerConfig};
use metrics::{counter, gauge, histogram};
use protocol::shasta::constants::{MIN_BLOCK_GAS_LIMIT, PROPOSAL_MAX_BLOB_BYTES};
use rpc::client::{Client, ClientConfig, ClientWithWallet};
use serde_json::from_value;
use tokio::time::interval;
use tracing::{error, info, instrument};

use crate::{
    config::ProposerConfigs,
    error::{ProposerError, Result},
    metrics::ProposerMetrics,
    transaction_builder::ShastaProposalTransactionBuilder,
};

// Type alias for a list of transactions lists.
pub type TransactionsLists = Vec<Vec<Transaction>>;

// Proposer keeps proposing new transactions from L2 execution engine's tx pool at a fixed interval.
pub struct Proposer {
    rpc_provider: ClientWithWallet,
    transaction_builder: ShastaProposalTransactionBuilder,
    cfg: ProposerConfigs,
}

impl Proposer {
    /// Creates a new proposer instance.
    #[instrument(skip(cfg), fields(inbox_address = ?cfg.inbox_address))]
    pub async fn new(cfg: ProposerConfigs) -> Result<Self> {
        info!(
            inbox_address = ?cfg.inbox_address,
            l2_suggested_fee_recipient = ?cfg.l2_suggested_fee_recipient,
            propose_interval = ?cfg.propose_interval,
            "initializing proposer"
        );

        // Initialize RPC client.
        let rpc_provider = Client::new_with_wallet(
            ClientConfig {
                l1_provider_source: cfg.l1_provider_source.clone(),
                l2_provider_url: cfg.l2_provider_url.clone(),
                l2_auth_provider_url: cfg.l2_auth_provider_url.clone(),
                jwt_secret: cfg.jwt_secret.clone(),
                inbox_address: cfg.inbox_address,
            },
            cfg.l1_proposer_private_key,
        )
        .await?;

        // Initialize event indexer.
        let indexer = ShastaEventIndexer::new(ShastaEventIndexerConfig {
            l1_subscription_source: cfg.l1_provider_source.clone(),
            inbox_address: cfg.inbox_address,
        })
        .await?;
        indexer.clone().spawn();
        indexer.wait_historical_indexing_finished().await;

        let l2_suggested_fee_recipient = cfg.l2_suggested_fee_recipient;

        Ok(Self {
            rpc_provider: rpc_provider.clone(),
            cfg,
            transaction_builder: ShastaProposalTransactionBuilder::new(
                rpc_provider,
                indexer,
                l2_suggested_fee_recipient,
            ),
        })
    }

    /// Start the proposer main loop.
    pub async fn start(&self) -> Result<()> {
        let mut interval = interval(self.cfg.propose_interval);
        let mut epoch = 0;

        loop {
            interval.tick().await;
            info!(epoch, "proposer epoch");

            self.fetch_and_propose().await?;

            epoch += 1;
        }
    }

    /// Fetch L2 EE mempool and propose a new proposal to protocol inbox.
    async fn fetch_and_propose(&self) -> Result<()> {
        // Fetch mempool content from L2 execution engine.
        let pool_content = self.fetch_pool_content().await?;

        // Record number of transactions in the pool
        let tx_count: usize = pool_content.iter().map(|list| list.len()).sum();
        gauge!(ProposerMetrics::TX_POOL_SIZE).set(tx_count as f64);
        info!(txs_lists = pool_content.len(), tx_count, "fetched transaction pool content");

        let mut transaction_request =
            self.transaction_builder.build(pool_content).await?.with_to(self.cfg.inbox_address);

        // Set gas limit if configured, otherwise let the provider estimate it.
        if let Some(gas_limit) = self.cfg.gas_limit {
            transaction_request = transaction_request.with_gas_limit(gas_limit);
        }

        // Send transaction using provider with wallet filler.
        // The wallet filler will automatically fill nonce, gas_limit, fees, and sign the
        // transaction.
        let pending_tx =
            self.rpc_provider.l1_provider.send_transaction(transaction_request).await?;

        info!(tx_hash = %pending_tx.tx_hash(), "proposal transaction sent");
        counter!(ProposerMetrics::PROPOSALS_SENT).increment(1);

        let receipt = pending_tx.get_receipt().await?;

        if receipt.status() {
            info!(
                tx_hash = %receipt.transaction_hash,
                gas_used = receipt.gas_used,
                "proposal transaction mined successfully"
            );
            counter!(ProposerMetrics::PROPOSALS_SUCCESS).increment(1);

            // Record gas used
            histogram!(ProposerMetrics::GAS_USED).record(receipt.gas_used as f64);
        } else {
            error!(tx_hash = %receipt.transaction_hash, "proposal transaction failed");
            counter!(ProposerMetrics::PROPOSALS_FAILED).increment(1);
        }

        Ok(())
    }

    /// Fetch transaction pool content from the L2 execution engine.
    async fn fetch_pool_content(&self) -> Result<TransactionsLists> {
        let base_fee_u64 = u64::try_from(self.calculate_next_shasta_block_base_fee().await?)
            .map_err(|_| ProposerError::BaseFeeOverflow)?;

        let pool_content = self
            .rpc_provider
            .tx_pool_content_with_min_tip(rpc::TxPoolContentParams {
                beneficiary: self.cfg.l2_suggested_fee_recipient,
                base_fee: Some(base_fee_u64),
                block_max_gas_limit: MIN_BLOCK_GAS_LIMIT,
                max_bytes_per_tx_list: PROPOSAL_MAX_BLOB_BYTES as u64,
                locals: vec![],
                max_transactions_lists: 1,
                min_tip: 0,
            })
            .await?;

        info!(
            txs_lists_count = pool_content.len(),
            "fetched transactions lists from L2 execution engine"
        );

        let txs_lists = pool_content
            .into_iter()
            .map(|content| {
                content
                    .tx_list
                    .into_iter()
                    .map(|tx| from_value::<Transaction>(tx).map_err(ProposerError::from))
                    .collect::<Result<Vec<_>>>()
            })
            .collect::<Result<Vec<Vec<_>>>>()?;

        Ok(txs_lists)
    }

    /// Calculate the base fee for the next L2 block using EIP-4396 rules.
    async fn calculate_next_shasta_block_base_fee(&self) -> Result<U256> {
        // Get the latest block to calculate the next base fee.
        let parent = self
            .rpc_provider
            .l2_provider
            .get_block_by_number(BlockNumberOrTag::Latest)
            .await?
            .ok_or(ProposerError::LatestBlockNotFound)?;

        // For the first `SHASTA_INITIAL_BASE_FEE_BLOCKS` Shasta blocks, return the initial base
        // fee.
        if parent.number() + 1 <
            self.rpc_provider.shasta.anchor.shastaForkHeight().call().await? +
                SHASTA_INITIAL_BASE_FEE_BLOCKS
        {
            return Ok(U256::from(SHASTA_INITIAL_BASE_FEE));
        }

<<<<<<< HEAD
        let parent_block_time = parent.header.timestamp
            - self
                .rpc_provider
=======
        // Calculate the parent block time by subtracting its timestamp from its parent's timestamp.
        let parent_block_time = parent.header.timestamp -
            self.rpc_provider
>>>>>>> 0840a2da
                .l2_provider
                .get_block_by_number(BlockNumberOrTag::Number(parent.number() - 1))
                .await?
                .ok_or_else(|| ProposerError::ParentBlockNotFound(parent.number() - 1))?
                .header
                .timestamp;

        Ok(U256::from(calculate_next_block_eip4396_base_fee(
            &parent.header.inner,
            parent_block_time,
        )))
    }
}

#[cfg(test)]
mod tests {
    use std::{borrow::Cow, env, path::PathBuf, str::FromStr, sync::OnceLock, time::Duration};

    use super::*;
    use alloy::{
        primitives::{Address, B256, aliases::U48},
        rpc::client::NoParams,
        transports::http::reqwest::Url,
    };
    use rpc::SubscriptionSource;

    fn init_tracing() {
        static INIT: OnceLock<()> = OnceLock::new();

        INIT.get_or_init(|| {
            let env_filter = tracing_subscriber::EnvFilter::try_from_default_env()
                .unwrap_or_else(|_| tracing_subscriber::EnvFilter::new("debug"));
            let _ = tracing_subscriber::fmt().with_env_filter(env_filter).try_init();
        });
    }

    #[tokio::test]
    async fn propose_shasta_batches() -> anyhow::Result<()> {
        init_tracing();

        let cfg = ProposerConfigs {
            l1_provider_source: SubscriptionSource::Ws(Url::from_str(&env::var("L1_WS")?)?),
            l2_provider_url: Url::from_str(&env::var("L2_HTTP")?)?,
            l2_auth_provider_url: Url::from_str(&env::var("L2_AUTH")?)?,
            jwt_secret: PathBuf::from_str(&env::var("JWT_SECRET")?)?,
            inbox_address: Address::from_str(&env::var("SHASTA_INBOX")?)?,
            l2_suggested_fee_recipient: Address::from_str(&env::var(
                "L2_SUGGESTED_FEE_RECIPIENT",
            )?)?,
            propose_interval: Duration::from_secs(0),
            l1_proposer_private_key: env::var("L1_PROPOSER_PRIVATE_KEY")?.parse()?,
            gas_limit: None,
        };

        let proposer = Proposer::new(cfg.clone()).await?;
        let provider = proposer.rpc_provider.clone();

        for i in 0..3 {
            assert_eq!(B256::ZERO, get_proposal_hash(provider.clone(), U48::from(i + 1)).await?);

            evm_mine(provider.clone()).await?;
            proposer.fetch_and_propose().await?;

            assert_ne!(B256::ZERO, get_proposal_hash(provider.clone(), U48::from(i + 1)).await?);
        }

        Ok(())
    }

    async fn evm_mine(client: ClientWithWallet) -> anyhow::Result<()> {
        client
            .l1_provider
            .raw_request::<_, String>(Cow::Borrowed("evm_mine"), NoParams::default())
            .await?;
        Ok(())
    }

    async fn get_proposal_hash(client: ClientWithWallet, proposal_id: U48) -> anyhow::Result<B256> {
        let hash = client.shasta.inbox.getProposalHash(proposal_id).call().await?;
        Ok(hash)
    }
}<|MERGE_RESOLUTION|>--- conflicted
+++ resolved
@@ -197,15 +197,9 @@
             return Ok(U256::from(SHASTA_INITIAL_BASE_FEE));
         }
 
-<<<<<<< HEAD
-        let parent_block_time = parent.header.timestamp
-            - self
-                .rpc_provider
-=======
         // Calculate the parent block time by subtracting its timestamp from its parent's timestamp.
         let parent_block_time = parent.header.timestamp -
             self.rpc_provider
->>>>>>> 0840a2da
                 .l2_provider
                 .get_block_by_number(BlockNumberOrTag::Number(parent.number() - 1))
                 .await?
