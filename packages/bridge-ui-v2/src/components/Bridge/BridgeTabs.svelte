<script lang="ts">
  import { t } from 'svelte-i18n';

  import { PUBLIC_NFT_BRIDGE_ENABLED } from '$env/static/public';
  import { classNames } from '$libs/util/classNames';

  import { activeBridge } from './state';
  import { BridgeTypes } from './types';

  let classes = classNames('space-x-2', $$props.class);

  $: isERC20Bridge = $activeBridge === BridgeTypes.FUNGIBLE;
  $: isNFTBridge = $activeBridge === BridgeTypes.NFT;

  const onBridgeClick = (type: BridgeTypes) => {
    activeBridge.set(type);
  };
</script>

{#if PUBLIC_NFT_BRIDGE_ENABLED === 'true'}
  <div class={classes}>
    <button
<<<<<<< HEAD
      class="{isERC20Bridge ? 'btn-primary' : 'btn-ghost'} h-[40px] px-[28px] rounded-full text-white"
=======
      class="{isERC20Bridge ? 'btn-primary text-white' : 'btn-ghost'} h-[40px] px-[28px] rounded-full"
>>>>>>> f1b841f1
      on:click={() => onBridgeClick(BridgeTypes.FUNGIBLE)}>
      <span> {$t('nav.token')}</span>
    </button>

    <button
<<<<<<< HEAD
      class="{isNFTBridge ? 'btn-primary' : 'btn-ghost'}  h-[40px] px-[28px] rounded-full text-white"
=======
      class="{isNFTBridge ? 'btn-primary text-white' : 'btn-ghost'}  h-[40px] px-[28px] rounded-full"
>>>>>>> f1b841f1
      on:click={() => onBridgeClick(BridgeTypes.NFT)}>
      <span> {$t('nav.nft')}</span>
    </button>
  </div>
{/if}<|MERGE_RESOLUTION|>--- conflicted
+++ resolved
@@ -20,21 +20,13 @@
 {#if PUBLIC_NFT_BRIDGE_ENABLED === 'true'}
   <div class={classes}>
     <button
-<<<<<<< HEAD
-      class="{isERC20Bridge ? 'btn-primary' : 'btn-ghost'} h-[40px] px-[28px] rounded-full text-white"
-=======
       class="{isERC20Bridge ? 'btn-primary text-white' : 'btn-ghost'} h-[40px] px-[28px] rounded-full"
->>>>>>> f1b841f1
       on:click={() => onBridgeClick(BridgeTypes.FUNGIBLE)}>
       <span> {$t('nav.token')}</span>
     </button>
 
     <button
-<<<<<<< HEAD
-      class="{isNFTBridge ? 'btn-primary' : 'btn-ghost'}  h-[40px] px-[28px] rounded-full text-white"
-=======
       class="{isNFTBridge ? 'btn-primary text-white' : 'btn-ghost'}  h-[40px] px-[28px] rounded-full"
->>>>>>> f1b841f1
       on:click={() => onBridgeClick(BridgeTypes.NFT)}>
       <span> {$t('nav.nft')}</span>
     </button>
