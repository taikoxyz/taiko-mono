<script lang="ts">
  import { onDestroy, tick } from 'svelte';
  import { t } from 'svelte-i18n';
  import { type Address, TransactionExecutionError, UserRejectedRequestError } from 'viem';

  import { routingContractsMap } from '$bridgeConfig';
  import { chainConfig } from '$chainConfig';
  import { FlatAlert } from '$components/Alert';
  import { Button } from '$components/Button';
  import { Card } from '$components/Card';
  import { ChainSelectorWrapper } from '$components/ChainSelector';
  import ChainSelector from '$components/ChainSelector/ChainSelector.svelte';
  import { Icon } from '$components/Icon';
  import IconFlipper from '$components/Icon/IconFlipper.svelte';
  import { NFTCard } from '$components/NFTCard';
  import { NFTList } from '$components/NFTList';
  import { successToast, warningToast } from '$components/NotificationToast';
  import { errorToast, infoToast } from '$components/NotificationToast/NotificationToast.svelte';
  import { OnAccount } from '$components/OnAccount';
  import { OnNetwork } from '$components/OnNetwork';
  import { Step, Stepper } from '$components/Stepper';
  import { TokenDropdown } from '$components/TokenDropdown';
  import {
    type BridgeArgs,
    bridges,
    type BridgeTransaction,
    type ERC20BridgeArgs,
    type ERC721BridgeArgs,
    type ERC1155BridgeArgs,
    type ETHBridgeArgs,
    MessageStatus,
  } from '$libs/bridge';
  import { hasBridge } from '$libs/bridge/bridges';
  import type { ERC20Bridge } from '$libs/bridge/ERC20Bridge';
  import type { ERC721Bridge } from '$libs/bridge/ERC721Bridge';
  import type { ERC1155Bridge } from '$libs/bridge/ERC1155Bridge';
  import { fetchNFTs } from '$libs/bridge/fetchNFTs';
  import {
    ApproveError,
    InsufficientAllowanceError,
    NoAllowanceRequiredError,
    SendERC20Error,
    SendMessageError,
  } from '$libs/error';
  import { bridgeTxService } from '$libs/storage';
  import { ETHToken, getAddress, isDeployedCrossChain, type NFT, tokens, TokenType } from '$libs/token';
  import { checkOwnership } from '$libs/token/checkOwnership';
  import { getTokenWithInfoFromAddress } from '$libs/token/getTokenWithInfoFromAddress';
  import { refreshUserBalance } from '$libs/util/balance';
  import { getConnectedWallet } from '$libs/util/getConnectedWallet';
  import { shortenAddress } from '$libs/util/shortenAddress';
  import { type Account, account } from '$stores/account';
  import { type Network, network } from '$stores/network';
  import { pendingTransactions } from '$stores/pendingTransactions';

  import Actions from './Actions.svelte';
  import AddressInput from './AddressInput/AddressInput.svelte';
  import { AddressInputState } from './AddressInput/state';
  import Amount from './Amount.svelte';
  import IdInput from './IDInput/IDInput.svelte';
  import { IDInputState } from './IDInput/state';
  import { ProcessingFee } from './ProcessingFee';
  import Recipient from './Recipient.svelte';
  import {
    activeBridge,
    bridgeService,
    destNetwork as destinationChain,
    enteredAmount,
    notApproved,
    processingFee,
    recipientAddress,
    selectedToken,
  } from './state';
  import { BridgeTypes, NFTSteps } from './types';

  let amountComponent: Amount;
  let recipientComponent: Recipient;
  let processingFeeComponent: ProcessingFee;

  function onNetworkChange(newNetwork: Network, oldNetwork: Network) {
    updateForm();

    if (newNetwork) {
      const destChainId = $destinationChain?.id;
      if (!$destinationChain?.id) return;
      // determine if we simply swapped dest and src networks
      if (newNetwork.id === destChainId) {
        destinationChain.set(oldNetwork);
        return;
      }
      // check if the new network has a bridge to the current dest network
      if (hasBridge(newNetwork.id, $destinationChain?.id)) {
        destinationChain.set(oldNetwork);
      } else {
        // if not, set dest network to null
        $destinationChain = null;
      }
    }
  }

  const runValidations = () => {
    if (amountComponent) amountComponent.validateAmount();
    if (addressInputComponent) addressInputComponent.validateAddress();
  };

  function onAccountChange(account: Account) {
    updateForm();
    if (account && account.isConnected && !$selectedToken) {
      $selectedToken = ETHToken;
    } else if (account && account.isDisconnected) {
      $selectedToken = null;
      $destinationChain = null;
    }
  }

  function updateForm() {
    tick().then(() => {
      if (manualNFTInput) {
        // run validations again if we are in manual mode
        runValidations();
      } else {
        resetForm();
      }
    });
  }

  async function approve() {
    if (!$selectedToken || !$network || !$destinationChain) return;

    try {
      if ($selectedToken.type === TokenType.ERC721) {
        const erc721Bridge = bridges[$selectedToken.type] as ERC721Bridge;
        const walletClient = await getConnectedWallet($network.id);

        const tokenAddress = $selectedToken.addresses[$network.id];

        if (!tokenAddress) {
          throw new Error('token address not found');
        }

        const spenderAddress = routingContractsMap[$network.id][$destinationChain.id].erc721VaultAddress;

        const tokenIds = nftIdArray
          ? nftIdArray.map((num) => BigInt(num))
          : selectedNFT.map((nft) => BigInt(nft.tokenId));

        const txHash = await erc721Bridge.approve({
          tokenAddress,
          spenderAddress,
          tokenIds,
          wallet: walletClient,
        });

        const { explorer } = chainConfig[$network.id].urls;

        infoToast(
          $t('bridge.actions.approve.tx', {
            values: {
              token: $selectedToken.symbol,
              url: `${explorer}/tx/${txHash}`,
            },
          }),
        );

        // await pendingTransactions.add(txHash, $network.id);

        successToast(
          $t('bridge.actions.approve.success', {
            values: {
              token: $selectedToken.symbol,
            },
          }),
        );
      }
      if ($selectedToken.type === TokenType.ERC1155) {
        const erc1155Bridge = bridges[$selectedToken.type] as ERC1155Bridge;
        const walletClient = await getConnectedWallet($network.id);

        const tokenAddress = $selectedToken.addresses[$network.id];

        if (!tokenAddress) {
          throw new Error('token address not found');
        }

        const spenderAddress = routingContractsMap[$network.id][$destinationChain.id].erc1155VaultAddress;

<<<<<<< HEAD
      infoToast({
        title: $t('bridge.actions.approve.tx.title'),
        message: $t('bridge.actions.approve.tx.message', {
          values: {
            token: $selectedToken.symbol,
            url: `${explorer}/tx/${txHash}`,
          },
        }),
      });
=======
        const tokenIds = nftIdArray
          ? nftIdArray.map((num) => BigInt(num))
          : selectedNFT.map((nft) => BigInt(nft.tokenId));
>>>>>>> 0c389e39

        const txHash = await erc1155Bridge.approve({
          tokenAddress,
          spenderAddress,
          tokenIds,
          wallet: walletClient,
        });

<<<<<<< HEAD
      successToast({
        title: $t('bridge.actions.approve.success.title'),
        message: $t('bridge.actions.approve.success.message', {
          values: {
            token: $selectedToken.symbol,
          },
        }),
      });
=======
        const { explorer } = chainConfig[$network.id].urls;
>>>>>>> 0c389e39

        infoToast(
          $t('bridge.actions.approve.tx', {
            values: {
              token: $selectedToken.symbol,
              url: `${explorer}/tx/${txHash}`,
            },
          }),
        );

        await pendingTransactions.add(txHash, $network.id);

        successToast(
          $t('bridge.actions.approve.success', {
            values: {
              token: $selectedToken.symbol,
            },
          }),
        );
      }
      if ($selectedToken.type === TokenType.ERC20) {
        const erc20Bridge = bridges.ERC20 as ERC20Bridge;
        const walletClient = await getConnectedWallet($network.id);

        const tokenAddress = await getAddress({
          token: $selectedToken,
          srcChainId: $network.id,
          destChainId: $destinationChain.id,
        });

        if (!tokenAddress) {
          throw new Error('token address not found');
        }

        const spenderAddress = routingContractsMap[$network.id][$destinationChain.id].erc20VaultAddress;

        const txHash = await erc20Bridge.approve({
          tokenAddress,
          spenderAddress,
          amount: $enteredAmount,
          wallet: walletClient,
        });

        const { explorer } = chainConfig[$network.id].urls;

        infoToast(
          $t('bridge.actions.approve.tx', {
            values: {
              token: $selectedToken.symbol,
              url: `${explorer}/tx/${txHash}`,
            },
          }),
        );

        await pendingTransactions.add(txHash, $network.id);

        successToast(
          $t('bridge.actions.approve.success', {
            values: {
              token: $selectedToken.symbol,
            },
          }),
        );

        // Let's run the validation again, which will update UI
        amountComponent.validateAmount();
      }
    } catch (err) {
      console.error(err);

      switch (true) {
        case err instanceof UserRejectedRequestError:
          warningToast({title: $t('bridge.errors.rejected')});
          break;
        case err instanceof NoAllowanceRequiredError:
          errorToast({title: $t('bridge.errors.no_allowance_required')});
          break;
        case err instanceof InsufficientAllowanceError:
          errorToast({title: $t('bridge.errors.insufficient_allowance')});
          break;
        case err instanceof ApproveError:
          // TODO: see contract for all possible errors
          errorToast({title: $t('bridge.errors.approve_error')});
          break;
        default:
          errorToast({title: $t('bridge.errors.unknown_error')});
      }
    }
  }

  async function bridge() {
    if (!$bridgeService || !$selectedToken || !$network || !$destinationChain || !$account?.address) return;

    try {
      const walletClient = await getConnectedWallet($network.id);

      // Common arguments for both ETH and ERC20 bridges
      let bridgeArgs = {
        to: $recipientAddress || $account.address,
        wallet: walletClient,
        srcChainId: $network.id,
        destChainId: $destinationChain.id,
        amount: $enteredAmount,
        fee: $processingFee,
      } as BridgeArgs;

      switch ($selectedToken.type) {
        case TokenType.ETH: {
          // Specific arguments for ETH bridge:
          // - bridgeAddress
          const bridgeAddress = routingContractsMap[$network.id][$destinationChain.id].bridgeAddress;
          bridgeArgs = { ...bridgeArgs, bridgeAddress } as ETHBridgeArgs;
          break;
        }

        case TokenType.ERC20: {
          // Specific arguments for ERC20 bridge
          // - tokenAddress
          // - tokenVaultAddress
          // - isTokenAlreadyDeployed
          const tokenAddress = await getAddress({
            token: $selectedToken,
            srcChainId: $network.id,
            destChainId: $destinationChain.id,
          });

          if (!tokenAddress) {
            throw new Error('token address not found');
          }

          const tokenVaultAddress = routingContractsMap[$network.id][$destinationChain.id].erc20VaultAddress;

          const isTokenAlreadyDeployed = await isDeployedCrossChain({
            token: $selectedToken,
            srcChainId: $network.id,
            destChainId: $destinationChain.id,
          });

          bridgeArgs = {
            ...bridgeArgs,
            token: tokenAddress,
            tokenVaultAddress,
            isTokenAlreadyDeployed,
          } as ERC20BridgeArgs;
          break;
        }
        case TokenType.ERC721:
          {
            //TODO: only handles single NFTs for now
            const tokenAddress = selectedNFT[0].addresses[$network.id];
            const tokenVaultAddress = routingContractsMap[$network.id][$destinationChain.id].erc721VaultAddress;

            const tokenIds = nftIdArray
              ? nftIdArray.map((num) => BigInt(num))
              : selectedNFT.map((nft) => BigInt(nft.tokenId));

            const isTokenAlreadyDeployed = await isDeployedCrossChain({
              token: $selectedToken,
              srcChainId: $network.id,
              destChainId: $destinationChain.id,
            });

            bridgeArgs = {
              ...bridgeArgs,
              token: tokenAddress,
              tokenVaultAddress,
              isTokenAlreadyDeployed,
              tokenIds,
              amounts: [BigInt(0)], // ERC721 is always 0
            } as ERC721BridgeArgs;
          }

          break;
        case TokenType.ERC1155:
          {
            //TODO: only handles single NFTs for now
            const tokenAddress = selectedNFT[0].addresses[$network.id];
            const tokenVaultAddress = routingContractsMap[$network.id][$destinationChain.id].erc1155VaultAddress;

            const tokenIds = nftIdArray
              ? nftIdArray.map((num) => BigInt(num))
              : selectedNFT.map((nft) => BigInt(nft.tokenId));

            const isTokenAlreadyDeployed = await isDeployedCrossChain({
              token: $selectedToken,
              srcChainId: $network.id,
              destChainId: $destinationChain.id,
            });

            bridgeArgs = {
              ...bridgeArgs,
              token: tokenAddress,
              tokenVaultAddress,
              isTokenAlreadyDeployed,
              tokenIds,
              amounts: [BigInt(1)], // TODO: Dynamic amount from user!
              wallet: walletClient,
            } as ERC1155BridgeArgs;
          }
          break;
        default:
          throw new Error('invalid token type');
      }

      const txHash = await $bridgeService.bridge(bridgeArgs);

      const explorer = chainConfig[bridgeArgs.srcChainId].urls.explorer;

      infoToast({
        title: $t('bridge.actions.bridge.tx.title'),
        message: $t('bridge.actions.bridge.tx.message', {
          values: {
            token: $selectedToken.symbol,
            url: `${explorer}/tx/${txHash}`,
          },
        }),
      });

      await pendingTransactions.add(txHash, $network.id);

      successToast({
        title: $t('bridge.actions.bridge.success.title'),
        message: $t('bridge.actions.bridge.success.message', {
          values: {
            network: $destinationChain.name,
          },
        }),
      });

      // Let's add it to the user's localStorage
      const bridgeTx = {
        hash: txHash,
        from: $account.address,
        amount: $enteredAmount,
        symbol: $selectedToken.symbol,
        decimals: $selectedToken.decimals,
        srcChainId: BigInt($network.id),
        destChainId: BigInt($destinationChain.id),
        tokenType: $selectedToken.type,
        status: MessageStatus.NEW,
        timestamp: Date.now(),

        // TODO: do we need something else? we can have
        // access to the Transaction object:
        // TransactionLegacy, TransactionEIP2930 and
        // TransactionEIP1559
      } as BridgeTransaction;

      bridgeTxService.addTxByAddress($account.address, bridgeTx);

      // Reset the form
      resetForm();

      // Refresh user's balance
      refreshUserBalance();
    } catch (err) {
      console.error(err);

      switch (true) {
        case err instanceof InsufficientAllowanceError:
          errorToast({title: $t('bridge.errors.insufficient_allowance')});
          break;
        case err instanceof SendMessageError:
          // TODO: see contract for all possible errors
          errorToast({title: $t('bridge.errors.send_message_error')});
          break;
        case err instanceof SendERC20Error:
          // TODO: see contract for all possible errors
          errorToast({title: $t('bridge.errors.send_erc20_error')});
          break;
        case err instanceof UserRejectedRequestError:
          // Todo: viem does not seem to detect UserRejectError
          warningToast({title: $t('bridge.errors.rejected')});
          break;
        case err instanceof TransactionExecutionError && err.shortMessage === 'User rejected the request.':
          //Todo: so we catch it by string comparison below, suboptimal
          warningToast({title: $t('bridge.errors.rejected')});
          break;
        default:
          errorToast({title: $t('bridge.errors.unknown_error')});
      }
    }
  }

  $: if ($selectedToken && amountComponent) {
    amountComponent.validateAmount();
  }

  const resetForm = () => {
    //we check if these are still mounted, as the user might have left the page
    if (amountComponent) amountComponent.clearAmount();
    if (recipientComponent) recipientComponent.clearRecipient();
    if (processingFeeComponent) processingFeeComponent.resetProcessingFee();
    if (addressInputComponent) addressInputComponent.clearAddress();

    // Update balance after bridging
    if (amountComponent) amountComponent.updateBalance();
    if (nftIdInputComponent) nftIdInputComponent.clearIds();

    $selectedToken = ETHToken;
    contractAddress = '';
    manualNFTInput = false;
    scanned = false;
    isOwnerOfAllToken = false;
    foundNFTs = [];
    selectedNFT = [];
  };

  /**
   *   NFT Bridge
   */
  let activeStep: NFTSteps = NFTSteps.IMPORT;

  const nextStep = () => (activeStep = Math.min(activeStep + 1, NFTSteps.CONFIRM));
  const previousStep = () => (activeStep = Math.max(activeStep - 1, NFTSteps.IMPORT));

  let nftStepTitle: string;
  let nftStepDescription: string;
  let nextStepButtonText: string;

  let manualNFTInput: boolean = false;
  let nftIdArray: number[];
  let enteredIds: string = '';
  let contractAddress: Address | '';

  let addressInputComponent: AddressInput;
  let nftIdInputComponent: IdInput;

  let addressInputState: AddressInputState = AddressInputState.Default;
  let isOwnerOfAllToken: boolean = false;
  let validating: boolean = false;
  let detectedTokenType: TokenType | null = null;

  let scanning: boolean = false;
  let scanned: boolean = false;

  let foundNFTs: NFT[] = [];
  let selectedNFT: NFT[] = [];

  enum NFTView {
    CARDS,
    LIST,
  }
  let nftView: NFTView = NFTView.CARDS;

  function onAddressValidation(event: CustomEvent<{ isValidEthereumAddress: boolean; addr: Address }>) {
    const { isValidEthereumAddress, addr } = event.detail;
    addressInputState = AddressInputState.Validating;
    if (isValidEthereumAddress && typeof addr === 'string') {
      if (!$network?.id) throw new Error('network not found');
      const srcChainId = $network?.id;
      getTokenWithInfoFromAddress({ contractAddress: addr, srcChainId: srcChainId, owner: $account?.address })
        .then((token) => {
          if (!token) throw new Error('no token with info');
          addressInputState = AddressInputState.Valid;
          $selectedToken = token;
        })
        .catch((err) => {
          console.error(err);
          detectedTokenType = null;
          addressInputState = AddressInputState.Invalid;
        });
    } else {
      detectedTokenType = null;
      addressInputState = AddressInputState.Invalid;
    }
  }

  const scanForNFTs = async () => {
    scanning = true;
    const accountAddress = $account?.address;
    const srcChainId = $network?.id;
    if (!accountAddress || !srcChainId) return;
    const nftsFromAPIs = await fetchNFTs(accountAddress, BigInt(srcChainId));
    foundNFTs = nftsFromAPIs.nfts;
    scanning = false;
    scanned = true;
  };

  const changeNFTView = () => {
    if (nftView === NFTView.CARDS) {
      nftView = NFTView.LIST;
    } else {
      nftView = NFTView.CARDS;
    }
  };

  const searchNFTs = () => {
    // TODO: implement
  };

  const getStepText = () => {
    if (activeStep === NFTSteps.REVIEW) {
      return $t('common.confirm');
    }
    if (activeStep === NFTSteps.CONFIRM) {
      return $t('common.ok');
    } else {
      return $t('common.continue');
    }
  };

  function updateApproval(tokenId: number, approval: boolean) {
    notApproved.update((currentMap) => {
      // Clone the current map
      const updatedMap = new Map(currentMap);
      // Update the approval status of the specified tokenId
      updatedMap.set(tokenId, approval);
      return updatedMap;
    });
  }

  // Whenever the user switches bridge types, we should reset the forms
  $: $activeBridge && (resetForm(), (activeStep = NFTSteps.IMPORT));

  $: {
    const stepKey = NFTSteps[activeStep].toLowerCase();
    nftStepTitle = $t(`bridge.title.nft.${stepKey}`);
    nftStepDescription = $t(`bridge.description.nft.${stepKey}`);
    nextStepButtonText = getStepText();
  }

  const manualImportAction = () => {
    if (!$network?.id) throw new Error('network not found');
    const srcChainId = $network?.id;
    const tokenId = nftIdArray[0];

    if (contractAddress && srcChainId)
      getTokenWithInfoFromAddress({ contractAddress, srcChainId, owner: $account?.address, tokenId })
        .then((token) => {
          if (!token) throw new Error('no token with info');

          selectedNFT = [token as NFT];
          $selectedToken = token;
        })
        .catch((err) => {
          console.error(err);
          detectedTokenType = null;
          addressInputState = AddressInputState.Invalid;
        });
    nextStep();
  };

  $: if (selectedNFT.length > 0) {
    //TODO: this needs changing if we do batch transfers in the future:
    // Update either selectedToken store to handle arrays or the actions to access a different store for NFTs
    $selectedToken = selectedNFT[0];
    const currentNetwork = $network?.id;
    if (currentNetwork && $destinationChain?.id && $selectedToken) {
      if (selectedNFT[0].type === TokenType.ERC721) {
        const sourceTokenVault = routingContractsMap[currentNetwork][$destinationChain?.id].erc721VaultAddress;
        const bridge = bridges[selectedNFT[0].type] as ERC721Bridge;
        bridge
          .requiresApproval({
            tokenAddress: selectedNFT[0].addresses[currentNetwork],
            spenderAddress: sourceTokenVault,
            tokenId: BigInt(selectedNFT[0].tokenId),
          })
          .then((isApproved: boolean) => {
            if (isApproved) {
              updateApproval(selectedNFT[0].tokenId, false);
            } else {
              updateApproval(selectedNFT[0].tokenId, true);
            }
          })
          .catch((err: Error) => {
            console.error(err);
            //TODO: handle error
          });
      } else if (selectedNFT[0].type === TokenType.ERC1155) {
        const sourceTokenVault = routingContractsMap[currentNetwork][$destinationChain?.id].erc1155VaultAddress;
        const bridge = bridges[selectedNFT[0].type] as ERC1155Bridge;
        bridge
          .isApprovedForAll({
            tokenAddress: selectedNFT[0].addresses[currentNetwork],
            spenderAddress: sourceTokenVault,
            tokenId: BigInt(selectedNFT[0].tokenId),
            owner: $account?.address,
          })
          .then((isApproved: boolean) => {
            if (isApproved) {
              updateApproval(selectedNFT[0].tokenId, true);
            } else {
              updateApproval(selectedNFT[0].tokenId, false);
            }
          })
          .catch((err: Error) => {
            console.error(err);
          });
      }
    }
  }

  $: {
    (async () => {
      if (addressInputState !== AddressInputState.Valid) return;
      if (contractAddress === '') return;
      validating = true;

      if ($account?.address && $network?.id && contractAddress)
        await checkOwnership(contractAddress, detectedTokenType, nftIdArray, $account?.address, $network?.id).then(
          (result) => {
            result;
            isOwnerOfAllToken = result.every((value) => value.isOwner === true);
          },
        );
      validating = false;
    })();
  }

  let idInputState: IDInputState;
  $: {
    if (isOwnerOfAllToken && nftIdArray?.length > 0) {
      idInputState = IDInputState.VALID;
    } else if (!isOwnerOfAllToken && nftIdArray?.length > 0) {
      idInputState = IDInputState.INVALID;
    } else {
      idInputState = IDInputState.DEFAULT;
    }
  }

  $: canProceed = manualNFTInput
    ? addressInputState === AddressInputState.Valid &&
      nftIdArray.length > 0 &&
      contractAddress &&
      $destinationChain &&
      isOwnerOfAllToken
    : selectedNFT.length > 0 && $destinationChain && scanned;

  $: canScan = $account?.isConnected && $network?.id && $destinationChain && !scanning;

  onDestroy(() => {
    resetForm();
  });
</script>

<!-- 
    ETH & ERC20 Bridge  
-->
{#if $activeBridge === BridgeTypes.FUNGIBLE}
  <Card class="w-full md:w-[524px]" title={$t('bridge.title.default')} text={$t('bridge.description.default')}>
    <div class="space-y-[30px]">
      <div class="f-between-center gap-4">
        <ChainSelectorWrapper />
      </div>

      <TokenDropdown {tokens} bind:value={$selectedToken} />

      <Amount bind:this={amountComponent} />

      <div class="space-y-[16px]">
        <Recipient bind:this={recipientComponent} />
        <ProcessingFee bind:this={processingFeeComponent} />
      </div>

      <div class="h-sep" />

      <Actions {approve} {bridge} />
    </div>
  </Card>

  <!-- 
    NFT Bridge  
  -->
{:else if $activeBridge === BridgeTypes.NFT}
  <div class="f-col">
    <Stepper {activeStep}>
      <Step stepIndex={NFTSteps.IMPORT} currentStepIndex={activeStep} isActive={activeStep === NFTSteps.IMPORT}
        >{$t('bridge.title.nft.import')}</Step>
      <Step stepIndex={NFTSteps.REVIEW} currentStepIndex={activeStep} isActive={activeStep === NFTSteps.REVIEW}
        >{$t('bridge.title.nft.review')}</Step>
      <Step stepIndex={NFTSteps.CONFIRM} currentStepIndex={activeStep} isActive={activeStep === NFTSteps.CONFIRM}
        >{$t('bridge.title.nft.confirm')}</Step>
    </Stepper>

    <Card class="mt-[32px] w-full md:w-[524px]" title={nftStepTitle} text={nftStepDescription}>
      <div class="space-y-[30px]">
        <!-- IMPORT STEP -->
        {#if activeStep === NFTSteps.IMPORT}
          <div class="f-between-center gap-4">
            <ChainSelectorWrapper />
          </div>

          <!-- 
            Manual NFT Input 
          -->
          {#if manualNFTInput}
            <AddressInput
              bind:this={addressInputComponent}
              bind:ethereumAddress={contractAddress}
              bind:state={addressInputState}
              class="bg-neutral-background border-0 h-[56px]"
              on:addressvalidation={onAddressValidation}
              labelText={$t('inputs.address_input.label.contract')}
              quiet />
            <div class="min-h-[20px] !mt-3">
              {#if detectedTokenType === TokenType.ERC721 && contractAddress}
                <FlatAlert type="success" forceColumnFlow message="todo: valid erc721" />
              {:else if detectedTokenType === TokenType.ERC1155 && contractAddress}
                <FlatAlert type="success" forceColumnFlow message="todo: valid erc1155" />
              {/if}

              <!-- TODO: limit to config -->
              <IdInput
                bind:this={nftIdInputComponent}
                bind:enteredIds
                bind:numbersArray={nftIdArray}
                bind:state={idInputState}
                limit={1}
                class="bg-neutral-background border-0 h-[56px]" />
              <div class="min-h-[20px] !mt-3">
                {#if !isOwnerOfAllToken && nftIdArray?.length > 0 && !validating}
                  <FlatAlert type="error" forceColumnFlow message="todo: must be owner of all token" />
                {/if}
              </div>

              {#if detectedTokenType === TokenType.ERC1155}
                <Amount bind:this={amountComponent} />
              {/if}
            </div>
          {:else}
            <!-- 
            Automatic NFT Input 
          -->
            <div class="f-between-center w-full gap-4">
              <Button
                disabled={!canScan}
                loading={scanning}
                type={scanned ? 'neutral' : 'primary'}
                class="px-[28px] py-[14px] rounded-full flex-1 text-white"
                on:click={scanForNFTs}>
                {#if !scanned}
                  {$t('bridge.actions.nft_scan')}
                {:else}
                  {$t('bridge.actions.nft_scan_again')}
                {/if}
              </Button>
            </div>

            <div class="f-col w-full gap-4">
              {#if scanned}
                <h2>{$t('bridge.nft.step.import.scan_screen.title')}</h2>
                <!-- Todo: also enable card view here? -->
                <NFTList bind:nfts={foundNFTs} chainId={$network?.id} bind:selectedNFT />

                <div class="flex items-center justify-between space-x-2">
                  <FlatAlert type="warning" message={$t('bridge.nft.step.import.scan_screen.description')} />
                  <Button
                    type="neutral"
                    class="bg-transparent !border border-primary-brand hover:border-primary-interactive-hover "
                    on:click={() => (manualNFTInput = !manualNFTInput)}>
                    {$t('bridge.actions.nft_manual')}
                  </Button>
                </div>
              {/if}
            </div>
          {/if}

          <!-- REVIEW STEP -->
        {:else if activeStep === NFTSteps.REVIEW}
          <div class="container mx-auto inline-block align-middle space-y-[25px]">
            <div class="flex justify-between mb-2 items-center">
              <div class="font-bold">{$t('common.destination')}</div>
              <div><ChainSelector small value={$destinationChain} readOnly /></div>
            </div>
            <div class="flex justify-between mb-2">
              <div class="font-bold">{$t('common.contract_address')}</div>
              <div class="text-secondary-content">
                <ul>
                  {#each selectedNFT as nft}
                    {@const currentChain = $network?.id}
                    {#if currentChain && $destinationChain?.id}
                      <li>
                        <a
                          class="flex justify-start link"
                          href={`${chainConfig[$destinationChain?.id].urls.explorer}`}
                          target="_blank">
                          {shortenAddress(nft.addresses[currentChain], 8, 12)}
                          <Icon type="arrow-top-right" fillClass="fill-primary-link" />
                        </a>
                      </li>
                    {/if}
                  {/each}
                </ul>
              </div>
            </div>

            <div class="flex justify-between">
              <div class="font-bold">{$t('bridge.nft.step.review.token_id')}</div>
              <div class="break-words text-right text-secondary-content">
                <ul>
                  {#each selectedNFT as nft}
                    <li>{nft.tokenId}</li>
                  {/each}
                </ul>
              </div>
            </div>
          </div>

          <div class="h-sep" />
          <!-- 
            Recipient & Processing Fee
           -->
          <div class="space-y-[16px]">
            <Recipient bind:this={recipientComponent} />
            <ProcessingFee bind:this={processingFeeComponent} />
          </div>

          <div class="h-sep" />
          <!-- 
            NFT List or Card View
           -->
          <section class="space-y-2">
            <div class="flex justify-between items-center w-full">
              <div class="flex items-center gap-2">
                <span>{$t('bridge.nft.step.review.your_tokens')}</span>
                <ChainSelector small value={$network} readOnly />
              </div>
              <div class="flex gap-2">
                <Button
                  disabled={true}
                  shape="circle"
                  type="neutral"
                  class="!w-9 !h-9 rounded-full"
                  on:click={searchNFTs}>
                  <Icon type="magnifier" fillClass="fill-primary-icon" size={24} vWidth={24} vHeight={24} />
                </Button>
                <IconFlipper
                  iconType1="list"
                  iconType2="cards"
                  selectedDefault="list"
                  class="bg-neutral w-9 h-9 rounded-full"
                  on:labelclick={changeNFTView} />
                <!-- <Icon type="list" fillClass="fill-primary-icon" size={24} vWidth={24} vHeight={24} /> -->
              </div>
            </div>
            {#if nftView === NFTView.LIST}
              <NFTList bind:nfts={selectedNFT} chainId={$network?.id} viewOnly />
            {:else if nftView === NFTView.CARDS}
              <div class="rounded-[20px] bg-neutral min-h-[200px] w-full p-2 f-center">
                {#each selectedNFT as nft}
                  <NFTCard {nft} />
                {/each}
              </div>
            {/if}
          </section>
          <!-- CONFIRM STEP -->
        {:else if activeStep === NFTSteps.CONFIRM}
          <div class="f-between-center gap-4">
            <ChainSelectorWrapper />
          </div>
        {/if}
        <div class="h-sep" />
        <!-- 
          User Actions
         -->
        <div class="f-between-center w-full gap-4">
          {#if activeStep !== NFTSteps.IMPORT}
            <Button
              type="neutral"
              class="px-[28px] py-[14px] rounded-full w-auto flex-1 bg-transparent !border border-primary-brand hover:border-primary-interactive-hover"
              on:click={previousStep}>
              <span class="body-bold">{$t('common.edit')}</span></Button>
          {/if}
          {#if activeStep === NFTSteps.REVIEW}
            <Actions {approve} {bridge} />
          {:else if activeStep === NFTSteps.IMPORT}
            {#if manualNFTInput}
              <Button
                disabled={!canProceed}
                type="primary"
                class="px-[28px] py-[14px] rounded-full flex-1 text-white"
                on:click={manualImportAction}><span class="body-bold">{nextStepButtonText} (manual)</span></Button>
            {:else}
              <Button
                disabled={!canProceed}
                type="primary"
                class="px-[28px] py-[14px] rounded-full flex-1 text-white"
                on:click={nextStep}><span class="body-bold">{nextStepButtonText}</span></Button>
            {/if}
          {/if}
        </div>
      </div>
    </Card>
  </div>
{/if}

<OnNetwork change={onNetworkChange} />
<OnAccount change={onAccountChange} /><|MERGE_RESOLUTION|>--- conflicted
+++ resolved
@@ -153,24 +153,26 @@
 
         const { explorer } = chainConfig[$network.id].urls;
 
-        infoToast(
-          $t('bridge.actions.approve.tx', {
+        infoToast({
+          title: $t('bridge.actions.approve.tx.title'),
+          message: $t('bridge.actions.approve.tx.message', {
             values: {
               token: $selectedToken.symbol,
               url: `${explorer}/tx/${txHash}`,
             },
           }),
-        );
+        });
 
         // await pendingTransactions.add(txHash, $network.id);
 
-        successToast(
-          $t('bridge.actions.approve.success', {
+        successToast({
+          title: $t('bridge.actions.approve.success.title'),
+          message: $t('bridge.actions.approve.success.message', {
             values: {
               token: $selectedToken.symbol,
             },
           }),
-        );
+        });
       }
       if ($selectedToken.type === TokenType.ERC1155) {
         const erc1155Bridge = bridges[$selectedToken.type] as ERC1155Bridge;
@@ -184,21 +186,9 @@
 
         const spenderAddress = routingContractsMap[$network.id][$destinationChain.id].erc1155VaultAddress;
 
-<<<<<<< HEAD
-      infoToast({
-        title: $t('bridge.actions.approve.tx.title'),
-        message: $t('bridge.actions.approve.tx.message', {
-          values: {
-            token: $selectedToken.symbol,
-            url: `${explorer}/tx/${txHash}`,
-          },
-        }),
-      });
-=======
         const tokenIds = nftIdArray
           ? nftIdArray.map((num) => BigInt(num))
           : selectedNFT.map((nft) => BigInt(nft.tokenId));
->>>>>>> 0c389e39
 
         const txHash = await erc1155Bridge.approve({
           tokenAddress,
@@ -207,37 +197,28 @@
           wallet: walletClient,
         });
 
-<<<<<<< HEAD
-      successToast({
-        title: $t('bridge.actions.approve.success.title'),
-        message: $t('bridge.actions.approve.success.message', {
-          values: {
-            token: $selectedToken.symbol,
-          },
-        }),
-      });
-=======
         const { explorer } = chainConfig[$network.id].urls;
->>>>>>> 0c389e39
-
-        infoToast(
-          $t('bridge.actions.approve.tx', {
+
+        infoToast({
+          title: $t('bridge.actions.approve.tx.title'),
+          message: $t('bridge.actions.approve.tx.message', {
             values: {
               token: $selectedToken.symbol,
               url: `${explorer}/tx/${txHash}`,
             },
           }),
-        );
+        });
 
         await pendingTransactions.add(txHash, $network.id);
 
-        successToast(
-          $t('bridge.actions.approve.success', {
+        successToast({
+          title: $t('bridge.actions.approve.success.title'),
+          message: $t('bridge.actions.approve.success.message', {
             values: {
               token: $selectedToken.symbol,
             },
           }),
-        );
+        });
       }
       if ($selectedToken.type === TokenType.ERC20) {
         const erc20Bridge = bridges.ERC20 as ERC20Bridge;
@@ -264,24 +245,26 @@
 
         const { explorer } = chainConfig[$network.id].urls;
 
-        infoToast(
-          $t('bridge.actions.approve.tx', {
+        infoToast({
+          title: $t('bridge.actions.approve.tx.title'),
+          message: $t('bridge.actions.approve.tx.message', {
             values: {
               token: $selectedToken.symbol,
               url: `${explorer}/tx/${txHash}`,
             },
           }),
-        );
+        });
 
         await pendingTransactions.add(txHash, $network.id);
 
-        successToast(
-          $t('bridge.actions.approve.success', {
+        successToast({
+          title: $t('bridge.actions.approve.success.title'),
+          message: $t('bridge.actions.approve.success.message', {
             values: {
               token: $selectedToken.symbol,
             },
           }),
-        );
+        });
 
         // Let's run the validation again, which will update UI
         amountComponent.validateAmount();
