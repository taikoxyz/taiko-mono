<script lang="ts">
  import { type Address,getNetwork } from '@wagmi/core';
  import { onDestroy } from 'svelte';
  import { t } from 'svelte-i18n';

  import { DesktopOrLarger } from '$components/DesktopOrLarger';
  import { Icon } from '$components/Icon';
  import Erc20 from '$components/Icon/ERC20.svelte';
  import { tokenService } from '$libs/storage/services';
  import type { Token } from '$libs/token';
  import { getCrossChainAddress } from '$libs/token/getCrossChainAddress';
  import { uid } from '$libs/util/uid';
  import { account } from '$stores/account';

  import { destNetwork } from '../Bridge/state';
  import DialogView from './DialogView.svelte';
  import DropdownView from './DropdownView.svelte';
  import { symbolToIconMap } from './symbolToIconMap';

  export let tokens: Token[] = [];
  export let value: Maybe<Token> = null;

  let id = `menu-${uid()}`;
  let menuOpen = false;

  // This will control which view to render depending on the screensize.
  // Since markup will differ, and there is logic running when interacting
  // with this component, it makes more sense to not render the view that's
  // not being used, doing this with JS instead of CSS media queries
  let isDesktopOrLarger: boolean;

  const closeMenu = () => (menuOpen = false);

  const openMenu = () => {
    menuOpen = true;
  };

  const selectToken = async (token: Token) => {
    const { chain } = getNetwork();
    const destChain = $destNetwork;

    if (!chain || !destChain) throw new Error('Chain not found');

    // if it is an imported Token, chances are we do not yet have the bridged address
    // for the destination chain, so we need to fetch it
    if (token.imported) {
      const bridgedAddress = await getCrossChainAddress({
        token,
        srcChainId: chain.id,
        destChainId: destChain.id,
      });
      token.addresses[destChain.id] = bridgedAddress as Address;

      tokenService.updateToken(token, $account?.address as Address);
    }
    value = token;

    closeMenu();
  };

  onDestroy(() => closeMenu());
</script>

<DesktopOrLarger bind:is={isDesktopOrLarger} />

<div class="relative">
  <button
    aria-haspopup="listbox"
    aria-controls={id}
    aria-expanded={menuOpen}
<<<<<<< HEAD
    class="f-between-center w-full px-6 py-[14px] input-box bg-neutral-background"
=======
    class="f-between-center w-full px-6 py-[14px] input-box bg-neutral-background border-0 shadow-none outline-none font-bold text-2xl"
>>>>>>> 17bbf07a
    on:click={openMenu}
    on:focus={openMenu}>
    <div class="space-x-2">
      {#if !value}
        <span class="title-subsection-bold text-tertiary-content leading-8">{$t('token_dropdown.label')}</span>
      {/if}
      {#if value}
        <div class="flex space-x-2 items-center">
          {#if symbolToIconMap[value.symbol]}
            <i role="img" aria-label={value.name}>
              <svelte:component this={symbolToIconMap[value.symbol]} />
            </i>
          {:else}
            <i role="img" aria-label={value.symbol}>
              <Erc20 />
            </i>
          {/if}
          <span class="title-subsection-bold">{value.symbol}</span>
        </div>
      {/if}
    </div>
    <Icon type="chevron-down" />
  </button>

  {#if isDesktopOrLarger}
    <DropdownView {id} {menuOpen} {tokens} {value} {selectToken} />
  {:else}
    <DialogView {id} {menuOpen} {tokens} {value} {selectToken} {closeMenu} on:closemenu={closeMenu} />
  {/if}
</div><|MERGE_RESOLUTION|>--- conflicted
+++ resolved
@@ -1,5 +1,5 @@
 <script lang="ts">
-  import { type Address,getNetwork } from '@wagmi/core';
+  import { type Address, getNetwork } from '@wagmi/core';
   import { onDestroy } from 'svelte';
   import { t } from 'svelte-i18n';
 
@@ -68,16 +68,12 @@
     aria-haspopup="listbox"
     aria-controls={id}
     aria-expanded={menuOpen}
-<<<<<<< HEAD
-    class="f-between-center w-full px-6 py-[14px] input-box bg-neutral-background"
-=======
-    class="f-between-center w-full px-6 py-[14px] input-box bg-neutral-background border-0 shadow-none outline-none font-bold text-2xl"
->>>>>>> 17bbf07a
+    class="f-between-center w-full px-6 py-[14px] input-box bg-neutral-background border-0 shadow-none outline-none"
     on:click={openMenu}
     on:focus={openMenu}>
     <div class="space-x-2">
       {#if !value}
-        <span class="title-subsection-bold text-tertiary-content leading-8">{$t('token_dropdown.label')}</span>
+        <span class="title-subsection-bold text-secondary-content">{$t('token_dropdown.label')}</span>
       {/if}
       {#if value}
         <div class="flex space-x-2 items-center">
@@ -98,8 +94,8 @@
   </button>
 
   {#if isDesktopOrLarger}
-    <DropdownView {id} {menuOpen} {tokens} {value} {selectToken} />
+    <DropdownView {id} {menuOpen} {tokens} {value} {selectToken} {closeMenu} />
   {:else}
-    <DialogView {id} {menuOpen} {tokens} {value} {selectToken} {closeMenu} on:closemenu={closeMenu} />
+    <DialogView {id} {menuOpen} {tokens} {value} {selectToken} {closeMenu} />
   {/if}
 </div>