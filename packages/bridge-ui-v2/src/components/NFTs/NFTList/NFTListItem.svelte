--- conflicted
+++ resolved
@@ -41,11 +41,8 @@
 </script>
 
 <div class="form-control flex">
-<<<<<<< HEAD
+
   <label class="cursor-pointer label my-[8px] space-x-[16px]">
-=======
-  <label class="cursor-pointer label space-x-[16px]">
->>>>>>> c22b1b9a
     {#if multiSelectEnabled && selectable}
       <input
         type="checkbox"
