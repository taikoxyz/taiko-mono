@tailwind components;

@layer components {
  /* Typography */
  .title-screen-regular {
    @apply font-normal text-[2rem]/10;
  }

  .title-screen-bold {
    @apply font-bold text-[2rem]/10;
  }

  .title-section-regular {
    @apply font-normal text-[1.625rem]/8;
  }

  .title-section-bold {
    @apply font-bold text-[1.625rem]/8;
  }

  .title-subsection-regular {
    @apply font-normal text-[1.375rem]/7;
  }

  .title-subsection-bold {
    @apply font-bold text-[1.375rem]/7;
  }

  .title-body-regular {
    @apply font-normal text-lg/6;
  }

  .title-body-bold {
    @apply font-bold text-lg/6;
  }

  .body-regular {
    @apply font-normal text-base;
  }

  .body-bold {
    @apply font-bold text-base;
  }

  .body-small-regular {
    @apply font-normal text-sm;
  }

  .body-small-bold {
    @apply font-bold text-sm;
  }

  .callout-regular {
    @apply font-normal text-sm;
  }

  .callout-bold {
    @apply font-bold text-sm;
  }

  .link-large-regular {
    @apply font-normal text-base;
  }

  .link-regular {
    @apply font-normal text-sm;
  }

  /* Form Controls */
  .input-box {
    /* Using shadows to increase border size without impacting the surroundings */
    @apply outline-none
      rounded-[10px] 
      bg-transparent 

      /* border */
      /* border-primary-border  */
      /* shadow-[0_0_0_1px_#5d636f]  */

      /* hover:border-2 */
      /* hover:border-primary-border-hover */
      enabled:hover:shadow-[0_0_0_2px_#FF6FC8] 

      /* focus:border-[3px] */
      /* focus:border-primary-border-accent */
      focus:!shadow-[0_0_0_3px_#E81899];
  }

  .input-box.withValdiation {
    @apply outline-none;
  }

  .input-box.error {
    @apply !shadow;
    box-shadow: 0 0 0 3px var(--negative-sentiment) !important;
  }

  .input-box.success {
    box-shadow: 0 0 0 3px var(--positive-sentiment) !important;
  }

  /* Tooltip */
  .dialog-tooltip {
    @apply rounded-[10px]
      w-[283px]
      p-[24px]
      bg-neutral-background
      text-primary-content
      box-shadow-small;

    letter-spacing: 0.14px;

    > div:first-of-type {
      @apply title-body-bold;
      padding-bottom: 8px;
    }
  }

  .dialog-tooltip-top {
    :before {
      content: '';
      position: absolute;
      height: 0px;
      width: 0px;
      top: 100%;
      left: 133px; /* (283px - 9px)/2 - 4px */
      border-width: 9px;
      border-color: transparent transparent transparent;
      border-style: solid;
      border-top: 9px solid var(--neutral-background);
    }
  }

  /* Separators */
  .h-sep {
    @apply divider h-[1px] border-divider-border;
  }

  .v-sep {
    @apply divider divider-horizontal w-[1px] border-divider-border;
  }

  /* Links and buttons */
  .link {
    @apply link-regular text-primary-link underline hover:text-primary-link-hover;
  }

  .status-btn {
    @apply px-[20px] 
      py-2 
      rounded-full 
      bg-transparent 

      /* primary-interactive[#C8047D => pink-500] */
      shadow-[0_0_0_1px_#C8047D]

      /* primary-interactive-accent[#E81899 => pink-400] */
      hover:shadow-[0_0_0_2px_#E81899];
  }

  /* Other components */
  .overlay-backdrop {
    @apply modal-backdrop bg-overlay-background rounded-xl;
  }

  .chainselector {
    @apply /* background: var(--interactive-dark-tertiary, #444A55); */
    hover:background-color: var(--interactive-dark-tertiary-hover, #5D636F);
  }

  .glassy-gradient-card::before {
    @apply glassy-background;
    content: '';
    position: absolute;
    inset: 0%;
    z-index: -1;
  }

<<<<<<< HEAD
=======
  input {
    border: 1px solid var(--border-dark-primary, #5d636f);
  }

  h1 {
    color: var(--primary-content);
    text-align: center;
    /* Title Section/Bold */
    font-family: Public Sans;
    font-size: 26px;
    font-style: normal;
    font-weight: 700;
    line-height: 32px; /* 123.077% */
    letter-spacing: -0.39px;
  }

  h2 {
    color: var(--primary-content);
    font-family: Public Sans;
    font-size: 18px;
    font-style: normal;
    font-weight: 700;
    line-height: 24px; /* 133.333% */
    letter-spacing: 0.09px;
    margin-bottom: 8px;
  }

>>>>>>> 40ac82bd
  /* TODO: add more components here */
}<|MERGE_RESOLUTION|>--- conflicted
+++ resolved
@@ -176,8 +176,6 @@
     z-index: -1;
   }
 
-<<<<<<< HEAD
-=======
   input {
     border: 1px solid var(--border-dark-primary, #5d636f);
   }
@@ -205,6 +203,5 @@
     margin-bottom: 8px;
   }
 
->>>>>>> 40ac82bd
   /* TODO: add more components here */
 }