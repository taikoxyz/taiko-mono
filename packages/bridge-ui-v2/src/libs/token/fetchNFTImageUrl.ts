import { getContract } from '@wagmi/core';
import type { Abi, Address } from 'viem';

import { erc20VaultABI, erc721VaultABI, erc1155VaultABI } from '$abi';
import { ContractType } from '$libs/bridge';
import { getContractAddressByType } from '$libs/bridge/getContractAddressByType';
// import { checkForAdblocker } from '$libs/util/checkForAdblock';
import { extractIPFSCidFromUrl } from '$libs/util/extractIPFSCidFromUrl';
import { fetchNFTMetadata } from '$libs/util/fetchNFTMetadata';
import { getFileExtension } from '$libs/util/getFileExtension';
import { getLogger } from '$libs/util/logger';
import { safeParseUrl } from '$libs/util/safeParseUrl';

import { getCrossChainAddress } from './getCrossChainAddress';
import { getTokenWithInfoFromAddress } from './getTokenWithInfoFromAddress';
import { type NFT, TokenType } from './types';

const log = getLogger('libs:token:fetchNFTImageUrl');

const useGateway = (url: string, tokenId: number): string | null => {
  const { cid } = extractIPFSCidFromUrl(url);
  const extension = getFileExtension(url);
  if (tokenId !== undefined && tokenId !== null && cid) {
    return `https://ipfs.io/ipfs/${cid}/${tokenId}.${extension}`;
  } else {
    log(`No valid CID found in ${url}`);
    return null;
  }
};

const fetchImageUrl = async (url: string, tokenId: number): Promise<string> => {
  const imageLoaded = await testImageLoad(url);

  if (imageLoaded) {
    return url;
  } else {
    log('fetchImageUrl failed to load image');
    const newUrl = useGateway(url, tokenId);
    if (newUrl) {
      const gatewayImageLoaded = await testImageLoad(newUrl);
      if (gatewayImageLoaded) {
        return newUrl;
      }
    }
  }
  throw new Error(`No image found for ${url}`);
};

const testImageLoad = (url: string): Promise<boolean> => {
  return new Promise((resolve) => {
    const img = new Image();
    img.onload = () => resolve(true);
    img.onerror = () => resolve(false);
    img.src = url;
  });
};

export const fetchNFTImageUrl = async (token: NFT, srcChainId: number, destChainId: number): Promise<NFT> => {
  try {
    let tokenWithMetadata: NFT | null = token;

    if (!tokenWithMetadata.metadata) {
      tokenWithMetadata = await crossChainFetchNFTMetadata(token, srcChainId, destChainId);
      if (!tokenWithMetadata) throw new Error('No cross chain data found');
    }

    if (!tokenWithMetadata.metadata?.image) throw new Error('No image found');

    const url = safeParseUrl(tokenWithMetadata.metadata.image);
    if (!url) throw new Error(`Invalid image URL: ${tokenWithMetadata.metadata.image}`);

    const imageUrl = await fetchImageUrl(url, token.tokenId);
<<<<<<< HEAD
    tokenWithMetadata.metadata = {
=======

    token.name = tokenWithMetadata.name; // TODO: discuss if we want to overwrite the name with the canonical one
    token.metadata = {
>>>>>>> 45988b9f
      ...tokenWithMetadata.metadata,
      image: imageUrl,
    };

<<<<<<< HEAD
    return tokenWithMetadata;
=======
    return token;
>>>>>>> 45988b9f
  } catch (error) {
    log(`Error fetching image for ${token.name} id: ${token.tokenId}`, error);
    return token;
  }
};

const crossChainFetchNFTMetadata = async (token: NFT, srcChainId: number, destChainId: number): Promise<NFT | null> => {
  let canonicalAddress = null;
  try {
    return await fetchNFTMetadata(token);
  } catch (error) {
    log(`Error fetching metadata for ${token.name} id: ${token.tokenId}`, error);

    const vaultAddress = getContractAddressByType({
      srcChainId,
      destChainId,
      tokenType: token.type,
      contractType: ContractType.VAULT,
    });

    const vaultABI =
      token.type === TokenType.ERC721
        ? erc721VaultABI
        : token.type === TokenType.ERC1155
        ? erc1155VaultABI
        : erc20VaultABI;

    const srcChainTokenVault = getContract({
      abi: vaultABI as Abi,
      chainId: srcChainId,
      address: vaultAddress,
    });

    const isBridgedToken = await srcChainTokenVault.read.isBridgedToken([token.addresses[srcChainId]]);
    // if the token has no metadata but is also not bridged, we do not need to continue searching
    if (!isBridgedToken) throw new Error('Token is not bridged');

    canonicalAddress = await findCanonicalTokenAddress(token, srcChainId, destChainId);
    if (!canonicalAddress) return null;
    const cToken = (await getTokenWithInfoFromAddress({
      contractAddress: canonicalAddress,
      srcChainId: destChainId,
      tokenId: token.tokenId,
      type: token.type,
    })) as NFT;
    cToken.addresses = { ...token.addresses, [destChainId]: canonicalAddress };

    return await fetchNFTMetadata(cToken);
  }
};

async function findCanonicalTokenAddress(token: NFT, srcChainId: number, destChainId: number): Promise<Address | null> {
  // If we have a crosschain address, odds are high it is the canonical address
  const crossChainAddress = await getCrossChainAddress({ token, srcChainId, destChainId });
  if (crossChainAddress) return crossChainAddress;
  // TODO: go deeper
  return null;
}<|MERGE_RESOLUTION|>--- conflicted
+++ resolved
@@ -70,22 +70,14 @@
     if (!url) throw new Error(`Invalid image URL: ${tokenWithMetadata.metadata.image}`);
 
     const imageUrl = await fetchImageUrl(url, token.tokenId);
-<<<<<<< HEAD
-    tokenWithMetadata.metadata = {
-=======
 
     token.name = tokenWithMetadata.name; // TODO: discuss if we want to overwrite the name with the canonical one
     token.metadata = {
->>>>>>> 45988b9f
       ...tokenWithMetadata.metadata,
       image: imageUrl,
     };
 
-<<<<<<< HEAD
-    return tokenWithMetadata;
-=======
     return token;
->>>>>>> 45988b9f
   } catch (error) {
     log(`Error fetching image for ${token.name} id: ${token.tokenId}`, error);
     return token;
