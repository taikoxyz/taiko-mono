--- conflicted
+++ resolved
@@ -2,45 +2,13 @@
 import { zeroAddress } from 'viem';
 
 import { tokenVaultABI } from '$abi';
-<<<<<<< HEAD
 import { routingContractsMap } from '$libs/chain';
-=======
-import { chainContractsMap } from '$libs/chain';
 import { getLogger } from '$libs/util/logger';
->>>>>>> 072afbf3
 
 import { type GetCrossChainAddressArgs, TokenType } from './types';
 
 const log = getLogger('token:getCrossChainAddress');
 
-<<<<<<< HEAD
-export function getCrossChainAddress({ token, srcChainId, destChainId }: GetCrossChainAddressArgs) {
-  if (token.type === TokenType.ETH) return; // ETH doesn't have an address
-
-  if (token.type === TokenType.ERC20) {
-    const { erc20VaultAddress } = routingContractsMap[srcChainId][destChainId];
-
-    const srcChainTokenAddress = token.addresses[srcChainId];
-
-    // We cannot find the address if we don't have
-    // the token address on the source chain
-    if (!srcChainTokenAddress) return;
-
-    const destTokenVaultContract = getContract({
-      abi: tokenVaultABI,
-      chainId: destChainId,
-      address: erc20VaultAddress,
-    });
-    return destTokenVaultContract.read.canonicalToBridged([BigInt(srcChainId), srcChainTokenAddress]);
-  }
-  if (token.type === TokenType.ERC721) {
-    // todo: implement
-    const { erc721VaultAddress } = routingContractsMap[srcChainId][destChainId];
-  }
-  if (token.type === TokenType.ERC1155) {
-    const { erc1155VaultAddress } = routingContractsMap[srcChainId][destChainId];
-    //todo: implement
-=======
 export async function getCrossChainAddress({
   token,
   srcChainId,
@@ -65,8 +33,8 @@
     );
   }
 
-  const { tokenVaultAddress: srcChainTokenVaultAddress } = chainContractsMap[srcChainId];
-  const { tokenVaultAddress: destChainTokenVaultAddress } = chainContractsMap[destChainId];
+  const { erc20VaultAddress: srcChainTokenVaultAddress } = routingContractsMap[srcChainId][destChainId];
+  const { erc20VaultAddress: destChainTokenVaultAddress } = routingContractsMap[destChainId][srcChainId];
 
   const srcTokenVaultContract = getContract({
     abi: tokenVaultABI,
@@ -93,6 +61,5 @@
     // if we have found a canonical, we can check for the bridged address on the source token vault
     // e.g. bridging L2 -> L1 with native L1 token
     return await srcTokenVaultContract.read.canonicalToBridged([BigInt(destChainId), canonicalTokenAddress]);
->>>>>>> 072afbf3
   }
 }