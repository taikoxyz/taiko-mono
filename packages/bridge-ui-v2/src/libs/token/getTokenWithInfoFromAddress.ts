import { erc721ABI, fetchToken, readContract } from '@wagmi/core';
import type { Address } from 'viem';

import { erc1155ABI } from '$abi';
import { getLogger } from '$libs/util/logger';
import { parseNFTMetadata } from '$libs/util/parseNFTMetadata';
import { safeReadContract } from '$libs/util/safeReadContract';

import { detectContractType } from './detectContractType';
import { type NFT, type Token, TokenType } from './types';

const log = getLogger('libs:token:getTokenInfo');

type GetTokenWithInfoFromAddressParams = {
  contractAddress: Address;
  srcChainId: number;
  owner?: Address;
  tokenId?: number;
  type?: TokenType;
};

export const getTokenWithInfoFromAddress = async ({
  contractAddress,
  srcChainId,
  owner,
  tokenId,
  type,
}: GetTokenWithInfoFromAddressParams): Promise<Token | NFT> => {
  log(`getting token info for ${contractAddress} id: ${tokenId}`);
  try {
    const tokenType: TokenType = type ?? (await detectContractType(contractAddress));
    if (tokenType === TokenType.ERC20) {
      return getERC20Info(contractAddress, srcChainId, tokenType);
    } else if (tokenType === TokenType.ERC1155) {
      return getERC1155Info(contractAddress, srcChainId, owner, tokenId, tokenType);
    } else if (tokenType === TokenType.ERC721) {
<<<<<<< HEAD
      const name = await readContract({
        address: contractAddress,
        abi: erc721ABI,
        functionName: 'name',
        chainId: srcChainId,
      });

      const symbol = await readContract({
        address: contractAddress,
        abi: erc721ABI,
        functionName: 'symbol',
        chainId: srcChainId,
      });

      let uri;

      if (tokenId !== null && tokenId !== undefined) {
        uri = await safeReadContract({
          address: contractAddress,
          abi: erc721ABI,
          functionName: 'tokenURI',
          args: [BigInt(tokenId)],
          chainId: srcChainId,
        });
      }

      const token = {
        type: tokenType,
        addresses: {
          [srcChainId]: contractAddress,
        },
        name,
        symbol,
        tokenId: tokenId ?? 0,
        uri: uri ? uri.toString() : undefined,
      } as NFT;
      try {
        const metadata = await parseNFTMetadata(token);
        token.metadata = metadata || undefined;
      } catch {
        return token;
      }
      return token;
=======
      return getERC721Info(contractAddress, srcChainId, tokenId, tokenType);
>>>>>>> 54552674
    } else {
      throw new Error('Unsupported token type');
    }
  } catch (err) {
    log('Error getting token info', err);
    throw new Error('Error getting token info');
  }
};

const getERC20Info = async (contractAddress: Address, srcChainId: number, type: TokenType) => {
  const fetchResult = await fetchToken({
    address: contractAddress,
    chainId: srcChainId,
  });

  const token = {
    type,
    name: fetchResult.name,
    symbol: fetchResult.symbol,
    addresses: {
      [srcChainId]: contractAddress,
    },
    decimals: fetchResult.decimals,
  } as Token;
  return token;
};

const getERC1155Info = async (
  contractAddress: Address,
  srcChainId: number,
  owner: Address | undefined,
  tokenId: number | undefined,
  type: TokenType,
) => {
  let name = await safeReadContract({
    address: contractAddress,
    abi: erc1155ABI,
    functionName: 'name',
    chainId: srcChainId,
  });

  let uri = await safeReadContract({
    address: contractAddress,
    abi: erc1155ABI,
    functionName: 'uri',
    chainId: srcChainId,
  });

<<<<<<< HEAD
  if (tokenId !== null && tokenId !== undefined && !uri) {
=======
  if (tokenId && !uri)
>>>>>>> 54552674
    uri = await safeReadContract({
      address: contractAddress,
      abi: erc1155ABI,
      functionName: 'uri',
      args: [BigInt(tokenId)],
      chainId: srcChainId,
    });
  }

  let balance;
  if (tokenId !== null && tokenId !== undefined && owner) {
    balance = await readContract({
      address: contractAddress,
      abi: erc1155ABI,
      functionName: 'balanceOf',
      args: [owner, BigInt(tokenId)],
      chainId: srcChainId,
    });
  }

  let token: NFT;
  try {
    token = {
      type,
      name: name ? name : 'No collection name',
      uri: uri ? uri.toString() : undefined,
      addresses: {
        [srcChainId]: contractAddress,
      },
      tokenId,
      balance: balance ? balance : 0,
    } as NFT;
    try {
      const metadata = await parseNFTMetadata(token);
      if (metadata?.name !== '') name = metadata?.name;
      // todo: more metadata?
      token.metadata = metadata || undefined;
    } catch {
      return token;
    }
    return token;
  } catch (error) {
    log(`error fetching metadata for ${contractAddress} id: ${tokenId}`, error);
  }
  throw new Error('Error getting token info');
};

const getERC721Info = async (
  contractAddress: Address,
  srcChainId: number,
  tokenId: number | undefined,
  type: TokenType,
) => {
  const name = await readContract({
    address: contractAddress,
    abi: erc721ABI,
    functionName: 'name',
    chainId: srcChainId,
  });

  const symbol = await readContract({
    address: contractAddress,
    abi: erc721ABI,
    functionName: 'symbol',
    chainId: srcChainId,
  });

  let uri;

  if (tokenId) {
    uri = await safeReadContract({
      address: contractAddress,
      abi: erc721ABI,
      functionName: 'tokenURI',
      args: [BigInt(tokenId)],
      chainId: srcChainId,
    });
  }

  const token = {
    type,
    addresses: {
      [srcChainId]: contractAddress,
    },
    name,
    symbol,
    tokenId: tokenId ?? 0,
    uri: uri ? uri.toString() : undefined,
  } as NFT;
  return token;
};<|MERGE_RESOLUTION|>--- conflicted
+++ resolved
@@ -34,53 +34,7 @@
     } else if (tokenType === TokenType.ERC1155) {
       return getERC1155Info(contractAddress, srcChainId, owner, tokenId, tokenType);
     } else if (tokenType === TokenType.ERC721) {
-<<<<<<< HEAD
-      const name = await readContract({
-        address: contractAddress,
-        abi: erc721ABI,
-        functionName: 'name',
-        chainId: srcChainId,
-      });
-
-      const symbol = await readContract({
-        address: contractAddress,
-        abi: erc721ABI,
-        functionName: 'symbol',
-        chainId: srcChainId,
-      });
-
-      let uri;
-
-      if (tokenId !== null && tokenId !== undefined) {
-        uri = await safeReadContract({
-          address: contractAddress,
-          abi: erc721ABI,
-          functionName: 'tokenURI',
-          args: [BigInt(tokenId)],
-          chainId: srcChainId,
-        });
-      }
-
-      const token = {
-        type: tokenType,
-        addresses: {
-          [srcChainId]: contractAddress,
-        },
-        name,
-        symbol,
-        tokenId: tokenId ?? 0,
-        uri: uri ? uri.toString() : undefined,
-      } as NFT;
-      try {
-        const metadata = await parseNFTMetadata(token);
-        token.metadata = metadata || undefined;
-      } catch {
-        return token;
-      }
-      return token;
-=======
       return getERC721Info(contractAddress, srcChainId, tokenId, tokenType);
->>>>>>> 54552674
     } else {
       throw new Error('Unsupported token type');
     }
@@ -129,11 +83,7 @@
     chainId: srcChainId,
   });
 
-<<<<<<< HEAD
   if (tokenId !== null && tokenId !== undefined && !uri) {
-=======
-  if (tokenId && !uri)
->>>>>>> 54552674
     uri = await safeReadContract({
       address: contractAddress,
       abi: erc1155ABI,
@@ -203,7 +153,7 @@
 
   let uri;
 
-  if (tokenId) {
+  if (tokenId !== null && tokenId !== undefined) {
     uri = await safeReadContract({
       address: contractAddress,
       abi: erc721ABI,
@@ -223,5 +173,11 @@
     tokenId: tokenId ?? 0,
     uri: uri ? uri.toString() : undefined,
   } as NFT;
+  try {
+    const metadata = await parseNFTMetadata(token);
+    token.metadata = metadata || undefined;
+  } catch {
+    return token;
+  }
   return token;
 };