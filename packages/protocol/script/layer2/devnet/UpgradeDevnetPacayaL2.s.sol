// SPDX-License-Identifier: MIT
pragma solidity ^0.8.24;

import "@openzeppelin/contracts/proxy/utils/UUPSUpgradeable.sol";
import "test/shared/DeployCapability.sol";
import "src/shared/bridge/Bridge.sol";
import "src/shared/common/DefaultResolver.sol";
import "src/shared/signal/SignalService.sol";
import "src/shared/tokenvault/BridgedERC1155.sol";
import "src/shared/tokenvault/BridgedERC20.sol";
import "src/shared/tokenvault/BridgedERC721.sol";
import "src/shared/tokenvault/ERC1155Vault.sol";
import "src/shared/tokenvault/ERC20Vault.sol";
import "src/shared/tokenvault/ERC721Vault.sol";
import "src/layer2/based/anchor/TaikoAnchor.sol";

contract UpgradeDevnetPacayaL2 is DeployCapability {
    uint256 public privateKey = vm.envUint("PRIVATE_KEY");
    uint64 public pacayaForkHeight = uint64(vm.envUint("PACAYA_FORK_HEIGHT"));
    uint64 public shastaForkHeight = uint64(vm.envUint("SHASTA_FORK_HEIGHT"));
    address public taikoAnchor = vm.envAddress("TAIKO_ANCHOR");
    address public sharedResolver = vm.envAddress("SHARED_RESOLVER");
    address public bridgeL2 = vm.envAddress("BRIDGE_L2");
    address public signalService = vm.envAddress("SIGNAL_SERVICE");
    address public erc20Vault = vm.envAddress("ERC20_VAULT");
    address public erc721Vault = vm.envAddress("ERC721_VAULT");
    address public erc1155Vault = vm.envAddress("ERC1155_VAULT");

    modifier broadcast() {
        require(privateKey != 0, "invalid private key");
        require(taikoAnchor != address(0), "invalid taiko anchor");
        require(sharedResolver != address(0), "invalid shared resolver");
        require(bridgeL2 != address(0), "invalid bridge");
        require(signalService != address(0), "invalid signal service");
        require(erc20Vault != address(0), "invalid erc20 vault");
        require(erc721Vault != address(0), "invalid erc721 vault");
        require(erc1155Vault != address(0), "invalid erc1155 vault");
        vm.startBroadcast(privateKey);
        _;
        vm.stopBroadcast();
    }

    function run() external broadcast {
        // Shared resolver
        UUPSUpgradeable(sharedResolver).upgradeTo(address(new DefaultResolver()));
        // Bridge
        UUPSUpgradeable(bridgeL2).upgradeTo(address(new Bridge(sharedResolver, signalService)));
        // SignalService
        UUPSUpgradeable(signalService).upgradeTo(address(new SignalService(sharedResolver)));
        // Vault
        UUPSUpgradeable(erc20Vault).upgradeTo(address(new ERC20Vault(sharedResolver)));
        UUPSUpgradeable(erc721Vault).upgradeTo(address(new ERC721Vault(sharedResolver)));
        UUPSUpgradeable(erc1155Vault).upgradeTo(address(new ERC1155Vault(sharedResolver)));
        // Bridged Token
        register(sharedResolver, "bridged_erc20", address(new BridgedERC20(address(erc20Vault))));
        register(sharedResolver, "bridged_erc721", address(new BridgedERC721(address(erc721Vault))));
        register(
            sharedResolver, "bridged_erc1155", address(new BridgedERC1155(address(erc1155Vault)))
        );
        // Register B_TAIKO
        register(sharedResolver, "taiko", taikoAnchor);

        // Taiko Anchor
        UUPSUpgradeable(taikoAnchor).upgradeTo(
<<<<<<< HEAD
            address(
                new TaikoAnchor(sharedResolver, signalService, pacayaForkHeight, shastaForkHeight)
            )
=======
            address(new TaikoAnchor(signalService, pacayaForkHeight, shastaForkHeight))
>>>>>>> e7b8f05d
        );
    }
}<|MERGE_RESOLUTION|>--- conflicted
+++ resolved
@@ -62,13 +62,7 @@
 
         // Taiko Anchor
         UUPSUpgradeable(taikoAnchor).upgradeTo(
-<<<<<<< HEAD
-            address(
-                new TaikoAnchor(sharedResolver, signalService, pacayaForkHeight, shastaForkHeight)
-            )
-=======
             address(new TaikoAnchor(signalService, pacayaForkHeight, shastaForkHeight))
->>>>>>> e7b8f05d
         );
     }
 }