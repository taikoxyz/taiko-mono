// SPDX-License-Identifier: MIT
pragma solidity ^0.8.24;

import "@openzeppelin/contracts/proxy/utils/UUPSUpgradeable.sol";
import "test/shared/DeployCapability.sol";
import "src/shared/bridge/Bridge.sol";
import "src/shared/common/DefaultResolver.sol";
import "src/shared/signal/SignalService.sol";
import "src/shared/tokenvault/BridgedERC1155.sol";
import "src/shared/tokenvault/BridgedERC20.sol";
import "src/shared/tokenvault/BridgedERC721.sol";
import "src/shared/tokenvault/ERC1155Vault.sol";
import "src/shared/tokenvault/ERC20Vault.sol";
import "src/shared/tokenvault/ERC721Vault.sol";
import "src/layer2/based/anchor/TaikoAnchor.sol";

contract DeployPacayaL2 is DeployCapability {
    uint256 public privateKey = vm.envUint("PRIVATE_KEY");
    uint64 public pacayaForkHeight = uint64(vm.envUint("PACAYA_FORK_HEIGHT"));
    uint64 public shastaForkHeight = uint64(vm.envUint("SHASTA_FORK_HEIGHT"));
    address public signalService = vm.envAddress("SIGNAL_SERVICE");

    modifier broadcast() {
        require(privateKey != 0, "invalid private key");
        require(signalService != address(0), "invalid signal service");
        vm.startBroadcast(privateKey);
        _;
        vm.stopBroadcast();
    }

    function run() external broadcast {
        // Shared resolver
        address sharedResolver = deployProxy({
            name: "shared_resolver",
            impl: address(new DefaultResolver()),
            data: abi.encodeCall(DefaultResolver.init, (address(0)))
        });
        // Rollup resolver
        address rollupResolver = deployProxy({
            name: "rollup_resolver",
            impl: address(new DefaultResolver()),
            data: abi.encodeCall(DefaultResolver.init, (address(0)))
        });
        // Copy register
        register(sharedResolver, "bridge", 0x1670090000000000000000000000000000000001);
        register(sharedResolver, "signal_service", 0x1670090000000000000000000000000000000005);
        register(sharedResolver, "erc20_vault", 0x1670090000000000000000000000000000000002);
        register(sharedResolver, "erc721_vault", 0x1670090000000000000000000000000000000003);
        register(sharedResolver, "erc1155_vault", 0x1670090000000000000000000000000000000004);
        register(sharedResolver, "bridged_erc20", 0x1BAF1AB3686Ace2fD47E11Ac627F3Cc626aEc0FF);
        register(sharedResolver, "bridged_erc721", 0x45327BDbe23c1a3F0b437C78a19E813f9b11E566);
        register(sharedResolver, "bridged_erc1155", 0xb190786090Fc4308c4C40808f3bEB55c4463c152);
        register(sharedResolver, "taiko", 0x1670090000000000000000000000000000010001);
        register(sharedResolver, "bridge", 0xA098b76a3Dd499D3F6D58D8AcCaFC8efBFd06807, 17_000);
        register(
            sharedResolver, "signal_service", 0x6Fc2fe9D9dd0251ec5E0727e826Afbb0Db2CBe0D, 17_000
        );
        register(sharedResolver, "erc20_vault", 0x2259662ed5dE0E09943Abe701bc5f5a108eABBAa, 17_000);
        register(sharedResolver, "erc721_vault", 0x046b82D9010b534c716742BE98ac3FEf3f2EC99f, 17_000);
        register(
            sharedResolver, "erc1155_vault", 0x9Ae5945Ab34f6182F75E16B73e037421F341fEe3, 17_000
        );
        register(
            sharedResolver, "bridged_erc20", 0xe3661857941E4A711fa6b4Fc080bC5c5948a70f1, 17_000
        );
        register(
            sharedResolver, "bridged_erc721", 0xbD832CAf65c8a73609EFd62E2A4FCB1292e4c9C1, 17_000
        );
        register(
            sharedResolver, "bridged_erc1155", 0x0B5B063dc89EcfCedf8aF570d82598F72a7dfF35, 17_000
        );
        register(rollupResolver, "bridge", 0x1670090000000000000000000000000000000001);
        register(rollupResolver, "signal_service", 0x1670090000000000000000000000000000000005);
        register(rollupResolver, "erc20_vault", 0x1670090000000000000000000000000000000002);
        register(rollupResolver, "erc721_vault", 0x1670090000000000000000000000000000000003);
        register(rollupResolver, "erc1155_vault", 0x1670090000000000000000000000000000000004);
        register(rollupResolver, "bridged_erc20", 0x1BAF1AB3686Ace2fD47E11Ac627F3Cc626aEc0FF);
        register(rollupResolver, "bridged_erc721", 0x45327BDbe23c1a3F0b437C78a19E813f9b11E566);
        register(rollupResolver, "bridged_erc1155", 0xb190786090Fc4308c4C40808f3bEB55c4463c152);
        register(rollupResolver, "taiko", 0x1670090000000000000000000000000000010001);
        register(rollupResolver, "bridge", 0xA098b76a3Dd499D3F6D58D8AcCaFC8efBFd06807, 17_000);
        register(
            rollupResolver, "signal_service", 0x6Fc2fe9D9dd0251ec5E0727e826Afbb0Db2CBe0D, 17_000
        );
        register(rollupResolver, "erc20_vault", 0x2259662ed5dE0E09943Abe701bc5f5a108eABBAa, 17_000);
        register(rollupResolver, "erc721_vault", 0x046b82D9010b534c716742BE98ac3FEf3f2EC99f, 17_000);
        register(
            rollupResolver, "erc1155_vault", 0x9Ae5945Ab34f6182F75E16B73e037421F341fEe3, 17_000
        );
        register(
            rollupResolver, "bridged_erc20", 0xe3661857941E4A711fa6b4Fc080bC5c5948a70f1, 17_000
        );
        register(
            rollupResolver, "bridged_erc721", 0xbD832CAf65c8a73609EFd62E2A4FCB1292e4c9C1, 17_000
        );
        register(
            rollupResolver, "bridged_erc1155", 0x0B5B063dc89EcfCedf8aF570d82598F72a7dfF35, 17_000
        );
        // SignalService
        address signalServiceImpl = address(new SignalService(sharedResolver));
        console2.log("signalService", signalServiceImpl);
        // Taiko Anchor
<<<<<<< HEAD
        address taikoAnchorImpl = address(
            new TaikoAnchor(sharedResolver, signalService, pacayaForkHeight, shastaForkHeight)
        );
=======
        address taikoAnchorImpl =
            address(new TaikoAnchor(signalService, pacayaForkHeight, shastaForkHeight));
>>>>>>> 1fe0f2bc
        console2.log("taikoAnchor", taikoAnchorImpl);
    }
}<|MERGE_RESOLUTION|>--- conflicted
+++ resolved
@@ -100,14 +100,8 @@
         address signalServiceImpl = address(new SignalService(sharedResolver));
         console2.log("signalService", signalServiceImpl);
         // Taiko Anchor
-<<<<<<< HEAD
-        address taikoAnchorImpl = address(
-            new TaikoAnchor(sharedResolver, signalService, pacayaForkHeight, shastaForkHeight)
-        );
-=======
         address taikoAnchorImpl =
             address(new TaikoAnchor(signalService, pacayaForkHeight, shastaForkHeight));
->>>>>>> 1fe0f2bc
         console2.log("taikoAnchor", taikoAnchorImpl);
     }
 }