// SPDX-License-Identifier: MIT
pragma solidity ^0.8.24;

import "@openzeppelin/contracts/proxy/utils/UUPSUpgradeable.sol";

import "script/BaseScript.sol";

import { LibL1Addrs } from "src/layer1/mainnet/LibL1Addrs.sol";
import { Anchor } from "src/layer2/core/Anchor.sol";
import { AnchorForkRouter } from "src/layer2/core/AnchorForkRouter.sol";
import { BondManager } from "src/layer2/core/BondManager.sol";
import { LibL2Addrs } from "src/layer2/mainnet/LibL2Addrs.sol";
import { ICheckpointStore } from "src/shared/signal/ICheckpointStore.sol";
import { SignalService } from "src/shared/signal/SignalService.sol";
import { SignalServiceForkRouter } from "src/shared/signal/SignalServiceForkRouter.sol";

/// FOUNDRY_PROFILE=layer2 forge script --rpc-url <L2_RPC> script/layer2/DeployShasta.s.sol --broadcast
contract DeployShasta is BaseScript {
    struct Config {
        address anchorProxy;
        address signalServiceProxy;
        address remoteSignalService;
        address bondToken;
        uint256 minBond;
        uint48 withdrawalDelay;
        uint256 livenessBond;
        uint256 provabilityBond;
        uint64 l1ChainId;
        uint64 shastaForkTimestamp;
    }

    /// @dev Load config from env vars.
    function _loadConfig() private view returns (Config memory config) {
        config.anchorProxy = LibL2Addrs.ANCHOR;
        console2.log("anchorProxy:", config.anchorProxy);

        config.signalServiceProxy = LibL2Addrs.SIGNAL_SERVICE;
        console2.log("signalServiceProxy:", config.signalServiceProxy);

        config.remoteSignalService = LibL1Addrs.SIGNAL_SERVICE;
        console2.log("remoteSignalService:", config.remoteSignalService);

        config.bondToken = LibL2Addrs.TAIKO_TOKEN;
        console2.log("bondToken:", config.bondToken);

        config.l1ChainId = 1;
        console2.log("l1ChainId:", config.l1ChainId);

        config.minBond = vm.envUint("MIN_BOND");
        require(config.minBond > 0, "MIN_BOND not set");
        console2.log("minBond:", config.minBond);

        config.withdrawalDelay = uint48(vm.envUint("WITHDRAWAL_DELAY"));
        require(config.withdrawalDelay > 0, "WITHDRAWAL_DELAY not set");
        console2.log("withdrawalDelay:", config.withdrawalDelay);

        config.livenessBond = vm.envUint("LIVENESS_BOND");
        require(config.livenessBond > 0, "LIVENESS_BOND not set");
        console2.log("livenessBond:", config.livenessBond);

        config.provabilityBond = vm.envUint("PROVABILITY_BOND");
        require(config.provabilityBond > 0, "PROVABILITY_BOND not set");
        console2.log("provabilityBond:", config.provabilityBond);

        config.shastaForkTimestamp = uint64(vm.envUint("SHASTA_FORK_TIMESTAMP"));
        require(config.shastaForkTimestamp != 0, "SHASTA_FORK_TIMESTAMP not set");
        console2.log("shastaForkTimestamp:", config.shastaForkTimestamp);
    }

    /// @notice Entry point: deploy new anchor fork router impl first, then signal service impl.
    function run() external broadcast {
        Config memory config = _loadConfig();

        _deployAnchor(config);
        _deploySignalService(config);
    }

    /// @dev Deploys a new BondManager (as proxy) and Anchor impl, wraps with fork router.
    /// Caller should execute proxy upgrade separately if desired.
    function _deployAnchor(Config memory config) private {
        Anchor anchorProxy = Anchor(config.anchorProxy);

        address anchorOldImpl = anchorProxy.impl();
        console2.log("anchorOldImpl:", anchorOldImpl);

        address owner = anchorProxy.owner();
        console2.log("anchor owner:", owner);

        address bondManagerImpl = address(
            new BondManager(
                config.anchorProxy, config.bondToken, config.minBond, config.withdrawalDelay
            )
        );
        console2.log("bondManagerImpl deployed:", address(bondManagerImpl));

        address bondManagerProxy = deploy({
            name: "shasta_bond_manager",
            impl: bondManagerImpl,
            data: abi.encodeCall(BondManager.init, (owner))
        });
        console2.log("bondManagerProxy deployed:", bondManagerProxy);

        // Fresh BondManager + Anchor impl configured from env.
<<<<<<< HEAD
        address anchorNewImpl = address(new Anchor(
            ICheckpointStore(config.signalServiceProxy),
            BondManager(bondManagerProxy),
            config.livenessBond,
            config.provabilityBond,
            config.l1ChainId
        ));
=======
        address anchorNewImpl = address(
            new Anchor(
                ICheckpointStore(config.signalServiceProxy),
                BondManager(bondManagerProxy),
                config.livenessBond,
                config.provabilityBond,
                config.l1ChainId,
                owner // really?
            )
        );
>>>>>>> b894fe29
        console2.log("anchorNewImpl deployed:", address(anchorNewImpl));

        address anchorForkRouter = address(new AnchorForkRouter(anchorOldImpl, anchorNewImpl));
        console2.log("anchorForkRouter deployed:", anchorForkRouter);
    }

    /// @dev Deploys a new SignalService impl, wraps with fork router.
    /// Caller should execute proxy upgrade separately if desired.
    function _deploySignalService(Config memory config) private {
        console2.log("signalServiceOldImpl:", SignalService(config.signalServiceProxy).impl());

        address signalServiceNewImpl =
            address(new SignalService(config.anchorProxy, config.remoteSignalService));
        console2.log("signalServiceNewImpl deployed:", signalServiceNewImpl);

        address signalServiceRouter = address(
            new SignalServiceForkRouter(
                SignalService(config.signalServiceProxy).impl(),
                signalServiceNewImpl,
                config.shastaForkTimestamp
            )
        );

        console2.log("signalServiceForkRouter deployed:", signalServiceRouter);
    }
}<|MERGE_RESOLUTION|>--- conflicted
+++ resolved
@@ -101,7 +101,6 @@
         console2.log("bondManagerProxy deployed:", bondManagerProxy);
 
         // Fresh BondManager + Anchor impl configured from env.
-<<<<<<< HEAD
         address anchorNewImpl = address(new Anchor(
             ICheckpointStore(config.signalServiceProxy),
             BondManager(bondManagerProxy),
@@ -109,18 +108,6 @@
             config.provabilityBond,
             config.l1ChainId
         ));
-=======
-        address anchorNewImpl = address(
-            new Anchor(
-                ICheckpointStore(config.signalServiceProxy),
-                BondManager(bondManagerProxy),
-                config.livenessBond,
-                config.provabilityBond,
-                config.l1ChainId,
-                owner // really?
-            )
-        );
->>>>>>> b894fe29
         console2.log("anchorNewImpl deployed:", address(anchorNewImpl));
 
         address anchorForkRouter = address(new AnchorForkRouter(anchorOldImpl, anchorNewImpl));
