// SPDX-License-Identifier: MIT
//  _____     _ _         _         _
// |_   _|_ _(_) |_____  | |   __ _| |__ ___
//   | |/ _` | | / / _ \ | |__/ _` | '_ (_-<
//   |_|\__,_|_|_\_\___/ |____\__,_|_.__/__/

pragma solidity ^0.8.18;

import "forge-std/Script.sol";
import "forge-std/console2.sol";
import "@openzeppelin/contracts/proxy/transparent/TransparentUpgradeableProxy.sol";
import "@openzeppelin/contracts-upgradeable/utils/math/SafeCastUpgradeable.sol";
import "../contracts/L1/TaikoToken.sol";
import "../contracts/L1/TaikoL1.sol";
import "../contracts/bridge/Bridge.sol";
import "../contracts/bridge/TokenVault.sol";
import "../contracts/signal/SignalService.sol";
import "../contracts/common/AddressManager.sol";
import "../contracts/test/erc20/FreeMintERC20.sol";
import "../contracts/test/erc20/MayFailFreeMintERC20.sol";
import "../test/LibLn.sol";

contract DeployOnL1 is Script {
    using SafeCastUpgradeable for uint256;

    bytes32 public genesisHash = vm.envBytes32("L2_GENESIS_HASH");

    uint256 public deployerPrivateKey = vm.envUint("PRIVATE_KEY");

    address public taikoL2Address = vm.envAddress("TAIKO_L2_ADDRESS");

    address public l2SignalService = vm.envAddress("L2_SIGNAL_SERVICE");

    address public owner = vm.envAddress("OWNER");

    address public oracleProver = vm.envAddress("ORACLE_PROVER");
    address public systemProver = vm.envAddress("SYSTEM_PROVER");

    address public sharedSignalService = vm.envAddress("SHARED_SIGNAL_SERVICE");

    address public treasury = vm.envAddress("TREASURY");

    address public taikoTokenPremintRecipient = vm.envAddress("TAIKO_TOKEN_PREMINT_RECIPIENT");

    uint256 public taikoTokenPremintAmount = vm.envUint("TAIKO_TOKEN_PREMINT_AMOUNT");

    // Change it based on 'consensus' / experience / expected result
    // Based in seconds. Please set carefully.
    // For testnet it could be somewhere 85-100s
    // For mainnet it could be around 1800 s (30mins)
    // Can be adjusted later with setters
    uint64 public INITIAL_PROOF_TIME_TARGET = uint64(vm.envUint("INITIAL_PROOF_TIME_TARGET"));

    TaikoL1 taikoL1;
    address public addressManagerProxy;

    error FAILED_TO_DEPLOY_PLONK_VERIFIER(string contractPath);
    error PROOF_TIME_TARGET_NOT_SET();

    function run() external {
        require(owner != address(0), "owner is zero");
        require(taikoL2Address != address(0), "taikoL2Address is zero");
        require(l2SignalService != address(0), "l2SignalService is zero");
        require(treasury != address(0), "treasury is zero");
        require(taikoTokenPremintRecipient != address(0), "taikoTokenPremintRecipient is zero");
        require(taikoTokenPremintAmount < type(uint64).max, "premint too large");

        vm.startBroadcast(deployerPrivateKey);

        // AddressManager
        AddressManager addressManager = new ProxiedAddressManager();
        addressManagerProxy = deployProxy(
            "address_manager", address(addressManager), bytes.concat(addressManager.init.selector)
        );

        // TaikoL1
        taikoL1 = new ProxiedTaikoL1();
        uint256 l2ChainId = taikoL1.getConfig().chainId;
        require(l2ChainId != block.chainid, "same chainid");

        setAddress(l2ChainId, "taiko", taikoL2Address);
        setAddress(l2ChainId, "signal_service", l2SignalService);
<<<<<<< HEAD
        setAddress(l2ChainId, "treasure", treasure);
=======
        setAddress("oracle_prover", oracleProver);
        setAddress("system_prover", systemProver);
        setAddress(l2ChainId, "treasury", treasury);
>>>>>>> ccecd708

        // TaikoToken
        TaikoToken taikoToken = new ProxiedTaikoToken();

        address[] memory premintRecipients = new address[](1);
        uint256[] memory premintAmounts = new uint256[](1);
        premintRecipients[0] = taikoTokenPremintRecipient;
        premintAmounts[0] = taikoTokenPremintAmount;

        deployProxy(
            "taiko_token",
            address(taikoToken),
            bytes.concat(
                taikoToken.init.selector,
                abi.encode(
                    addressManagerProxy, "Taiko Token", "TKO", premintRecipients, premintAmounts
                )
            )
        );

        // HorseToken && BullToken
        address horseToken = address(new FreeMintERC20("Horse Token", "HORSE"));
        console2.log("HorseToken", horseToken);

        address bullToken = address(new MayFailFreeMintERC20("Bull Token", "BLL"));
        console2.log("BullToken", bullToken);

        uint64 feeBase = uint64(1) ** taikoToken.decimals();

        // Calculating it for our needs based on testnet/mainnet. We need it in
        // order to make the fees on the same level - in ideal circumstences.
        // See Brecht's comment https://github.com/taikoxyz/taiko-mono/pull/13564
        if (INITIAL_PROOF_TIME_TARGET == 0) {
            revert PROOF_TIME_TARGET_NOT_SET();
        }

        uint64 initProofTimeIssued = LibLn.calcInitProofTimeIssued(
            feeBase,
            uint16(INITIAL_PROOF_TIME_TARGET),
            uint8(taikoL1.getConfig().adjustmentQuotient)
        );

        address taikoL1Proxy = deployProxy(
            "taiko",
            address(taikoL1),
            bytes.concat(
                taikoL1.init.selector,
                abi.encode(
                    addressManagerProxy,
                    genesisHash,
                    feeBase,
                    INITIAL_PROOF_TIME_TARGET,
                    initProofTimeIssued
                )
            )
        );
        setAddress("taiko", taikoL1Proxy);
        setAddress("proto_broker", taikoL1Proxy);

        // Bridge
        Bridge bridge = new ProxiedBridge();
        deployProxy(
            "bridge",
            address(bridge),
            bytes.concat(bridge.init.selector, abi.encode(addressManagerProxy))
        );

        // TokenVault
        TokenVault tokenVault = new ProxiedTokenVault();
        deployProxy(
            "token_vault",
            address(tokenVault),
            bytes.concat(tokenVault.init.selector, abi.encode(addressManagerProxy))
        );

        // SignalService
        if (sharedSignalService == address(0)) {
            SignalService signalService = new ProxiedSignalService();
            deployProxy(
                "signal_service",
                address(signalService),
                bytes.concat(signalService.init.selector, abi.encode(addressManagerProxy))
            );
        } else {
            console2.log("Warining: using shared signal service: ", sharedSignalService);
            setAddress("signal_service", sharedSignalService);
        }

        // PlonkVerifier
        deployPlonkVerifiers();

        vm.stopBroadcast();
    }

    function deployPlonkVerifiers() private {
        address[] memory plonkVerifiers = new address[](1);
        plonkVerifiers[0] = deployYulContract("contracts/libs/yul/PlonkVerifier.yulp");

        for (uint16 i = 0; i < plonkVerifiers.length; ++i) {
            setAddress(taikoL1.getVerifierName(i), plonkVerifiers[i]);
        }
    }

    function deployYulContract(string memory contractPath) private returns (address) {
        string[] memory cmds = new string[](3);
        cmds[0] = "bash";
        cmds[1] = "-c";
        cmds[2] = string.concat(
            vm.projectRoot(),
            "/bin/solc --yul --bin ",
            string.concat(vm.projectRoot(), "/", contractPath),
            " | grep -A1 Binary | tail -1"
        );

        bytes memory bytecode = vm.ffi(cmds);

        address deployedAddress;
        assembly {
            deployedAddress := create(0, add(bytecode, 0x20), mload(bytecode))
        }

        if (deployedAddress == address(0)) {
            revert FAILED_TO_DEPLOY_PLONK_VERIFIER(contractPath);
        }

        console2.log(contractPath, deployedAddress);

        return deployedAddress;
    }

    function deployProxy(string memory name, address implementation, bytes memory data)
        private
        returns (address proxy)
    {
        proxy = address(new TransparentUpgradeableProxy(implementation, owner, data));

        console2.log(name, "(impl) ->", implementation);
        console2.log(name, "(proxy) ->", proxy);

        if (addressManagerProxy != address(0)) {
            setAddress(block.chainid, bytes32(bytes(name)), proxy);
        }

        vm.writeJson(
            vm.serializeAddress("deployment", name, proxy),
            string.concat(vm.projectRoot(), "/deployments/deploy_l1.json")
        );
    }

    function setAddress(bytes32 name, address addr) private {
        setAddress(block.chainid, name, addr);
    }

    function setAddress(uint256 chainId, bytes32 name, address addr) private {
        console2.log(chainId, uint256(name), "--->", addr);
        if (addr != address(0)) {
            AddressManager(addressManagerProxy).setAddress(chainId, name, addr);
        }
    }
}<|MERGE_RESOLUTION|>--- conflicted
+++ resolved
@@ -80,13 +80,8 @@
 
         setAddress(l2ChainId, "taiko", taikoL2Address);
         setAddress(l2ChainId, "signal_service", l2SignalService);
-<<<<<<< HEAD
-        setAddress(l2ChainId, "treasure", treasure);
-=======
-        setAddress("oracle_prover", oracleProver);
-        setAddress("system_prover", systemProver);
         setAddress(l2ChainId, "treasury", treasury);
->>>>>>> ccecd708
+
 
         // TaikoToken
         TaikoToken taikoToken = new ProxiedTaikoToken();
