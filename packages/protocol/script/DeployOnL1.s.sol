// SPDX-License-Identifier: MIT
//  _____     _ _         _         _
// |_   _|_ _(_) |_____  | |   __ _| |__ ___
//   | |/ _` | | / / _ \ | |__/ _` | '_ (_-<
//   |_|\__,_|_|_\_\___/ |____\__,_|_.__/__/

pragma solidity ^0.8.20;

import "lib/openzeppelin-contracts/contracts/utils/Strings.sol";
import "lib/openzeppelin-contracts/contracts/governance/TimelockController.sol";

import "forge-std/Script.sol";
import "forge-std/console2.sol";

import "../contracts/L1/TaikoL1.sol";
import "../contracts/L1/hooks/AssignmentHook.sol";
import "../contracts/L1/provers/GuardianProver.sol";
import "../contracts/L1/verifiers/PseZkVerifier.sol";
import "../contracts/L1/verifiers/SgxVerifier.sol";
import "../contracts/L1/verifiers/SgxAndZkVerifier.sol";
import "../contracts/L1/verifiers/GuardianVerifier.sol";
import "../contracts/L1/tiers/TaikoA6TierProvider.sol";
import "../contracts/L1/hooks/AssignmentHook.sol";
import "../contracts/L1/gov/TaikoGovernor.sol";
import "../contracts/bridge/Bridge.sol";
import "../contracts/tokenvault/ERC20Vault.sol";
import "../contracts/tokenvault/ERC1155Vault.sol";
import "../contracts/tokenvault/ERC721Vault.sol";
import "../contracts/signal/SignalService.sol";
import "../contracts/test/erc20/FreeMintERC20.sol";
import "../contracts/test/erc20/MayFailFreeMintERC20.sol";
<<<<<<< HEAD
import "../contracts/libs/LibDeployHelper.sol";

=======
>>>>>>> d21518b7
/// @title DeployOnL1
/// @notice This script deploys the core Taiko protocol smart contract on L1,
/// initializing the rollup.

contract DeployOnL1 is Script {
    uint256 public constant NUM_GUARDIANS = 5;

    address public constant MAINNET_SECURITY_COUNCIL = 0x7C50d60743D3FCe5a39FdbF687AFbAe5acFF49Fd;

    address securityCouncil =
        block.chainid == 1 ? MAINNET_SECURITY_COUNCIL : vm.envAddress("SECURITY_COUNCIL");

    modifier broadcast() {
        uint256 privateKey = vm.envUint("PRIVATE_KEY");
        require(privateKey != 0, "invalid priv key");
        vm.startBroadcast();
        _;
        vm.stopBroadcast();
    }

    function run() external broadcast {
        addressNotNull(vm.envAddress("TAIKO_L2_ADDRESS"), "TAIKO_L2_ADDRESS");
        addressNotNull(vm.envAddress("L2_SIGNAL_SERVICE"), "L2_SIGNAL_SERVICE");
        require(vm.envBytes32("L2_GENESIS_HASH") != 0, "L2_GENESIS_HASH");

        // ---------------------------------------------------------------
        // Deploy shared contracts
        (address sharedAddressManager, address timelock) = deploySharedContracts();
        console2.log("sharedAddressManager: ", sharedAddressManager);
        console2.log("timelock: ", timelock);
        // ---------------------------------------------------------------
        // Deploy rollup contracts
        address rollupAddressManager = deployRollupContracts(sharedAddressManager, timelock);

        // ---------------------------------------------------------------
        // Signal service need to auhthorize the new rollup
        address signalServiceAddr =
            AddressManager(sharedAddressManager).getAddress(uint64(block.chainid), "signal_service");
        addressNotNull(signalServiceAddr, "signalServiceAddr");
        SignalService signalService = SignalService(signalServiceAddr);

        address taikoL1Addr =
            AddressManager(rollupAddressManager).getAddress(uint64(block.chainid), "taiko");
        addressNotNull(taikoL1Addr, "taikoL1Addr");
        TaikoL1 taikoL1 = TaikoL1(payable(taikoL1Addr));

        uint64 l2ChainId = taikoL1.getConfig().chainId;
        require(l2ChainId != block.chainid, "same chainid");

        if (signalService.owner() == msg.sender) {
            signalService.authorize(taikoL1Addr, bytes32(block.chainid));
            signalService.authorize(vm.envAddress("TAIKO_L2_ADDRESS"), bytes32(uint256(l2ChainId)));
            signalService.transferOwnership(timelock);
        } else {
            console2.log("------------------------------------------");
            console2.log("Warining - you need to transact manually:");
            console2.log("signalService.authorize(taikoL1Addr, bytes32(block.chainid))");
            console2.log("- signalService : ", signalServiceAddr);
            console2.log("- taikoL1Addr   : ", taikoL1Addr);
            console2.log("- chainId       : ", block.chainid);
        }

        // ---------------------------------------------------------------
        // Register shared contracts in the new rollup
        LibDeployHelper.copyRigister(rollupAddressManager, sharedAddressManager, "taiko_token");
        LibDeployHelper.copyRigister(rollupAddressManager, sharedAddressManager, "signal_service");
        LibDeployHelper.copyRigister(rollupAddressManager, sharedAddressManager, "bridge");

        address proposer = vm.envAddress("PROPOSER");
        if (proposer != address(0)) {
            LibDeployHelper.register(rollupAddressManager, "proposer", proposer);
        }

        address proposerOne = vm.envAddress("PROPOSER_ONE");
        if (proposerOne != address(0)) {
            LibDeployHelper.register(rollupAddressManager, "proposer_one", proposerOne);
        }

        // ---------------------------------------------------------------
        // Register L2 addresses
        LibDeployHelper.register(
            rollupAddressManager, "taiko", vm.envAddress("TAIKO_L2_ADDRESS"), l2ChainId
        );
        LibDeployHelper.register(
            rollupAddressManager, "signal_service", vm.envAddress("L2_SIGNAL_SERVICE"), l2ChainId
        );

        // ---------------------------------------------------------------
        // Deploy other contracts
        deployAuxContracts();
    }

    function deploySharedContracts()
        internal
        returns (address sharedAddressManager, address timelock)
    {
        sharedAddressManager = vm.envAddress("SHARED_ADDRESS_MANAGER");
        if (sharedAddressManager != address(0)) {
            return (sharedAddressManager, vm.envAddress("TIMELOCK_CONTROLLER"));
        }

        // Deploy the timelock
        TimelockController _timelock = new TimelockController({
                minDelay: 7 days,
                proposers: new address[](0),
                executors: new address[](0),
                admin: address(this)});

        timelock = address(_timelock);
        console2.log("timelock: ", timelock);

        sharedAddressManager = LibDeployHelper.deployProxy({
            name: "address_manager_for_bridge",
            impl: address(new AddressManager()),
            data: bytes.concat(AddressManager.init.selector),
            registerTo: address(0),
            owner: timelock
        });

        address taikoToken = LibDeployHelper.deployProxy({
            name: "taiko_token",
            impl: address(new TaikoToken()),
            data: bytes.concat(
                TaikoToken.init.selector,
                abi.encode(
                    "Taiko Token Katla", //
                    "TTKOk",
                    vm.envAddress("TAIKO_TOKEN_PREMINT_RECIPIENT")
                )
                ),
            registerTo: sharedAddressManager,
            owner: timelock
        });

        address governor = address(new TaikoGovernor(IVotes(taikoToken), _timelock));
        console2.log("governor: ", governor);

        // Setup time lock roles
        _timelock.grantRole(_timelock.PROPOSER_ROLE(), governor);
        _timelock.grantRole(_timelock.EXECUTOR_ROLE(), governor);
        _timelock.grantRole(_timelock.CANCELLER_ROLE(), address(governor));

        _timelock.grantRole(_timelock.TIMELOCK_ADMIN_ROLE(), securityCouncil);
        _timelock.renounceRole(_timelock.TIMELOCK_ADMIN_ROLE(), address(this));

        // Deploy Bridging contracts
        LibDeployHelper.deployProxy({
            name: "signal_service",
            impl: address(new SignalService()),
            data: bytes.concat(SignalService.init.selector),
            registerTo: sharedAddressManager,
            owner: msg.sender // We set msg.sender as the owner and will change it later.
         });

        LibDeployHelper.deployProxy({
            name: "bridge",
            impl: address(new Bridge()),
            data: bytes.concat(Bridge.init.selector, abi.encode(sharedAddressManager)),
            registerTo: sharedAddressManager,
            owner: timelock
        });

        console2.log("------------------------------------------");
        console2.log(
            "Warining - you need to register *all* counterparty bridges to enable multi-hop bridging:"
        );
        console2.log(
            "sharedAddressManager.setAddress(remoteChainId, \"bridge\", address(remoteBridge))"
        );
        console2.log("- sharedAddressManager : ", sharedAddressManager);

        // Deploy Vaults
        LibDeployHelper.deployProxy({
            name: "erc20_vault",
            impl: address(new ERC20Vault()),
            data: bytes.concat(BaseVault.init.selector, abi.encode(sharedAddressManager)),
            registerTo: sharedAddressManager,
            owner: timelock
        });

        LibDeployHelper.deployProxy({
            name: "erc721_vault",
            impl: address(new ERC721Vault()),
            data: bytes.concat(BaseVault.init.selector, abi.encode(sharedAddressManager)),
            registerTo: sharedAddressManager,
            owner: timelock
        });

        LibDeployHelper.deployProxy({
            name: "erc1155_vault",
            impl: address(new ERC1155Vault()),
            data: bytes.concat(BaseVault.init.selector, abi.encode(sharedAddressManager)),
            registerTo: sharedAddressManager,
            owner: timelock
        });

        console2.log("------------------------------------------");
        console2.log(
            "Warining - you need to register *all* counterparty vaults to enable multi-hop bridging:"
        );
        console2.log(
            "sharedAddressManager.setAddress(remoteChainId, \"erc20_vault\", address(remoteERC20Vault))"
        );
        console2.log(
            "sharedAddressManager.setAddress(remoteChainId, \"erc721_vault\", address(remoteERC721Vault))"
        );
        console2.log(
            "sharedAddressManager.setAddress(remoteChainId, \"erc1155_vault\", address(remoteERC1155Vault))"
        );
        console2.log("- sharedAddressManager : ", sharedAddressManager);

<<<<<<< HEAD
        // Deploy Bridged token implementations
        LibDeployHelper.register(sharedAddressManager, "bridged_erc20", address(new BridgedERC20()));
        LibDeployHelper.register(
            sharedAddressManager, "bridged_erc721", address(new BridgedERC721())
        );
        LibDeployHelper.register(
            sharedAddressManager, "bridged_erc1155", address(new BridgedERC1155())
        );
=======
        // PlonkVerifier
        deployPlonkVerifiers(pseZkVerifier);

        // Assignment Hook
        AssignmentHook assignmentHook = new ProxiedAssignmentHook();

        deployProxy(
            "assignment_hook",
            address(assignmentHook),
            bytes.concat(assignmentHook.init.selector, abi.encode(addressManagerProxy))
        );

        vm.stopBroadcast();
>>>>>>> d21518b7
    }

    function deployRollupContracts(
        address _sharedAddressManager,
        address timelock
    )
        internal
        returns (address rollupAddressManager)
    {
        addressNotNull(_sharedAddressManager, "sharedAddressManager");
        addressNotNull(timelock, "timelock");

        rollupAddressManager = LibDeployHelper.deployProxy({
            name: "address_manager_for_rollup",
            impl: address(new AddressManager()),
            data: bytes.concat(AddressManager.init.selector),
            registerTo: address(0),
            owner: timelock
        });

        LibDeployHelper.deployProxy({
            name: "taiko",
            impl: address(new TaikoL1()),
            data: bytes.concat(
                TaikoL1.init.selector,
                abi.encode(rollupAddressManager, vm.envBytes32("L2_GENESIS_HASH"))
                ),
            registerTo: rollupAddressManager,
            owner: timelock
        });

        LibDeployHelper.deployProxy({
            name: "tier_pse_zkevm",
            impl: address(new AssignmentHook()),
            data: bytes.concat(AssignmentHook.init.selector, abi.encode(rollupAddressManager)),
            registerTo: address(0),
            owner: timelock
        });

        LibDeployHelper.deployProxy({
            name: "tier_provider",
            impl: address(new TaikoA6TierProvider()),
            data: bytes.concat(TaikoA6TierProvider.init.selector),
            registerTo: rollupAddressManager,
            owner: timelock
        });

        LibDeployHelper.deployProxy({
            name: "tier_guardian",
            impl: address(new GuardianVerifier()),
            data: bytes.concat(GuardianVerifier.init.selector, abi.encode(rollupAddressManager)),
            registerTo: rollupAddressManager,
            owner: timelock
        });

        LibDeployHelper.deployProxy({
            name: "tier_sgx",
            impl: address(new SgxVerifier()),
            data: bytes.concat(SgxVerifier.init.selector, abi.encode(rollupAddressManager)),
            registerTo: rollupAddressManager,
            owner: timelock
        });

        LibDeployHelper.deployProxy({
            name: "tier_sgx_and_pse_zkevm",
            impl: address(new SgxAndZkVerifier()),
            data: bytes.concat(SgxAndZkVerifier.init.selector, abi.encode(rollupAddressManager)),
            registerTo: rollupAddressManager,
            owner: timelock
        });

        address pseZkVerifier = LibDeployHelper.deployProxy({
            name: "tier_pse_zkevm",
            impl: address(new PseZkVerifier()),
            data: bytes.concat(PseZkVerifier.init.selector, abi.encode(rollupAddressManager)),
            registerTo: rollupAddressManager,
            owner: timelock
        });

        address[] memory plonkVerifiers = new address[](1);
        plonkVerifiers[0] = deployYulContract("contracts/L1/verifiers/PlonkVerifier.yulp");

        for (uint16 i = 0; i < plonkVerifiers.length; ++i) {
            LibDeployHelper.register(
                rollupAddressManager,
                PseZkVerifier(pseZkVerifier).getVerifierName(i),
                plonkVerifiers[i]
            );
        }

        address guardianProver = LibDeployHelper.deployProxy({
            name: "guardian_prover",
            impl: address(new GuardianProver()),
            data: bytes.concat(GuardianProver.init.selector, abi.encode(rollupAddressManager)),
            registerTo: rollupAddressManager,
            owner: address(this)
        });

        address[] memory guardianProvers = vm.envAddress("GUARDIAN_PROVERS", ",");
        require(guardianProvers.length == NUM_GUARDIANS, "NUM_GUARDIANS");

        address[NUM_GUARDIANS] memory guardians;
        for (uint256 i = 0; i < NUM_GUARDIANS; ++i) {
            guardians[i] = guardianProvers[i];
        }
        GuardianProver(guardianProver).setGuardians(guardians);
        GuardianProver(guardianProver).transferOwnership(timelock);
    }

    function deployAuxContracts() private {
        address horseToken = address(new FreeMintERC20("Horse Token", "HORSE"));
        console2.log("HorseToken", horseToken);

        address bullToken = address(new  MayFailFreeMintERC20("Bull Token", "BULL"));
        console2.log("BullToken", bullToken);
    }

    function deployYulContract(string memory contractPath) private returns (address addr) {
        string[] memory cmds = new string[](3);
        cmds[0] = "bash";
        cmds[1] = "-c";
        cmds[2] = string.concat(
            vm.projectRoot(),
            "/bin/solc --yul --bin ",
            string.concat(vm.projectRoot(), "/", contractPath),
            " | grep -A1 Binary | tail -1"
        );

        bytes memory bytecode = vm.ffi(cmds);
        assembly {
            addr := create(0, add(bytecode, 0x20), mload(bytecode))
        }

        addressNotNull(addr, "failed yu deployment");
        console2.log(contractPath, addr);
    }

    function addressNotNull(address addr, string memory err) private pure {
        require(addr != address(0), err);
    }
}<|MERGE_RESOLUTION|>--- conflicted
+++ resolved
@@ -29,11 +29,8 @@
 import "../contracts/signal/SignalService.sol";
 import "../contracts/test/erc20/FreeMintERC20.sol";
 import "../contracts/test/erc20/MayFailFreeMintERC20.sol";
-<<<<<<< HEAD
 import "../contracts/libs/LibDeployHelper.sol";
 
-=======
->>>>>>> d21518b7
 /// @title DeployOnL1
 /// @notice This script deploys the core Taiko protocol smart contract on L1,
 /// initializing the rollup.
@@ -245,7 +242,6 @@
         );
         console2.log("- sharedAddressManager : ", sharedAddressManager);
 
-<<<<<<< HEAD
         // Deploy Bridged token implementations
         LibDeployHelper.register(sharedAddressManager, "bridged_erc20", address(new BridgedERC20()));
         LibDeployHelper.register(
@@ -254,21 +250,6 @@
         LibDeployHelper.register(
             sharedAddressManager, "bridged_erc1155", address(new BridgedERC1155())
         );
-=======
-        // PlonkVerifier
-        deployPlonkVerifiers(pseZkVerifier);
-
-        // Assignment Hook
-        AssignmentHook assignmentHook = new ProxiedAssignmentHook();
-
-        deployProxy(
-            "assignment_hook",
-            address(assignmentHook),
-            bytes.concat(assignmentHook.init.selector, abi.encode(addressManagerProxy))
-        );
-
-        vm.stopBroadcast();
->>>>>>> d21518b7
     }
 
     function deployRollupContracts(
