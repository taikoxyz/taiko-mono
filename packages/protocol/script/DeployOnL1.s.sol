// SPDX-License-Identifier: MIT
//  _____     _ _         _         _
// |_   _|_ _(_) |_____  | |   __ _| |__ ___
//   | |/ _` | | / / _ \ | |__/ _` | '_ (_-<
//   |_|\__,_|_|_\_\___/ |____\__,_|_.__/__/

pragma solidity ^0.8.20;

import "forge-std/Script.sol";
import "forge-std/console2.sol";
import "@openzeppelin/contracts/proxy/transparent/TransparentUpgradeableProxy.sol";
import "@openzeppelin/contracts-upgradeable/utils/math/SafeCastUpgradeable.sol";
import "../contracts/L1/TaikoToken.sol";
import "../contracts/L1/TaikoL1.sol";
import "../contracts/bridge/Bridge.sol";
import "../contracts/bridge/TokenVault.sol";
import "../contracts/signal/SignalService.sol";
import "../contracts/common/AddressManager.sol";
import "../contracts/test/erc20/FreeMintERC20.sol";
import "../contracts/test/erc20/MayFailFreeMintERC20.sol";
import "../test/LibLn.sol";

contract DeployOnL1 is Script {
    using SafeCastUpgradeable for uint256;

    bytes32 public genesisHash = vm.envBytes32("L2_GENESIS_HASH");

    uint256 public deployerPrivateKey = vm.envUint("PRIVATE_KEY");

    address public taikoL2Address = vm.envAddress("TAIKO_L2_ADDRESS");

    address public l2SignalService = vm.envAddress("L2_SIGNAL_SERVICE");

    address public owner = vm.envAddress("OWNER");

    address public oracleProver = vm.envAddress("ORACLE_PROVER");
    address public systemProver = vm.envAddress("SYSTEM_PROVER");

    address public sharedSignalService = vm.envAddress("SHARED_SIGNAL_SERVICE");

    address public treasury = vm.envAddress("TREASURY");

    address public taikoTokenPremintRecipient = vm.envAddress("TAIKO_TOKEN_PREMINT_RECIPIENT");

    uint256 public taikoTokenPremintAmount = vm.envUint("TAIKO_TOKEN_PREMINT_AMOUNT");
<<<<<<< HEAD
=======

    // Change it based on 'consensus' / experience / expected result
    // Based in seconds. Please set carefully.
    // For testnet it could be somewhere 85-100s
    // For mainnet it could be around 1800 s (30mins)
    // Can be adjusted later with setters
    uint64 public INITIAL_PROOF_TIME_TARGET = uint64(vm.envUint("INITIAL_PROOF_TIME_TARGET"));
>>>>>>> 2846e757

    TaikoL1 taikoL1;
    address public addressManagerProxy;

    error FAILED_TO_DEPLOY_PLONK_VERIFIER(string contractPath);
    error PROOF_TIME_TARGET_NOT_SET();

    function run() external {
        require(owner != address(0), "owner is zero");
        require(taikoL2Address != address(0), "taikoL2Address is zero");
        require(l2SignalService != address(0), "l2SignalService is zero");
<<<<<<< HEAD
        require(treasure != address(0), "treasure is zero");
=======
        require(treasury != address(0), "treasury is zero");
>>>>>>> 2846e757
        require(taikoTokenPremintRecipient != address(0), "taikoTokenPremintRecipient is zero");
        require(taikoTokenPremintAmount < type(uint64).max, "premint too large");

        vm.startBroadcast(deployerPrivateKey);

        // AddressManager
        AddressManager addressManager = new ProxiedAddressManager();
        addressManagerProxy = deployProxy(
            "address_manager", address(addressManager), bytes.concat(addressManager.init.selector)
        );

        // TaikoL1
        taikoL1 = new ProxiedTaikoL1();
        uint256 l2ChainId = taikoL1.getConfig().chainId;
        require(l2ChainId != block.chainid, "same chainid");

        setAddress(l2ChainId, "taiko", taikoL2Address);
        setAddress(l2ChainId, "signal_service", l2SignalService);
        setAddress("oracle_prover", oracleProver);
        setAddress("system_prover", systemProver);
        setAddress(l2ChainId, "treasury", treasury);

        // TaikoToken
        TaikoToken taikoToken = new ProxiedTaikoToken();

        address[] memory premintRecipients = new address[](1);
        uint256[] memory premintAmounts = new uint256[](1);
        premintRecipients[0] = taikoTokenPremintRecipient;
        premintAmounts[0] = taikoTokenPremintAmount;

        deployProxy(
            "taiko_token",
            address(taikoToken),
            bytes.concat(
                taikoToken.init.selector,
                abi.encode(
                    addressManagerProxy, "Taiko Token", "TKO", premintRecipients, premintAmounts
                )
            )
        );

        // HorseToken && BullToken
        address horseToken = address(new FreeMintERC20("Horse Token", "HORSE"));
        console2.log("HorseToken", horseToken);

        address bullToken = address(new MayFailFreeMintERC20("Bull Token", "BLL"));
        console2.log("BullToken", bullToken);

        uint64 feeBase = uint64(1) ** taikoToken.decimals();

        // Calculating it for our needs based on testnet/mainnet. We need it in
        // order to make the fees on the same level - in ideal circumstences.
        // See Brecht's comment https://github.com/taikoxyz/taiko-mono/pull/13564
<<<<<<< HEAD
        uint64 initProofTimeIssued =
            LibLn.calcInitProofTimeIssued(feeBase, PROOF_TIME_TARGET, ADJUSTMENT_QUOTIENT);
=======
        if (INITIAL_PROOF_TIME_TARGET == 0) {
            revert PROOF_TIME_TARGET_NOT_SET();
        }

        uint64 initProofTimeIssued = LibLn.calcInitProofTimeIssued(
            feeBase,
            uint16(INITIAL_PROOF_TIME_TARGET),
            uint8(taikoL1.getConfig().adjustmentQuotient)
        );
>>>>>>> 2846e757

        address taikoL1Proxy = deployProxy(
            "taiko",
            address(taikoL1),
            bytes.concat(
                taikoL1.init.selector,
<<<<<<< HEAD
                abi.encode(addressManagerProxy, genesisHash, feeBase, initProofTimeIssued)
=======
                abi.encode(
                    addressManagerProxy,
                    genesisHash,
                    feeBase,
                    INITIAL_PROOF_TIME_TARGET,
                    initProofTimeIssued
                )
>>>>>>> 2846e757
            )
        );
        setAddress("taiko", taikoL1Proxy);
        setAddress("proto_broker", taikoL1Proxy);

        // Bridge
        Bridge bridge = new ProxiedBridge();
        deployProxy(
            "bridge",
            address(bridge),
            bytes.concat(bridge.init.selector, abi.encode(addressManagerProxy))
        );

        // TokenVault
        TokenVault tokenVault = new ProxiedTokenVault();
        deployProxy(
            "token_vault",
            address(tokenVault),
            bytes.concat(tokenVault.init.selector, abi.encode(addressManagerProxy))
        );

        // SignalService
        if (sharedSignalService == address(0)) {
            SignalService signalService = new ProxiedSignalService();
            deployProxy(
                "signal_service",
                address(signalService),
                bytes.concat(signalService.init.selector, abi.encode(addressManagerProxy))
            );
        } else {
            console2.log("Warining: using shared signal service: ", sharedSignalService);
            setAddress("signal_service", sharedSignalService);
        }

        // PlonkVerifier
        deployPlonkVerifiers();

        vm.stopBroadcast();
    }

    function deployPlonkVerifiers() private {
        address[] memory plonkVerifiers = new address[](1);
        plonkVerifiers[0] = deployYulContract("contracts/libs/yul/PlonkVerifier.yulp");

        for (uint16 i = 0; i < plonkVerifiers.length; ++i) {
            setAddress(taikoL1.getVerifierName(i), plonkVerifiers[i]);
        }
    }

    function deployYulContract(string memory contractPath) private returns (address) {
        string[] memory cmds = new string[](3);
        cmds[0] = "bash";
        cmds[1] = "-c";
        cmds[2] = string.concat(
            vm.projectRoot(),
            "/bin/solc --yul --bin ",
            string.concat(vm.projectRoot(), "/", contractPath),
            " | grep -A1 Binary | tail -1"
        );

        bytes memory bytecode = vm.ffi(cmds);

        address deployedAddress;
        assembly {
            deployedAddress := create(0, add(bytecode, 0x20), mload(bytecode))
        }

        if (deployedAddress == address(0)) {
            revert FAILED_TO_DEPLOY_PLONK_VERIFIER(contractPath);
        }

        console2.log(contractPath, deployedAddress);

        return deployedAddress;
    }

    function deployProxy(string memory name, address implementation, bytes memory data)
        private
        returns (address proxy)
    {
        proxy = address(new TransparentUpgradeableProxy(implementation, owner, data));

        console2.log(name, "(impl) ->", implementation);
        console2.log(name, "(proxy) ->", proxy);

        if (addressManagerProxy != address(0)) {
            setAddress(block.chainid, bytes32(bytes(name)), proxy);
        }

        vm.writeJson(
            vm.serializeAddress("deployment", name, proxy),
            string.concat(vm.projectRoot(), "/deployments/deploy_l1.json")
        );
    }

    function setAddress(bytes32 name, address addr) private {
        setAddress(block.chainid, name, addr);
    }

    function setAddress(uint256 chainId, bytes32 name, address addr) private {
        console2.log(chainId, uint256(name), "--->", addr);
        if (addr != address(0)) {
            AddressManager(addressManagerProxy).setAddress(chainId, name, addr);
        }
    }
}<|MERGE_RESOLUTION|>--- conflicted
+++ resolved
@@ -43,8 +43,6 @@
     address public taikoTokenPremintRecipient = vm.envAddress("TAIKO_TOKEN_PREMINT_RECIPIENT");
 
     uint256 public taikoTokenPremintAmount = vm.envUint("TAIKO_TOKEN_PREMINT_AMOUNT");
-<<<<<<< HEAD
-=======
 
     // Change it based on 'consensus' / experience / expected result
     // Based in seconds. Please set carefully.
@@ -52,7 +50,6 @@
     // For mainnet it could be around 1800 s (30mins)
     // Can be adjusted later with setters
     uint64 public INITIAL_PROOF_TIME_TARGET = uint64(vm.envUint("INITIAL_PROOF_TIME_TARGET"));
->>>>>>> 2846e757
 
     TaikoL1 taikoL1;
     address public addressManagerProxy;
@@ -64,11 +61,7 @@
         require(owner != address(0), "owner is zero");
         require(taikoL2Address != address(0), "taikoL2Address is zero");
         require(l2SignalService != address(0), "l2SignalService is zero");
-<<<<<<< HEAD
-        require(treasure != address(0), "treasure is zero");
-=======
         require(treasury != address(0), "treasury is zero");
->>>>>>> 2846e757
         require(taikoTokenPremintRecipient != address(0), "taikoTokenPremintRecipient is zero");
         require(taikoTokenPremintAmount < type(uint64).max, "premint too large");
 
@@ -122,10 +115,6 @@
         // Calculating it for our needs based on testnet/mainnet. We need it in
         // order to make the fees on the same level - in ideal circumstences.
         // See Brecht's comment https://github.com/taikoxyz/taiko-mono/pull/13564
-<<<<<<< HEAD
-        uint64 initProofTimeIssued =
-            LibLn.calcInitProofTimeIssued(feeBase, PROOF_TIME_TARGET, ADJUSTMENT_QUOTIENT);
-=======
         if (INITIAL_PROOF_TIME_TARGET == 0) {
             revert PROOF_TIME_TARGET_NOT_SET();
         }
@@ -135,16 +124,12 @@
             uint16(INITIAL_PROOF_TIME_TARGET),
             uint8(taikoL1.getConfig().adjustmentQuotient)
         );
->>>>>>> 2846e757
 
         address taikoL1Proxy = deployProxy(
             "taiko",
             address(taikoL1),
             bytes.concat(
                 taikoL1.init.selector,
-<<<<<<< HEAD
-                abi.encode(addressManagerProxy, genesisHash, feeBase, initProofTimeIssued)
-=======
                 abi.encode(
                     addressManagerProxy,
                     genesisHash,
@@ -152,7 +137,6 @@
                     INITIAL_PROOF_TIME_TARGET,
                     initProofTimeIssued
                 )
->>>>>>> 2846e757
             )
         );
         setAddress("taiko", taikoL1Proxy);
