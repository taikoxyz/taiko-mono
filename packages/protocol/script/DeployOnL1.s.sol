--- conflicted
+++ resolved
@@ -23,16 +23,10 @@
 
 contract DeployOnL1 is Script, AddressResolver {
     using SafeCastUpgradeable for uint256;
-<<<<<<< HEAD
 
     uint256 public l2ChainId = vm.envUint("L2_CHAIN_ID");
 
-    bytes32 public genesisHash = vm.envBytes32("L2_GENESIS_HASH");
-=======
-    uint256 public l2ChainId = vm.envUint("L2_CHAIN_ID");
-
     bytes32 public gensisHash = vm.envBytes32("L2_GENESIS_HASH");
->>>>>>> e18bf920
 
     uint256 public deployerPrivateKey = vm.envUint("PRIVATE_KEY");
 
@@ -145,16 +139,13 @@
             address(taikoL1),
             bytes.concat(
                 taikoL1.init.selector,
-<<<<<<< HEAD
                 abi.encode(
                     addressManagerProxy,
                     genesisHash,
                     feeBase,
                     initProofTimeIssued
                 )
-=======
-                abi.encode(addressManagerProxy, feeBase, gensisHash)
->>>>>>> e18bf920
+
             )
         );
         setAddress("proto_broker", taikoL1Proxy);
