// SPDX-License-Identifier: MIT
//  _____     _ _         _         _
// |_   _|_ _(_) |_____  | |   __ _| |__ ___
//   | |/ _` | | / / _ \ | |__/ _` | '_ (_-<
//   |_|\__,_|_|_\_\___/ |____\__,_|_.__/__/

pragma solidity ^0.8.18;

import "forge-std/Script.sol";
import "forge-std/console2.sol";
import "@openzeppelin/contracts/proxy/transparent/TransparentUpgradeableProxy.sol";
import "@openzeppelin/contracts-upgradeable/utils/math/SafeCastUpgradeable.sol";
import "../contracts/L1/TaikoToken.sol";
import "../contracts/L1/TaikoL1.sol";
import "../contracts/bridge/Bridge.sol";
import "../contracts/bridge/TokenVault.sol";
import "../contracts/signal/SignalService.sol";
import "../contracts/common/AddressManager.sol";
import "../contracts/test/erc20/FreeMintERC20.sol";
import "../contracts/test/erc20/MayFailFreeMintERC20.sol";
import "../test/LibLn.sol";

contract DeployOnL1 is Script {
    using SafeCastUpgradeable for uint256;

    bytes32 public genesisHash = vm.envBytes32("L2_GENESIS_HASH");

    uint256 public deployerPrivateKey = vm.envUint("PRIVATE_KEY");

    address public taikoL2Address = vm.envAddress("TAIKO_L2_ADDRESS");

    address public l2SignalService = vm.envAddress("L2_SIGNAL_SERVICE");

    address public owner = vm.envAddress("OWNER");

    address public oracleProver = vm.envAddress("ORACLE_PROVER");
    address public systemProver = vm.envAddress("SYSTEM_PROVER");

    address public sharedSignalService = vm.envAddress("SHARED_SIGNAL_SERVICE");

    address public treasury = vm.envAddress("TREASURY"); // 0xdf09A0afD09a63fb04ab3573922437e1e637dE8b

    address public taikoTokenPremintRecipient = vm.envAddress("TAIKO_TOKEN_PREMINT_RECIPIENT");

    uint256 public taikoTokenPremintAmount = vm.envUint("TAIKO_TOKEN_PREMINT_AMOUNT");

    // Change it based on 'consensus' / experience / expected result
    // Based in seconds. Please set carefully.
    // For testnet it could be somewhere 85-100s
    // For mainnet it could be around 1800 s (30mins)
    // Can be adjusted later with setters
<<<<<<< HEAD
    uint64 public INITIAL_PROOF_TIME_TARGET = uint64(vm.envUint("INITIAL_PROOF_TIME_TARGET")); // 160s
=======
    uint64 public INITIAL_PROOF_TIME_TARGET = uint64(vm.envUint("INITIAL_PROOF_TIME_TARGET"));
    uint16 public ADJUSTMENT_QUOTIENT = uint16(vm.envUint("ADJUSTMENT_QUOTIENT"));
>>>>>>> a84ea79d

    TaikoL1 taikoL1;
    address public addressManagerProxy;

    error FAILED_TO_DEPLOY_PLONK_VERIFIER(string contractPath);
    error PROOF_TIME_TARGET_NOT_SET();

    function run() external {
        require(owner != address(0), "owner is zero");
        require(taikoL2Address != address(0), "taikoL2Address is zero");
        require(l2SignalService != address(0), "l2SignalService is zero");
        require(treasury != address(0), "treasury is zero");
        require(taikoTokenPremintRecipient != address(0), "taikoTokenPremintRecipient is zero");
        require(taikoTokenPremintAmount < type(uint64).max, "premint too large");

        vm.startBroadcast(deployerPrivateKey);

        // AddressManager
        AddressManager addressManager = new ProxiedAddressManager();
        addressManagerProxy = deployProxy(
            "address_manager", address(addressManager), bytes.concat(addressManager.init.selector)
        );

        // TaikoL1
        taikoL1 = new ProxiedTaikoL1();
        uint256 l2ChainId = taikoL1.getConfig().chainId;
        require(l2ChainId != block.chainid, "same chainid");

        setAddress(l2ChainId, "taiko", taikoL2Address);
        setAddress(l2ChainId, "signal_service", l2SignalService);
        setAddress("oracle_prover", oracleProver);
        setAddress("system_prover", systemProver);
        setAddress(l2ChainId, "treasury", treasury);

        // TaikoToken
        TaikoToken taikoToken = new ProxiedTaikoToken();

        address[] memory premintRecipients = new address[](1);
        uint256[] memory premintAmounts = new uint256[](1);
        premintRecipients[0] = taikoTokenPremintRecipient;
        premintAmounts[0] = taikoTokenPremintAmount;

        deployProxy(
            "taiko_token",
            address(taikoToken),
            bytes.concat(
                taikoToken.init.selector,
                abi.encode(
                    addressManagerProxy, "Taiko Token", "TKO", premintRecipients, premintAmounts
                )
            )
        );

        // HorseToken && BullToken
        address horseToken = address(new FreeMintERC20("Horse Token", "HORSE"));
        console2.log("HorseToken", horseToken);

        address bullToken = address(new MayFailFreeMintERC20("Bull Token", "BLL"));
        console2.log("BullToken", bullToken);

        uint64 feeBase = uint64(1) ** taikoToken.decimals();

        // Calculating it for our needs based on testnet/mainnet. We need it in
        // order to make the fees on the same level - in ideal circumstences.
        // See Brecht's comment https://github.com/taikoxyz/taiko-mono/pull/13564
        if (INITIAL_PROOF_TIME_TARGET == 0) {
            revert PROOF_TIME_TARGET_NOT_SET();
        }

        uint64 initProofTimeIssued = LibLn.calcInitProofTimeIssued(
            feeBase, uint16(INITIAL_PROOF_TIME_TARGET), uint16(ADJUSTMENT_QUOTIENT)
        );

        address taikoL1Proxy = deployProxy(
            "taiko",
            address(taikoL1),
            bytes.concat(
                taikoL1.init.selector,
                abi.encode(
                    addressManagerProxy,
                    genesisHash,
                    feeBase,
                    INITIAL_PROOF_TIME_TARGET,
                    initProofTimeIssued,
                    uint16(ADJUSTMENT_QUOTIENT)
                )
            )
        );
        setAddress("taiko", taikoL1Proxy);
        setAddress("proto_broker", taikoL1Proxy);

        // Bridge
        Bridge bridge = new ProxiedBridge();
        deployProxy(
            "bridge",
            address(bridge),
            bytes.concat(bridge.init.selector, abi.encode(addressManagerProxy))
        );

        // TokenVault
        TokenVault tokenVault = new ProxiedTokenVault();
        deployProxy(
            "token_vault",
            address(tokenVault),
            bytes.concat(tokenVault.init.selector, abi.encode(addressManagerProxy))
        );

        // SignalService
        if (sharedSignalService == address(0)) {
            SignalService signalService = new ProxiedSignalService();
            deployProxy(
                "signal_service",
                address(signalService),
                bytes.concat(signalService.init.selector, abi.encode(addressManagerProxy))
            );
        } else {
            console2.log("Warining: using shared signal service: ", sharedSignalService);
            setAddress("signal_service", sharedSignalService);
        }

        // PlonkVerifier
        deployPlonkVerifiers();

        vm.stopBroadcast();
    }

    function deployPlonkVerifiers() private {
        address[] memory plonkVerifiers = new address[](1);
        plonkVerifiers[0] = deployYulContract("contracts/libs/yul/PlonkVerifier.yulp");

        for (uint16 i = 0; i < plonkVerifiers.length; ++i) {
            setAddress(taikoL1.getVerifierName(i), plonkVerifiers[i]);
        }
    }

    function deployYulContract(string memory contractPath) private returns (address) {
        string[] memory cmds = new string[](3);
        cmds[0] = "bash";
        cmds[1] = "-c";
        cmds[2] = string.concat(
            vm.projectRoot(),
            "/bin/solc --yul --bin ",
            string.concat(vm.projectRoot(), "/", contractPath),
            " | grep -A1 Binary | tail -1"
        );

        bytes memory bytecode = vm.ffi(cmds);

        address deployedAddress;
        assembly {
            deployedAddress := create(0, add(bytecode, 0x20), mload(bytecode))
        }

        if (deployedAddress == address(0)) {
            revert FAILED_TO_DEPLOY_PLONK_VERIFIER(contractPath);
        }

        console2.log(contractPath, deployedAddress);

        return deployedAddress;
    }

    function deployProxy(string memory name, address implementation, bytes memory data)
        private
        returns (address proxy)
    {
        proxy = address(new TransparentUpgradeableProxy(implementation, owner, data));

        console2.log(name, "(impl) ->", implementation);
        console2.log(name, "(proxy) ->", proxy);

        if (addressManagerProxy != address(0)) {
            setAddress(block.chainid, bytes32(bytes(name)), proxy);
        }

        vm.writeJson(
            vm.serializeAddress("deployment", name, proxy),
            string.concat(vm.projectRoot(), "/deployments/deploy_l1.json")
        );
    }

    function setAddress(bytes32 name, address addr) private {
        setAddress(block.chainid, name, addr);
    }

    function setAddress(uint256 chainId, bytes32 name, address addr) private {
        console2.log(chainId, uint256(name), "--->", addr);
        if (addr != address(0)) {
            AddressManager(addressManagerProxy).setAddress(chainId, name, addr);
        }
    }
}<|MERGE_RESOLUTION|>--- conflicted
+++ resolved
@@ -49,12 +49,8 @@
     // For testnet it could be somewhere 85-100s
     // For mainnet it could be around 1800 s (30mins)
     // Can be adjusted later with setters
-<<<<<<< HEAD
     uint64 public INITIAL_PROOF_TIME_TARGET = uint64(vm.envUint("INITIAL_PROOF_TIME_TARGET")); // 160s
-=======
-    uint64 public INITIAL_PROOF_TIME_TARGET = uint64(vm.envUint("INITIAL_PROOF_TIME_TARGET"));
     uint16 public ADJUSTMENT_QUOTIENT = uint16(vm.envUint("ADJUSTMENT_QUOTIENT"));
->>>>>>> a84ea79d
 
     TaikoL1 taikoL1;
     address public addressManagerProxy;
