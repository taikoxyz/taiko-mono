--- conflicted
+++ resolved
@@ -168,25 +168,12 @@
         returns (address shastaInbox)
     {
         // Deploy whitelist
-<<<<<<< HEAD
         address whitelist = deployProxy({
             name: "preconf_whitelist",
             impl: address(new PreconfWhitelist()),
             data: abi.encodeCall(PreconfWhitelist.init, (config.contractOwner))
         });
 
-=======
-        address whitelist = config.preconfWhitelist;
-        if (whitelist == address(0)) {
-            whitelist = deployProxy({
-                name: "preconf_whitelist",
-                impl: address(new PreconfWhitelist()),
-                data: abi.encodeCall(PreconfWhitelist.init, (config.contractOwner, 0, 2))
-            });
-        } else {
-            PreconfWhitelist(whitelist).upgradeTo(address(new PreconfWhitelist()));
-        }
->>>>>>> fb5820a4
         PreconfWhitelist(whitelist).addOperator(config.proposerAddress, config.proposerAddress);
 
         // Get dependencies
