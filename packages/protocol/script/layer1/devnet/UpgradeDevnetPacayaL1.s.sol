// SPDX-License-Identifier: MIT
pragma solidity ^0.8.24;

import "@openzeppelin/contracts/proxy/utils/UUPSUpgradeable.sol";
import "test/shared/DeployCapability.sol";
import "src/shared/bridge/Bridge.sol";
import "src/shared/common/DefaultResolver.sol";
import "src/shared/signal/SignalService.sol";
import "src/shared/tokenvault/BridgedERC1155.sol";
import "src/shared/tokenvault/BridgedERC20.sol";
import "src/shared/tokenvault/BridgedERC721.sol";
import "src/shared/tokenvault/ERC1155Vault.sol";
import "src/shared/tokenvault/ERC20Vault.sol";
import "src/shared/tokenvault/ERC721Vault.sol";
import "src/layer1/forced-inclusion/TaikoWrapper.sol";
import "src/layer1/forced-inclusion/ForcedInclusionStore.sol";
import "src/layer1/provers/ProverSet.sol";
import "src/layer1/verifiers/SgxVerifier.sol";
import "src/layer1/verifiers/Risc0Verifier.sol";
import "src/layer1/verifiers/SP1Verifier.sol";
import "src/layer1/devnet/verifiers/OpVerifier.sol";
import "src/layer1/devnet/verifiers/DevnetVerifier.sol";
import "src/layer1/fork-router/PacayaForkRouter.sol";
import "src/layer1/verifiers/compose/ComposeVerifier.sol";
import "src/layer1/devnet/DevnetInbox.sol";

contract UpgradeDevnetPacayaL1 is DeployCapability {
    uint256 public privateKey = vm.envUint("PRIVATE_KEY");
    address public oldFork = vm.envAddress("OLD_FORK");
    address public taikoInbox = vm.envAddress("TAIKO_INBOX");
    address public proverSet = vm.envAddress("PROVER_SET");
    address public sgxVerifier = vm.envAddress("SGX_VERIFIER");
    address public risc0Verifier = vm.envAddress("RISC0_VERIFIER");
    address public sp1Verifier = vm.envAddress("SP1_VERIFIER");
    address public bridgeL1 = vm.envAddress("BRIDGE_L1");
    address public signalService = vm.envAddress("SIGNAL_SERVICE");
    address public erc20Vault = vm.envAddress("ERC20_VAULT");
    address public erc721Vault = vm.envAddress("ERC721_VAULT");
    address public erc1155Vault = vm.envAddress("ERC1155_VAULT");
    address public taikoToken = vm.envAddress("TAIKO_TOKEN");
<<<<<<< HEAD
    uint256 public inclusionWindow = vm.envUint("INCLUSION_WINDOW");
    uint256 public inclusionFeeInGwei = vm.envUint("INCLUSION_FEE_IN_GWEI");
=======
    address public quotaManager = vm.envAddress("QUOTA_MANAGER");
>>>>>>> b38a6be8

    modifier broadcast() {
        require(privateKey != 0, "invalid private key");
        require(oldFork != address(0), "invalid old fork");
        require(taikoInbox != address(0), "invalid taiko inbox");
        require(proverSet != address(0), "invalid prover set");
        require(sgxVerifier != address(0), "invalid sgx verifier");
        require(risc0Verifier != address(0), "invalid risc0 verifier");
        require(sp1Verifier != address(0), "invalid sp1 verifier");
        require(bridgeL1 != address(0), "invalid bridge");
        require(signalService != address(0), "invalid signal service");
        require(erc20Vault != address(0), "invalid erc20 vault");
        require(erc721Vault != address(0), "invalid erc721 vault");
        require(erc1155Vault != address(0), "invalid erc1155 vault");
        require(taikoToken != address(0), "invalid taiko token");
        vm.startBroadcast(privateKey);
        _;
        vm.stopBroadcast();
    }

    function run() external broadcast {
        // Shared resolver
        address sharedResolver = deployProxy({
            name: "shared_resolver",
            impl: address(new DefaultResolver()),
            data: abi.encodeCall(DefaultResolver.init, (address(0)))
        });
        // Bridge
        UUPSUpgradeable(bridgeL1).upgradeTo(
            address(new Bridge(sharedResolver, signalService, quotaManager))
        );
        register(sharedResolver, "bridge", bridgeL1);
        // SignalService
        UUPSUpgradeable(signalService).upgradeTo(address(new SignalService(sharedResolver)));
        register(sharedResolver, "signal_service", signalService);
        // Vault
        UUPSUpgradeable(erc20Vault).upgradeTo(address(new ERC20Vault(sharedResolver)));
        register(sharedResolver, "erc20_vault", erc20Vault);
        UUPSUpgradeable(erc721Vault).upgradeTo(address(new ERC721Vault(sharedResolver)));
        register(sharedResolver, "erc721_vault", erc721Vault);
        UUPSUpgradeable(erc1155Vault).upgradeTo(address(new ERC1155Vault(sharedResolver)));
        register(sharedResolver, "erc1155_vault", erc1155Vault);
        // Bridged Token
        register(sharedResolver, "bridged_erc20", address(new BridgedERC20(address(erc20Vault))));
        register(
            sharedResolver, "bridged_erc721", address(new BridgedERC721(address(sharedResolver)))
        );
        register(
            sharedResolver, "bridged_erc1155", address(new BridgedERC1155(address(sharedResolver)))
        );
        // register unchanged contract
        register(sharedResolver, "taiko_token", taikoToken);
        register(sharedResolver, "bond_token", taikoToken);
        // Rollup resolver
        address rollupResolver = deployProxy({
            name: "rollup_address_resolver",
            impl: address(new DefaultResolver()),
            data: abi.encodeCall(DefaultResolver.init, (address(0)))
        });
        // register copy
        copyRegister(rollupResolver, sharedResolver, "taiko_token");
        copyRegister(rollupResolver, sharedResolver, "bond_token");
        copyRegister(rollupResolver, sharedResolver, "signal_service");
        copyRegister(rollupResolver, sharedResolver, "bridge");

        // Initializable the proxy for proofVerifier to get the contract address at first.
        address proofVerifier = address(new ERC1967Proxy(address(0), ""));

        // TaikoInbox
        address newFork =
            address(new DevnetInbox(address(0), proofVerifier, taikoToken, signalService));
        UUPSUpgradeable(taikoInbox).upgradeTo(address(new PacayaForkRouter(oldFork, newFork)));
        register(rollupResolver, "taiko", taikoInbox);
        // ForcedInclusionStore
        deployProxy({
            name: "forced_inclusion_store",
            impl: address(
                new ForcedInclusionStore(
                    rollupResolver, uint8(inclusionWindow), uint64(inclusionFeeInGwei)
                )
            ),
            data: abi.encodeCall(ForcedInclusionStore.init, (address(0))),
            registerTo: rollupResolver
        });
        // TaikoWrapper
        deployProxy({
            name: "taiko_wrapper",
            impl: address(new TaikoWrapper(rollupResolver)),
            data: abi.encodeCall(TaikoWrapper.init, (address(0))),
            registerTo: rollupResolver
        });
        // Prover set
        UUPSUpgradeable(proverSet).upgradeTo(
            address(new ProverSet(rollupResolver, newFork, taikoToken, newFork))
        );
        // Verifier
        TaikoInbox taikoInboxImpl = TaikoInbox(newFork);
        uint64 l2ChainId = taikoInboxImpl.pacayaConfig().chainId;
        require(l2ChainId != block.chainid, "same chainid");
        address opVerifier = deployProxy({
            name: "op_verifier",
            impl: address(new OpVerifier(rollupResolver, l2ChainId)),
            data: abi.encodeCall(OpVerifier.init, (address(0))),
            registerTo: rollupResolver
        });

        address automataDcapAttestation = address(0); // not used!
        UUPSUpgradeable(sgxVerifier).upgradeTo(
            address(new SgxVerifier(l2ChainId, taikoInbox, proofVerifier, automataDcapAttestation))
        );

        register(rollupResolver, "sgx_verifier", sgxVerifier);
        address risc0Groth16Verifier = address(0); // TODO
        UUPSUpgradeable(risc0Verifier).upgradeTo(
            address(new Risc0Verifier(l2ChainId, risc0Groth16Verifier))
        );
        register(rollupResolver, "risc0_verifier", risc0Verifier);
        address sp1RemoteVerifier = address(0); // TODO
        UUPSUpgradeable(sp1Verifier).upgradeTo(
            address(new SP1Verifier(l2ChainId, sp1RemoteVerifier))
        );
        register(rollupResolver, "sp1_verifier", sp1Verifier);

        UUPSUpgradeable(proofVerifier).upgradeToAndCall({
            newImplementation: address(
                new DevnetVerifier(
                    address(rollupResolver), opVerifier, sgxVerifier, risc0Verifier, sp1Verifier
                )
            ),
            data: abi.encodeCall(ComposeVerifier.init, (address(0)))
        });
    }
}<|MERGE_RESOLUTION|>--- conflicted
+++ resolved
@@ -38,12 +38,9 @@
     address public erc721Vault = vm.envAddress("ERC721_VAULT");
     address public erc1155Vault = vm.envAddress("ERC1155_VAULT");
     address public taikoToken = vm.envAddress("TAIKO_TOKEN");
-<<<<<<< HEAD
     uint256 public inclusionWindow = vm.envUint("INCLUSION_WINDOW");
     uint256 public inclusionFeeInGwei = vm.envUint("INCLUSION_FEE_IN_GWEI");
-=======
     address public quotaManager = vm.envAddress("QUOTA_MANAGER");
->>>>>>> b38a6be8
 
     modifier broadcast() {
         require(privateKey != 0, "invalid private key");
