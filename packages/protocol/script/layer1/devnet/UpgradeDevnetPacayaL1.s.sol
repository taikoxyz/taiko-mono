// SPDX-License-Identifier: MIT
pragma solidity ^0.8.24;

import "@openzeppelin/contracts/proxy/utils/UUPSUpgradeable.sol";
import "@risc0/contracts/groth16/RiscZeroGroth16Verifier.sol";
import { SP1Verifier as SuccinctVerifier } from
    "@sp1-contracts/src/v4.0.0-rc.3/SP1VerifierPlonk.sol";
import "@p256-verifier/contracts/P256Verifier.sol";
import "test/shared/DeployCapability.sol";
import "src/shared/bridge/Bridge.sol";
import "src/shared/common/DefaultResolver.sol";
import "src/shared/signal/SignalService.sol";
import "src/shared/tokenvault/BridgedERC1155.sol";
import "src/shared/tokenvault/BridgedERC20.sol";
import "src/shared/tokenvault/BridgedERC721.sol";
import "src/shared/tokenvault/ERC1155Vault.sol";
import { ERC20VaultOriginal as ERC20Vault } from "src/shared/tokenvault/ERC20VaultOriginal.sol";
import "src/shared/tokenvault/ERC721Vault.sol";
import "src/layer1/forced-inclusion/TaikoWrapper.sol";
import "src/layer1/forced-inclusion/ForcedInclusionStore.sol";
import "src/layer1/provers/ProverSet.sol";
import "src/layer1/verifiers/SgxVerifier.sol";
import "src/layer1/verifiers/Risc0Verifier.sol";
import "src/layer1/verifiers/SP1Verifier.sol";
import "src/layer1/devnet/verifiers/OpVerifier.sol";
import "src/layer1/fork-router/PacayaForkRouter.sol";
import "src/layer1/verifiers/compose/ComposeVerifier.sol";
import "src/layer1/devnet/verifiers/DevnetVerifier.sol";
import "src/layer1/devnet/DevnetInbox.sol";
import "src/layer1/automata-attestation/AutomataDcapV3Attestation.sol";
import "src/layer1/automata-attestation/lib/PEMCertChainLib.sol";
import "src/layer1/automata-attestation/utils/SigVerifyLib.sol";

contract UpgradeDevnetPacayaL1 is DeployCapability {
    uint256 public privateKey = vm.envUint("PRIVATE_KEY");
    address public oldFork = vm.envAddress("OLD_FORK");
    address public taikoInbox = vm.envAddress("TAIKO_INBOX");
    address public proverSet = vm.envAddress("PROVER_SET");
    address public bridgeL1 = vm.envAddress("BRIDGE_L1");
    address public signalService = vm.envAddress("SIGNAL_SERVICE");
    address public erc20Vault = vm.envAddress("ERC20_VAULT");
    address public erc721Vault = vm.envAddress("ERC721_VAULT");
    address public erc1155Vault = vm.envAddress("ERC1155_VAULT");
    address public taikoToken = vm.envAddress("TAIKO_TOKEN");
    uint256 public inclusionWindow = vm.envUint("INCLUSION_WINDOW");
    uint256 public inclusionFeeInGwei = vm.envUint("INCLUSION_FEE_IN_GWEI");
    address public proverMarket = vm.envAddress("PROVER_MARKET");
    address public quotaManager = vm.envAddress("QUOTA_MANAGER");

    modifier broadcast() {
        require(privateKey != 0, "invalid private key");
        require(oldFork != address(0), "invalid old fork");
        require(taikoInbox != address(0), "invalid taiko inbox");
        require(proverSet != address(0), "invalid prover set");
        require(bridgeL1 != address(0), "invalid bridge");
        require(signalService != address(0), "invalid signal service");
        require(erc20Vault != address(0), "invalid erc20 vault");
        require(erc721Vault != address(0), "invalid erc721 vault");
        require(erc1155Vault != address(0), "invalid erc1155 vault");
        require(taikoToken != address(0), "invalid taiko token");
        vm.startBroadcast(privateKey);
        _;
        vm.stopBroadcast();
    }

    function run() external broadcast {
        // Shared resolver
        address sharedResolver = deployProxy({
            name: "shared_resolver",
            impl: address(new DefaultResolver()),
            data: abi.encodeCall(DefaultResolver.init, (address(0)))
        });
        // Bridge
        upgradeBridgeContracts(sharedResolver);

        // register unchanged contract
        register(sharedResolver, "taiko_token", taikoToken);
        register(sharedResolver, "bond_token", taikoToken);
        // Rollup resolver
        address rollupResolver = deployProxy({
            name: "rollup_address_resolver",
            impl: address(new DefaultResolver()),
            data: abi.encodeCall(DefaultResolver.init, (address(0)))
        });
        // register copy
        copyRegister(rollupResolver, sharedResolver, "taiko_token");
        copyRegister(rollupResolver, sharedResolver, "bond_token");
        copyRegister(rollupResolver, sharedResolver, "signal_service");
        copyRegister(rollupResolver, sharedResolver, "bridge");

        // Proof verifier
        address proofVerifier = deployProxy({
            name: "proof_verifier",
            impl: address(
                new DevnetVerifier(
                    address(0), address(0), address(0), address(0), address(0), address(0)
                )
            ),
            data: abi.encodeCall(ComposeVerifier.init, (address(0))),
            registerTo: rollupResolver
        });

        // OP verifier
        address opImpl = address(new OpVerifier(rollupResolver));
        address opVerifier = deployProxy({
            name: "op_verifier",
            impl: opImpl,
            data: abi.encodeCall(OpVerifier.init, (address(0))),
            registerTo: rollupResolver
        });

        // Initializable ForcedInclusionStore with empty TaikoWrapper at first.
        address store = deployProxy({
            name: "forced_inclusion_store",
            impl: address(
                new ForcedInclusionStore(
                    uint8(inclusionWindow), uint64(inclusionFeeInGwei), taikoInbox, address(1)
                )
            ),
            data: abi.encodeCall(ForcedInclusionStore.init, (address(0))),
            registerTo: rollupResolver
        });

        // TaikoWrapper
        address taikoWrapper = deployProxy({
            name: "taiko_wrapper",
            impl: address(new TaikoWrapper(taikoInbox, store, address(0))),
            data: abi.encodeCall(TaikoWrapper.init, (address(0))),
            registerTo: rollupResolver
        });

        // Upgrade ForcedInclusionStore to use the real TaikoWrapper address.
        UUPSUpgradeable(store).upgradeTo(
            address(
                new ForcedInclusionStore(
                    uint8(inclusionWindow), uint64(inclusionFeeInGwei), taikoInbox, taikoWrapper
                )
            )
        );

        // TaikoInbox
        address newFork = address(
<<<<<<< HEAD
            new DevnetInbox(taikoWrapper, proofVerifier, taikoToken, signalService, proverMarket)
=======
            new DevnetInbox(
                LibNetwork.TAIKO_DEVNET,
                2 hours,
                taikoWrapper,
                proofVerifier,
                taikoToken,
                signalService,
                proverMarket)
>>>>>>> 8f62b9f6
        );
        UUPSUpgradeable(taikoInbox).upgradeTo(address(new PacayaForkRouter(oldFork, newFork)));
        register(rollupResolver, "taiko", taikoInbox);
        // Prover set
        UUPSUpgradeable(proverSet).upgradeTo(
            address(new ProverSet(rollupResolver, taikoInbox, taikoToken, taikoWrapper))
        );
        TaikoInbox taikoInboxImpl = TaikoInbox(newFork);
        uint64 l2ChainId = taikoInboxImpl.v4GetConfig().chainId;
        require(l2ChainId != block.chainid, "same chainid");

        // Other verifiers
        upgradeVerifierContracts(rollupResolver, opVerifier, opImpl, proofVerifier, l2ChainId);
    }

    function upgradeVerifierContracts(
        address rollupResolver,
        address opProxy,
        address opImpl,
        address proofVerifier,
        uint64 l2ChainId
    )
        internal
    {
        // In testing, use opVerifier impl as a sgxGethVerifier
        address sgxGethVerifier = deployProxy({
            name: "sgxGeth_verifier",
            impl: opImpl,
            data: abi.encodeCall(OpVerifier.init, address(0)),
            registerTo: rollupResolver
        });

        deployTEEVerifiers(rollupResolver, proofVerifier, l2ChainId);
        (address risc0RethVerifier, address sp1RethVerifier) =
            deployZKVerifiers(rollupResolver, l2ChainId);

        // In testing, use address(0) as an sgxVerifier
        UUPSUpgradeable(proofVerifier).upgradeTo(
            address(
                new DevnetVerifier(
                    taikoInbox,
                    sgxGethVerifier,
                    opProxy,
                    address(0),
                    risc0RethVerifier,
                    sp1RethVerifier
                )
            )
        );
    }

    function deployZKVerifiers(
        address rollupResolver,
        uint64 l2ChainId
    )
        internal
        returns (address risc0Verifier, address sp1Verifier)
    {
        // Deploy r0 groth16 verifier
        RiscZeroGroth16Verifier risc0Groth16Verifier =
            new RiscZeroGroth16Verifier(ControlID.CONTROL_ROOT, ControlID.BN254_CONTROL_ID);
        register(rollupResolver, "risc0_groth16_verifier", address(risc0Groth16Verifier));
        risc0Verifier = deployProxy({
            name: "risc0_reth_verifier",
            impl: address(new Risc0Verifier(l2ChainId, address(risc0Groth16Verifier))),
            data: abi.encodeCall(Risc0Verifier.init, (address(0))),
            registerTo: rollupResolver
        });

        // Deploy sp1 plonk verifier
        SuccinctVerifier sp1RemoteVerifier = new SuccinctVerifier();
        register(rollupResolver, "sp1_remote_verifier", address(sp1RemoteVerifier));
        sp1Verifier = deployProxy({
            name: "sp1_reth_verifier",
            impl: address(new SP1Verifier(l2ChainId, address(sp1RemoteVerifier))),
            data: abi.encodeCall(SP1Verifier.init, (address(0))),
            registerTo: rollupResolver
        });
    }

    function deployTEEVerifiers(
        address rollupResolver,
        address proofVerifier,
        uint64 l2ChainId
    )
        internal
        returns (address sgxVerifier)
    {
        // Deploy sgx verifier
        P256Verifier p256Verifier = new P256Verifier();
        SigVerifyLib sigVerifyLib = new SigVerifyLib(address(p256Verifier));
        PEMCertChainLib pemCertChainLib = new PEMCertChainLib();
        address automataDcapV3AttestationImpl = address(new AutomataDcapV3Attestation());

        address automataProxy = deployProxy({
            name: "automata_dcap_attestation",
            impl: automataDcapV3AttestationImpl,
            data: abi.encodeCall(
                AutomataDcapV3Attestation.init,
                (address(0), address(sigVerifyLib), address(pemCertChainLib))
            ),
            registerTo: rollupResolver
        });

        sgxVerifier = deployProxy({
            name: "sgx_reth_verifier",
            impl: address(new SgxVerifier(l2ChainId, taikoInbox, proofVerifier, automataProxy)),
            data: abi.encodeCall(SgxVerifier.init, (address(0))),
            registerTo: rollupResolver
        });
    }

    function upgradeBridgeContracts(address sharedResolver) internal {
        UUPSUpgradeable(bridgeL1).upgradeTo(
            address(new Bridge(sharedResolver, signalService, quotaManager))
        );
        register(sharedResolver, "bridge", bridgeL1);
        // SignalService
        UUPSUpgradeable(signalService).upgradeTo(address(new SignalService(sharedResolver)));
        register(sharedResolver, "signal_service", signalService);
        // Vault
        UUPSUpgradeable(erc20Vault).upgradeTo(address(new ERC20Vault(sharedResolver)));
        register(sharedResolver, "erc20_vault", erc20Vault);
        UUPSUpgradeable(erc721Vault).upgradeTo(address(new ERC721Vault(sharedResolver)));
        register(sharedResolver, "erc721_vault", erc721Vault);
        UUPSUpgradeable(erc1155Vault).upgradeTo(address(new ERC1155Vault(sharedResolver)));
        register(sharedResolver, "erc1155_vault", erc1155Vault);
        // Bridged Token
        register(sharedResolver, "bridged_erc20", address(new BridgedERC20(address(erc20Vault))));
        register(sharedResolver, "bridged_erc721", address(new BridgedERC721(address(erc721Vault))));
        register(
            sharedResolver, "bridged_erc1155", address(new BridgedERC1155(address(erc1155Vault)))
        );
    }
}<|MERGE_RESOLUTION|>--- conflicted
+++ resolved
@@ -140,9 +140,6 @@
 
         // TaikoInbox
         address newFork = address(
-<<<<<<< HEAD
-            new DevnetInbox(taikoWrapper, proofVerifier, taikoToken, signalService, proverMarket)
-=======
             new DevnetInbox(
                 LibNetwork.TAIKO_DEVNET,
                 2 hours,
@@ -151,7 +148,6 @@
                 taikoToken,
                 signalService,
                 proverMarket)
->>>>>>> 8f62b9f6
         );
         UUPSUpgradeable(taikoInbox).upgradeTo(address(new PacayaForkRouter(oldFork, newFork)));
         register(rollupResolver, "taiko", taikoInbox);
