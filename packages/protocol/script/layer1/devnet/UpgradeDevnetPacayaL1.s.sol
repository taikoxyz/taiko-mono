--- conflicted
+++ resolved
@@ -141,13 +141,8 @@
             address(new ProverSet(taikoInbox, taikoToken, taikoWrapper))
         );
         TaikoInbox taikoInboxImpl = TaikoInbox(newFork);
-<<<<<<< HEAD
-        uint64 l2ChainId = taikoInboxImpl.v4GetConfig().chainId;
-        require(l2ChainId != block.chainid, "same chainid");
-=======
         uint64 taikoChainId = taikoInboxImpl.v4GetConfig().chainId;
         require(taikoChainId != block.chainid, "same chainid");
->>>>>>> e7b8f05d
 
         // Other verifiers
         upgradeVerifierContracts(opVerifier, opImpl, proofVerifier, taikoChainId);
@@ -169,16 +164,9 @@
             registerTo: address(0)
         });
 
-<<<<<<< HEAD
-        deployTEEVerifiers(rollupResolver, proofVerifier);
-
-        (address risc0RethVerifier, address sp1RethVerifier) =
-            deployZKVerifiers(rollupResolver, l2ChainId);
-=======
         deployTEEVerifiers(proofVerifier);
 
         (address risc0RethVerifier, address sp1RethVerifier) = deployZKVerifiers(taikoChainId);
->>>>>>> e7b8f05d
 
         // In testing, use address(0) as an sgxVerifier
         UUPSUpgradeable(proofVerifier).upgradeTo(
@@ -204,37 +192,13 @@
             new RiscZeroGroth16Verifier(ControlID.CONTROL_ROOT, ControlID.BN254_CONTROL_ID);
         risc0Verifier = deployProxy({
             name: "risc0_reth_verifier",
-<<<<<<< HEAD
-            impl: address(new TaikoRisc0Verifier(l2ChainId, address(risc0Groth16Verifier))),
-            data: abi.encodeCall(TaikoRisc0Verifier.init, (address(0))),
-            registerTo: rollupResolver
-=======
             impl: address(new TaikoRisc0Verifier(taikoChainId, address(risc0Groth16Verifier))),
             data: abi.encodeCall(TaikoRisc0Verifier.init, (address(0))),
             registerTo: address(0)
->>>>>>> e7b8f05d
         });
 
         // Deploy sp1 plonk verifier
         SP1Verifier sp1RemoteVerifier = new SP1Verifier();
-<<<<<<< HEAD
-        register(rollupResolver, "sp1_remote_verifier", address(sp1RemoteVerifier));
-        sp1Verifier = deployProxy({
-            name: "sp1_reth_verifier",
-            impl: address(new TaikoSP1Verifier(l2ChainId, address(sp1RemoteVerifier))),
-            data: abi.encodeCall(TaikoSP1Verifier.init, (address(0))),
-            registerTo: rollupResolver
-        });
-    }
-
-    function deployTEEVerifiers(
-        address rollupResolver,
-        address proofVerifier
-    )
-        internal
-        returns (address sgxVerifier)
-    {
-=======
         sp1Verifier = deployProxy({
             name: "sp1_reth_verifier",
             impl: address(new TaikoSP1Verifier(taikoChainId, address(sp1RemoteVerifier))),
@@ -244,7 +208,6 @@
     }
 
     function deployTEEVerifiers(address proofVerifier) internal returns (address sgxVerifier) {
->>>>>>> e7b8f05d
         // Deploy sgx verifier
         P256Verifier p256Verifier = new P256Verifier();
         SigVerifyLib sigVerifyLib = new SigVerifyLib(address(p256Verifier));
@@ -265,11 +228,7 @@
             name: "sgx_reth_verifier",
             impl: address(new TaikoSgxVerifier(taikoInbox, proofVerifier, automataProxy)),
             data: abi.encodeCall(TaikoSgxVerifier.init, (address(0))),
-<<<<<<< HEAD
-            registerTo: rollupResolver
-=======
-            registerTo: address(0)
->>>>>>> e7b8f05d
+            registerTo: address(0)
         });
     }
 
