// SPDX-License-Identifier: MIT
pragma solidity ^0.8.24;

import "@openzeppelin/contracts/proxy/utils/UUPSUpgradeable.sol";
import "@risc0/contracts/groth16/RiscZeroGroth16Verifier.sol";
import { SP1Verifier as SuccinctVerifier } from
    "@sp1-contracts/src/v4.0.0-rc.3/SP1VerifierPlonk.sol";
import "@p256-verifier/contracts/P256Verifier.sol";
import "test/shared/DeployCapability.sol";
import "src/shared/bridge/Bridge.sol";
import "src/shared/common/DefaultResolver.sol";
import "src/shared/signal/SignalService.sol";
import "src/shared/tokenvault/BridgedERC1155.sol";
import "src/shared/tokenvault/BridgedERC20.sol";
import "src/shared/tokenvault/BridgedERC721.sol";
import "src/shared/tokenvault/ERC1155Vault.sol";
import { ERC20VaultOriginal as ERC20Vault } from "src/shared/tokenvault/ERC20VaultOriginal.sol";
import "src/shared/tokenvault/ERC721Vault.sol";
import "src/layer1/forced-inclusion/TaikoWrapper.sol";
import "src/layer1/forced-inclusion/ForcedInclusionStore.sol";
import "src/layer1/provers/ProverSet.sol";
import "src/layer1/verifiers/SgxVerifier.sol";
import "src/layer1/verifiers/Risc0Verifier.sol";
import "src/layer1/verifiers/SP1Verifier.sol";
import "src/layer1/devnet/verifiers/OpVerifier.sol";
import "src/layer1/fork-router/PacayaForkRouter.sol";
import "src/layer1/verifiers/compose/ComposeVerifier.sol";
import "src/layer1/devnet/verifiers/DevnetVerifier.sol";
import "src/layer1/hekla/verifiers/HeklaVerifier.sol";
import "src/layer1/devnet/DevnetInbox.sol";
import "src/layer1/hekla/HeklaInbox.sol";
import "src/layer1/automata-attestation/AutomataDcapV3Attestation.sol";
import "src/layer1/automata-attestation/lib/PEMCertChainLib.sol";
import "src/layer1/automata-attestation/utils/SigVerifyLib.sol";

contract DeployPacayaL1 is DeployCapability {
    uint256 public privateKey = vm.envUint("PRIVATE_KEY");
    address public taikoInbox = vm.envAddress("TAIKO_INBOX");
    address public rollupAddressManager = vm.envAddress("ROLLUP_ADDRESS_MANAGER");
    address public sharedAddressManager = vm.envAddress("SHARED_ADDRESS_MANAGER");
    address public taikoToken = vm.envAddress("TAIKO_TOKEN");
    uint256 public inclusionWindow = vm.envUint("INCLUSION_WINDOW");
    uint256 public inclusionFeeInGwei = vm.envUint("INCLUSION_FEE_IN_GWEI");
    address public quotaManager = vm.envAddress("QUOTA_MANAGER");
    uint64 public l2ChainId = uint64(vm.envUint("L2_CHAIN_ID"));
    address public bridgeL1 = vm.envAddress("BRIDGE_L1");
    address public signalService = vm.envAddress("SIGNAL_SERVICE");
    address public erc20Vault = vm.envAddress("ERC20_VAULT");
    address public erc721Vault = vm.envAddress("ERC721_VAULT");
    address public erc1155Vault = vm.envAddress("ERC1155_VAULT");
    address public risc0Groth16Verifier = vm.envAddress("RISC0_GROTH16_VERIFIER");
    address public sp1RemoteVerifier = vm.envAddress("SP1_REMOTE_VERIFIER");
    address public automata = vm.envAddress("AUTOMATA_DCAP_ATTESTATION");
    address public oldFork = vm.envAddress("OLD_FORK");
    address public proverSet = vm.envAddress("PROVER_SET");
    address public proverMarket = vm.envAddress("PROVER_MARKET");

    modifier broadcast() {
        require(privateKey != 0, "invalid private key");
        require(taikoInbox != address(0), "invalid taiko inbox");
        require(rollupAddressManager != address(0), "invalid rollup address manager");
        require(sharedAddressManager != address(0), "invalid shared address manager");
        require(taikoToken != address(0), "invalid taiko token");
        require(oldFork != address(0), "invalid old fork");
        require(proverSet != address(0), "invalid prover set");
        vm.startBroadcast(privateKey);
        _;
        vm.stopBroadcast();
    }

    function run() external broadcast {
        // Shared resolver
        address sharedResolver = deployProxy({
            name: "shared_resolver",
            impl: address(new DefaultResolver()),
            data: abi.encodeCall(DefaultResolver.init, (address(0)))
        });
        // Rollup resolver
        address rollupResolver = deployProxy({
            name: "rollup_address_resolver",
            impl: address(new DefaultResolver()),
            data: abi.encodeCall(DefaultResolver.init, (address(0)))
        });
        // register unchanged contract
        register(sharedResolver, "taiko_token", taikoToken);
        register(sharedResolver, "bond_token", taikoToken);
        register(sharedResolver, "bridge", bridgeL1);
        register(sharedResolver, "signal_service", signalService);
        register(sharedResolver, "erc20_vault", erc20Vault);
        register(sharedResolver, "erc721_vault", erc721Vault);
        register(sharedResolver, "erc1155_vault", erc1155Vault);
        register(rollupResolver, "risc0_groth16_verifier", risc0Groth16Verifier);
        register(rollupResolver, "sp1_remote_verifier", sp1RemoteVerifier);
        register(rollupResolver, "automata_dcap_attestation", automata);

        // register copy
        copyRegister(rollupResolver, sharedResolver, "taiko_token");
        copyRegister(rollupResolver, sharedResolver, "bond_token");
        copyRegister(rollupResolver, sharedResolver, "signal_service");
        copyRegister(rollupResolver, sharedResolver, "bridge");
        // Bridge
        registerBridgedTokenContracts(sharedResolver);

        // OP verifier
        address opImpl = address(new OpVerifier(rollupResolver));
        address opVerifier = deployProxy({
            name: "op_verifier",
            impl: opImpl,
            data: abi.encodeCall(OpVerifier.init, (address(0))),
            registerTo: rollupResolver
        });

        // Initializable ForcedInclusionStore with empty TaikoWrapper at first.
        address store = deployProxy({
            name: "forced_inclusion_store",
            impl: address(
                new ForcedInclusionStore(
                    uint8(inclusionWindow), uint64(inclusionFeeInGwei), taikoInbox, address(1)
                )
            ),
            data: abi.encodeCall(ForcedInclusionStore.init, (address(0))),
            registerTo: rollupResolver
        });

        // TaikoWrapper
        address taikoWrapper = deployProxy({
            name: "taiko_wrapper",
            impl: address(new TaikoWrapper(taikoInbox, store, address(0))),
            data: abi.encodeCall(TaikoWrapper.init, (address(0))),
            registerTo: rollupResolver
        });

        // Upgrade ForcedInclusionStore to use the real TaikoWrapper address.
        UUPSUpgradeable(store).upgradeTo(
            address(
                new ForcedInclusionStore(
                    uint8(inclusionWindow), uint64(inclusionFeeInGwei), taikoInbox, taikoWrapper
                )
            )
        );

        // NOTE: For hekla, we need to replace DevnetVerifier with HeklaVerifier
        // Proof verifier
        address proofVerifier = deployProxy({
            name: "proof_verifier",
            impl: address(
                new DevnetVerifier(
                    address(0), address(0), address(0), address(0), address(0), address(0)
                )
            ),
            data: abi.encodeCall(ComposeVerifier.init, (address(0))),
            registerTo: rollupResolver
        });

        // Register taiko
        // NOTE: For hekla, we need to replace DevnetInbox with HeklaInbox
        address newFork = address(
<<<<<<< HEAD
            new DevnetInbox(taikoWrapper, proofVerifier, taikoToken, signalService, proverMarket)
=======
            new DevnetInbox(
                LibNetwork.TAIKO_DEVNET,
                2 hours,
                taikoWrapper,
                proofVerifier,
                taikoToken,
                signalService,
                proverMarket
            )
>>>>>>> 8f62b9f6
        );
        UUPSUpgradeable(taikoInbox).upgradeTo(address(new PacayaForkRouter(oldFork, newFork)));
        register(rollupResolver, "taiko", taikoInbox);

        // Prover set
        UUPSUpgradeable(proverSet).upgradeTo(
            address(new ProverSet(rollupResolver, taikoInbox, taikoToken, taikoWrapper))
        );

        // Other verifiers
        deployVerifierContracts(rollupResolver, opVerifier, opImpl, proofVerifier);
    }

    function deployVerifierContracts(
        address rollupResolver,
        address opProxy,
        address opImpl,
        address proofVerifier
    )
        internal
    {
        // In testing, use opVerifier impl as a sgxGethVerifier
        address sgxGethVerifier = deployProxy({
            name: "sgxGeth_verifier",
            impl: opImpl,
            data: abi.encodeCall(OpVerifier.init, address(0)),
            registerTo: rollupResolver
        });

        (address sgxRethVerifier) = deployTEEVerifiers(rollupResolver, proofVerifier);
        (address risc0RethVerifier, address sp1RethVerifier) = deployZKVerifiers(rollupResolver);

        // NOTE: For hekla, we need to replace DevnetVerifier with HeklaVerifier
        UUPSUpgradeable(proofVerifier).upgradeTo(
            address(
                new DevnetVerifier(
                    taikoInbox,
                    sgxGethVerifier,
                    opProxy,
                    sgxRethVerifier,
                    risc0RethVerifier,
                    sp1RethVerifier
                )
            )
        );
    }

    function deployZKVerifiers(address rollupResolver)
        internal
        returns (address risc0Verifier, address sp1Verifier)
    {
        risc0Verifier = deployProxy({
            name: "risc0_reth_verifier",
            impl: address(new Risc0Verifier(l2ChainId, risc0Groth16Verifier)),
            data: abi.encodeCall(Risc0Verifier.init, (address(0))),
            registerTo: rollupResolver
        });

        // Deploy sp1 verifier
        sp1Verifier = deployProxy({
            name: "sp1_reth_verifier",
            impl: address(new SP1Verifier(l2ChainId, sp1RemoteVerifier)),
            data: abi.encodeCall(SP1Verifier.init, (address(0))),
            registerTo: rollupResolver
        });
    }

    function deployTEEVerifiers(
        address rollupResolver,
        address proofVerifier
    )
        internal
        returns (address sgxVerifier)
    {
        sgxVerifier = deployProxy({
            name: "sgx_reth_verifier",
            impl: address(new SgxVerifier(l2ChainId, taikoInbox, proofVerifier, automata)),
            data: abi.encodeCall(SgxVerifier.init, (address(0))),
            registerTo: rollupResolver
        });
    }

    function registerBridgedTokenContracts(address sharedResolver) internal {
        // Bridged Token
        register(sharedResolver, "bridged_erc20", address(new BridgedERC20(address(erc20Vault))));
        register(sharedResolver, "bridged_erc721", address(new BridgedERC721(address(erc721Vault))));
        register(
            sharedResolver, "bridged_erc1155", address(new BridgedERC1155(address(erc1155Vault)))
        );
    }
}<|MERGE_RESOLUTION|>--- conflicted
+++ resolved
@@ -155,9 +155,6 @@
         // Register taiko
         // NOTE: For hekla, we need to replace DevnetInbox with HeklaInbox
         address newFork = address(
-<<<<<<< HEAD
-            new DevnetInbox(taikoWrapper, proofVerifier, taikoToken, signalService, proverMarket)
-=======
             new DevnetInbox(
                 LibNetwork.TAIKO_DEVNET,
                 2 hours,
@@ -167,7 +164,6 @@
                 signalService,
                 proverMarket
             )
->>>>>>> 8f62b9f6
         );
         UUPSUpgradeable(taikoInbox).upgradeTo(address(new PacayaForkRouter(oldFork, newFork)));
         register(rollupResolver, "taiko", taikoInbox);
