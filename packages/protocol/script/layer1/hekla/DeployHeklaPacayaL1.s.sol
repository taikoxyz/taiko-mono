--- conflicted
+++ resolved
@@ -197,29 +197,17 @@
         returns (address risc0Verifier, address sp1Verifier)
     {
         risc0Verifier = deployProxy({
-<<<<<<< HEAD
-            name: "risc0_verifier",
+            name: "risc0_reth_verifier",
             impl: address(new TaikoRisc0Verifier(l2ChainId, risc0Groth16Verifier)),
             data: abi.encodeCall(TaikoRisc0Verifier.init, (address(0))),
-=======
-            name: "risc0_reth_verifier",
-            impl: address(new Risc0Verifier(l2ChainId, risc0Groth16Verifier)),
-            data: abi.encodeCall(Risc0Verifier.init, (address(0))),
->>>>>>> e7d03294
             registerTo: rollupResolver
         });
 
         // Deploy sp1 verifier
         sp1Verifier = deployProxy({
-<<<<<<< HEAD
-            name: "sp1_verifier",
+            name: "sp1_reth_verifier",
             impl: address(new TaikoSP1Verifier(l2ChainId, sp1RemoteVerifier)),
             data: abi.encodeCall(TaikoSP1Verifier.init, (address(0))),
-=======
-            name: "sp1_reth_verifier",
-            impl: address(new SP1Verifier(l2ChainId, sp1RemoteVerifier)),
-            data: abi.encodeCall(SP1Verifier.init, (address(0))),
->>>>>>> e7d03294
             registerTo: rollupResolver
         });
     }
@@ -232,15 +220,9 @@
         returns (address sgxVerifier)
     {
         sgxVerifier = deployProxy({
-<<<<<<< HEAD
-            name: "sgx_verifier",
+            name: "sgx_reth_verifier",
             impl: address(new TaikoSgxVerifier(taikoInbox, proofVerifier, automata)),
             data: abi.encodeCall(TaikoSgxVerifier.init, (address(0))),
-=======
-            name: "sgx_reth_verifier",
-            impl: address(new SgxVerifier(l2ChainId, taikoInbox, proofVerifier, automata)),
-            data: abi.encodeCall(SgxVerifier.init, (address(0))),
->>>>>>> e7d03294
             registerTo: rollupResolver
         });
     }
