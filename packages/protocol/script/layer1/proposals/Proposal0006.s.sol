--- conflicted
+++ resolved
@@ -13,33 +13,21 @@
     address public constant L2_ANCHOR_PROXY = L2.ANCHOR;
 
     // TODO: update these addresses after deployment.
-<<<<<<< HEAD
-    address public constant L1_SIGNAL_SERVICE_NEW_IMPL = 0x0000000000000000000000000000000000000000;
+    address public constant L1_SIGNAL_SERVICE_FORK_ROUTER_NEW_IMPL =
+        0x0000000000000000000000000000000000000000;
     address public constant L1_PRECONF_WHITELIST_NEW_IMPL = 0x0000000000000000000000000000000000000000;
-    address public constant L2_SIGNAL_SERVICE_NEW_IMPL = 0x0000000000000000000000000000000000000000;
-    address public constant L2_ANCHOR_NEW_IMPL = 0x0000000000000000000000000000000000000000;
-=======
-    address public constant SIGNAL_SERVICE_FORK_ROUTER_NEW_IMPL =
-        0x0000000000000000000000000000000000000000;
-    address public constant PRECONF_WHITELIST_NEW_IMPL = 0x0000000000000000000000000000000000000000;
     address public constant L2_SIGNAL_SERVICE_FORK_ROUTER_NEW_IMPL =
         0x0000000000000000000000000000000000000000;
     address public constant L2_ANCHOR_FORK_ROUTER_NEW_IMPL =
         0x0000000000000000000000000000000000000000;
->>>>>>> 73dcaa9f
 
     uint32 public constant L2_GAS_LIMIT = 1_500_000;
 
     function buildL1Actions() internal pure override returns (Controller.Action[] memory actions) {
         actions = new Controller.Action[](2);
 
-<<<<<<< HEAD
-        actions[0] = buildUpgradeAction(L1.SIGNAL_SERVICE, L1_SIGNAL_SERVICE_NEW_IMPL);
-        actions[1] = buildUpgradeAction(L1.PRECONF_WHITELIST, L1_PRECONF_WHITELIST_NEW_IMPL);
-=======
-        actions[0] = buildUpgradeAction(SIGNAL_SERVICE_PROXY, SIGNAL_SERVICE_FORK_ROUTER_NEW_IMPL);
-        actions[1] = buildUpgradeAction(PRECONF_WHITELIST_PROXY, PRECONF_WHITELIST_NEW_IMPL);
->>>>>>> 73dcaa9f
+        actions[0] = buildUpgradeAction(L1.SIGNAL_SERVICE, L1_SIGNAL_SERVICE_FORK_ROUTER_NEW_IMPL);
+        actions[1] = buildUpgradeAction(L1.PRECONF_WHITELIST_PROXY, L1_PRECONF_WHITELIST_NEW_IMPL);
     }
 
     function buildL2Actions()
@@ -54,13 +42,8 @@
         l2GasLimit = L2_GAS_LIMIT;
         actions = new Controller.Action[](2);
 
-<<<<<<< HEAD
-        actions[0] = buildUpgradeAction(L2.SIGNAL_SERVICE, L2_SIGNAL_SERVICE_NEW_IMPL);
-        actions[1] = buildUpgradeAction(L2_ANCHOR_PROXY, L2_ANCHOR_NEW_IMPL);
-=======
         actions[0] =
-            buildUpgradeAction(L2_SIGNAL_SERVICE_PROXY, L2_SIGNAL_SERVICE_FORK_ROUTER_NEW_IMPL);
-        actions[1] = buildUpgradeAction(L2_ANCHOR_PROXY, L2_ANCHOR_FORK_ROUTER_NEW_IMPL);
->>>>>>> 73dcaa9f
+            buildUpgradeAction(L2.SIGNAL_SERVICE, L2_SIGNAL_SERVICE_FORK_ROUTER_NEW_IMPL);
+        actions[1] = buildUpgradeAction(L2.ANCHOR, L2_ANCHOR_FORK_ROUTER_NEW_IMPL);
     }
 }