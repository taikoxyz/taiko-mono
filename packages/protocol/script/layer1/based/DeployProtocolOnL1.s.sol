// SPDX-License-Identifier: MIT
pragma solidity ^0.8.24;

import "@openzeppelin/contracts/utils/Strings.sol";
import "@risc0/contracts/groth16/RiscZeroGroth16Verifier.sol";
import { SP1Verifier as SuccinctVerifier } from "@sp1-contracts/src/v5.0.0/SP1VerifierPlonk.sol";
import "@p256-verifier/contracts/P256Verifier.sol";
import "src/shared/common/DefaultResolver.sol";
import "src/shared/libs/LibNames.sol";
import "src/shared/tokenvault/BridgedERC1155.sol";
import "src/shared/tokenvault/BridgedERC20.sol";
import "src/shared/tokenvault/BridgedERC721.sol";
import "src/layer1/automata-attestation/AutomataDcapV3Attestation.sol";
import "src/layer1/automata-attestation/lib/PEMCertChainLib.sol";
import "src/layer1/automata-attestation/utils/SigVerifyLib.sol";
import "src/layer1/devnet/DevnetInbox.sol";
import "src/layer1/devnet/verifiers/OpVerifier.sol";
import "src/layer1/mainnet/MainnetInbox.sol";
import "src/layer1/based/TaikoInbox.sol";
import "src/layer1/fork-router/ShastaForkRouter.sol";
import "src/layer1/forced-inclusion/TaikoWrapper.sol";
import { ForcedInclusionStore } from "src/layer1/forced-inclusion/ForcedInclusionStore.sol";
import "src/layer1/mainnet/multirollup/MainnetBridge.sol";
import "src/layer1/mainnet/multirollup/MainnetERC1155Vault.sol";
import "src/layer1/mainnet/multirollup/MainnetERC20Vault.sol";
import "src/layer1/mainnet/multirollup/MainnetERC721Vault.sol";
import "src/layer1/mainnet/multirollup/MainnetSignalService.sol";
import "src/layer1/preconf/impl/PreconfWhitelist.sol";
import "src/layer1/preconf/impl/PreconfRouter.sol";
import "src/layer1/provers/ProverSet.sol";
import "src/layer1/token/TaikoToken.sol";
import "src/layer1/verifiers/TaikoRisc0Verifier.sol";
import "src/layer1/verifiers/TaikoSP1Verifier.sol";
import "src/layer1/verifiers/TaikoSgxVerifier.sol";
import "src/layer1/verifiers/compose/ComposeVerifier.sol";
import "src/layer1/devnet/verifiers/DevnetVerifier.sol";
import { Inbox } from "src/layer1/shasta/impl/Inbox.sol";
import { ShastaDevnetInbox } from "src/layer1/shasta/impl/ShastaDevnetInbox.sol";
import { CodecOptimized } from "src/layer1/shasta/impl/CodecOptimized.sol";
import "test/shared/helpers/FreeMintERC20Token.sol";
import "test/shared/helpers/FreeMintERC20Token_With50PctgMintAndTransferFailure.sol";
import "test/shared/DeployCapability.sol";

/// @title DeployProtocolOnL1
/// @notice This script deploys the core Taiko protocol smart contract on L1,
/// initializing the rollup.
contract DeployProtocolOnL1 is DeployCapability {
    uint24 constant PRECONF_COOLDOWN_WINDOW = 0 hours;
    uint24 constant DEVNET_COOLDOWN_WINDOW = 2 hours;

    struct VerifierAddresses {
        address sgxGethVerifier;
        address opGethVerifier;
        address opRethVerifier;
        address sgxRethVerifier;
        address risc0RethVerifier;
        address sp1RethVerifier;
    }

    modifier broadcast() {
        uint256 privateKey = vm.envUint("PRIVATE_KEY");
        require(privateKey != 0, "invalid private key");
        vm.startBroadcast();
        _;
        vm.stopBroadcast();
    }

    function run() external broadcast {
        addressNotNull(vm.envAddress("TAIKO_ANCHOR_ADDRESS"), "TAIKO_ANCHOR_ADDRESS");
        addressNotNull(vm.envAddress("L2_SIGNAL_SERVICE"), "L2_SIGNAL_SERVICE");
        addressNotNull(vm.envAddress("CONTRACT_OWNER"), "CONTRACT_OWNER");

        require(vm.envBytes32("L2_GENESIS_HASH") != 0, "L2_GENESIS_HASH");
        address contractOwner = vm.envAddress("CONTRACT_OWNER");

        // ---------------------------------------------------------------
        // Deploy shared contracts
        address sharedResolver = deploySharedContracts(contractOwner);
        console2.log("sharedResolver: ", sharedResolver);
        // ---------------------------------------------------------------
        // Deploy rollup contracts
        (address pacayaInboxAddr, address shastaInboxAddr, address proofVerifier, address whitelist)
        = deployRollupContracts(sharedResolver, contractOwner);

        // Deploy verifiers
        OpVerifier opImpl = new OpVerifier(pacayaInboxAddr, proofVerifier);
        VerifierAddresses memory verifiers =
            deployVerifiers(contractOwner, proofVerifier, pacayaInboxAddr, address(opImpl));
        if (vm.envBool("DUMMY_VERIFIERS")) {
            UUPSUpgradeable(proofVerifier).upgradeTo({
                newImplementation: address(
                    new DevnetVerifier(
                        pacayaInboxAddr,
                        verifiers.opGethVerifier,
                        verifiers.opRethVerifier,
                        address(0),
                        verifiers.risc0RethVerifier,
                        verifiers.sp1RethVerifier
                    )
                )
            });
        } else {
            UUPSUpgradeable(proofVerifier).upgradeTo({
                newImplementation: address(
                    new DevnetVerifier(
                        pacayaInboxAddr,
                        verifiers.sgxGethVerifier,
                        verifiers.opRethVerifier,
                        verifiers.sgxRethVerifier,
                        verifiers.risc0RethVerifier,
                        verifiers.sp1RethVerifier
                    )
                )
            });
        }

        Ownable2StepUpgradeable(proofVerifier).transferOwnership(contractOwner);
        // ---------------------------------------------------------------
        // Signal service need to authorize the new rollup
        address signalServiceAddr = IResolver(sharedResolver).resolve(
            uint64(block.chainid), LibNames.B_SIGNAL_SERVICE, false
        );
        SignalService signalService = SignalService(signalServiceAddr);

        if (vm.envAddress("SHARED_RESOLVER") == address(0)) {
            SignalService(signalServiceAddr).authorize(pacayaInboxAddr, true);
            SignalService(signalServiceAddr).authorize(shastaInboxAddr, true);
        }

        console2.log("------------------------------------------");
        console2.log("msg.sender: ", msg.sender);
        console2.log("signalService.owner(): ", signalService.owner());
        console2.log("------------------------------------------");

        if (signalService.owner() == msg.sender) {
            signalService.transferOwnership(contractOwner);
        } else {
            console2.log("------------------------------------------");
            console2.log("Warning - you need to transact manually:");
            console2.log("signalService.authorize(taikoInboxAddr, bytes32(block.chainid))");
            console2.log("- signalService : ", signalServiceAddr);
            console2.log("- pacayaInboxAddr   : ", pacayaInboxAddr);
            console2.log("- shastaInboxAddr   : ", shastaInboxAddr);
            console2.log("- chainId       : ", block.chainid);
        }

        // ---------------------------------------------------------------
        // Deploy other contracts
        if (block.chainid != 1) {
            deployAuxContracts();
        }

        if (vm.envBool("DEPLOY_PRECONF_CONTRACTS")) {
            deployPreconfContracts(
                contractOwner, sharedResolver, pacayaInboxAddr, proofVerifier, whitelist
            );
        }

        if (DefaultResolver(sharedResolver).owner() == msg.sender) {
            DefaultResolver(sharedResolver).transferOwnership(contractOwner);
            console2.log("** sharedResolver ownership transferred to:", contractOwner);
        }

        Ownable2StepUpgradeable(pacayaInboxAddr).transferOwnership(contractOwner);
        Ownable2StepUpgradeable(shastaInboxAddr).transferOwnership(contractOwner);
    }

    function deploySharedContracts(address owner) internal returns (address sharedResolver) {
        addressNotNull(owner, "owner");

        sharedResolver = vm.envAddress("SHARED_RESOLVER");
        if (sharedResolver == address(0)) {
            sharedResolver = deployProxy({
                name: "shared_resolver",
                impl: address(new DefaultResolver()),
                data: abi.encodeCall(DefaultResolver.init, (address(0)))
            });
        }

        address taikoToken = vm.envAddress("TAIKO_TOKEN");
        if (taikoToken == address(0)) {
            taikoToken = deployProxy({
                name: "taiko_token",
                impl: address(new TaikoToken()),
                data: abi.encodeCall(
                    TaikoToken.init, (owner, vm.envAddress("TAIKO_TOKEN_PREMINT_RECIPIENT"))
                ),
                registerTo: sharedResolver
            });
        } else {
            register(sharedResolver, "taiko_token", taikoToken);
        }
        register(sharedResolver, "bond_token", taikoToken);

        // Deploy Bridging contracts
        address signalService = deployProxy({
            name: "signal_service",
            impl: address(new MainnetSignalService(address(sharedResolver))),
            data: abi.encodeCall(SignalService.init, (address(0))),
            registerTo: sharedResolver
        });

        address bridge = deployProxy({
            name: "bridge",
            impl: address(new MainnetBridge(address(sharedResolver), signalService)),
            data: abi.encodeCall(Bridge.init, (address(0))),
            registerTo: sharedResolver
        });

        if (vm.envBool("PAUSE_BRIDGE")) {
            Bridge(payable(bridge)).pause();
        }

        Bridge(payable(bridge)).transferOwnership(owner);

        console2.log("------------------------------------------");
        console2.log(
            "Warning - you need to register *all* counterparty bridges to enable multi-hop bridging:"
        );
        console2.log(
            "sharedResolver.registerAddress(remoteChainId, 'bridge', address(remoteBridge))"
        );
        console2.log("- sharedResolver : ", sharedResolver);

        // Deploy Vaults
        address erc20Vault = deployProxy({
            name: "erc20_vault",
            impl: address(new MainnetERC20Vault(address(sharedResolver))),
            data: abi.encodeCall(ERC20Vault.init, (owner)),
            registerTo: sharedResolver
        });

        address erc721Vault = deployProxy({
            name: "erc721_vault",
            impl: address(new MainnetERC721Vault(address(sharedResolver))),
            data: abi.encodeCall(ERC721Vault.init, (owner)),
            registerTo: sharedResolver
        });

        address erc1155Vault = deployProxy({
            name: "erc1155_vault",
            impl: address(new MainnetERC1155Vault(address(sharedResolver))),
            data: abi.encodeCall(ERC1155Vault.init, (owner)),
            registerTo: sharedResolver
        });

        console2.log("------------------------------------------");
        console2.log(
            "Warning - you need to register *all* counterparty vaults to enable multi-hop bridging:"
        );
        console2.log(
            "sharedResolver.registerAddress(remoteChainId, 'erc20_vault', address(remoteERC20Vault))"
        );
        console2.log(
            "sharedResolver.registerAddress(remoteChainId, 'erc721_vault', address(remoteERC721Vault))"
        );
        console2.log(
            "sharedResolver.registerAddress(remoteChainId, 'erc1155_vault', address(remoteERC1155Vault))"
        );
        console2.log("- sharedResolver : ", sharedResolver);

        // Deploy Bridged token implementations
        register(sharedResolver, "bridged_erc20", address(new BridgedERC20(erc20Vault)));
        register(sharedResolver, "bridged_erc721", address(new BridgedERC721(address(erc721Vault))));
        register(
            sharedResolver, "bridged_erc1155", address(new BridgedERC1155(address(erc1155Vault)))
        );
    }

    function deployRollupContracts(
        address _sharedResolver,
        address owner
    )
        internal
        returns (
            address pacayaInboxAddr,
            address shastaInboxAddr,
            address proofVerifier,
            address whitelist
        )
    {
        addressNotNull(_sharedResolver, "sharedResolver");
        addressNotNull(owner, "owner");
        address proposer = vm.envAddress("PROPOSER_ADDRESS");

        // Initializable the proxy for proofVerifier to get the contract address at first.
        // Proof verifier
        proofVerifier = deployProxy({
            name: "proof_verifier",
            impl: address(
                new DevnetVerifier(
                    address(0), address(0), address(0), address(0), address(0), address(0)
                )
            ),
            data: abi.encodeCall(ComposeVerifier.init, (address(0)))
        });

        whitelist = deployProxy({
            name: "preconf_whitelist",
            impl: address(new PreconfWhitelist()),
            data: abi.encodeCall(PreconfWhitelist.init, (owner, 0, 0))
        });
        PreconfWhitelist(whitelist).addOperator(proposer, proposer);

        address bondToken =
            IResolver(_sharedResolver).resolve(uint64(block.chainid), "bond_token", false);

        pacayaInboxAddr = vm.envAddress("OLD_FORK_TAIKO_INBOX");
        if (pacayaInboxAddr == address(0)) {
            pacayaInboxAddr = deployProxy({
                name: "taiko",
                impl: address(
                    new DevnetInbox(
                        LibNetwork.TAIKO_DEVNET,
                        DEVNET_COOLDOWN_WINDOW,
                        address(0),
                        proofVerifier,
                        bondToken,
                        IResolver(_sharedResolver).resolve(
                            uint64(block.chainid), "signal_service", false
                        )
                    )
                ),
                data: abi.encodeCall(TaikoInbox.v4Init, (address(0), vm.envBytes32("L2_GENESIS_HASH")))
            });
        }
        address codec = address(new CodecOptimized());
<<<<<<< HEAD
        address newFork = address(new ShastaDevnetInbox(codec, proofVerifier, whitelist, bondToken));

        taikoInboxAddr = deployProxy({
            name: "taiko",
            impl: address(new ShastaForkRouter(oldFork, newFork)),
            data: abi.encodeCall(Inbox.initV3, (msg.sender, vm.envBytes32("L2_GENESIS_HASH")))
        });

        console2.log("  oldFork       :", oldFork);
        console2.log("  newFork       :", newFork);
=======
        shastaInboxAddr = deployProxy({
            name: "shasta_inbox",
            impl: address(new ShastaDevnetInbox(codec, proofVerifier, whitelist, bondToken)),
            data: abi.encodeCall(Inbox.init, (address(0), owner))
        });

        console2.log("  pacaya_inbox       :", pacayaInboxAddr);
        console2.log("  shasta_inbox       :", shastaInboxAddr);
>>>>>>> e5987f1a
    }

    function deployVerifiers(
        address owner,
        address proofVerifier,
        address taikoInboxAddr,
        address opImplAddr
    )
        private
        returns (VerifierAddresses memory)
    {
        VerifierAddresses memory verifiers;
        // OP verifier
        verifiers.opRethVerifier = deployProxy({
            name: "op_verifier",
            impl: opImplAddr,
            data: abi.encodeCall(OpVerifier.init, (owner))
        });

        // Other verifiers
        // No need to proxy these, because they are 3rd party. If we want to modify, we simply
        // change the registerAddress("automata_dcap_attestation", address(attestation));
        SigVerifyLib sigVerifyLib = new SigVerifyLib(address(new P256Verifier()));
        PEMCertChainLib pemCertChainLib = new PEMCertChainLib();
        // Log addresses for the user to register sgx instance
        console2.log("SigVerifyLib", address(sigVerifyLib));
        console2.log("PemCertChainLib", address(pemCertChainLib));
        address automataDcapV3AttestationImpl = address(new AutomataDcapV3Attestation());
        address automataProxy = deployProxy({
            name: "automata_dcap_attestation",
            impl: automataDcapV3AttestationImpl,
            data: abi.encodeCall(
                AutomataDcapV3Attestation.init, (owner, address(sigVerifyLib), address(pemCertChainLib))
            )
        });

        verifiers.sgxRethVerifier = deployProxy({
            name: "sgx_reth_verifier",
            impl: address(new TaikoSgxVerifier(taikoInboxAddr, proofVerifier, automataProxy)),
            data: abi.encodeCall(TaikoSgxVerifier.init, owner)
        });

        (verifiers.risc0RethVerifier, verifiers.sp1RethVerifier) =
            deployZKVerifiers(owner, uint64(vm.envUint("L2_CHAIN_ID")));
        verifiers.opGethVerifier = deployProxy({
            name: "op_geth_verifier",
            impl: opImplAddr,
            data: abi.encodeCall(OpVerifier.init, (owner))
        });
        address sgxGethAutomataProxy = deployProxy({
            name: "sgx_geth_automata",
            impl: automataDcapV3AttestationImpl,
            data: abi.encodeCall(
                AutomataDcapV3Attestation.init, (owner, address(sigVerifyLib), address(pemCertChainLib))
            )
        });
        verifiers.sgxGethVerifier = deployProxy({
            name: "sgx_geth_verifier",
            impl: address(new TaikoSgxVerifier(taikoInboxAddr, proofVerifier, sgxGethAutomataProxy)),
            data: abi.encodeCall(TaikoSgxVerifier.init, owner)
        });
        return verifiers;
    }

    function deployZKVerifiers(
        address owner,
        uint64 l2ChainId
    )
        private
        returns (address taikoRisc0Verifier, address taikoSP1Verifier)
    {
        // Deploy r0 groth16 verifier
        RiscZeroGroth16Verifier verifier =
            new RiscZeroGroth16Verifier(ControlID.CONTROL_ROOT, ControlID.BN254_CONTROL_ID);

        taikoRisc0Verifier = deployProxy({
            name: "risc0_reth_verifier",
            impl: address(new TaikoRisc0Verifier(l2ChainId, address(verifier))),
            data: abi.encodeCall(TaikoRisc0Verifier.init, (owner))
        });

        // Deploy sp1 plonk verifier
        SuccinctVerifier succinctVerifier = new SuccinctVerifier();

        taikoSP1Verifier = deployProxy({
            name: "sp1_reth_verifier",
            impl: address(new TaikoSP1Verifier(l2ChainId, address(succinctVerifier))),
            data: abi.encodeCall(TaikoSP1Verifier.init, (owner))
        });
    }

    function deployAuxContracts() private {
        address horseToken = address(new FreeMintERC20Token("Horse Token", "HORSE"));
        console2.log("HorseToken", horseToken);

        address bullToken =
            address(new FreeMintERC20Token_With50PctgMintAndTransferFailure("Bull Token", "BULL"));
        console2.log("BullToken", bullToken);
    }

    // TODO: to be re-implemented
    function deployPreconfContracts(
        address owner,
        address sharedResolver,
        address taikoInbox,
        address verifier,
        address whitelist
    )
        private
        returns (address router, address store, address taikoWrapper)
    {
        // Initializable a forced inclusion store with a fake address for TaikoWrapper at first,
        // to be used for deploying TaikoWrapper, then upgrade it to the real TaikoWrapper address.
        store = deployProxy({
            name: "forced_inclusion_store",
            impl: address(
                new ForcedInclusionStore(
                    uint8(vm.envUint("INCLUSION_WINDOW")),
                    uint64(vm.envUint("INCLUSION_FEE_IN_GWEI")),
                    taikoInbox,
                    address(1)
                )
            ),
            data: abi.encodeCall(ForcedInclusionStore.init, (address(0)))
        });

        taikoWrapper = deployProxy({
            name: "taiko_wrapper",
            impl: address(new TaikoWrapper(taikoInbox, store, router)),
            data: abi.encodeCall(TaikoWrapper.init, (msg.sender))
        });

        address oldFork = vm.envAddress("OLD_FORK_TAIKO_INBOX");
        if (oldFork == address(0)) {
            oldFork = address(
                new DevnetInbox(
                    LibNetwork.TAIKO_DEVNET,
                    DEVNET_COOLDOWN_WINDOW,
                    address(0),
                    verifier,
                    IResolver(sharedResolver).resolve(uint64(block.chainid), "bond_token", false),
                    IResolver(sharedResolver).resolve(
                        uint64(block.chainid), "signal_service", false
                    )
                )
            );
        }

        address newFork;

        if (vm.envBool("PRECONF_INBOX")) {
            newFork = address(
                new DevnetInbox(
                    LibNetwork.TAIKO_PRECONF,
                    PRECONF_COOLDOWN_WINDOW,
                    taikoWrapper,
                    verifier,
                    IResolver(sharedResolver).resolve(uint64(block.chainid), "bond_token", false),
                    IResolver(sharedResolver).resolve(
                        uint64(block.chainid), "signal_service", false
                    )
                )
            );
        } else {
            newFork = address(
                new DevnetInbox(
                    LibNetwork.TAIKO_DEVNET,
                    DEVNET_COOLDOWN_WINDOW,
                    taikoWrapper,
                    verifier,
                    IResolver(sharedResolver).resolve(uint64(block.chainid), "bond_token", false),
                    IResolver(sharedResolver).resolve(
                        uint64(block.chainid), "signal_service", false
                    )
                )
            );
        }

        UUPSUpgradeable(taikoInbox).upgradeTo({
            newImplementation: address(
                new ShastaForkRouter(
                    oldFork, // dont need old fork, we are using pacaya fork height 0 here
                    newFork
                )
            )
        });

        UUPSUpgradeable(store).upgradeTo(
            address(
                new ForcedInclusionStore(
                    uint8(vm.envUint("INCLUSION_WINDOW")),
                    uint64(vm.envUint("INCLUSION_FEE_IN_GWEI")),
                    taikoInbox,
                    taikoWrapper
                )
            )
        );

        Ownable2StepUpgradeable(store).transferOwnership(owner);
        console2.log("** forced_inclusion_store ownership transferred to:", owner);

        router = deployProxy({
            name: "preconf_router",
            impl: address(new PreconfRouter(taikoWrapper, whitelist)),
            data: abi.encodeCall(PreconfRouter.init, (owner))
        });

        UUPSUpgradeable(taikoWrapper).upgradeTo({
            newImplementation: address(new TaikoWrapper(taikoInbox, store, router))
        });

        Ownable2StepUpgradeable(taikoWrapper).transferOwnership(owner);
        console2.log("** taiko_wrapper ownership transferred to:", owner);

        return (router, store, taikoWrapper);
    }

    function addressNotNull(address addr, string memory err) private pure {
        require(addr != address(0), err);
    }
}<|MERGE_RESOLUTION|>--- conflicted
+++ resolved
@@ -325,18 +325,6 @@
             });
         }
         address codec = address(new CodecOptimized());
-<<<<<<< HEAD
-        address newFork = address(new ShastaDevnetInbox(codec, proofVerifier, whitelist, bondToken));
-
-        taikoInboxAddr = deployProxy({
-            name: "taiko",
-            impl: address(new ShastaForkRouter(oldFork, newFork)),
-            data: abi.encodeCall(Inbox.initV3, (msg.sender, vm.envBytes32("L2_GENESIS_HASH")))
-        });
-
-        console2.log("  oldFork       :", oldFork);
-        console2.log("  newFork       :", newFork);
-=======
         shastaInboxAddr = deployProxy({
             name: "shasta_inbox",
             impl: address(new ShastaDevnetInbox(codec, proofVerifier, whitelist, bondToken)),
@@ -345,7 +333,6 @@
 
         console2.log("  pacaya_inbox       :", pacayaInboxAddr);
         console2.log("  shasta_inbox       :", shastaInboxAddr);
->>>>>>> e5987f1a
     }
 
     function deployVerifiers(
