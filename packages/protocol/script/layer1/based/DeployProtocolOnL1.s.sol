// SPDX-License-Identifier: MIT
pragma solidity ^0.8.24;

import "@openzeppelin/contracts/utils/Strings.sol";
import "@risc0/contracts/groth16/RiscZeroGroth16Verifier.sol";
import { SP1Verifier as SuccinctVerifier } from "@sp1-contracts/src/v5.0.0/SP1VerifierPlonk.sol";
import "@p256-verifier/contracts/P256Verifier.sol";
import "src/shared/common/DefaultResolver.sol";
import "src/shared/libs/LibNames.sol";
import "src/shared/tokenvault/BridgedERC1155.sol";
import "src/shared/tokenvault/BridgedERC20.sol";
import "src/shared/tokenvault/BridgedERC721.sol";
import "src/layer1/automata-attestation/AutomataDcapV3Attestation.sol";
import "src/layer1/automata-attestation/lib/PEMCertChainLib.sol";
import "src/layer1/automata-attestation/utils/SigVerifyLib.sol";
import "src/layer1/devnet/DevnetInbox.sol";
import "src/layer1/devnet/verifiers/OpVerifier.sol";
import "src/layer1/mainnet/MainnetInbox.sol";
import "src/layer1/based/TaikoInbox.sol";
import "src/layer1/fork-router/ShastaForkRouter.sol";
import "src/layer1/forced-inclusion/TaikoWrapper.sol";
import { ForcedInclusionStore } from "contracts/layer1/forced-inclusion/ForcedInclusionStore.sol";
import "src/layer1/mainnet/multirollup/MainnetBridge.sol";
import "src/layer1/mainnet/multirollup/MainnetERC1155Vault.sol";
import "src/layer1/mainnet/multirollup/MainnetERC20Vault.sol";
import "src/layer1/mainnet/multirollup/MainnetERC721Vault.sol";
import "src/layer1/mainnet/multirollup/MainnetSignalService.sol";
import "src/layer1/preconf/impl/PreconfWhitelist.sol";
import "src/layer1/preconf/impl/PreconfRouter.sol";
import "src/layer1/provers/ProverSet.sol";
import "src/layer1/token/TaikoToken.sol";
import "src/layer1/verifiers/TaikoRisc0Verifier.sol";
import "src/layer1/verifiers/TaikoSP1Verifier.sol";
import "src/layer1/verifiers/TaikoSgxVerifier.sol";
import "src/layer1/verifiers/compose/ComposeVerifier.sol";
import "src/layer1/devnet/verifiers/DevnetVerifier.sol";
import { Inbox } from "contracts/layer1/shasta/impl/Inbox.sol";
import { DevnetShastaInbox } from "contracts/layer1/shasta/impl/DevnetShastaInbox.sol";
import "test/shared/helpers/FreeMintERC20Token.sol";
import "test/shared/helpers/FreeMintERC20Token_With50PctgMintAndTransferFailure.sol";
import "test/shared/DeployCapability.sol";

/// @title DeployProtocolOnL1
/// @notice This script deploys the core Taiko protocol smart contract on L1,
/// initializing the rollup.
contract DeployProtocolOnL1 is DeployCapability {
    uint24 constant PRECONF_COOLDOWN_WINDOW = 0 hours;
    uint24 constant DEVNET_COOLDOWN_WINDOW = 2 hours;

    struct VerifierAddresses {
        address sgxGethVerifier;
        address opGethVerifier;
        address opRethVerifier;
        address sgxRethVerifier;
        address risc0RethVerifier;
        address sp1RethVerifier;
    }

    modifier broadcast() {
        uint256 privateKey = vm.envUint("PRIVATE_KEY");
        require(privateKey != 0, "invalid private key");
        vm.startBroadcast();
        _;
        vm.stopBroadcast();
    }

    function run() external broadcast {
        addressNotNull(vm.envAddress("TAIKO_ANCHOR_ADDRESS"), "TAIKO_ANCHOR_ADDRESS");
        addressNotNull(vm.envAddress("L2_SIGNAL_SERVICE"), "L2_SIGNAL_SERVICE");
        addressNotNull(vm.envAddress("CONTRACT_OWNER"), "CONTRACT_OWNER");

        require(vm.envBytes32("L2_GENESIS_HASH") != 0, "L2_GENESIS_HASH");
        address contractOwner = vm.envAddress("CONTRACT_OWNER");

        // ---------------------------------------------------------------
        // Deploy shared contracts
        address sharedResolver = deploySharedContracts(contractOwner);
        console2.log("sharedResolver: ", sharedResolver);
        // ---------------------------------------------------------------
        // Deploy rollup contracts
        (address taikoInboxAddr, address proofVerifier, address whitelist) =
            deployRollupContracts(sharedResolver, contractOwner);

        // Deploy verifiers
        OpVerifier opImpl = new OpVerifier(taikoInboxAddr, proofVerifier);
        VerifierAddresses memory verifiers =
            deployVerifiers(contractOwner, proofVerifier, taikoInboxAddr, address(opImpl));
        if (vm.envBool("DUMMY_VERIFIERS")) {
            UUPSUpgradeable(proofVerifier).upgradeTo({
                newImplementation: address(
                    new DevnetVerifier(
                        taikoInboxAddr,
                        verifiers.opGethVerifier,
                        verifiers.opRethVerifier,
                        address(0),
                        verifiers.risc0RethVerifier,
                        verifiers.sp1RethVerifier
                    )
                )
            });
        } else {
            UUPSUpgradeable(proofVerifier).upgradeTo({
                newImplementation: address(
                    new DevnetVerifier(
                        taikoInboxAddr,
                        verifiers.sgxGethVerifier,
                        verifiers.opRethVerifier,
                        verifiers.sgxRethVerifier,
                        verifiers.risc0RethVerifier,
                        verifiers.sp1RethVerifier
                    )
                )
            });
        }

        Ownable2StepUpgradeable(proofVerifier).transferOwnership(contractOwner);
        // ---------------------------------------------------------------
        // Signal service need to authorize the new rollup
        address signalServiceAddr = IResolver(sharedResolver).resolve(
            uint64(block.chainid), LibNames.B_SIGNAL_SERVICE, false
        );
        SignalService signalService = SignalService(signalServiceAddr);

        TaikoInbox taikoInbox = TaikoInbox(payable(taikoInboxAddr));

        if (vm.envAddress("SHARED_RESOLVER") == address(0)) {
            SignalService(signalServiceAddr).authorize(taikoInboxAddr, true);
        }

        uint64 l2ChainId = taikoInbox.v4GetConfig().chainId;
        require(l2ChainId != block.chainid, "same chainid");

        console2.log("------------------------------------------");
        console2.log("msg.sender: ", msg.sender);
        console2.log("signalService.owner(): ", signalService.owner());
        console2.log("------------------------------------------");

        if (signalService.owner() == msg.sender) {
            signalService.transferOwnership(contractOwner);
        } else {
            console2.log("------------------------------------------");
            console2.log("Warning - you need to transact manually:");
            console2.log("signalService.authorize(taikoInboxAddr, bytes32(block.chainid))");
            console2.log("- signalService : ", signalServiceAddr);
            console2.log("- taikoInboxAddr   : ", taikoInboxAddr);
            console2.log("- chainId       : ", block.chainid);
        }

        // ---------------------------------------------------------------
        // Deploy other contracts
        if (block.chainid != 1) {
            deployAuxContracts();
        }

        if (vm.envBool("DEPLOY_PRECONF_CONTRACTS")) {
            deployPreconfContracts(
                contractOwner, sharedResolver, address(taikoInbox), proofVerifier, whitelist
            );
        }

        if (DefaultResolver(sharedResolver).owner() == msg.sender) {
            DefaultResolver(sharedResolver).transferOwnership(contractOwner);
            console2.log("** sharedResolver ownership transferred to:", contractOwner);
        }

        Ownable2StepUpgradeable(taikoInboxAddr).transferOwnership(contractOwner);
    }

    function deploySharedContracts(address owner) internal returns (address sharedResolver) {
        addressNotNull(owner, "owner");

        sharedResolver = vm.envAddress("SHARED_RESOLVER");
        if (sharedResolver == address(0)) {
            sharedResolver = deployProxy({
                name: "shared_resolver",
                impl: address(new DefaultResolver()),
                data: abi.encodeCall(DefaultResolver.init, (address(0)))
            });
        }

        address taikoToken = vm.envAddress("TAIKO_TOKEN");
        if (taikoToken == address(0)) {
            taikoToken = deployProxy({
                name: "taiko_token",
                impl: address(new TaikoToken()),
                data: abi.encodeCall(
                    TaikoToken.init, (owner, vm.envAddress("TAIKO_TOKEN_PREMINT_RECIPIENT"))
                ),
                registerTo: sharedResolver
            });
        } else {
            register(sharedResolver, "taiko_token", taikoToken);
        }
        register(sharedResolver, "bond_token", taikoToken);

        // Deploy Bridging contracts
        address signalService = deployProxy({
            name: "signal_service",
            impl: address(new MainnetSignalService(address(sharedResolver))),
            data: abi.encodeCall(SignalService.init, (address(0))),
            registerTo: sharedResolver
        });

        address bridge = deployProxy({
            name: "bridge",
            impl: address(new MainnetBridge(address(sharedResolver), signalService)),
            data: abi.encodeCall(Bridge.init, (address(0))),
            registerTo: sharedResolver
        });

        if (vm.envBool("PAUSE_BRIDGE")) {
            Bridge(payable(bridge)).pause();
        }

        Bridge(payable(bridge)).transferOwnership(owner);

        console2.log("------------------------------------------");
        console2.log(
            "Warning - you need to register *all* counterparty bridges to enable multi-hop bridging:"
        );
        console2.log(
            "sharedResolver.registerAddress(remoteChainId, 'bridge', address(remoteBridge))"
        );
        console2.log("- sharedResolver : ", sharedResolver);

        // Deploy Vaults
        address erc20Vault = deployProxy({
            name: "erc20_vault",
            impl: address(new MainnetERC20Vault(address(sharedResolver))),
            data: abi.encodeCall(ERC20Vault.init, (owner)),
            registerTo: sharedResolver
        });

        address erc721Vault = deployProxy({
            name: "erc721_vault",
            impl: address(new MainnetERC721Vault(address(sharedResolver))),
            data: abi.encodeCall(ERC721Vault.init, (owner)),
            registerTo: sharedResolver
        });

        address erc1155Vault = deployProxy({
            name: "erc1155_vault",
            impl: address(new MainnetERC1155Vault(address(sharedResolver))),
            data: abi.encodeCall(ERC1155Vault.init, (owner)),
            registerTo: sharedResolver
        });

        console2.log("------------------------------------------");
        console2.log(
            "Warning - you need to register *all* counterparty vaults to enable multi-hop bridging:"
        );
        console2.log(
            "sharedResolver.registerAddress(remoteChainId, 'erc20_vault', address(remoteERC20Vault))"
        );
        console2.log(
            "sharedResolver.registerAddress(remoteChainId, 'erc721_vault', address(remoteERC721Vault))"
        );
        console2.log(
            "sharedResolver.registerAddress(remoteChainId, 'erc1155_vault', address(remoteERC1155Vault))"
        );
        console2.log("- sharedResolver : ", sharedResolver);

        // Deploy Bridged token implementations
        register(sharedResolver, "bridged_erc20", address(new BridgedERC20(erc20Vault)));
        register(sharedResolver, "bridged_erc721", address(new BridgedERC721(address(erc721Vault))));
        register(
            sharedResolver, "bridged_erc1155", address(new BridgedERC1155(address(erc1155Vault)))
        );
    }

    function deployRollupContracts(
        address _sharedResolver,
        address owner
    )
        internal
        returns (address taikoInboxAddr, address proofVerifier, address whitelist)
    {
        addressNotNull(_sharedResolver, "sharedResolver");
        addressNotNull(owner, "owner");
        address proposer = vm.envAddress("PROPOSER_ADDRESS");

        // Initializable the proxy for proofVerifier to get the contract address at first.
        // Proof verifier
        proofVerifier = deployProxy({
            name: "proof_verifier",
            impl: address(
                new DevnetVerifier(
                    address(0), address(0), address(0), address(0), address(0), address(0)
                )
            ),
            data: abi.encodeCall(ComposeVerifier.init, (address(0)))
        });

        whitelist = deployProxy({
            name: "preconf_whitelist",
            impl: address(new PreconfWhitelist()),
            data: abi.encodeCall(PreconfWhitelist.init, (owner, 2, 2))
        });
<<<<<<< HEAD
        PreconfWhitelist(whitelist).addOperator(proposer, proposer);
=======
>>>>>>> 6ffba233

        address bondToken =
            IResolver(_sharedResolver).resolve(uint64(block.chainid), "bond_token", false);

        address oldFork = vm.envAddress("OLD_FORK_TAIKO_INBOX");
        if (oldFork == address(0)) {
            oldFork = address(
                new DevnetInbox(
                    LibNetwork.TAIKO_DEVNET,
                    DEVNET_COOLDOWN_WINDOW,
                    address(0),
                    proofVerifier,
                    bondToken,
                    IResolver(_sharedResolver).resolve(
                        uint64(block.chainid), "signal_service", false
                    )
                )
            );
        }
        address tempFork = address(new DevnetShastaInbox(proofVerifier, whitelist, bondToken));
        taikoInboxAddr = deployProxy({
            name: "taiko",
            impl: address(new ShastaForkRouter(oldFork, tempFork)),
            data: abi.encodeCall(Inbox.initV3, (msg.sender, vm.envBytes32("L2_GENESIS_HASH")))
        });

        address newFork = address(new DevnetShastaInbox(proofVerifier, whitelist, bondToken));

        console2.log("  oldFork       :", oldFork);
        console2.log("  newFork       :", newFork);

        UUPSUpgradeable(taikoInboxAddr).upgradeTo({
            newImplementation: address(new ShastaForkRouter(oldFork, newFork))
        });
    }

    function deployVerifiers(
        address owner,
        address proofVerifier,
        address taikoInboxAddr,
        address opImplAddr
    )
        private
        returns (VerifierAddresses memory)
    {
        VerifierAddresses memory verifiers;
        // OP verifier
        verifiers.opRethVerifier = deployProxy({
            name: "op_verifier",
            impl: opImplAddr,
            data: abi.encodeCall(OpVerifier.init, (owner))
        });

        // Other verifiers
        // No need to proxy these, because they are 3rd party. If we want to modify, we simply
        // change the registerAddress("automata_dcap_attestation", address(attestation));
        SigVerifyLib sigVerifyLib = new SigVerifyLib(address(new P256Verifier()));
        PEMCertChainLib pemCertChainLib = new PEMCertChainLib();
        // Log addresses for the user to register sgx instance
        console2.log("SigVerifyLib", address(sigVerifyLib));
        console2.log("PemCertChainLib", address(pemCertChainLib));
        address automataDcapV3AttestationImpl = address(new AutomataDcapV3Attestation());
        address automataProxy = deployProxy({
            name: "automata_dcap_attestation",
            impl: automataDcapV3AttestationImpl,
            data: abi.encodeCall(
                AutomataDcapV3Attestation.init, (owner, address(sigVerifyLib), address(pemCertChainLib))
            )
        });
        uint64 l2ChainId = TaikoInbox(payable(taikoInboxAddr)).v4GetConfig().chainId;
        require(l2ChainId != block.chainid, "same chainid");

        verifiers.sgxRethVerifier = deployProxy({
            name: "sgx_reth_verifier",
            impl: address(new TaikoSgxVerifier(taikoInboxAddr, proofVerifier, automataProxy)),
            data: abi.encodeCall(TaikoSgxVerifier.init, owner)
        });

        (verifiers.risc0RethVerifier, verifiers.sp1RethVerifier) =
            deployZKVerifiers(owner, l2ChainId);
        verifiers.opGethVerifier = deployProxy({
            name: "op_geth_verifier",
            impl: opImplAddr,
            data: abi.encodeCall(OpVerifier.init, (owner))
        });
        address sgxGethAutomataProxy = deployProxy({
            name: "sgx_geth_automata",
            impl: automataDcapV3AttestationImpl,
            data: abi.encodeCall(
                AutomataDcapV3Attestation.init, (owner, address(sigVerifyLib), address(pemCertChainLib))
            )
        });
        verifiers.sgxGethVerifier = deployProxy({
            name: "sgx_geth_verifier",
            impl: address(new TaikoSgxVerifier(taikoInboxAddr, proofVerifier, sgxGethAutomataProxy)),
            data: abi.encodeCall(TaikoSgxVerifier.init, owner)
        });
        return verifiers;
    }

    function deployZKVerifiers(
        address owner,
        uint64 l2ChainId
    )
        private
        returns (address taikoRisc0Verifier, address taikoSP1Verifier)
    {
        // Deploy r0 groth16 verifier
        RiscZeroGroth16Verifier verifier =
            new RiscZeroGroth16Verifier(ControlID.CONTROL_ROOT, ControlID.BN254_CONTROL_ID);

        taikoRisc0Verifier = deployProxy({
            name: "risc0_reth_verifier",
            impl: address(new TaikoRisc0Verifier(l2ChainId, address(verifier))),
            data: abi.encodeCall(TaikoRisc0Verifier.init, (owner))
        });

        // Deploy sp1 plonk verifier
        SuccinctVerifier succinctVerifier = new SuccinctVerifier();

        taikoSP1Verifier = deployProxy({
            name: "sp1_reth_verifier",
            impl: address(new TaikoSP1Verifier(l2ChainId, address(succinctVerifier))),
            data: abi.encodeCall(TaikoSP1Verifier.init, (owner))
        });
    }

    function deployAuxContracts() private {
        address horseToken = address(new FreeMintERC20Token("Horse Token", "HORSE"));
        console2.log("HorseToken", horseToken);

        address bullToken =
            address(new FreeMintERC20Token_With50PctgMintAndTransferFailure("Bull Token", "BULL"));
        console2.log("BullToken", bullToken);
    }

    // TODO: to be re-implemented
    function deployPreconfContracts(
        address owner,
        address sharedResolver,
        address taikoInbox,
        address verifier,
        address whitelist
    )
        private
        returns (address router, address store, address taikoWrapper)
    {
        // Initializable a forced inclusion store with a fake address for TaikoWrapper at first,
        // to be used for deploying TaikoWrapper, then upgrade it to the real TaikoWrapper address.
        store = deployProxy({
            name: "forced_inclusion_store",
            impl: address(
                new ForcedInclusionStore(
                    uint8(vm.envUint("INCLUSION_WINDOW")),
                    uint64(vm.envUint("INCLUSION_FEE_IN_GWEI")),
                    taikoInbox,
                    address(1)
                )
            ),
            data: abi.encodeCall(ForcedInclusionStore.init, (address(0)))
        });

        taikoWrapper = deployProxy({
            name: "taiko_wrapper",
            impl: address(new TaikoWrapper(taikoInbox, store, router)),
            data: abi.encodeCall(TaikoWrapper.init, (msg.sender))
        });

        address oldFork = vm.envAddress("OLD_FORK_TAIKO_INBOX");
        if (oldFork == address(0)) {
            oldFork = address(
                new DevnetInbox(
                    LibNetwork.TAIKO_DEVNET,
                    DEVNET_COOLDOWN_WINDOW,
                    address(0),
                    verifier,
                    IResolver(sharedResolver).resolve(uint64(block.chainid), "bond_token", false),
                    IResolver(sharedResolver).resolve(
                        uint64(block.chainid), "signal_service", false
                    )
                )
            );
        }

        address newFork;

        if (vm.envBool("PRECONF_INBOX")) {
            newFork = address(
                new DevnetInbox(
                    LibNetwork.TAIKO_PRECONF,
                    PRECONF_COOLDOWN_WINDOW,
                    taikoWrapper,
                    verifier,
                    IResolver(sharedResolver).resolve(uint64(block.chainid), "bond_token", false),
                    IResolver(sharedResolver).resolve(
                        uint64(block.chainid), "signal_service", false
                    )
                )
            );
        } else {
            newFork = address(
                new DevnetInbox(
                    LibNetwork.TAIKO_DEVNET,
                    DEVNET_COOLDOWN_WINDOW,
                    taikoWrapper,
                    verifier,
                    IResolver(sharedResolver).resolve(uint64(block.chainid), "bond_token", false),
                    IResolver(sharedResolver).resolve(
                        uint64(block.chainid), "signal_service", false
                    )
                )
            );
        }

        UUPSUpgradeable(taikoInbox).upgradeTo({
            newImplementation: address(
                new ShastaForkRouter(
                    oldFork, // dont need old fork, we are using pacaya fork height 0 here
                    newFork
                )
            )
        });

        UUPSUpgradeable(store).upgradeTo(
            address(
                new ForcedInclusionStore(
                    uint8(vm.envUint("INCLUSION_WINDOW")),
                    uint64(vm.envUint("INCLUSION_FEE_IN_GWEI")),
                    taikoInbox,
                    taikoWrapper
                )
            )
        );

        Ownable2StepUpgradeable(store).transferOwnership(owner);
        console2.log("** forced_inclusion_store ownership transferred to:", owner);

        router = deployProxy({
            name: "preconf_router",
            impl: address(new PreconfRouter(taikoWrapper, whitelist)),
            data: abi.encodeCall(PreconfRouter.init, (owner))
        });

        UUPSUpgradeable(taikoWrapper).upgradeTo({
            newImplementation: address(new TaikoWrapper(taikoInbox, store, router))
        });

        Ownable2StepUpgradeable(taikoWrapper).transferOwnership(owner);
        console2.log("** taiko_wrapper ownership transferred to:", owner);

        return (router, store, taikoWrapper);
    }

    function addressNotNull(address addr, string memory err) private pure {
        require(addr != address(0), err);
    }
}<|MERGE_RESOLUTION|>--- conflicted
+++ resolved
@@ -296,10 +296,7 @@
             impl: address(new PreconfWhitelist()),
             data: abi.encodeCall(PreconfWhitelist.init, (owner, 2, 2))
         });
-<<<<<<< HEAD
         PreconfWhitelist(whitelist).addOperator(proposer, proposer);
-=======
->>>>>>> 6ffba233
 
         address bondToken =
             IResolver(_sharedResolver).resolve(uint64(block.chainid), "bond_token", false);
