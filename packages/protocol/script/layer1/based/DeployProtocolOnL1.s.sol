--- conflicted
+++ resolved
@@ -323,30 +323,16 @@
             });
         }
         address codec = address(new CodecOptimized());
-<<<<<<< HEAD
         address signalService =
             IResolver(_sharedResolver).resolve(uint64(block.chainid), "signal_service", false);
-        address tempFork = address(
-            new ShastaDevnetInbox(codec, proofVerifier, whitelist, bondToken, signalService)
-        );
-        taikoInboxAddr = deployProxy({
-            name: "taiko",
-            impl: address(new ShastaForkRouter(oldFork, tempFork)),
-            data: abi.encodeCall(Inbox.init, (msg.sender, msg.sender))
-        });
-
-        address newFork = address(
-            new ShastaDevnetInbox(codec, proofVerifier, whitelist, bondToken, signalService)
-        );
-=======
+
         shastaInboxAddr = deployProxy({
             name: "shasta_inbox",
-            impl: address(new ShastaDevnetInbox(codec, proofVerifier, whitelist, bondToken)),
+            impl: address(new ShastaDevnetInbox(codec, proofVerifier, whitelist, bondToken, signalService)),
             data: abi.encodeCall(Inbox.init, (address(0), msg.sender))
         });
 
         Inbox(payable(shastaInboxAddr)).activate(vm.envBytes32("L2_GENESIS_HASH"));
->>>>>>> 2174550f
 
         console2.log("  pacaya_inbox       :", pacayaInboxAddr);
         console2.log("  shasta_inbox       :", shastaInboxAddr);
