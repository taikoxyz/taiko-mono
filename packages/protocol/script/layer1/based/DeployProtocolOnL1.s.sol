// SPDX-License-Identifier: MIT
pragma solidity ^0.8.24;

import "@openzeppelin/contracts/utils/Strings.sol";
import "@risc0/contracts/groth16/RiscZeroGroth16Verifier.sol";
import { SP1Verifier as SuccinctVerifier } from "@sp1-contracts/src/v5.0.0/SP1VerifierPlonk.sol";
import "@p256-verifier/contracts/P256Verifier.sol";
import "src/shared/common/DefaultResolver.sol";
import "src/shared/libs/LibNames.sol";
import "src/shared/tokenvault/BridgedERC1155.sol";
import "src/shared/tokenvault/BridgedERC20.sol";
import "src/shared/tokenvault/BridgedERC721.sol";
import "src/layer1/automata-attestation/AutomataDcapV3Attestation.sol";
import "src/layer1/automata-attestation/lib/PEMCertChainLib.sol";
import "src/layer1/automata-attestation/utils/SigVerifyLib.sol";
import "src/layer1/devnet/DevnetInbox.sol";
import "src/layer1/devnet/verifiers/OpVerifier.sol";
import "src/layer1/mainnet/MainnetInbox.sol";
import "src/layer1/based/TaikoInbox.sol";
import "src/layer1/fork-router/ShastaForkRouter.sol";
import "src/layer1/forced-inclusion/TaikoWrapper.sol";
import { ForcedInclusionStore } from "contracts/layer1/forced-inclusion/ForcedInclusionStore.sol";
import "src/layer1/mainnet/multirollup/MainnetBridge.sol";
import "src/layer1/mainnet/multirollup/MainnetERC1155Vault.sol";
import "src/layer1/mainnet/multirollup/MainnetERC20Vault.sol";
import "src/layer1/mainnet/multirollup/MainnetERC721Vault.sol";
import "src/layer1/mainnet/multirollup/MainnetSignalService.sol";
import "src/layer1/preconf/impl/PreconfWhitelist.sol";
import "src/layer1/preconf/impl/PreconfRouter.sol";
import "src/layer1/provers/ProverSet.sol";
import "src/layer1/token/TaikoToken.sol";
import "src/layer1/verifiers/TaikoRisc0Verifier.sol";
import "src/layer1/verifiers/TaikoSP1Verifier.sol";
import "src/layer1/verifiers/TaikoSgxVerifier.sol";
import "src/layer1/verifiers/compose/ComposeVerifier.sol";
import "src/layer1/devnet/verifiers/DevnetVerifier.sol";
import { Inbox } from "contracts/layer1/shasta/impl/Inbox.sol";
import { DevnetShastaInbox } from "contracts/layer1/shasta/impl/DevnetShastaInbox.sol";
import "src/shared/based/impl/CheckpointManager.sol";
import "test/shared/helpers/FreeMintERC20Token.sol";
import "test/shared/helpers/FreeMintERC20Token_With50PctgMintAndTransferFailure.sol";
import "test/shared/DeployCapability.sol";

/// @title DeployProtocolOnL1
/// @notice This script deploys the core Taiko protocol smart contract on L1,
/// initializing the rollup.
contract DeployProtocolOnL1 is DeployCapability {
    uint24 constant PRECONF_COOLDOWN_WINDOW = 0 hours;
    uint24 constant DEVNET_COOLDOWN_WINDOW = 2 hours;

    struct VerifierAddresses {
        address sgxGethVerifier;
        address opGethVerifier;
        address opRethVerifier;
        address sgxRethVerifier;
        address risc0RethVerifier;
        address sp1RethVerifier;
    }

    modifier broadcast() {
        uint256 privateKey = vm.envUint("PRIVATE_KEY");
        require(privateKey != 0, "invalid private key");
        vm.startBroadcast();
        _;
        vm.stopBroadcast();
    }

    function run() external broadcast {
        addressNotNull(vm.envAddress("TAIKO_ANCHOR_ADDRESS"), "TAIKO_ANCHOR_ADDRESS");
        addressNotNull(vm.envAddress("L2_SIGNAL_SERVICE"), "L2_SIGNAL_SERVICE");
        addressNotNull(vm.envAddress("CONTRACT_OWNER"), "CONTRACT_OWNER");

        require(vm.envBytes32("L2_GENESIS_HASH") != 0, "L2_GENESIS_HASH");
        address contractOwner = vm.envAddress("CONTRACT_OWNER");

        // ---------------------------------------------------------------
        // Deploy shared contracts
        address sharedResolver = deploySharedContracts(contractOwner);
        console2.log("sharedResolver: ", sharedResolver);
        // ---------------------------------------------------------------
        // Deploy rollup contracts
        (address taikoInboxAddr, address proofVerifier, address whitelist) =
            deployRollupContracts(sharedResolver, contractOwner);

        // Deploy verifiers
        OpVerifier opImpl = new OpVerifier(taikoInboxAddr, proofVerifier);
        VerifierAddresses memory verifiers =
            deployVerifiers(contractOwner, proofVerifier, taikoInboxAddr, address(opImpl));
        if (vm.envBool("DUMMY_VERIFIERS")) {
            UUPSUpgradeable(proofVerifier).upgradeTo({
                newImplementation: address(
                    new DevnetVerifier(
                        taikoInboxAddr,
                        verifiers.opGethVerifier,
                        verifiers.opRethVerifier,
                        address(0),
                        verifiers.risc0RethVerifier,
                        verifiers.sp1RethVerifier
                    )
                )
            });
        } else {
            UUPSUpgradeable(proofVerifier).upgradeTo({
                newImplementation: address(
                    new DevnetVerifier(
                        taikoInboxAddr,
                        verifiers.sgxGethVerifier,
                        verifiers.opRethVerifier,
                        verifiers.sgxRethVerifier,
                        verifiers.risc0RethVerifier,
                        verifiers.sp1RethVerifier
                    )
                )
            });
        }

        Ownable2StepUpgradeable(proofVerifier).transferOwnership(contractOwner);
        // ---------------------------------------------------------------
        // Signal service need to authorize the new rollup
        address signalServiceAddr = IResolver(sharedResolver).resolve(
            uint64(block.chainid), LibNames.B_SIGNAL_SERVICE, false
        );
        SignalService signalService = SignalService(signalServiceAddr);

        TaikoInbox taikoInbox = TaikoInbox(payable(taikoInboxAddr));

        if (vm.envAddress("SHARED_RESOLVER") == address(0)) {
            SignalService(signalServiceAddr).authorize(taikoInboxAddr, true);
        }

        uint64 l2ChainId = taikoInbox.v4GetConfig().chainId;
        require(l2ChainId != block.chainid, "same chainid");

        console2.log("------------------------------------------");
        console2.log("msg.sender: ", msg.sender);
        console2.log("signalService.owner(): ", signalService.owner());
        console2.log("------------------------------------------");

        if (signalService.owner() == msg.sender) {
            signalService.transferOwnership(contractOwner);
        } else {
            console2.log("------------------------------------------");
            console2.log("Warning - you need to transact manually:");
            console2.log("signalService.authorize(taikoInboxAddr, bytes32(block.chainid))");
            console2.log("- signalService : ", signalServiceAddr);
            console2.log("- taikoInboxAddr   : ", taikoInboxAddr);
            console2.log("- chainId       : ", block.chainid);
        }

        // ---------------------------------------------------------------
        // Deploy other contracts
        if (block.chainid != 1) {
            deployAuxContracts();
        }

        if (vm.envBool("DEPLOY_PRECONF_CONTRACTS")) {
            deployPreconfContracts(
                contractOwner, sharedResolver, address(taikoInbox), proofVerifier, whitelist
            );
        }

        if (DefaultResolver(sharedResolver).owner() == msg.sender) {
            DefaultResolver(sharedResolver).transferOwnership(contractOwner);
            console2.log("** sharedResolver ownership transferred to:", contractOwner);
        }

        Ownable2StepUpgradeable(taikoInboxAddr).transferOwnership(contractOwner);
    }

    function deploySharedContracts(address owner) internal returns (address sharedResolver) {
        addressNotNull(owner, "owner");

        sharedResolver = vm.envAddress("SHARED_RESOLVER");
        if (sharedResolver == address(0)) {
            sharedResolver = deployProxy({
                name: "shared_resolver",
                impl: address(new DefaultResolver()),
                data: abi.encodeCall(DefaultResolver.init, (address(0)))
            });
        }

        address taikoToken = vm.envAddress("TAIKO_TOKEN");
        if (taikoToken == address(0)) {
            taikoToken = deployProxy({
                name: "taiko_token",
                impl: address(new TaikoToken()),
                data: abi.encodeCall(
                    TaikoToken.init, (owner, vm.envAddress("TAIKO_TOKEN_PREMINT_RECIPIENT"))
                ),
                registerTo: sharedResolver
            });
        } else {
            register(sharedResolver, "taiko_token", taikoToken);
        }
        register(sharedResolver, "bond_token", taikoToken);

        // Deploy Bridging contracts
        address signalService = deployProxy({
            name: "signal_service",
            impl: address(new MainnetSignalService(address(sharedResolver))),
            data: abi.encodeCall(SignalService.init, (address(0))),
            registerTo: sharedResolver
        });

        address bridge = deployProxy({
            name: "bridge",
            impl: address(new MainnetBridge(address(sharedResolver), signalService)),
            data: abi.encodeCall(Bridge.init, (address(0))),
            registerTo: sharedResolver
        });

        if (vm.envBool("PAUSE_BRIDGE")) {
            Bridge(payable(bridge)).pause();
        }

        Bridge(payable(bridge)).transferOwnership(owner);

        console2.log("------------------------------------------");
        console2.log(
            "Warning - you need to register *all* counterparty bridges to enable multi-hop bridging:"
        );
        console2.log(
            "sharedResolver.registerAddress(remoteChainId, 'bridge', address(remoteBridge))"
        );
        console2.log("- sharedResolver : ", sharedResolver);

        // Deploy Vaults
        address erc20Vault = deployProxy({
            name: "erc20_vault",
            impl: address(new MainnetERC20Vault(address(sharedResolver))),
            data: abi.encodeCall(ERC20Vault.init, (owner)),
            registerTo: sharedResolver
        });

        address erc721Vault = deployProxy({
            name: "erc721_vault",
            impl: address(new MainnetERC721Vault(address(sharedResolver))),
            data: abi.encodeCall(ERC721Vault.init, (owner)),
            registerTo: sharedResolver
        });

        address erc1155Vault = deployProxy({
            name: "erc1155_vault",
            impl: address(new MainnetERC1155Vault(address(sharedResolver))),
            data: abi.encodeCall(ERC1155Vault.init, (owner)),
            registerTo: sharedResolver
        });

        console2.log("------------------------------------------");
        console2.log(
            "Warning - you need to register *all* counterparty vaults to enable multi-hop bridging:"
        );
        console2.log(
            "sharedResolver.registerAddress(remoteChainId, 'erc20_vault', address(remoteERC20Vault))"
        );
        console2.log(
            "sharedResolver.registerAddress(remoteChainId, 'erc721_vault', address(remoteERC721Vault))"
        );
        console2.log(
            "sharedResolver.registerAddress(remoteChainId, 'erc1155_vault', address(remoteERC1155Vault))"
        );
        console2.log("- sharedResolver : ", sharedResolver);

        // Deploy Bridged token implementations
        register(sharedResolver, "bridged_erc20", address(new BridgedERC20(erc20Vault)));
        register(sharedResolver, "bridged_erc721", address(new BridgedERC721(address(erc721Vault))));
        register(
            sharedResolver, "bridged_erc1155", address(new BridgedERC1155(address(erc1155Vault)))
        );
    }

    function deployRollupContracts(
        address _sharedResolver,
        address owner
    )
        internal
        returns (address taikoInboxAddr, address proofVerifier, address whitelist)
    {
        addressNotNull(_sharedResolver, "sharedResolver");
        addressNotNull(owner, "owner");
        address proposer = vm.envAddress("PROPOSER_ADDRESS");

        // Initializable the proxy for proofVerifier to get the contract address at first.
        // Proof verifier
        proofVerifier = deployProxy({
            name: "proof_verifier",
            impl: address(
                new DevnetVerifier(
                    address(0), address(0), address(0), address(0), address(0), address(0)
                )
            ),
            data: abi.encodeCall(ComposeVerifier.init, (address(0)))
        });

        whitelist = deployProxy({
            name: "preconf_whitelist",
<<<<<<< HEAD
            impl: address(new PreconfWhitelist(proposer)),
=======
            impl: address(new PreconfWhitelist()),
>>>>>>> c24b4b48
            data: abi.encodeCall(PreconfWhitelist.init, (owner, 2, 2))
        });
        PreconfWhitelist(whitelist).addOperator(proposer, proposer);

        address bondToken =
            IResolver(_sharedResolver).resolve(uint64(block.chainid), "bond_token", false);

        address oldFork = vm.envAddress("OLD_FORK_TAIKO_INBOX");
        if (oldFork == address(0)) {
            oldFork = address(
                new DevnetInbox(
                    LibNetwork.TAIKO_DEVNET,
                    DEVNET_COOLDOWN_WINDOW,
                    address(0),
                    proofVerifier,
                    bondToken,
                    IResolver(_sharedResolver).resolve(
                        uint64(block.chainid), "signal_service", false
                    )
                )
            );
        }
        address tempFork =
            address(new DevnetShastaInbox(address(0), proofVerifier, whitelist, bondToken));
        taikoInboxAddr = deployProxy({
            name: "taiko",
            impl: address(new ShastaForkRouter(oldFork, tempFork)),
            data: abi.encodeCall(Inbox.initV3, (msg.sender, vm.envBytes32("L2_GENESIS_HASH")))
        });

        address checkPointManager = deployProxy({
            name: "checkpoint_manager",
            impl: address(
                new CheckpointManager(
                    taikoInboxAddr,
                    2400 // refer to DevnetShastaInbox._RING_BUFFER_SIZE
                )
            ),
            data: abi.encodeCall(CheckpointManager.init, (address(0)))
        });

        address newFork =
            address(new DevnetShastaInbox(checkPointManager, proofVerifier, whitelist, bondToken));

        console2.log("  oldFork       :", oldFork);
        console2.log("  newFork       :", newFork);

        UUPSUpgradeable(taikoInboxAddr).upgradeTo({
            newImplementation: address(new ShastaForkRouter(oldFork, newFork))
        });
    }

    function deployVerifiers(
        address owner,
        address proofVerifier,
        address taikoInboxAddr,
        address opImplAddr
    )
        private
        returns (VerifierAddresses memory)
    {
        VerifierAddresses memory verifiers;
        // OP verifier
        verifiers.opRethVerifier = deployProxy({
            name: "op_verifier",
            impl: opImplAddr,
            data: abi.encodeCall(OpVerifier.init, (owner))
        });

        // Other verifiers
        // No need to proxy these, because they are 3rd party. If we want to modify, we simply
        // change the registerAddress("automata_dcap_attestation", address(attestation));
        SigVerifyLib sigVerifyLib = new SigVerifyLib(address(new P256Verifier()));
        PEMCertChainLib pemCertChainLib = new PEMCertChainLib();
        // Log addresses for the user to register sgx instance
        console2.log("SigVerifyLib", address(sigVerifyLib));
        console2.log("PemCertChainLib", address(pemCertChainLib));
        address automataDcapV3AttestationImpl = address(new AutomataDcapV3Attestation());
        address automataProxy = deployProxy({
            name: "automata_dcap_attestation",
            impl: automataDcapV3AttestationImpl,
            data: abi.encodeCall(
                AutomataDcapV3Attestation.init, (owner, address(sigVerifyLib), address(pemCertChainLib))
            )
        });
        uint64 l2ChainId = TaikoInbox(payable(taikoInboxAddr)).v4GetConfig().chainId;
        require(l2ChainId != block.chainid, "same chainid");

        verifiers.sgxRethVerifier = deployProxy({
            name: "sgx_reth_verifier",
            impl: address(new TaikoSgxVerifier(taikoInboxAddr, proofVerifier, automataProxy)),
            data: abi.encodeCall(TaikoSgxVerifier.init, owner)
        });

        (verifiers.risc0RethVerifier, verifiers.sp1RethVerifier) =
            deployZKVerifiers(owner, l2ChainId);
        verifiers.opGethVerifier = deployProxy({
            name: "op_geth_verifier",
            impl: opImplAddr,
            data: abi.encodeCall(OpVerifier.init, (owner))
        });
        address sgxGethAutomataProxy = deployProxy({
            name: "sgx_geth_automata",
            impl: automataDcapV3AttestationImpl,
            data: abi.encodeCall(
                AutomataDcapV3Attestation.init, (owner, address(sigVerifyLib), address(pemCertChainLib))
            )
        });
        verifiers.sgxGethVerifier = deployProxy({
            name: "sgx_geth_verifier",
            impl: address(new TaikoSgxVerifier(taikoInboxAddr, proofVerifier, sgxGethAutomataProxy)),
            data: abi.encodeCall(TaikoSgxVerifier.init, owner)
        });
        return verifiers;
    }

    function deployZKVerifiers(
        address owner,
        uint64 l2ChainId
    )
        private
        returns (address taikoRisc0Verifier, address taikoSP1Verifier)
    {
        // Deploy r0 groth16 verifier
        RiscZeroGroth16Verifier verifier =
            new RiscZeroGroth16Verifier(ControlID.CONTROL_ROOT, ControlID.BN254_CONTROL_ID);

        taikoRisc0Verifier = deployProxy({
            name: "risc0_reth_verifier",
            impl: address(new TaikoRisc0Verifier(l2ChainId, address(verifier))),
            data: abi.encodeCall(TaikoRisc0Verifier.init, (owner))
        });

        // Deploy sp1 plonk verifier
        SuccinctVerifier succinctVerifier = new SuccinctVerifier();

        taikoSP1Verifier = deployProxy({
            name: "sp1_reth_verifier",
            impl: address(new TaikoSP1Verifier(l2ChainId, address(succinctVerifier))),
            data: abi.encodeCall(TaikoSP1Verifier.init, (owner))
        });
    }

    function deployAuxContracts() private {
        address horseToken = address(new FreeMintERC20Token("Horse Token", "HORSE"));
        console2.log("HorseToken", horseToken);

        address bullToken =
            address(new FreeMintERC20Token_With50PctgMintAndTransferFailure("Bull Token", "BULL"));
        console2.log("BullToken", bullToken);
    }

    // TODO: to be re-implemented
    function deployPreconfContracts(
        address owner,
        address sharedResolver,
        address taikoInbox,
        address verifier,
        address whitelist
    )
        private
        returns (address router, address store, address taikoWrapper)
    {
        // Initializable a forced inclusion store with a fake address for TaikoWrapper at first,
        // to be used for deploying TaikoWrapper, then upgrade it to the real TaikoWrapper address.
        store = deployProxy({
            name: "forced_inclusion_store",
            impl: address(
                new ForcedInclusionStore(
                    uint8(vm.envUint("INCLUSION_WINDOW")),
                    uint64(vm.envUint("INCLUSION_FEE_IN_GWEI")),
                    taikoInbox,
                    address(1)
                )
            ),
            data: abi.encodeCall(ForcedInclusionStore.init, (address(0)))
        });

        taikoWrapper = deployProxy({
            name: "taiko_wrapper",
            impl: address(new TaikoWrapper(taikoInbox, store, router)),
            data: abi.encodeCall(TaikoWrapper.init, (msg.sender))
        });

        address oldFork = vm.envAddress("OLD_FORK_TAIKO_INBOX");
        if (oldFork == address(0)) {
            oldFork = address(
                new DevnetInbox(
                    LibNetwork.TAIKO_DEVNET,
                    DEVNET_COOLDOWN_WINDOW,
                    address(0),
                    verifier,
                    IResolver(sharedResolver).resolve(uint64(block.chainid), "bond_token", false),
                    IResolver(sharedResolver).resolve(
                        uint64(block.chainid), "signal_service", false
                    )
                )
            );
        }

        address newFork;

        if (vm.envBool("PRECONF_INBOX")) {
            newFork = address(
                new DevnetInbox(
                    LibNetwork.TAIKO_PRECONF,
                    PRECONF_COOLDOWN_WINDOW,
                    taikoWrapper,
                    verifier,
                    IResolver(sharedResolver).resolve(uint64(block.chainid), "bond_token", false),
                    IResolver(sharedResolver).resolve(
                        uint64(block.chainid), "signal_service", false
                    )
                )
            );
        } else {
            newFork = address(
                new DevnetInbox(
                    LibNetwork.TAIKO_DEVNET,
                    DEVNET_COOLDOWN_WINDOW,
                    taikoWrapper,
                    verifier,
                    IResolver(sharedResolver).resolve(uint64(block.chainid), "bond_token", false),
                    IResolver(sharedResolver).resolve(
                        uint64(block.chainid), "signal_service", false
                    )
                )
            );
        }

        UUPSUpgradeable(taikoInbox).upgradeTo({
            newImplementation: address(
                new ShastaForkRouter(
                    oldFork, // dont need old fork, we are using pacaya fork height 0 here
                    newFork
                )
            )
        });

        UUPSUpgradeable(store).upgradeTo(
            address(
                new ForcedInclusionStore(
                    uint8(vm.envUint("INCLUSION_WINDOW")),
                    uint64(vm.envUint("INCLUSION_FEE_IN_GWEI")),
                    taikoInbox,
                    taikoWrapper
                )
            )
        );

        Ownable2StepUpgradeable(store).transferOwnership(owner);
        console2.log("** forced_inclusion_store ownership transferred to:", owner);

        router = deployProxy({
            name: "preconf_router",
            impl: address(new PreconfRouter(taikoWrapper, whitelist)),
            data: abi.encodeCall(PreconfRouter.init, (owner))
        });

        UUPSUpgradeable(taikoWrapper).upgradeTo({
            newImplementation: address(new TaikoWrapper(taikoInbox, store, router))
        });

        Ownable2StepUpgradeable(taikoWrapper).transferOwnership(owner);
        console2.log("** taiko_wrapper ownership transferred to:", owner);

        return (router, store, taikoWrapper);
    }

    function addressNotNull(address addr, string memory err) private pure {
        require(addr != address(0), err);
    }
}<|MERGE_RESOLUTION|>--- conflicted
+++ resolved
@@ -294,11 +294,7 @@
 
         whitelist = deployProxy({
             name: "preconf_whitelist",
-<<<<<<< HEAD
-            impl: address(new PreconfWhitelist(proposer)),
-=======
             impl: address(new PreconfWhitelist()),
->>>>>>> c24b4b48
             data: abi.encodeCall(PreconfWhitelist.init, (owner, 2, 2))
         });
         PreconfWhitelist(whitelist).addOperator(proposer, proposer);
