--- conflicted
+++ resolved
@@ -602,7 +602,6 @@
         Ownable2StepUpgradeable(store).transferOwnership(owner);
         console2.log("** forced_inclusion_store ownership transferred to:", owner);
 
-<<<<<<< HEAD
         if (vm.envBool("PRECONF_ROUTER")) {
             router = deployProxy({
                 name: "preconf_router",
@@ -610,19 +609,9 @@
                     new PreconfRouter(taikoWrapper, whitelist, vm.envOr("FALLBACK_PRECONF", address(0)))
                 ),
                 data: abi.encodeCall(PreconfRouter.init, (owner)),
-                registerTo: rollupResolver
+                registerTo: address(0)
             });
         }
-=======
-        router = deployProxy({
-            name: "preconf_router",
-            impl: address(
-                new PreconfRouter(taikoWrapper, whitelist, vm.envOr("FALLBACK_PRECONF", address(0)))
-            ),
-            data: abi.encodeCall(PreconfRouter.init, (owner)),
-            registerTo: address(0)
-        });
->>>>>>> 8a741d5c
 
         UUPSUpgradeable(taikoWrapper).upgradeTo({
             newImplementation: address(new TaikoWrapper(taikoInbox, store, router))
