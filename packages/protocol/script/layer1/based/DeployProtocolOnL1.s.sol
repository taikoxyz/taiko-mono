// SPDX-License-Identifier: MIT
pragma solidity ^0.8.24;

import "@openzeppelin/contracts/utils/Strings.sol";
import "@risc0/contracts/groth16/RiscZeroGroth16Verifier.sol";
import { SP1Verifier as SuccinctVerifier } from
    "@sp1-contracts/src/v4.0.0-rc.3/SP1VerifierPlonk.sol";
import "@p256-verifier/contracts/P256Verifier.sol";
import "src/shared/common/DefaultResolver.sol";
import "src/shared/libs/LibStrings.sol";
import "src/shared/tokenvault/BridgedERC1155.sol";
import "src/shared/tokenvault/BridgedERC20.sol";
import "src/shared/tokenvault/BridgedERC721.sol";
import "src/layer1/automata-attestation/AutomataDcapV3Attestation.sol";
import "src/layer1/automata-attestation/lib/PEMCertChainLib.sol";
import "src/layer1/automata-attestation/utils/SigVerifyLib.sol";
import "src/layer1/devnet/DevnetInbox.sol";
import "src/layer1/devnet/verifiers/OpVerifier.sol";
import "src/layer1/mainnet/MainnetInbox.sol";
import "src/layer1/based/TaikoInbox.sol";
import "src/layer1/fork-router/PacayaForkRouter.sol";
import "src/layer1/forced-inclusion/TaikoWrapper.sol";
import "src/layer1/forced-inclusion/ForcedInclusionStore.sol";
import "src/layer1/mainnet/multirollup/MainnetBridge.sol";
import "src/layer1/mainnet/multirollup/MainnetERC1155Vault.sol";
import "src/layer1/mainnet/multirollup/MainnetERC20Vault.sol";
import "src/layer1/mainnet/multirollup/MainnetERC721Vault.sol";
import "src/layer1/mainnet/multirollup/MainnetSignalService.sol";
import "src/layer1/preconf/impl/PreconfWhitelist.sol";
import "src/layer1/preconf/impl/PreconfRouter.sol";
import "src/layer1/preconf/PreconfInbox.sol";
import "src/layer1/provers/ProverSet.sol";
import "src/layer1/token/TaikoToken.sol";
import "src/layer1/verifiers/Risc0Verifier.sol";
import "src/layer1/verifiers/SP1Verifier.sol";
import "src/layer1/verifiers/SgxVerifier.sol";
import "src/layer1/verifiers/compose/ComposeVerifier.sol";
import "src/layer1/devnet/verifiers/DevnetVerifier.sol";
import "test/shared/helpers/FreeMintERC20Token.sol";
import "test/shared/helpers/FreeMintERC20Token_With50PctgMintAndTransferFailure.sol";
import "test/shared/DeployCapability.sol";

/// @title DeployProtocolOnL1
/// @notice This script deploys the core Taiko protocol smart contract on L1,
/// initializing the rollup.
contract DeployProtocolOnL1 is DeployCapability {
    address public contractOwner = vm.envAddress("CONTRACT_OWNER");

    modifier broadcast() {
        uint256 privateKey = vm.envUint("PRIVATE_KEY");
        require(privateKey != 0, "invalid private key");
        vm.startBroadcast();
        _;
        vm.stopBroadcast();
    }

    function run() external broadcast {
        addressNotNull(vm.envAddress("TAIKO_ANCHOR_ADDRESS"), "TAIKO_ANCHOR_ADDRESS");
        addressNotNull(vm.envAddress("L2_SIGNAL_SERVICE"), "L2_SIGNAL_SERVICE");
        addressNotNull(vm.envAddress("CONTRACT_OWNER"), "CONTRACT_OWNER");

        require(vm.envBytes32("L2_GENESIS_HASH") != 0, "L2_GENESIS_HASH");

        // ---------------------------------------------------------------
        // Deploy shared contracts
        (address sharedResolver) = deploySharedContracts();
        console2.log("sharedResolver: ", sharedResolver);
        // ---------------------------------------------------------------
        // Deploy rollup contracts
        (address rollupResolver, address proofVerifier) = deployRollupContracts(sharedResolver);

        // ---------------------------------------------------------------
        // Signal service need to authorize the new rollup
        address signalServiceAddr = IResolver(sharedResolver).resolve(
            uint64(block.chainid), LibStrings.B_SIGNAL_SERVICE, false
        );
        SignalService signalService = SignalService(signalServiceAddr);

        address taikoInboxAddr =
            IResolver(rollupResolver).resolve(uint64(block.chainid), LibStrings.B_TAIKO, false);
        TaikoInbox taikoInbox = TaikoInbox(payable(taikoInboxAddr));

        if (vm.envAddress("SHARED_RESOLVER") == address(0)) {
            SignalService(signalServiceAddr).authorize(taikoInboxAddr, true);
        }

        uint64 l2ChainId = taikoInbox.pacayaConfig().chainId;
        require(l2ChainId != block.chainid, "same chainid");

        console2.log("------------------------------------------");
        console2.log("msg.sender: ", msg.sender);
        console2.log("address(this): ", address(this));
        console2.log("signalService.owner(): ", signalService.owner());
        console2.log("------------------------------------------");

        if (signalService.owner() == msg.sender) {
            signalService.transferOwnership(contractOwner);
        } else {
            console2.log("------------------------------------------");
            console2.log("Warning - you need to transact manually:");
            console2.log("signalService.authorize(taikoInboxAddr, bytes32(block.chainid))");
            console2.log("- signalService : ", signalServiceAddr);
            console2.log("- taikoInboxAddr   : ", taikoInboxAddr);
            console2.log("- chainId       : ", block.chainid);
        }

        // ---------------------------------------------------------------
        // Register L2 addresses
        register(rollupResolver, "taiko", vm.envAddress("TAIKO_ANCHOR_ADDRESS"), l2ChainId);
        register(rollupResolver, "signal_service", vm.envAddress("L2_SIGNAL_SERVICE"), l2ChainId);

        // ---------------------------------------------------------------
        // Deploy other contracts
        if (block.chainid != 1) {
            deployAuxContracts();
        }

        if (vm.envBool("DEPLOY_PRECONF_CONTRACTS")) {
            deployPreconfContracts(
                rollupResolver, sharedResolver, address(taikoInbox), proofVerifier
            );
        }

        if (DefaultResolver(sharedResolver).owner() == msg.sender) {
            DefaultResolver(sharedResolver).transferOwnership(contractOwner);
            console2.log("** sharedResolver ownership transferred to:", contractOwner);
        }

        DefaultResolver(rollupResolver).transferOwnership(contractOwner);
        console2.log("** rollupResolver ownership transferred to:", contractOwner);

        Ownable2StepUpgradeable(taikoInboxAddr).transferOwnership(contractOwner);
    }

    function deploySharedContracts() internal returns (address sharedResolver) {
        sharedResolver = vm.envAddress("SHARED_RESOLVER");
        if (sharedResolver == address(0)) {
            sharedResolver = deployProxy({
                name: "shared_resolver",
                impl: address(new DefaultResolver()),
                data: abi.encodeCall(DefaultResolver.init, (address(0)))
            });
        }

        address taikoToken = vm.envAddress("TAIKO_TOKEN");
        if (taikoToken == address(0)) {
            taikoToken = deployProxy({
                name: "taiko_token",
                impl: address(new TaikoToken()),
                data: abi.encodeCall(
                    TaikoToken.init, (contractOwner, vm.envAddress("TAIKO_TOKEN_PREMINT_RECIPIENT"))
                ),
                registerTo: sharedResolver
            });
        } else {
            register(sharedResolver, "taiko_token", taikoToken);
        }
        register(sharedResolver, "bond_token", taikoToken);

        // Deploy Bridging contracts
        address signalService = deployProxy({
            name: "signal_service",
            impl: address(new MainnetSignalService(address(sharedResolver))),
            data: abi.encodeCall(SignalService.init, (address(0))),
            registerTo: sharedResolver
        });

        address quotaManager = address(0);
        address brdige = deployProxy({
            name: "bridge",
            impl: address(new MainnetBridge(address(sharedResolver), signalService, quotaManager)),
            data: abi.encodeCall(Bridge.init, (address(0))),
            registerTo: sharedResolver
        });

        if (vm.envBool("PAUSE_BRIDGE")) {
            Bridge(payable(brdige)).pause();
        }

        Bridge(payable(brdige)).transferOwnership(contractOwner);

        console2.log("------------------------------------------");
        console2.log(
            "Warning - you need to register *all* counterparty bridges to enable multi-hop bridging:"
        );
        console2.log(
            "sharedResolver.registerAddress(remoteChainId, 'bridge', address(remoteBridge))"
        );
        console2.log("- sharedResolver : ", sharedResolver);

        // Deploy Vaults
        address erc20Vault = deployProxy({
            name: "erc20_vault",
            impl: address(new MainnetERC20Vault(address(sharedResolver))),
            data: abi.encodeCall(ERC20Vault.init, (contractOwner)),
            registerTo: sharedResolver
        });

        address erc721Vault = deployProxy({
            name: "erc721_vault",
            impl: address(new MainnetERC721Vault(address(sharedResolver))),
            data: abi.encodeCall(ERC721Vault.init, (contractOwner)),
            registerTo: sharedResolver
        });

        address erc1155Vault = deployProxy({
            name: "erc1155_vault",
            impl: address(new MainnetERC1155Vault(address(sharedResolver))),
            data: abi.encodeCall(ERC1155Vault.init, (contractOwner)),
            registerTo: sharedResolver
        });

        console2.log("------------------------------------------");
        console2.log(
            "Warning - you need to register *all* counterparty vaults to enable multi-hop bridging:"
        );
        console2.log(
            "sharedResolver.registerAddress(remoteChainId, 'erc20_vault', address(remoteERC20Vault))"
        );
        console2.log(
            "sharedResolver.registerAddress(remoteChainId, 'erc721_vault', address(remoteERC721Vault))"
        );
        console2.log(
            "sharedResolver.registerAddress(remoteChainId, 'erc1155_vault', address(remoteERC1155Vault))"
        );
        console2.log("- sharedResolver : ", sharedResolver);

        // Deploy Bridged token implementations
        register(sharedResolver, "bridged_erc20", address(new BridgedERC20(erc20Vault)));
        register(sharedResolver, "bridged_erc721", address(new BridgedERC721(address(erc721Vault))));
        register(
            sharedResolver, "bridged_erc1155", address(new BridgedERC1155(address(erc1155Vault)))
        );
    }

    function deployRollupContracts(address _sharedResolver)
        internal
        returns (address rollupResolver, address proofVerifier)
    {
        addressNotNull(_sharedResolver, "sharedResolver");

        rollupResolver = deployProxy({
            name: "rollup_address_resolver",
            impl: address(new DefaultResolver()),
            data: abi.encodeCall(DefaultResolver.init, (address(0)))
        });

        // ---------------------------------------------------------------
        // Register shared contracts in the new rollup resolver
        copyRegister(rollupResolver, _sharedResolver, "taiko_token");
        copyRegister(rollupResolver, _sharedResolver, "bond_token");
        copyRegister(rollupResolver, _sharedResolver, "signal_service");
        copyRegister(rollupResolver, _sharedResolver, "bridge");

        // Proof verifier
        proofVerifier = deployProxy({
            name: "proof_verifier",
            impl: address(
                new DevnetVerifier(
                    address(0), address(0), address(0), address(0), address(0), address(0)
                )
            ),
            data: abi.encodeCall(ComposeVerifier.init, (address(0))),
            registerTo: rollupResolver
        });

        // OP verifier
        address opVerifier = deployProxy({
            name: "op_verifier",
            impl: address(new OpVerifier(rollupResolver)),
            data: abi.encodeCall(OpVerifier.init, (contractOwner)),
            registerTo: rollupResolver
        });

        // Inbox
        deployProxy({
            name: "mainnet_taiko",
            impl: address(
                new MainnetInbox(
                    address(0),
                    proofVerifier,
                    IResolver(_sharedResolver).resolve(uint64(block.chainid), "bond_token", false),
                    IResolver(_sharedResolver).resolve(uint64(block.chainid), "signal_service", false)
                )
            ),
            data: abi.encodeCall(TaikoInbox.init, (contractOwner, vm.envBytes32("L2_GENESIS_HASH")))
        });

        address oldFork = vm.envAddress("OLD_FORK_TAIKO_INBOX");
        if (oldFork == address(0)) {
            oldFork = address(
                new DevnetInbox(
                    address(0),
                    proofVerifier,
                    IResolver(_sharedResolver).resolve(uint64(block.chainid), "bond_token", false),
                    IResolver(_sharedResolver).resolve(
                        uint64(block.chainid), "signal_service", false
                    )
                )
            );
        }
        address newFork;

        if (vm.envBool("PRECONF_INBOX")) {
            newFork = address(
                new PreconfInbox(
                    address(0),
                    proofVerifier,
                    IResolver(_sharedResolver).resolve(uint64(block.chainid), "bond_token", false),
                    IResolver(_sharedResolver).resolve(
                        uint64(block.chainid), "signal_service", false
                    )
                )
            );
        } else {
            newFork = address(
                new DevnetInbox(
                    address(0),
                    proofVerifier,
                    IResolver(_sharedResolver).resolve(uint64(block.chainid), "bond_token", false),
                    IResolver(_sharedResolver).resolve(
                        uint64(block.chainid), "signal_service", false
                    )
                )
            );
        }
        console2.log("  oldFork       :", oldFork);
        console2.log("  newFork       :", newFork);

        address taikoInboxAddr = deployProxy({
            name: "taiko",
            impl: address(new PacayaForkRouter(oldFork, newFork)),
            data: "",
            registerTo: rollupResolver
        });

        TaikoInbox taikoInbox = TaikoInbox(payable(taikoInboxAddr));
        taikoInbox.init(msg.sender, vm.envBytes32("L2_GENESIS_HASH"));
        uint64 l2ChainId = taikoInbox.pacayaConfig().chainId;
        require(l2ChainId != block.chainid, "same chainid");

        // Other verifiers
        // Initializable the proxy for proofVerifier to get the contract address at first.
<<<<<<< HEAD
        address sgxVerifier =
            deploySgxVerifier(rollupResolver, l2ChainId, address(taikoInbox), proofVerifier);
        address pivotVerifier =
            deployPivotVerifier(rollupResolver, l2ChainId, address(taikoInbox), proofVerifier);
        (address risc0Verifier, address sp1Verifier) = deployZKVerifiers(rollupResolver, l2ChainId);
=======
        (address sgxRethVerifier, address sgxGethVerifier) =
            deploySgxVerifier(owner, rollupResolver, l2ChainId, address(taikoInbox), proofVerifier);

        (address risc0RethVerifier, address sp1RethVerifier) =
            deployZKVerifiers(owner, rollupResolver, l2ChainId);
>>>>>>> 9fbb22f3

        UUPSUpgradeable(proofVerifier).upgradeTo({
            newImplementation: address(
                new DevnetVerifier(
                    taikoInboxAddr,
                    sgxGethVerifier,
                    opVerifier,
                    sgxRethVerifier,
                    risc0RethVerifier,
                    sp1RethVerifier
                )
            )
        });
        //        Ownable2StepUpgradeable(proofVerifier).transferOwnership(owner);

        // Prover set
        deployProxy({
            name: "prover_set",
            impl: address(
                new ProverSet(
                    address(rollupResolver), taikoInboxAddr, taikoInbox.bondToken(), taikoInboxAddr
                )
            ),
            data: abi.encodeCall(ProverSetBase.init, (address(0), vm.envAddress("PROVER_SET_ADMIN"))),
            registerTo: rollupResolver
        });
    }

    function deploySgxVerifier(
        address rollupResolver,
        uint64 l2ChainId,
        address taikoInbox,
        address taikoProofVerifier
    )
        private
<<<<<<< HEAD
        returns (address sgxVerifier)
=======
        returns (address sgxRethVerifier, address sgxGethVerifier)
>>>>>>> 9fbb22f3
    {
        // No need to proxy these, because they are 3rd party. If we want to modify, we simply
        // change the registerAddress("automata_dcap_attestation", address(attestation));
        P256Verifier p256Verifier = new P256Verifier();
        SigVerifyLib sigVerifyLib = new SigVerifyLib(address(p256Verifier));
        PEMCertChainLib pemCertChainLib = new PEMCertChainLib();
        address automataDcapV3AttestationImpl = address(new AutomataDcapV3Attestation());

        address automataProxy = deployProxy({
            name: "automata_dcap_attestation",
            impl: automataDcapV3AttestationImpl,
            data: abi.encodeCall(
                AutomataDcapV3Attestation.init,
                (contractOwner, address(sigVerifyLib), address(pemCertChainLib))
            ),
            registerTo: rollupResolver
        });

        address sgxImpl =
            address(new SgxVerifier(l2ChainId, taikoInbox, taikoProofVerifier, automataProxy));
        sgxRethVerifier = deployProxy({
            name: "sgx_verifier",
            impl: sgxImpl,
<<<<<<< HEAD
            data: abi.encodeCall(SgxVerifier.init, contractOwner),
=======
            data: abi.encodeCall(SgxVerifier.init, owner),
            registerTo: rollupResolver
        });
        sgxGethVerifier = deployProxy({
            name: "sgxGeth_verifier",
            impl: sgxImpl,
            data: abi.encodeCall(SgxVerifier.init, owner),
>>>>>>> 9fbb22f3
            registerTo: rollupResolver
        });

        // Log addresses for the user to register sgx instance
        console2.log("SigVerifyLib", address(sigVerifyLib));
        console2.log("PemCertChainLib", address(pemCertChainLib));
        console2.log("AutomataDcapVaAttestation", automataProxy);
    }

    function deployPivotVerifier(
        address rollupResolver,
        uint64 l2ChainId,
        address taikoInbox,
        address taikoProofVerifier
    )
        private
        returns (address pivotVerifier)
    {
        // No need to proxy these, because they are 3rd party. If we want to modify, we simply
        // change the registerAddress("automata_dcap_attestation", address(attestation));
        P256Verifier p256Verifier = new P256Verifier();
        SigVerifyLib sigVerifyLib = new SigVerifyLib(address(p256Verifier));
        PEMCertChainLib pemCertChainLib = new PEMCertChainLib();
        address automataDcapV3AttestationImpl = address(new AutomataDcapV3Attestation());

        address pivotAutomataProxy = deployProxy({
            name: "pivot_automata_dcap_attestation",
            impl: automataDcapV3AttestationImpl,
            data: abi.encodeCall(
                AutomataDcapV3Attestation.init,
                (contractOwner, address(sigVerifyLib), address(pemCertChainLib))
            ),
            registerTo: rollupResolver
        });
        address pivotSgxImpl =
            address(new SgxVerifier(l2ChainId, taikoInbox, taikoProofVerifier, pivotAutomataProxy));
        pivotVerifier = deployProxy({
            name: "pivot_verifier",
            impl: pivotSgxImpl,
            data: abi.encodeCall(SgxVerifier.init, contractOwner),
            registerTo: rollupResolver
        });
    }

    function deployZKVerifiers(
        address rollupResolver,
        uint64 l2ChainId
    )
        private
        returns (address risc0Verifier, address sp1Verifier)
    {
        // Deploy r0 groth16 verifier
        RiscZeroGroth16Verifier verifier =
            new RiscZeroGroth16Verifier(ControlID.CONTROL_ROOT, ControlID.BN254_CONTROL_ID);
        register(rollupResolver, "risc0_groth16_verifier", address(verifier));

        risc0Verifier = deployProxy({
            name: "risc0_verifier",
            impl: address(new Risc0Verifier(l2ChainId, address(verifier))),
            data: abi.encodeCall(Risc0Verifier.init, (contractOwner)),
            registerTo: rollupResolver
        });

        // Deploy sp1 plonk verifier
        SuccinctVerifier succinctVerifier = new SuccinctVerifier();
        register(rollupResolver, "sp1_remote_verifier", address(succinctVerifier));

        sp1Verifier = deployProxy({
            name: "sp1_verifier",
            impl: address(new SP1Verifier(l2ChainId, address(succinctVerifier))),
            data: abi.encodeCall(SP1Verifier.init, (contractOwner)),
            registerTo: rollupResolver
        });
    }

    function deployAuxContracts() private {
        address horseToken = address(new FreeMintERC20Token("Horse Token", "HORSE"));
        console2.log("HorseToken", horseToken);

        address bullToken =
            address(new FreeMintERC20Token_With50PctgMintAndTransferFailure("Bull Token", "BULL"));
        console2.log("BullToken", bullToken);
    }

    function deployPreconfContracts(
        address rollupResolver,
        address sharedResolver,
        address taikoInbox,
        address verifier
    )
        private
        returns (address whitelist, address router, address store, address taikoWrapper)
    {
        whitelist = deployProxy({
            name: "preconf_whitelist",
            impl: address(new PreconfWhitelist()),
            data: abi.encodeCall(PreconfWhitelist.init, (contractOwner, 2)),
            registerTo: rollupResolver
        });

        // Initializable a forced inclusion store with a fake address for TaikoWrapper at first,
        // to be used for deploying TaikoWrapper, then upgrade it to the real TaikoWrapper address.
        store = deployProxy({
            name: "forced_inclusion_store",
            impl: address(
                new ForcedInclusionStore(
                    uint8(vm.envUint("INCLUSION_WINDOW")),
                    uint64(vm.envUint("INCLUSION_FEE_IN_GWEI")),
                    taikoInbox,
                    address(1)
                )
            ),
            data: abi.encodeCall(ForcedInclusionStore.init, (address(0))),
            registerTo: rollupResolver
        });

        taikoWrapper = deployProxy({
            name: "taiko_wrapper",
            impl: address(new TaikoWrapper(taikoInbox, store, router)),
            data: abi.encodeCall(TaikoWrapper.init, (msg.sender)),
            registerTo: rollupResolver
        });

        address oldFork = vm.envAddress("OLD_FORK_TAIKO_INBOX");
        if (oldFork == address(0)) {
            oldFork = address(
                new DevnetInbox(
                    address(0),
                    verifier,
                    IResolver(sharedResolver).resolve(uint64(block.chainid), "bond_token", false),
                    IResolver(sharedResolver).resolve(
                        uint64(block.chainid), "signal_service", false
                    )
                )
            );
        }

        address newFork;

        if (vm.envBool("PRECONF_INBOX")) {
            newFork = address(
                new PreconfInbox(
                    taikoWrapper,
                    verifier,
                    IResolver(sharedResolver).resolve(uint64(block.chainid), "bond_token", false),
                    IResolver(sharedResolver).resolve(
                        uint64(block.chainid), "signal_service", false
                    )
                )
            );
        } else {
            newFork = address(
                new DevnetInbox(
                    taikoWrapper,
                    verifier,
                    IResolver(sharedResolver).resolve(uint64(block.chainid), "bond_token", false),
                    IResolver(sharedResolver).resolve(
                        uint64(block.chainid), "signal_service", false
                    )
                )
            );
        }

        UUPSUpgradeable(taikoInbox).upgradeTo({
            newImplementation: address(
                new PacayaForkRouter(
                    oldFork, // dont need old fork, we are using pacaya fork height 0 here
                    newFork
                )
            )
        });

        UUPSUpgradeable(store).upgradeTo(
            address(
                new ForcedInclusionStore(
                    uint8(vm.envUint("INCLUSION_WINDOW")),
                    uint64(vm.envUint("INCLUSION_FEE_IN_GWEI")),
                    taikoInbox,
                    taikoWrapper
                )
            )
        );
        // Prover set for preconfirmation
        UUPSUpgradeable(
            IResolver(rollupResolver).resolve(uint64(block.chainid), "prover_set", false)
        ).upgradeTo(
            address(
                new ProverSet(
                    address(rollupResolver),
                    taikoInbox,
                    IResolver(sharedResolver).resolve(uint64(block.chainid), "bond_token", false),
                    taikoWrapper
                )
            )
        );

        Ownable2StepUpgradeable(store).transferOwnership(contractOwner);
        console2.log("** forced_inclusion_store ownership transferred to:", contractOwner);

        router = deployProxy({
            name: "preconf_router",
            impl: address(
                new PreconfRouter(taikoWrapper, whitelist, vm.envOr("FALLBACK_PRECONF", address(0)))
            ),
            data: abi.encodeCall(PreconfRouter.init, (contractOwner)),
            registerTo: rollupResolver
        });

        UUPSUpgradeable(taikoWrapper).upgradeTo({
            newImplementation: address(new TaikoWrapper(taikoInbox, store, router))
        });

        Ownable2StepUpgradeable(taikoWrapper).transferOwnership(contractOwner);
        console2.log("** taiko_wrapper ownership transferred to:", contractOwner);

        return (whitelist, router, store, taikoWrapper);
    }

    function addressNotNull(address addr, string memory err) private pure {
        require(addr != address(0), err);
    }
}<|MERGE_RESOLUTION|>--- conflicted
+++ resolved
@@ -341,19 +341,11 @@
 
         // Other verifiers
         // Initializable the proxy for proofVerifier to get the contract address at first.
-<<<<<<< HEAD
         address sgxVerifier =
             deploySgxVerifier(rollupResolver, l2ChainId, address(taikoInbox), proofVerifier);
         address pivotVerifier =
             deployPivotVerifier(rollupResolver, l2ChainId, address(taikoInbox), proofVerifier);
         (address risc0Verifier, address sp1Verifier) = deployZKVerifiers(rollupResolver, l2ChainId);
-=======
-        (address sgxRethVerifier, address sgxGethVerifier) =
-            deploySgxVerifier(owner, rollupResolver, l2ChainId, address(taikoInbox), proofVerifier);
-
-        (address risc0RethVerifier, address sp1RethVerifier) =
-            deployZKVerifiers(owner, rollupResolver, l2ChainId);
->>>>>>> 9fbb22f3
 
         UUPSUpgradeable(proofVerifier).upgradeTo({
             newImplementation: address(
@@ -389,11 +381,7 @@
         address taikoProofVerifier
     )
         private
-<<<<<<< HEAD
         returns (address sgxVerifier)
-=======
-        returns (address sgxRethVerifier, address sgxGethVerifier)
->>>>>>> 9fbb22f3
     {
         // No need to proxy these, because they are 3rd party. If we want to modify, we simply
         // change the registerAddress("automata_dcap_attestation", address(attestation));
@@ -417,17 +405,7 @@
         sgxRethVerifier = deployProxy({
             name: "sgx_verifier",
             impl: sgxImpl,
-<<<<<<< HEAD
             data: abi.encodeCall(SgxVerifier.init, contractOwner),
-=======
-            data: abi.encodeCall(SgxVerifier.init, owner),
-            registerTo: rollupResolver
-        });
-        sgxGethVerifier = deployProxy({
-            name: "sgxGeth_verifier",
-            impl: sgxImpl,
-            data: abi.encodeCall(SgxVerifier.init, owner),
->>>>>>> 9fbb22f3
             registerTo: rollupResolver
         });
 
