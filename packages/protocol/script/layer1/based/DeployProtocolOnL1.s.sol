--- conflicted
+++ resolved
@@ -388,31 +388,6 @@
         uint64 l2ChainId = taikoInbox.v4GetConfig().chainId;
         require(l2ChainId != block.chainid, "same chainid");
 
-<<<<<<< HEAD
-        // Other verifiers
-        // Initializable the proxy for proofVerifier to get the contract address at first.
-        (address sgxRethVerifier, address sgxGethVerifier) =
-            deploySgxVerifier(owner, rollupResolver, address(taikoInbox), proofVerifier);
-
-        (address risc0RethVerifier, address sp1RethVerifier) =
-            deployZKVerifiers(owner, rollupResolver, l2ChainId);
-
-        UUPSUpgradeable(proofVerifier).upgradeTo({
-            newImplementation: address(
-                new DevnetVerifier(
-                    taikoInboxAddr,
-                    sgxGethVerifier,
-                    opVerifier,
-                    sgxRethVerifier,
-                    risc0RethVerifier,
-                    sp1RethVerifier
-                )
-            )
-        });
-        Ownable2StepUpgradeable(proofVerifier).transferOwnership(owner);
-
-=======
->>>>>>> e7d03294
         // Prover set
         deployProxy({
             name: "prover_set",
@@ -429,14 +404,9 @@
     function deployVerifiers(
         address owner,
         address rollupResolver,
-<<<<<<< HEAD
-        address taikoInbox,
-        address taikoProofVerifier
-=======
-        address proofVerifier,
+        address taikoProofVerifier,
         address taikoInboxAddr,
         address opImplAddr
->>>>>>> e7d03294
     )
         private
         returns (VerifierAddresses memory)
@@ -467,22 +437,13 @@
             ),
             registerTo: rollupResolver
         });
-        uint64 l2ChainId = TaikoInbox(payable(taikoInboxAddr)).pacayaConfig().chainId;
+        uint64 l2ChainId = TaikoInbox(payable(taikoInboxAddr)).v4GetConfig().chainId;
         require(l2ChainId != block.chainid, "same chainid");
 
-<<<<<<< HEAD
-        address sgxImpl =
-            address(new TaikoSgxVerifier(taikoInbox, taikoProofVerifier, automataProxy));
-        sgxRethVerifier = deployProxy({
-            name: "sgx_reth_verifier",
-            impl: sgxImpl,
-            data: abi.encodeCall(TaikoSgxVerifier.init, owner),
-=======
         verifiers.sgxRethVerifier = deployProxy({
             name: "sgx_reth_verifier",
-            impl: address(new SgxVerifier(l2ChainId, taikoInboxAddr, proofVerifier, automataProxy)),
-            data: abi.encodeCall(SgxVerifier.init, owner),
->>>>>>> e7d03294
+            impl: address(new TaikoSgxVerifier(taikoInboxAddr, taikoProofVerifier, automataProxy)),
+            data: abi.encodeCall(TaikoSgxVerifier.init, owner),
             registerTo: rollupResolver
         });
 
@@ -504,15 +465,10 @@
         });
         verifiers.sgxGethVerifier = deployProxy({
             name: "sgx_geth_verifier",
-<<<<<<< HEAD
-            impl: sgxImpl,
+            impl: address(
+                new TaikoSgxVerifier(taikoInboxAddr, taikoProofVerifier, sgxGethAutomataProxy)
+            ),
             data: abi.encodeCall(TaikoSgxVerifier.init, owner),
-=======
-            impl: address(
-                new SgxVerifier(l2ChainId, taikoInboxAddr, proofVerifier, sgxGethAutomataProxy)
-            ),
-            data: abi.encodeCall(SgxVerifier.init, owner),
->>>>>>> e7d03294
             registerTo: rollupResolver
         });
         return verifiers;
