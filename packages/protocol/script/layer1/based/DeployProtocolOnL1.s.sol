--- conflicted
+++ resolved
@@ -292,11 +292,7 @@
         });
         whitelist = deployProxy({
             name: "preconf_whitelist",
-<<<<<<< HEAD
             impl: address(new PreconfWhitelist(proposer)),
-=======
-            impl: address(new PreconfWhitelist()),
->>>>>>> e24c8659
             data: abi.encodeCall(PreconfWhitelist.init, (owner, 2, 2))
         });
 
