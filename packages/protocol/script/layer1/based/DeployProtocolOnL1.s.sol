// SPDX-License-Identifier: MIT
pragma solidity ^0.8.24;

import "@openzeppelin/contracts/utils/Strings.sol";
import "@risc0/contracts/groth16/RiscZeroGroth16Verifier.sol";
import { SP1Verifier as SuccinctVerifier } from
    "@sp1-contracts/src/v4.0.0-rc.3/SP1VerifierPlonk.sol";
import "@p256-verifier/contracts/P256Verifier.sol";
import "src/shared/common/DefaultResolver.sol";
import "src/shared/libs/LibStrings.sol";
import "src/shared/tokenvault/BridgedERC1155.sol";
import "src/shared/tokenvault/BridgedERC20.sol";
import "src/shared/tokenvault/BridgedERC721.sol";
import "src/layer1/automata-attestation/AutomataDcapV3Attestation.sol";
import "src/layer1/automata-attestation/lib/PEMCertChainLib.sol";
import "src/layer1/automata-attestation/utils/SigVerifyLib.sol";
import "src/layer1/devnet/DevnetInbox.sol";
import "src/layer1/devnet/verifiers/OpVerifier.sol";
import "src/layer1/devnet/verifiers/DevnetVerifier.sol";
import "src/layer1/mainnet/MainnetInbox.sol";
import "src/layer1/based/TaikoInbox.sol";
import "src/layer1/based/ForkRouter.sol";
import "src/layer1/mainnet/multirollup/MainnetBridge.sol";
import "src/layer1/mainnet/multirollup/MainnetERC1155Vault.sol";
import "src/layer1/mainnet/multirollup/MainnetERC20Vault.sol";
import "src/layer1/mainnet/multirollup/MainnetERC721Vault.sol";
import "src/layer1/mainnet/multirollup/MainnetSignalService.sol";
import "src/layer1/provers/ProverSet.sol";
import "src/layer1/token/TaikoToken.sol";
import "src/layer1/verifiers/Risc0Verifier.sol";
import "src/layer1/verifiers/SP1Verifier.sol";
import "src/layer1/verifiers/SgxVerifier.sol";
import "src/layer1/verifiers/compose/ComposeVerifier.sol";
import "test/shared/helpers/FreeMintERC20Token.sol";
import "test/shared/helpers/FreeMintERC20Token_With50PctgMintAndTransferFailure.sol";
import "test/shared/DeployCapability.sol";

/// @title DeployProtocolOnL1
/// @notice This script deploys the core Taiko protocol smart contract on L1,
/// initializing the rollup.
contract DeployProtocolOnL1 is DeployCapability {
    modifier broadcast() {
        uint256 privateKey = vm.envUint("PRIVATE_KEY");
        require(privateKey != 0, "invalid private key");
        vm.startBroadcast();
        _;
        vm.stopBroadcast();
    }

    function run() external broadcast {
        addressNotNull(vm.envAddress("TAIKO_ANCHOR_ADDRESS"), "TAIKO_ANCHOR_ADDRESS");
        addressNotNull(vm.envAddress("L2_SIGNAL_SERVICE"), "L2_SIGNAL_SERVICE");
        addressNotNull(vm.envAddress("CONTRACT_OWNER"), "CONTRACT_OWNER");

        require(vm.envBytes32("L2_GENESIS_HASH") != 0, "L2_GENESIS_HASH");
        address contractOwner = vm.envAddress("CONTRACT_OWNER");

        // ---------------------------------------------------------------
        // Deploy shared contracts
        (address sharedResolver) = deploySharedContracts(contractOwner);
        console2.log("sharedResolver: ", sharedResolver);
        // ---------------------------------------------------------------
        // Deploy rollup contracts
        address rollupResolver = deployRollupContracts(sharedResolver, contractOwner);

        // ---------------------------------------------------------------
        // Signal service need to authorize the new rollup
        address signalServiceAddr = EssentialContract(sharedResolver).resolve(
            uint64(block.chainid), LibStrings.B_SIGNAL_SERVICE, false
        );
        SignalService signalService = SignalService(signalServiceAddr);

        address taikoInboxAddr = EssentialContract(rollupResolver).resolve(
            uint64(block.chainid), LibStrings.B_TAIKO, false
        );
        TaikoInbox taikoInbox = TaikoInbox(payable(taikoInboxAddr));

        if (vm.envAddress("SHARED_RESOLVER") == address(0)) {
            SignalService(signalServiceAddr).authorize(taikoInboxAddr, true);
        }

        uint64 l2ChainId = taikoInbox.getConfig().chainId;
        require(l2ChainId != block.chainid, "same chainid");

        console2.log("------------------------------------------");
        console2.log("msg.sender: ", msg.sender);
        console2.log("address(this): ", address(this));
        console2.log("signalService.owner(): ", signalService.owner());
        console2.log("------------------------------------------");

        if (signalService.owner() == msg.sender) {
            signalService.transferOwnership(contractOwner);
        } else {
            console2.log("------------------------------------------");
            console2.log("Warning - you need to transact manually:");
            console2.log("signalService.authorize(taikoInboxAddr, bytes32(block.chainid))");
            console2.log("- signalService : ", signalServiceAddr);
            console2.log("- taikoInboxAddr   : ", taikoInboxAddr);
            console2.log("- chainId       : ", block.chainid);
        }

        // ---------------------------------------------------------------
        // Register L2 addresses
        register(rollupResolver, "taiko", vm.envAddress("TAIKO_ANCHOR_ADDRESS"), l2ChainId);
        register(rollupResolver, "signal_service", vm.envAddress("L2_SIGNAL_SERVICE"), l2ChainId);

        // ---------------------------------------------------------------
        // Deploy other contracts
        if (block.chainid != 1) {
            deployAuxContracts();
        }

        if (DefaultResolver(sharedResolver).owner() == msg.sender) {
            DefaultResolver(sharedResolver).transferOwnership(contractOwner);
            console2.log("** sharedResolver ownership transferred to:", contractOwner);
        }

        DefaultResolver(rollupResolver).transferOwnership(contractOwner);
        console2.log("** rollupResolver ownership transferred to:", contractOwner);
    }

    function deploySharedContracts(address owner) internal returns (address sharedResolver) {
        addressNotNull(owner, "owner");

        sharedResolver = vm.envAddress("SHARED_RESOLVER");
        if (sharedResolver == address(0)) {
            sharedResolver = deployProxy({
                name: "shared_resolver",
                impl: address(new DefaultResolver()),
                data: abi.encodeCall(DefaultResolver.init, (address(0)))
            });
        }

        address taikoToken = vm.envAddress("TAIKO_TOKEN");
        if (taikoToken == address(0)) {
            taikoToken = deployProxy({
                name: "taiko_token",
                impl: address(new TaikoToken()),
                data: abi.encodeCall(
                    TaikoToken.init, (owner, vm.envAddress("TAIKO_TOKEN_PREMINT_RECIPIENT"))
                ),
                registerTo: sharedResolver
            });
        } else {
            register(sharedResolver, "taiko_token", taikoToken);
        }
        register(sharedResolver, "bond_token", taikoToken);

        // Deploy Bridging contracts
        deployProxy({
            name: "signal_service",
            impl: address(new MainnetSignalService(address(sharedResolver))),
            data: abi.encodeCall(SignalService.init, (address(0))),
            registerTo: sharedResolver
        });

        address brdige = deployProxy({
            name: "bridge",
            impl: address(new MainnetBridge(address(sharedResolver))),
            data: abi.encodeCall(Bridge.init, (address(0))),
            registerTo: sharedResolver
        });

        if (vm.envBool("PAUSE_BRIDGE")) {
            Bridge(payable(brdige)).pause();
        }

        Bridge(payable(brdige)).transferOwnership(owner);

        console2.log("------------------------------------------");
        console2.log(
            "Warning - you need to register *all* counterparty bridges to enable multi-hop bridging:"
        );
        console2.log(
            "sharedResolver.registerAddress(remoteChainId, 'bridge', address(remoteBridge))"
        );
        console2.log("- sharedResolver : ", sharedResolver);

        // Deploy Vaults
        deployProxy({
            name: "erc20_vault",
            impl: address(new MainnetERC20Vault(address(sharedResolver))),
            data: abi.encodeCall(ERC20Vault.init, (owner)),
            registerTo: sharedResolver
        });

        deployProxy({
            name: "erc721_vault",
            impl: address(new MainnetERC721Vault(address(sharedResolver))),
            data: abi.encodeCall(ERC721Vault.init, (owner)),
            registerTo: sharedResolver
        });

        deployProxy({
            name: "erc1155_vault",
            impl: address(new MainnetERC1155Vault(address(sharedResolver))),
            data: abi.encodeCall(ERC1155Vault.init, (owner)),
            registerTo: sharedResolver
        });

        console2.log("------------------------------------------");
        console2.log(
            "Warning - you need to register *all* counterparty vaults to enable multi-hop bridging:"
        );
        console2.log(
            "sharedResolver.registerAddress(remoteChainId, 'erc20_vault', address(remoteERC20Vault))"
        );
        console2.log(
            "sharedResolver.registerAddress(remoteChainId, 'erc721_vault', address(remoteERC721Vault))"
        );
        console2.log(
            "sharedResolver.registerAddress(remoteChainId, 'erc1155_vault', address(remoteERC1155Vault))"
        );
        console2.log("- sharedResolver : ", sharedResolver);

        // Deploy Bridged token implementations
        register(
            sharedResolver, "bridged_erc20", address(new BridgedERC20(address(sharedResolver)))
        );
        register(
            sharedResolver, "bridged_erc721", address(new BridgedERC721(address(sharedResolver)))
        );
        register(
            sharedResolver, "bridged_erc1155", address(new BridgedERC1155(address(sharedResolver)))
        );
    }

    function deployRollupContracts(
        address _sharedResolver,
        address owner
    )
        internal
        returns (address rollupResolver)
    {
        addressNotNull(_sharedResolver, "sharedResolver");
        addressNotNull(owner, "owner");

        rollupResolver = deployProxy({
            name: "rollup_address_resolver",
            impl: address(new DefaultResolver()),
            data: abi.encodeCall(DefaultResolver.init, (address(0)))
        });

        // ---------------------------------------------------------------
        // Register shared contracts in the new rollup resolver
        copyRegister(rollupResolver, _sharedResolver, "taiko_token");
        copyRegister(rollupResolver, _sharedResolver, "bond_token");
        copyRegister(rollupResolver, _sharedResolver, "signal_service");
        copyRegister(rollupResolver, _sharedResolver, "bridge");

        deployProxy({
            name: "mainnet_taiko",
            impl: address(new MainnetInbox(address(rollupResolver))),
            data: abi.encodeCall(TaikoInbox.init, (owner, vm.envBytes32("L2_GENESIS_HASH")))
        });

        address oldFork = vm.envAddress("OLD_FORK_TAIKO_INBOX");
        if (oldFork == address(0)) {
            oldFork = address(new DevnetInbox(address(rollupResolver)));
        }
        address newFork = address(new DevnetInbox(address(rollupResolver)));

        address taikoInboxAddr = deployProxy({
            name: "taiko",
            impl: address(new ForkRouter(oldFork, newFork)),
            data: "",
            registerTo: rollupResolver
        });

        TaikoInbox taikoInbox = TaikoInbox(payable(taikoInboxAddr));
        taikoInbox.init(owner, vm.envBytes32("L2_GENESIS_HASH"));

        uint64 l2ChainId = taikoInbox.getConfig().chainId;
        require(l2ChainId != block.chainid, "same chainid");

        address opVerifier = deployProxy({
            name: "op_verifier",
<<<<<<< HEAD
            impl: address(new OpVerifier(l2ChainId)),
            data: abi.encodeCall(OpVerifier.init, (owner, rollupResolver)),
            registerTo: rollupResolver
=======
            impl: address(new OpVerifier(address(rollupResolver), l2ChainId)),
            data: abi.encodeCall(OpVerifier.init, (owner))
>>>>>>> 51e3bfc3
        });

        address sgxVerifier = deploySgxVerifier(owner, rollupResolver, l2ChainId);

        (address risc0Verifier, address sp1Verifier) =
            deployZKVerifiers(owner, rollupResolver, l2ChainId);

        deployProxy({
            name: "proof_verifier",
            impl: address(
                new DevnetVerifier(
                    address(rollupResolver), opVerifier, sgxVerifier, risc0Verifier, sp1Verifier
                )
            ),
            data: abi.encodeCall(ComposeVerifier.init, (owner)),
            registerTo: rollupResolver
        });

        deployProxy({
            name: "prover_set",
            impl: address(new ProverSet(address(rollupResolver))),
            data: abi.encodeCall(ProverSetBase.init, (owner, vm.envAddress("PROVER_SET_ADMIN")))
        });
    }

    function deploySgxVerifier(
        address owner,
        address rollupResolver,
        uint64 l2ChainId
    )
        private
        returns (address sgxVerifier)
    {
        sgxVerifier = deployProxy({
            name: "sgx_verifier",
<<<<<<< HEAD
            impl: address(new SgxVerifier(l2ChainId)),
            data: abi.encodeCall(SgxVerifier.init, (owner, rollupResolver)),
            registerTo: rollupResolver
=======
            impl: address(new SgxVerifier(address(rollupResolver), l2ChainId)),
            data: abi.encodeCall(SgxVerifier.init, (owner))
>>>>>>> 51e3bfc3
        });

        // No need to proxy these, because they are 3rd party. If we want to modify, we simply
        // change the registerAddress("automata_dcap_attestation", address(attestation));
        P256Verifier p256Verifier = new P256Verifier();
        SigVerifyLib sigVerifyLib = new SigVerifyLib(address(p256Verifier));
        PEMCertChainLib pemCertChainLib = new PEMCertChainLib();
        address automataDcapV3AttestationImpl = address(new AutomataDcapV3Attestation());

        address automataProxy = deployProxy({
            name: "automata_dcap_attestation",
            impl: automataDcapV3AttestationImpl,
            data: abi.encodeCall(
                AutomataDcapV3Attestation.init, (owner, address(sigVerifyLib), address(pemCertChainLib))
            ),
            registerTo: rollupResolver
        });
        // Log addresses for the user to register sgx instance
        console2.log("SigVerifyLib", address(sigVerifyLib));
        console2.log("PemCertChainLib", address(pemCertChainLib));
        console2.log("AutomataDcapVaAttestation", automataProxy);
    }

    function deployZKVerifiers(
        address owner,
        address rollupResolver,
        uint64 l2ChainId
    )
        private
        returns (address risc0Verifier, address sp1Verifier)
    {
        // Deploy r0 groth16 verifier
        RiscZeroGroth16Verifier verifier =
            new RiscZeroGroth16Verifier(ControlID.CONTROL_ROOT, ControlID.BN254_CONTROL_ID);
        register(rollupResolver, "risc0_groth16_verifier", address(verifier));

        risc0Verifier = deployProxy({
            name: "risc0_verifier",
<<<<<<< HEAD
            impl: address(new Risc0Verifier(l2ChainId)),
            data: abi.encodeCall(Risc0Verifier.init, (owner, rollupResolver)),
            registerTo: rollupResolver
=======
            impl: address(new Risc0Verifier(address(rollupResolver), l2ChainId)),
            data: abi.encodeCall(Risc0Verifier.init, (owner))
>>>>>>> 51e3bfc3
        });

        // Deploy sp1 plonk verifier
        SuccinctVerifier succinctVerifier = new SuccinctVerifier();
        register(rollupResolver, "sp1_remote_verifier", address(succinctVerifier));

        sp1Verifier = deployProxy({
            name: "sp1_verifier",
<<<<<<< HEAD
            impl: address(new SP1Verifier(l2ChainId)),
            data: abi.encodeCall(SP1Verifier.init, (owner, rollupResolver)),
            registerTo: rollupResolver
=======
            impl: address(new SP1Verifier(address(rollupResolver), l2ChainId)),
            data: abi.encodeCall(SP1Verifier.init, (owner))
>>>>>>> 51e3bfc3
        });
    }

    function deployAuxContracts() private {
        address horseToken = address(new FreeMintERC20Token("Horse Token", "HORSE"));
        console2.log("HorseToken", horseToken);

        address bullToken =
            address(new FreeMintERC20Token_With50PctgMintAndTransferFailure("Bull Token", "BULL"));
        console2.log("BullToken", bullToken);
    }

    function addressNotNull(address addr, string memory err) private pure {
        require(addr != address(0), err);
    }
}<|MERGE_RESOLUTION|>--- conflicted
+++ resolved
@@ -275,14 +275,9 @@
 
         address opVerifier = deployProxy({
             name: "op_verifier",
-<<<<<<< HEAD
             impl: address(new OpVerifier(l2ChainId)),
             data: abi.encodeCall(OpVerifier.init, (owner, rollupResolver)),
             registerTo: rollupResolver
-=======
-            impl: address(new OpVerifier(address(rollupResolver), l2ChainId)),
-            data: abi.encodeCall(OpVerifier.init, (owner))
->>>>>>> 51e3bfc3
         });
 
         address sgxVerifier = deploySgxVerifier(owner, rollupResolver, l2ChainId);
@@ -318,14 +313,9 @@
     {
         sgxVerifier = deployProxy({
             name: "sgx_verifier",
-<<<<<<< HEAD
             impl: address(new SgxVerifier(l2ChainId)),
             data: abi.encodeCall(SgxVerifier.init, (owner, rollupResolver)),
             registerTo: rollupResolver
-=======
-            impl: address(new SgxVerifier(address(rollupResolver), l2ChainId)),
-            data: abi.encodeCall(SgxVerifier.init, (owner))
->>>>>>> 51e3bfc3
         });
 
         // No need to proxy these, because they are 3rd party. If we want to modify, we simply
@@ -364,14 +354,9 @@
 
         risc0Verifier = deployProxy({
             name: "risc0_verifier",
-<<<<<<< HEAD
             impl: address(new Risc0Verifier(l2ChainId)),
             data: abi.encodeCall(Risc0Verifier.init, (owner, rollupResolver)),
             registerTo: rollupResolver
-=======
-            impl: address(new Risc0Verifier(address(rollupResolver), l2ChainId)),
-            data: abi.encodeCall(Risc0Verifier.init, (owner))
->>>>>>> 51e3bfc3
         });
 
         // Deploy sp1 plonk verifier
@@ -380,14 +365,9 @@
 
         sp1Verifier = deployProxy({
             name: "sp1_verifier",
-<<<<<<< HEAD
             impl: address(new SP1Verifier(l2ChainId)),
             data: abi.encodeCall(SP1Verifier.init, (owner, rollupResolver)),
             registerTo: rollupResolver
-=======
-            impl: address(new SP1Verifier(address(rollupResolver), l2ChainId)),
-            data: abi.encodeCall(SP1Verifier.init, (owner))
->>>>>>> 51e3bfc3
         });
     }
 
