// SPDX-License-Identifier: MIT
//  _____     _ _         _         _
// |_   _|_ _(_) |_____  | |   __ _| |__ ___
//   | |/ _` | | / / _ \ | |__/ _` | '_ (_-<
//   |_|\__,_|_|_\_\___/ |____\__,_|_.__/__/
//
//   Email: security@taiko.xyz
//   Website: https://taiko.xyz
//   GitHub: https://github.com/taikoxyz
//   Discord: https://discord.gg/taikoxyz
//   Twitter: https://twitter.com/taikoxyz
//   Blog: https://mirror.xyz/labs.taiko.eth
//   Youtube: https://www.youtube.com/@taikoxyz

<<<<<<< HEAD
pragma solidity 0.8.24;
=======
pragma solidity ^0.8.24;
>>>>>>> ad5f5e1c

import "forge-std/Script.sol";
import "forge-std/console2.sol";
import "../../contracts/tokenvault/ERC20Vault.sol";
import "./UpgradeScript.s.sol";

contract UpgradeERC20Vault is UpgradeScript {
    function run() external setUp {
        console2.log("upgrading ERC20Vault");
        ERC20Vault newERC20Vault = new ERC20Vault();
        upgrade(address(newERC20Vault));

        console2.log("upgraded ERC20Vault to", address(newERC20Vault));
    }
}<|MERGE_RESOLUTION|>--- conflicted
+++ resolved
@@ -12,11 +12,7 @@
 //   Blog: https://mirror.xyz/labs.taiko.eth
 //   Youtube: https://www.youtube.com/@taikoxyz
 
-<<<<<<< HEAD
-pragma solidity 0.8.24;
-=======
 pragma solidity ^0.8.24;
->>>>>>> ad5f5e1c
 
 import "forge-std/Script.sol";
 import "forge-std/console2.sol";
