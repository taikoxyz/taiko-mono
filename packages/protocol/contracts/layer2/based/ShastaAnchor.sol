--- conflicted
+++ resolved
@@ -51,34 +51,27 @@
 
     /// @notice Bond amount in Gwei for provability guarantees.
     uint48 public immutable provabilityBondGwei;
-    uint48 public immutable provingTaxGwei;
+
+    /// @notice Contract managing bond deposits, withdrawals, and transfers.
+    IShastaBondManager public immutable bondManager;
+
+    /// @notice Contract managing synchronized L1 block data.
+    ISyncedBlockManager public immutable syncedBlockManager;
+
     uint48 public immutable lowBondProvingRewardGwei;
     uint48 public immutable poolThresholdGwei;
 
-    /// @notice Contract managing bond deposits, withdrawals, and transfers.
-    IShastaBondManager public immutable bondManager;
-
-    /// @notice Contract managing synchronized L1 block data.
-    ISyncedBlockManager public immutable syncedBlockManager;
-
     // ---------------------------------------------------------------
     // State variables
     // ---------------------------------------------------------------
 
-    /// @notice Current state of the anchor proposal being processed.
-    /// @dev Two slots used to store the state:
-    State private _state;
-
-<<<<<<< HEAD
+    State public _state;
+
     // Proving incentive pool state
     uint96 public provingFeePoolGwei;
     mapping(uint48 proposalId => bool isLowBond) public lowBondProposals;
 
     uint256[46] private __gap;
-=======
-    /// @notice Storage gap for upgrade safety.
-    uint256[48] private __gap;
->>>>>>> d0dabe8a
 
     // ---------------------------------------------------------------
     // Events
@@ -101,7 +94,6 @@
     /// @param _shastaForkHeight The block height at which the Shasta fork is activated.
     /// @param _syncedBlockManager The address of the synced block manager.
     /// @param _bondManager The address of the bond manager.
-    /// @param _provingTaxGwei The tax amount per proposal in Gwei.
     /// @param _lowBondProvingRewardGwei The reward for proving low-bond proposals in Gwei.
     /// @param _poolThresholdGwei The threshold below which tax is collected in Gwei.
     constructor(
@@ -112,7 +104,6 @@
         uint64 _shastaForkHeight,
         ISyncedBlockManager _syncedBlockManager,
         IShastaBondManager _bondManager,
-        uint48 _provingTaxGwei,
         uint48 _lowBondProvingRewardGwei,
         uint48 _poolThresholdGwei
     )
@@ -126,7 +117,6 @@
         provabilityBondGwei = _provabilityBondGwei;
         syncedBlockManager = _syncedBlockManager;
         bondManager = _bondManager;
-        provingTaxGwei = _provingTaxGwei;
         lowBondProvingRewardGwei = _lowBondProvingRewardGwei;
         poolThresholdGwei = _poolThresholdGwei;
     }
@@ -179,29 +169,16 @@
 
         // Handle prover designation on first block
         if (_blockIndex == 0) {
-<<<<<<< HEAD
-            // Check if proposer has sufficient bonds
-            bool hasInsufficientBonds = !bondManager.hasSufficientBond(_proposer, 0);
-
-            if (hasInsufficientBonds) {
-                // Mark as low-bond proposal
-                lowBondProposals[_proposalId] = true;
-            } else if (provingFeePoolGwei < poolThresholdGwei) {
-                // Collect proving tax only if pool is below threshold
-                uint96 taxDebited = bondManager.debitBond(_proposer, provingTaxGwei);
-                provingFeePoolGwei += taxDebited;
-            }
-
-            // Verify prover authentication and debit bonds if valid
-            _verifyProverAuth(_proposalId, _proposer, _proverAuth);
-=======
             (isLowBondProposal_, designatedProver_) =
                 _designateProver(_proposalId, _proposer, _proverAuth);
+
+            if (isLowBondProposal_) {
+                lowBondProposals[_proposalId] = true;
+            }
 
             _state.designatedProver = designatedProver_;
             _state.isLowBondProposal = isLowBondProposal_;
             emit ProverDesignated(designatedProver_, isLowBondProposal_);
->>>>>>> d0dabe8a
         }
 
         // Process new L1 anchor data
@@ -211,35 +188,9 @@
                 _anchorBlockNumber, _anchorBlockHash, _anchorStateRoot
             );
 
-<<<<<<< HEAD
-            // Process bond instructions incrementally
-            bytes32 bondInstructionsHash = _state.bondInstructionsHash;
-
-            for (uint256 i; i < _bondInstructions.length; ++i) {
-                LibBondInstruction.BondInstruction memory instruction = _bondInstructions[i];
-
-                // Check if this is a low-bond proposal
-                if (lowBondProposals[instruction.proposalId]) {
-                    // For low-bond proposals, pay reward from the pool to the actual prover
-                    // (creditTo)
-                    // regardless of timing
-                    _payProvingReward(instruction.creditTo);
-                } else {
-                    // Normal bond instruction processing
-                    uint48 bond = _getBondAmount(instruction.bondType);
-                    
-                    // Only process bond if amount is non-zero
-                    if (bond > 0) {
-                        // Credit the bond to the receiver
-                        uint96 bondDebited = bondManager.debitBond(instruction.debitFrom, bond);
-                        bondManager.creditBond(instruction.creditTo, bondDebited);
-                    }
-                }
-=======
             // Process bond instructions with hash verification
             bytes32 newBondInstructionsHash =
                 _processBondInstructions(_bondInstructions, _bondInstructionsHash);
->>>>>>> d0dabe8a
 
             // Update state atomically
             _state.bondInstructionsHash = newBondInstructionsHash;
@@ -257,7 +208,6 @@
     // Private functions
     // ---------------------------------------------------------------
 
-<<<<<<< HEAD
     /// @dev Pays proving reward for low-bond proposals from the fee pool
     /// @param _prover The address of the prover to reward
     function _payProvingReward(address _prover) private {
@@ -277,10 +227,10 @@
     /// @dev Returns the bond amount based on the bond type.
     /// @param _bondType The type of bond
     /// @return The bond amount in Gwei, or 0 for NONE
-    function _getBondAmount(LibBondInstruction.BondType _bondType) private view returns (uint48) {
-        if (_bondType == LibBondInstruction.BondType.LIVENESS) {
+    function _getBondAmount(LibBonds.BondType _bondType) private view returns (uint48) {
+        if (_bondType == LibBonds.BondType.LIVENESS) {
             return livenessBondGwei;
-        } else if (_bondType == LibBondInstruction.BondType.PROVABILITY) {
+        } else if (_bondType == LibBonds.BondType.PROVABILITY) {
             return provabilityBondGwei;
         } else {
             // BondType.NONE
@@ -288,15 +238,6 @@
         }
     }
 
-    /// @dev Verifies prover authorization and debits required bonds.
-    /// The function checks if the proposer has designated themselves as a prover
-    /// by providing a valid signature. If valid, it debits the required bonds.
-    /// @param _proposalId The proposal ID to verify against
-    /// @param _proposer The proposer's address to verify
-    /// @param _proverAuth Encoded ProverAuth containing signature
-    /// @return The designated prover's address if valid, address(0) if no prover or invalid
-    function _verifyProverAuth(
-=======
     /// @dev Tracks parent block hash to prevent duplicate updateState calls within same block.
     /// @param _parentId The parent block number (current block - 1).
     function _trackParentBlockHash(uint256 _parentId) private {
@@ -311,7 +252,6 @@
     /// @return isLowBondProposal_ True if proposer has insufficient bonds.
     /// @return designatedProver_ The designated prover address.
     function _designateProver(
->>>>>>> d0dabe8a
         uint48 _proposalId,
         address _proposer,
         bytes calldata _proverAuth
@@ -328,10 +268,9 @@
         // Check bond sufficiency
         isLowBondProposal_ = !bondManager.hasSufficientBond(_proposer, provingFeeGwei);
 
-        // Handle low bond proposals
         if (isLowBondProposal_) {
-            // Use previous designated prover
-            designatedProver_ = _state.designatedProver;
+            // Low bond proposals are permisionless to prove and the reward is paid to whoever proves it
+            designatedProver_ = address(0);
         } else if (
             designatedProver_ != _proposer && !bondManager.hasSufficientBond(designatedProver_, 0)
         ) {
@@ -407,18 +346,23 @@
         for (uint256 i; i < length; ++i) {
             LibBonds.BondInstruction memory instruction = _bondInstructions[i];
 
-            // Determine bond amount based on type
-            uint48 bond;
-            if (instruction.bondType == LibBonds.BondType.LIVENESS) {
-                bond = livenessBondGwei;
-            } else if (instruction.bondType == LibBonds.BondType.PROVABILITY) {
-                bond = provabilityBondGwei;
-            }
-
-            // Transfer bond from payer to receiver
-            if (bond != 0) {
-                uint96 bondDebited = bondManager.debitBond(instruction.payer, bond);
-                bondManager.creditBond(instruction.receiver, bondDebited);
+            if (lowBondProposals[instruction.proposalId]) {
+                // For low-bond proposals, pay reward from the pool to the actual prover
+                _payProvingReward(instruction.receiver);
+            } else {
+                // Determine bond amount based on type
+                uint48 bond;
+                if (instruction.bondType == LibBonds.BondType.LIVENESS) {
+                    bond = livenessBondGwei;
+                } else if (instruction.bondType == LibBonds.BondType.PROVABILITY) {
+                    bond = provabilityBondGwei;
+                }
+
+                // Transfer bond from payer to receiver
+                if (bond != 0) {
+                    uint96 bondDebited = bondManager.debitBond(instruction.payer, bond);
+                    bondManager.creditBond(instruction.receiver, bondDebited);
+                }
             }
 
             // Update cumulative hash
