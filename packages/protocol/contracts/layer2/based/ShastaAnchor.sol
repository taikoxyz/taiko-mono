// SPDX-License-Identifier: MIT
pragma solidity ^0.8.24;

import { ECDSA } from "@openzeppelin/contracts/utils/cryptography/ECDSA.sol";
import { PacayaAnchor } from "./PacayaAnchor.sol";
import { ISyncedBlockManager } from "src/shared/based/iface/ISyncedBlockManager.sol";
import { IBondManager as IShastaBondManager } from "./IBondManager.sol";
import { LibBonds } from "src/shared/based/libs/LibBonds.sol";

/// @title ShastaAnchor
/// @notice Implements the Shasta fork's anchoring mechanism with advanced bond management and
/// prover designation.
/// @dev This contract extends PacayaAnchor to add:
///      - Bond-based economic security for proposals and proofs
///      - Prover designation with signature authentication
///      - Cumulative bond instruction processing with integrity verification
///      - State tracking for multi-block proposals
/// @custom:security-contact security@taiko.xyz
abstract contract ShastaAnchor is PacayaAnchor {
    // ---------------------------------------------------------------
    // Structs
    // ---------------------------------------------------------------

    /// @notice Stores the current state of an anchor proposal being processed.
    /// @dev This state is updated incrementally as each block in a proposal is processed.
    struct State {
        bytes32 bondInstructionsHash; // Cumulative hash of all bond instructions processed
        uint48 anchorBlockNumber; // Latest L1 block number anchored to L2
        address designatedProver; // The prover designated for the current batch
        bool isLowBondProposal; // Indicates if the proposal has insufficient bonds
    }

    /// @notice Authentication data for prover designation.
    /// @dev Used to allow a proposer to designate another address as the prover.
    struct ProverAuth {
        uint48 proposalId; // The proposal ID this auth is for
        address proposer; // The original proposer address
<<<<<<< HEAD
        uint256 provingFee; // Fee that prover will receive
=======
        uint48 provingFeeGwei; // Fee in Gwei that prover will receive
>>>>>>> ad8527ed
        bytes signature; // ECDSA signature from the designated prover
    }

    // ---------------------------------------------------------------
    // Constants and Immutables
    // ---------------------------------------------------------------

    /// @notice Gas limit for anchor transactions (must be enforced).
    uint64 public constant ANCHOR_GAS_LIMIT = 1_000_000;

<<<<<<< HEAD
    /// @notice Bond amount for liveness guarantees.
    uint256 public immutable livenessBond;

    /// @notice Bond amount for provability guarantees.
    uint256 public immutable provabilityBond;
=======
    /// @notice Bond amount in Gwei for liveness guarantees.
    uint48 public immutable livenessBondGwei;

    /// @notice Bond amount in Gwei for provability guarantees.
    uint48 public immutable provabilityBondGwei;
>>>>>>> ad8527ed

    /// @notice Contract managing bond deposits, withdrawals, and transfers.
    IShastaBondManager public immutable bondManager;

    /// @notice Contract managing synchronized L1 block data.
    ISyncedBlockManager public immutable syncedBlockManager;

<<<<<<< HEAD
    uint256 public immutable lowBondProvingReward;

=======
>>>>>>> ad8527ed
    // ---------------------------------------------------------------
    // State variables
    // ---------------------------------------------------------------

<<<<<<< HEAD
    State public _state;

    mapping(uint48 proposalId => bool isLowBond) public lowBondProposals;

    uint256[47] private __gap;
=======
    /// @notice Current state of the anchor proposal being processed.
    /// @dev Two slots used to store the state:
    State private _state;

    /// @notice Storage gap for upgrade safety.
    uint256[48] private __gap;
>>>>>>> ad8527ed

    // ---------------------------------------------------------------
    // Events
    // ---------------------------------------------------------------

    /// @notice Emitted when a prover is designated for a proposal.
    /// @param prover The address of the designated prover.
    /// @param isLowBondProposal Indicates if the proposal has insufficient bonds.
    event ProverDesignated(address prover, bool isLowBondProposal);

    // ---------------------------------------------------------------
    // Constructor
    // ---------------------------------------------------------------

    /// @notice Initializes the ShastaAnchor contract.
    /// @param _livenessBond The liveness bond amount.
    /// @param _provabilityBond The provability bond amount.
    /// @param _signalService The address of the signal service.
    /// @param _pacayaForkHeight The block height at which the Pacaya fork is activated.
    /// @param _shastaForkHeight The block height at which the Shasta fork is activated.
    /// @param _syncedBlockManager The address of the synced block manager.
    /// @param _bondManager The address of the bond manager.
    /// @param _lowBondProvingReward The reward for proving low-bond proposals.
    constructor(
        uint256 _livenessBond,
        uint256 _provabilityBond,
        address _signalService,
        uint64 _pacayaForkHeight,
        uint64 _shastaForkHeight,
        ISyncedBlockManager _syncedBlockManager,
        IShastaBondManager _bondManager,
        uint256 _lowBondProvingReward
    )
        PacayaAnchor(_signalService, _pacayaForkHeight, _shastaForkHeight)
    {
        require(
            _shastaForkHeight == 0 || _shastaForkHeight > _pacayaForkHeight, InvalidForkHeight()
        );

        livenessBond = _livenessBond;
        provabilityBond = _provabilityBond;
        syncedBlockManager = _syncedBlockManager;
        bondManager = _bondManager;
        lowBondProvingReward = _lowBondProvingReward;
    }

    // ---------------------------------------------------------------
    // External functions
    // ---------------------------------------------------------------

    /// @notice Processes a block within a proposal, handling bond instructions and L1 data
    /// anchoring.
    /// @dev Core function that processes blocks sequentially within a proposal:
    ///      1. Designates prover on first block (blockIndex == 0)
    ///      2. Processes bond transfers with cumulative hash verification
    ///      3. Anchors L1 block data for cross-chain verification
    ///      4. Tracks parent block hash to prevent duplicate calls
    /// @param _proposalId Unique identifier of the proposal being anchored.
    /// @param _proposer Address of the entity that proposed this batch of blocks.
    /// @param _proverAuth Encoded ProverAuth for prover designation (empty after block 0).
    /// @param _bondInstructionsHash Expected cumulative hash after processing instructions.
    /// @param _bondInstructions Bond credit instructions to process for this block.
    /// @param _blockIndex Current block index within the proposal (0-based).
    /// @param _anchorBlockNumber L1 block number to anchor (0 to skip anchoring).
    /// @param _anchorBlockHash L1 block hash at _anchorBlockNumber.
    /// @param _anchorStateRoot L1 state root at _anchorBlockNumber.
    /// @return isLowBondProposal_ True if proposer has insufficient bonds.
    /// @return designatedProver_ Address of the designated prover.
    function updateState(
        // Proposal level fields - define the overall batch
        uint48 _proposalId,
        address _proposer,
        bytes calldata _proverAuth,
        bytes32 _bondInstructionsHash,
        LibBonds.BondInstruction[] calldata _bondInstructions,
        // Block level fields - specific to this block in the proposal
        uint16 _blockIndex,
        uint48 _anchorBlockNumber,
        bytes32 _anchorBlockHash,
        bytes32 _anchorStateRoot
    )
        external
        onlyGoldenTouch
        nonReentrant
        returns (bool isLowBondProposal_, address designatedProver_)
    {
        // Fork validation
        require(block.number >= shastaForkHeight, L2_FORK_ERROR());

        // Prevent duplicate calls within same block
        _trackParentBlockHash(block.number - 1);

        // Handle prover designation on first block
        if (_blockIndex == 0) {
            (isLowBondProposal_, designatedProver_) =
                _designateProver(_proposalId, _proposer, _proverAuth);

<<<<<<< HEAD
            if (isLowBondProposal_) {
                lowBondProposals[_proposalId] = true;
            }

            _state.designatedProver = designatedProver_;
            _state.isLowBondProposal = isLowBondProposal_;
            emit ProverDesignated(designatedProver_, isLowBondProposal_);
        }

=======
            _state.designatedProver = designatedProver_;
            _state.isLowBondProposal = isLowBondProposal_;
            emit ProverDesignated(designatedProver_, isLowBondProposal_);
        }

>>>>>>> ad8527ed
        // Process new L1 anchor data
        if (_anchorBlockNumber > _state.anchorBlockNumber) {
            // Save L1 block data
            syncedBlockManager.saveSyncedBlock(
                _anchorBlockNumber, _anchorBlockHash, _anchorStateRoot
            );

            // Process bond instructions with hash verification
            bytes32 newBondInstructionsHash =
                _processBondInstructions(_bondInstructions, _bondInstructionsHash);

            // Update state atomically
            _state.bondInstructionsHash = newBondInstructionsHash;
            _state.anchorBlockNumber = _anchorBlockNumber;
        }
    }

    /// @notice Returns the current state of the anchor.
    /// @return The current state containing bond hash, anchor block, and designated prover.
    function getState() external view returns (State memory) {
        return _state;
    }

    // ---------------------------------------------------------------
    // Private functions
    // ---------------------------------------------------------------

<<<<<<< HEAD
    /// @dev Transfers bond from one address to another
    /// @param _from The address to transfer from
    /// @param _to The address to transfer to
    /// @param _amount The amount to transfer
    function _transferBond(address _from, address _to, uint256 _amount) private {
        if (_from == _to) {
            // If the two addresses are the same, avoid unnecsary accounting and emitting events
            return;
        }

        uint256 amountDebited = bondManager.debitBond(_from, _amount);
        if (amountDebited > 0) {
            bondManager.creditBond(_to, amountDebited);
        }
    }

    /// @dev Returns the bond amount based on the bond type.
    /// @param _bondType The type of bond
    /// @return The bond amount, or 0 for NONE
    function _getBondAmount(LibBonds.BondType _bondType) private view returns (uint256) {
        if (_bondType == LibBonds.BondType.LIVENESS) {
            return livenessBond;
        } else if (_bondType == LibBonds.BondType.PROVABILITY) {
            return provabilityBond;
        } else {
            // BondType.NONE
            return 0;
        }
    }

=======
>>>>>>> ad8527ed
    /// @dev Tracks parent block hash to prevent duplicate updateState calls within same block.
    /// @param _parentId The parent block number (current block - 1).
    function _trackParentBlockHash(uint256 _parentId) private {
        require(_blockhashes[_parentId] == 0, BlockHashAlreadySet());
        _blockhashes[_parentId] = blockhash(_parentId);
    }

    /// @dev Designates a prover and checks bond sufficiency.
    /// @param _proposalId The proposal ID.
    /// @param _proposer The proposer address.
    /// @param _proverAuth Encoded prover authentication data.
    /// @return isLowBondProposal_ True if proposer has insufficient bonds.
    /// @return designatedProver_ The designated prover address.
    function _designateProver(
        uint48 _proposalId,
        address _proposer,
        bytes calldata _proverAuth
    )
        private
        view
        returns (bool isLowBondProposal_, address designatedProver_)
    {
        // Determine prover and fee
<<<<<<< HEAD
        uint256 provingFee;
        (designatedProver_, provingFee) = _validateProverAuth(_proposalId, _proposer, _proverAuth);

        // Check bond sufficiency
        isLowBondProposal_ = !bondManager.hasSufficientBond(_proposer, provingFee);

        if (isLowBondProposal_) {
            // Low bond proposals are permisionless to prove and the reward is paid to whoever
            // proves it
            designatedProver_ = address(0);
=======
        uint48 provingFeeGwei;
        (designatedProver_, provingFeeGwei) =
            _validateProverAuth(_proposalId, _proposer, _proverAuth);

        // Check bond sufficiency
        isLowBondProposal_ = !bondManager.hasSufficientBond(_proposer, provingFeeGwei);

        // Handle low bond proposals
        if (isLowBondProposal_) {
            // Use previous designated prover
            designatedProver_ = _state.designatedProver;
>>>>>>> ad8527ed
        } else if (
            designatedProver_ != _proposer && !bondManager.hasSufficientBond(designatedProver_, 0)
        ) {
            // Fallback to proposer if designated prover has insufficient bonds
            designatedProver_ = _proposer;
        }
    }

    /// @dev Validates prover authentication and extracts signer.
    /// @param _proposalId The proposal ID to validate against.
    /// @param _proposer The proposer address to validate against.
    /// @param _proverAuth Encoded prover authentication data.
    /// @return signer_ The recovered signer address (proposer if validation fails).
<<<<<<< HEAD
    /// @return provingFee_ The proving fee (0 if validation fails).
=======
    /// @return provingFeeGwei_ The proving fee in Gwei (0 if validation fails).
>>>>>>> ad8527ed
    function _validateProverAuth(
        uint48 _proposalId,
        address _proposer,
        bytes calldata _proverAuth
    )
        private
        pure
<<<<<<< HEAD
        returns (address signer_, uint256 provingFee_)
    {
        // Check if _proverAuth has minimum required length for ProverAuth struct
        // ProverAuth: uint48 (6) + address (20) + uint256 (32) + dynamic bytes offset (32) +
        // bytes length (32) + minimum signature data (65) = 187 bytes minimum
        if (_proverAuth.length < 187) {
=======
        returns (address signer_, uint48 provingFeeGwei_)
    {
        // Check if _proverAuth has minimum required length for ProverAuth struct
        // ProverAuth: uint48 (6) + address (20) + uint48 (6) + dynamic bytes offset (32) +
        // bytes length (32) + minimum signature data (65) = 161 bytes minimum
        if (_proverAuth.length < 161) {
>>>>>>> ad8527ed
            return (_proposer, 0);
        }

        // Decode ProverAuth safely without try-catch
        ProverAuth memory proverAuth = abi.decode(_proverAuth, (ProverAuth));

        // Validate proposal and proposer match
        if (proverAuth.proposalId != _proposalId || proverAuth.proposer != _proposer) {
            return (_proposer, 0);
        }
<<<<<<< HEAD

        // Verify ECDSA signature
        bytes32 message =
            keccak256(abi.encode(proverAuth.proposalId, proverAuth.proposer, proverAuth.provingFee));
        (address recovered, ECDSA.RecoverError error) =
            ECDSA.tryRecover(message, proverAuth.signature);

        // Return recovered signer or fallback to proposer
        if (error == ECDSA.RecoverError.NoError && recovered != address(0)) {
            signer_ = recovered;
            if (signer_ != _proposer) {
                provingFee_ = proverAuth.provingFee;
            }
        } else {
            signer_ = _proposer;
        }
    }

    /// @dev Processes bond instructions with cumulative hash verification.
    /// @param _bondInstructions Bond instructions to process.
    /// @param _expectedHash Expected cumulative hash after processing.
    /// @return newHash_ The new cumulative hash.
    function _processBondInstructions(
        LibBonds.BondInstruction[] calldata _bondInstructions,
        bytes32 _expectedHash
    )
        private
        returns (bytes32 newHash_)
    {
        // Start with current cumulative hash
        newHash_ = _state.bondInstructionsHash;

        // Process each instruction
        uint256 length = _bondInstructions.length;
        for (uint256 i; i < length; ++i) {
            LibBonds.BondInstruction memory instruction = _bondInstructions[i];

            // Determine transfer amount and source
            address from;
            uint256 amount;

            if (lowBondProposals[instruction.proposalId]) {
                // For low-bond proposals, pay reward from anchor's pool
                from = address(this);
                amount = lowBondProvingReward;
            } else {
                // For regular proposals, transfer bond from payer
                from = instruction.payer;
                amount = _getBondAmount(instruction.bondType);
            }

            // Execute the transfer
            if (amount > 0) {
                _transferBond(from, instruction.receiver, amount);
            }

            // Update cumulative hash
            newHash_ = LibBonds.aggregateBondInstruction(newHash_, instruction);
        }

=======

        // Verify ECDSA signature
        bytes32 message = keccak256(
            abi.encode(proverAuth.proposalId, proverAuth.proposer, proverAuth.provingFeeGwei)
        );
        (address recovered, ECDSA.RecoverError error) =
            ECDSA.tryRecover(message, proverAuth.signature);

        // Return recovered signer or fallback to proposer
        if (error == ECDSA.RecoverError.NoError && recovered != address(0)) {
            signer_ = recovered;
            if (signer_ != _proposer) {
                provingFeeGwei_ = proverAuth.provingFeeGwei;
            }
        } else {
            signer_ = _proposer;
        }
    }

    /// @dev Processes bond instructions with cumulative hash verification.
    /// @param _bondInstructions Bond instructions to process.
    /// @param _expectedHash Expected cumulative hash after processing.
    /// @return newHash_ The new cumulative hash.
    function _processBondInstructions(
        LibBonds.BondInstruction[] calldata _bondInstructions,
        bytes32 _expectedHash
    )
        private
        returns (bytes32 newHash_)
    {
        // Start with current cumulative hash
        newHash_ = _state.bondInstructionsHash;

        // Process each instruction
        uint256 length = _bondInstructions.length;
        for (uint256 i; i < length; ++i) {
            LibBonds.BondInstruction memory instruction = _bondInstructions[i];

            // Determine bond amount based on type
            uint48 bond;
            if (instruction.bondType == LibBonds.BondType.LIVENESS) {
                bond = livenessBondGwei;
            } else if (instruction.bondType == LibBonds.BondType.PROVABILITY) {
                bond = provabilityBondGwei;
            }

            // Transfer bond from payer to receiver
            if (bond != 0) {
                uint96 bondDebited = bondManager.debitBond(instruction.payer, bond);
                bondManager.creditBond(instruction.receiver, bondDebited);
            }

            // Update cumulative hash
            newHash_ = LibBonds.aggregateBondInstruction(newHash_, instruction);
        }

>>>>>>> ad8527ed
        // Verify hash integrity
        require(newHash_ == _expectedHash, BondInstructionsHashMismatch());
    }

    // ---------------------------------------------------------------
    // Errors
    // ---------------------------------------------------------------

    error BlockHashAlreadySet();
    error BondInstructionsHashMismatch();
    error InvalidBlockIndex();
    error InvalidAnchorBlockNumber();
    error InvalidForkHeight();
    error NonZeroAnchorBlockHash();
    error NonZeroAnchorStateRoot();
    error NonZeroBlockIndex();
    error ZeroBlockCount();
    error ProposalIdMismatch();
    error ProposerMismatch();
}<|MERGE_RESOLUTION|>--- conflicted
+++ resolved
@@ -35,11 +35,7 @@
     struct ProverAuth {
         uint48 proposalId; // The proposal ID this auth is for
         address proposer; // The original proposer address
-<<<<<<< HEAD
-        uint256 provingFee; // Fee that prover will receive
-=======
         uint48 provingFeeGwei; // Fee in Gwei that prover will receive
->>>>>>> ad8527ed
         bytes signature; // ECDSA signature from the designated prover
     }
 
@@ -50,19 +46,11 @@
     /// @notice Gas limit for anchor transactions (must be enforced).
     uint64 public constant ANCHOR_GAS_LIMIT = 1_000_000;
 
-<<<<<<< HEAD
-    /// @notice Bond amount for liveness guarantees.
-    uint256 public immutable livenessBond;
-
-    /// @notice Bond amount for provability guarantees.
-    uint256 public immutable provabilityBond;
-=======
     /// @notice Bond amount in Gwei for liveness guarantees.
     uint48 public immutable livenessBondGwei;
 
     /// @notice Bond amount in Gwei for provability guarantees.
     uint48 public immutable provabilityBondGwei;
->>>>>>> ad8527ed
 
     /// @notice Contract managing bond deposits, withdrawals, and transfers.
     IShastaBondManager public immutable bondManager;
@@ -70,29 +58,17 @@
     /// @notice Contract managing synchronized L1 block data.
     ISyncedBlockManager public immutable syncedBlockManager;
 
-<<<<<<< HEAD
-    uint256 public immutable lowBondProvingReward;
-
-=======
->>>>>>> ad8527ed
     // ---------------------------------------------------------------
     // State variables
     // ---------------------------------------------------------------
 
-<<<<<<< HEAD
-    State public _state;
-
-    mapping(uint48 proposalId => bool isLowBond) public lowBondProposals;
-
-    uint256[47] private __gap;
-=======
     /// @notice Current state of the anchor proposal being processed.
     /// @dev Two slots used to store the state:
     State private _state;
 
     /// @notice Storage gap for upgrade safety.
     uint256[48] private __gap;
->>>>>>> ad8527ed
+
 
     // ---------------------------------------------------------------
     // Events
@@ -108,23 +84,21 @@
     // ---------------------------------------------------------------
 
     /// @notice Initializes the ShastaAnchor contract.
-    /// @param _livenessBond The liveness bond amount.
-    /// @param _provabilityBond The provability bond amount.
+    /// @param _livenessBondGwei The liveness bond amount in Gwei.
+    /// @param _provabilityBondGwei The provability bond amount in Gwei.
     /// @param _signalService The address of the signal service.
     /// @param _pacayaForkHeight The block height at which the Pacaya fork is activated.
     /// @param _shastaForkHeight The block height at which the Shasta fork is activated.
     /// @param _syncedBlockManager The address of the synced block manager.
     /// @param _bondManager The address of the bond manager.
-    /// @param _lowBondProvingReward The reward for proving low-bond proposals.
     constructor(
-        uint256 _livenessBond,
-        uint256 _provabilityBond,
+        uint48 _livenessBondGwei,
+        uint48 _provabilityBondGwei,
         address _signalService,
         uint64 _pacayaForkHeight,
         uint64 _shastaForkHeight,
         ISyncedBlockManager _syncedBlockManager,
-        IShastaBondManager _bondManager,
-        uint256 _lowBondProvingReward
+        IShastaBondManager _bondManager
     )
         PacayaAnchor(_signalService, _pacayaForkHeight, _shastaForkHeight)
     {
@@ -132,11 +106,10 @@
             _shastaForkHeight == 0 || _shastaForkHeight > _pacayaForkHeight, InvalidForkHeight()
         );
 
-        livenessBond = _livenessBond;
-        provabilityBond = _provabilityBond;
+        livenessBondGwei = _livenessBondGwei;
+        provabilityBondGwei = _provabilityBondGwei;
         syncedBlockManager = _syncedBlockManager;
         bondManager = _bondManager;
-        lowBondProvingReward = _lowBondProvingReward;
     }
 
     // ---------------------------------------------------------------
@@ -190,23 +163,11 @@
             (isLowBondProposal_, designatedProver_) =
                 _designateProver(_proposalId, _proposer, _proverAuth);
 
-<<<<<<< HEAD
-            if (isLowBondProposal_) {
-                lowBondProposals[_proposalId] = true;
-            }
-
             _state.designatedProver = designatedProver_;
             _state.isLowBondProposal = isLowBondProposal_;
             emit ProverDesignated(designatedProver_, isLowBondProposal_);
         }
 
-=======
-            _state.designatedProver = designatedProver_;
-            _state.isLowBondProposal = isLowBondProposal_;
-            emit ProverDesignated(designatedProver_, isLowBondProposal_);
-        }
-
->>>>>>> ad8527ed
         // Process new L1 anchor data
         if (_anchorBlockNumber > _state.anchorBlockNumber) {
             // Save L1 block data
@@ -234,39 +195,6 @@
     // Private functions
     // ---------------------------------------------------------------
 
-<<<<<<< HEAD
-    /// @dev Transfers bond from one address to another
-    /// @param _from The address to transfer from
-    /// @param _to The address to transfer to
-    /// @param _amount The amount to transfer
-    function _transferBond(address _from, address _to, uint256 _amount) private {
-        if (_from == _to) {
-            // If the two addresses are the same, avoid unnecsary accounting and emitting events
-            return;
-        }
-
-        uint256 amountDebited = bondManager.debitBond(_from, _amount);
-        if (amountDebited > 0) {
-            bondManager.creditBond(_to, amountDebited);
-        }
-    }
-
-    /// @dev Returns the bond amount based on the bond type.
-    /// @param _bondType The type of bond
-    /// @return The bond amount, or 0 for NONE
-    function _getBondAmount(LibBonds.BondType _bondType) private view returns (uint256) {
-        if (_bondType == LibBonds.BondType.LIVENESS) {
-            return livenessBond;
-        } else if (_bondType == LibBonds.BondType.PROVABILITY) {
-            return provabilityBond;
-        } else {
-            // BondType.NONE
-            return 0;
-        }
-    }
-
-=======
->>>>>>> ad8527ed
     /// @dev Tracks parent block hash to prevent duplicate updateState calls within same block.
     /// @param _parentId The parent block number (current block - 1).
     function _trackParentBlockHash(uint256 _parentId) private {
@@ -290,18 +218,6 @@
         returns (bool isLowBondProposal_, address designatedProver_)
     {
         // Determine prover and fee
-<<<<<<< HEAD
-        uint256 provingFee;
-        (designatedProver_, provingFee) = _validateProverAuth(_proposalId, _proposer, _proverAuth);
-
-        // Check bond sufficiency
-        isLowBondProposal_ = !bondManager.hasSufficientBond(_proposer, provingFee);
-
-        if (isLowBondProposal_) {
-            // Low bond proposals are permisionless to prove and the reward is paid to whoever
-            // proves it
-            designatedProver_ = address(0);
-=======
         uint48 provingFeeGwei;
         (designatedProver_, provingFeeGwei) =
             _validateProverAuth(_proposalId, _proposer, _proverAuth);
@@ -313,7 +229,6 @@
         if (isLowBondProposal_) {
             // Use previous designated prover
             designatedProver_ = _state.designatedProver;
->>>>>>> ad8527ed
         } else if (
             designatedProver_ != _proposer && !bondManager.hasSufficientBond(designatedProver_, 0)
         ) {
@@ -327,11 +242,7 @@
     /// @param _proposer The proposer address to validate against.
     /// @param _proverAuth Encoded prover authentication data.
     /// @return signer_ The recovered signer address (proposer if validation fails).
-<<<<<<< HEAD
-    /// @return provingFee_ The proving fee (0 if validation fails).
-=======
     /// @return provingFeeGwei_ The proving fee in Gwei (0 if validation fails).
->>>>>>> ad8527ed
     function _validateProverAuth(
         uint48 _proposalId,
         address _proposer,
@@ -339,21 +250,12 @@
     )
         private
         pure
-<<<<<<< HEAD
-        returns (address signer_, uint256 provingFee_)
-    {
-        // Check if _proverAuth has minimum required length for ProverAuth struct
-        // ProverAuth: uint48 (6) + address (20) + uint256 (32) + dynamic bytes offset (32) +
-        // bytes length (32) + minimum signature data (65) = 187 bytes minimum
-        if (_proverAuth.length < 187) {
-=======
         returns (address signer_, uint48 provingFeeGwei_)
     {
         // Check if _proverAuth has minimum required length for ProverAuth struct
         // ProverAuth: uint48 (6) + address (20) + uint48 (6) + dynamic bytes offset (32) +
         // bytes length (32) + minimum signature data (65) = 161 bytes minimum
         if (_proverAuth.length < 161) {
->>>>>>> ad8527ed
             return (_proposer, 0);
         }
 
@@ -364,68 +266,6 @@
         if (proverAuth.proposalId != _proposalId || proverAuth.proposer != _proposer) {
             return (_proposer, 0);
         }
-<<<<<<< HEAD
-
-        // Verify ECDSA signature
-        bytes32 message =
-            keccak256(abi.encode(proverAuth.proposalId, proverAuth.proposer, proverAuth.provingFee));
-        (address recovered, ECDSA.RecoverError error) =
-            ECDSA.tryRecover(message, proverAuth.signature);
-
-        // Return recovered signer or fallback to proposer
-        if (error == ECDSA.RecoverError.NoError && recovered != address(0)) {
-            signer_ = recovered;
-            if (signer_ != _proposer) {
-                provingFee_ = proverAuth.provingFee;
-            }
-        } else {
-            signer_ = _proposer;
-        }
-    }
-
-    /// @dev Processes bond instructions with cumulative hash verification.
-    /// @param _bondInstructions Bond instructions to process.
-    /// @param _expectedHash Expected cumulative hash after processing.
-    /// @return newHash_ The new cumulative hash.
-    function _processBondInstructions(
-        LibBonds.BondInstruction[] calldata _bondInstructions,
-        bytes32 _expectedHash
-    )
-        private
-        returns (bytes32 newHash_)
-    {
-        // Start with current cumulative hash
-        newHash_ = _state.bondInstructionsHash;
-
-        // Process each instruction
-        uint256 length = _bondInstructions.length;
-        for (uint256 i; i < length; ++i) {
-            LibBonds.BondInstruction memory instruction = _bondInstructions[i];
-
-            // Determine transfer amount and source
-            address from;
-            uint256 amount;
-
-            if (lowBondProposals[instruction.proposalId]) {
-                // For low-bond proposals, pay reward from anchor's pool
-                from = address(this);
-                amount = lowBondProvingReward;
-            } else {
-                // For regular proposals, transfer bond from payer
-                from = instruction.payer;
-                amount = _getBondAmount(instruction.bondType);
-            }
-
-            // Execute the transfer
-            if (amount > 0) {
-                _transferBond(from, instruction.receiver, amount);
-            }
-
-            // Update cumulative hash
-            newHash_ = LibBonds.aggregateBondInstruction(newHash_, instruction);
-        }
-
-=======
 
         // Verify ECDSA signature
         bytes32 message = keccak256(
@@ -474,7 +314,7 @@
 
             // Transfer bond from payer to receiver
             if (bond != 0) {
-                uint96 bondDebited = bondManager.debitBond(instruction.payer, bond);
+                uint96 bondDebited = uint96(bondManager.debitBond(instruction.payer, bond));
                 bondManager.creditBond(instruction.receiver, bondDebited);
             }
 
@@ -482,7 +322,6 @@
             newHash_ = LibBonds.aggregateBondInstruction(newHash_, instruction);
         }
 
->>>>>>> ad8527ed
         // Verify hash integrity
         require(newHash_ == _expectedHash, BondInstructionsHashMismatch());
     }
