// SPDX-License-Identifier: MIT
pragma solidity ^0.8.24;

import "@openzeppelin/contracts/token/ERC20/IERC20.sol";
import "@openzeppelin/contracts/token/ERC20/utils/SafeERC20.sol";
import "@openzeppelin/contracts/utils/Strings.sol";

<<<<<<< HEAD
import "src/shared/based/LibSharedData.sol";
import "src/shared/common/EssentialContract.sol";
import "src/shared/libs/LibStrings.sol";
import "src/shared/libs/LibAddress.sol";
=======
import "src/shared/common/EssentialContract.sol";
import "src/shared/common/LibStrings.sol";
import "src/shared/common/LibAddress.sol";
import "src/shared/common/LibMath.sol";
>>>>>>> f24a908e
import "src/shared/signal/ISignalService.sol";
import "./LibEIP1559.sol";
import "./LibL2Config.sol";
import "./IBlockHash.sol";
import "./TaikoL2Deprecated.sol";

/// @title TaikoL2
/// @notice Taiko L2 is a smart contract that handles cross-layer message
/// verification and manages EIP-1559 gas pricing for Layer 2 (L2) operations.
/// It is used to anchor the latest L1 block details to L2 for cross-layer
/// communication, manage EIP-1559 parameters for gas pricing, and store
/// verified L1 block information.
/// @custom:security-contact security@taiko.xyz
contract TaikoL2 is EssentialContract, IBlockHash, TaikoL2Deprecated {
    using LibAddress for address;
    using LibMath for uint256;
    using SafeERC20 for IERC20;

    /// @notice Golden touch address is the only address that can do the anchor transaction.
    address public constant GOLDEN_TOUCH_ADDRESS = 0x0000777735367b36bC9B61C50022d9D0700dB4Ec;

    /// @notice Mapping from L2 block numbers to their block hashes. All L2 block hashes will
    /// be saved in this mapping.
    mapping(uint256 blockId => bytes32 blockHash) private _blockhashes;

    /// @notice A hash to check the integrity of public inputs.
    /// @dev Slot 2.
    bytes32 public publicInputHash;

    /// @notice The gas excess value used to calculate the base fee.
    /// @dev Slot 3.
    uint64 public parentGasExcess;

    /// @notice The last synced L1 block height.
    uint64 public lastSyncedBlock;

    /// @notice The last L2 block's timestamp.
    uint64 public parentTimestamp;

    /// @notice The last L2 block's gas target.
    uint64 public parentGasTarget;

    /// @notice The L1's chain ID.
    uint64 public l1ChainId;

    uint256[46] private __gap;

    /// @notice Emitted when the latest L1 block details are anchored to L2.
    /// @param parentHash The hash of the parent block.
    /// @param parentGasExcess The gas excess value used to calculate the base fee.
    event Anchored(bytes32 parentHash, uint64 parentGasExcess);

    /// @notice Emitted when the gas target has been updated.
    /// @param oldGasTarget The previous gas target.
    /// @param newGasTarget The new gas target.
    /// @param oldGasExcess The previous gas excess.
    /// @param newGasExcess The new gas excess.
    /// @param basefee The base fee in this block.
    event EIP1559Update(
        uint64 oldGasTarget,
        uint64 newGasTarget,
        uint64 oldGasExcess,
        uint64 newGasExcess,
        uint256 basefee
    );

    error L2_BASEFEE_MISMATCH();
    error L2_FORK_ERROR();
    error L2_INVALID_L1_CHAIN_ID();
    error L2_INVALID_L2_CHAIN_ID();
    error L2_INVALID_PARAM();
    error L2_INVALID_SENDER();
    error L2_PUBLIC_INPUT_HASH_MISMATCH();
    error L2_TOO_LATE();

    modifier onlyGoldenTouch() {
        require(msg.sender == GOLDEN_TOUCH_ADDRESS, L2_INVALID_SENDER());
        _;
    }

    /// @notice Initializes the contract.
    /// @param _owner The owner of this contract. msg.sender will be used if this value is zero.
    /// @param _rollupResolver The {IResolver} used by this rollup.
    /// @param _l1ChainId The ID of the base layer.
    /// @param _initialGasExcess The initial parentGasExcess.
    function init(
        address _owner,
        address _rollupResolver,
        uint64 _l1ChainId,
        uint64 _initialGasExcess
    )
        external
        initializer
    {
        __Essential_init(_owner, _rollupResolver);

        require(_l1ChainId != 0, L2_INVALID_L1_CHAIN_ID());
        require(_l1ChainId != block.chainid, L2_INVALID_L1_CHAIN_ID());
        require(block.chainid > 1, L2_INVALID_L2_CHAIN_ID());
        require(block.chainid <= type(uint64).max, L2_INVALID_L2_CHAIN_ID());

        if (block.number == 0) {
            // This is the case in real L2 genesis
        } else if (block.number == 1) {
            // This is the case in tests
            uint256 parentHeight = block.number - 1;
            _blockhashes[parentHeight] = blockhash(parentHeight);
        } else {
            revert L2_TOO_LATE();
        }

        l1ChainId = _l1ChainId;
        parentGasExcess = _initialGasExcess;
        (publicInputHash,) = _calcPublicInputHash(block.number);
    }

    /// @notice Anchors the latest L1 block details to L2 for cross-layer
    /// message verification.
    /// @dev This function can be called freely as the golden touch private key is publicly known,
    /// but the Taiko node guarantees the first transaction of each block is always this anchor
    /// transaction, and any subsequent calls will revert with L2_PUBLIC_INPUT_HASH_MISMATCH.
    /// @param _anchorBlockId The `anchorBlockId` value in this block's metadata.
    /// @param _anchorStateRoot The state root for the L1 block with id equals `_anchorBlockId`.
    /// @param _parentGasUsed The gas used in the parent block.
    /// @param _baseFeeConfig The base fee configuration.
    function anchorV2(
        uint64 _anchorBlockId,
        bytes32 _anchorStateRoot,
        uint32 _parentGasUsed,
        LibSharedData.BaseFeeConfig calldata _baseFeeConfig
    )
        external
        nonZeroBytes32(_anchorStateRoot)
        nonZeroValue(_anchorBlockId)
        nonZeroValue(_baseFeeConfig.gasIssuancePerSecond)
        nonZeroValue(_baseFeeConfig.adjustmentQuotient)
        onlyGoldenTouch
        nonReentrant
    {
        require(block.number >= ontakeForkHeight(), L2_FORK_ERROR());

        uint256 parentId = block.number - 1;
        _verifyAndUpdatePublicInputHash(parentId);
        _verifyBaseFeeAndUpdateGasExcess(_parentGasUsed, _baseFeeConfig);
        _syncChainData(_anchorBlockId, _anchorStateRoot);
        _updateParentHashAndTimestamp(parentId);
    }

    /// @notice Withdraw token or Ether from this address.
    /// Note: This contract receives a portion of L2 base fees, while the remainder is directed to
    /// L2 block's coinbase address.
    /// @param _token Token address or address(0) if Ether.
    /// @param _to Withdraw to address.
    function withdraw(
        address _token,
        address _to
    )
        external
        nonZeroAddr(_to)
        whenNotPaused
        onlyFromOwnerOrNamed(LibStrings.B_WITHDRAWER)
        nonReentrant
    {
        if (_token == address(0)) {
            _to.sendEtherAndVerify(address(this).balance);
        } else {
            IERC20(_token).safeTransfer(_to, IERC20(_token).balanceOf(address(this)));
        }
    }

    /// @notice Calculates the base fee and gas excess using EIP-1559 configuration for the given
    /// parameters.
    /// @param _parentGasUsed Gas used in the parent block.
    /// @param _baseFeeConfig Configuration parameters for base fee calculation.
    /// @return basefee_ The calculated EIP-1559 base fee per gas.
    /// @return newGasTarget_ The new gas target value.
    /// @return newGasExcess_ The new gas excess value.
    function getBasefeeV2(
        uint32 _parentGasUsed,
        LibSharedData.BaseFeeConfig calldata _baseFeeConfig
    )
        public
        view
        returns (uint256 basefee_, uint64 newGasTarget_, uint64 newGasExcess_)
    {
        // uint32 * uint8 will never overflow
        uint64 newGasTarget =
            uint64(_baseFeeConfig.gasIssuancePerSecond) * _baseFeeConfig.adjustmentQuotient;

        (newGasTarget_, newGasExcess_) =
            LibEIP1559.adjustExcess(parentGasTarget, newGasTarget, parentGasExcess);

        uint64 gasIssuance =
            uint64(block.timestamp - parentTimestamp) * _baseFeeConfig.gasIssuancePerSecond;

        if (
            _baseFeeConfig.maxGasIssuancePerBlock != 0
                && gasIssuance > _baseFeeConfig.maxGasIssuancePerBlock
        ) {
            gasIssuance = _baseFeeConfig.maxGasIssuancePerBlock;
        }

        (basefee_, newGasExcess_) = LibEIP1559.calc1559BaseFee(
            newGasTarget_, newGasExcess_, gasIssuance, _parentGasUsed, _baseFeeConfig.minGasExcess
        );
    }

    /// @inheritdoc IBlockHash
    function getBlockHash(uint256 _blockId) public view returns (bytes32) {
        if (_blockId >= block.number) return 0;
        if (_blockId + 256 >= block.number) return blockhash(_blockId);
        return _blockhashes[_blockId];
    }

    /// @notice Tells if we need to validate basefee (for simulation).
    /// @return Returns true to skip checking basefee mismatch.
    function skipFeeCheck() public pure virtual returns (bool) {
        return false;
    }

    /// @notice Returns the Ontake fork height.
    /// @return The Ontake fork height.
    function ontakeForkHeight() public pure virtual returns (uint64) {
        return 0;
    }

    /// @dev Synchronizes chain data with the given anchor block ID and state root.
    /// @param _anchorBlockId The ID of the anchor block.
    /// @param _anchorStateRoot The state root of the anchor block.
    function _syncChainData(uint64 _anchorBlockId, bytes32 _anchorStateRoot) private {
        /// @dev If the anchor block ID is less than or equal to the last synced block, return
        /// early.
        if (_anchorBlockId <= lastSyncedBlock) return;

        /// @dev Store the L1's state root as a signal to the local signal service to
        /// allow for multi-hop bridging.
        ISignalService(resolve(LibStrings.B_SIGNAL_SERVICE, false)).syncChainData(
            l1ChainId, LibStrings.H_STATE_ROOT, _anchorBlockId, _anchorStateRoot
        );

        /// @dev Update the last synced block to the current anchor block ID.
        lastSyncedBlock = _anchorBlockId;
    }

    /// @dev Updates the parent block hash and timestamp.
    /// @param _parentId The ID of the parent block.
    function _updateParentHashAndTimestamp(uint256 _parentId) private {
        // Get the block hash of the parent block.
        bytes32 parentHash = blockhash(_parentId);

        // Store the parent block hash in the _blockhashes mapping.
        _blockhashes[_parentId] = parentHash;

        // Update the parent timestamp to the current block timestamp.
        parentTimestamp = uint64(block.timestamp);

        // Emit an event to signal that the parent hash and gas excess have been anchored.
        emit Anchored(parentHash, parentGasExcess);
    }

    /// @dev Verifies the current ancestor block hash and updates it with a new aggregated hash.
    /// @param _parentId The ID of the parent block.
    function _verifyAndUpdatePublicInputHash(uint256 _parentId) private {
        // Calculate the current and new ancestor hashes based on the parent block ID.
        (bytes32 currPublicInputHash_, bytes32 newPublicInputHash_) =
            _calcPublicInputHash(_parentId);

        // Ensure the current ancestor block hash matches the expected value.
        require(publicInputHash == currPublicInputHash_, L2_PUBLIC_INPUT_HASH_MISMATCH());

        // Update the ancestor block hash to the new calculated value.
        publicInputHash = newPublicInputHash_;
    }

    /// @dev Verifies that the base fee per gas is correct and updates the gas excess.
    /// @param _parentGasUsed The gas used by the parent block.
    /// @param _baseFeeConfig The configuration parameters for calculating the base fee.
    function _verifyBaseFeeAndUpdateGasExcess(
        uint32 _parentGasUsed,
        LibSharedData.BaseFeeConfig calldata _baseFeeConfig
    )
        private
    {
        (uint256 basefee, uint64 newGasTarget, uint64 newGasExcess) =
            getBasefeeV2(_parentGasUsed, _baseFeeConfig);

        require(block.basefee == basefee || skipFeeCheck(), L2_BASEFEE_MISMATCH());

        emit EIP1559Update(parentGasTarget, newGasTarget, parentGasExcess, newGasExcess, basefee);

        parentGasTarget = newGasTarget;
        parentGasExcess = newGasExcess;
    }

    /// @dev Calculates the aggregated ancestor block hash for the given block ID.
    /// @dev This function computes two public input hashes: one for the previous state and one for
    /// the new state.
    /// It uses a ring buffer to store the previous 255 block hashes and the current chain ID.
    /// @param _blockId The ID of the block for which the public input hash is calculated.
    /// @return currPublicInputHash_ The public input hash for the previous state.
    /// @return newPublicInputHash_ The public input hash for the new state.
    function _calcPublicInputHash(uint256 _blockId)
        private
        view
        returns (bytes32 currPublicInputHash_, bytes32 newPublicInputHash_)
    {
        bytes32[256] memory inputs;

        // Unchecked is safe because it cannot overflow.
        unchecked {
            // Put the previous 255 blockhashes (excluding the parent's) into a
            // ring buffer.
            for (uint256 i; i < 255 && _blockId >= i + 1; ++i) {
                uint256 j = _blockId - i - 1;
                inputs[j % 255] = blockhash(j);
            }
        }

        inputs[255] = bytes32(block.chainid);

        assembly {
            currPublicInputHash_ := keccak256(inputs, 8192 /*mul(256, 32)*/ )
        }

        inputs[_blockId % 255] = blockhash(_blockId);
        assembly {
            newPublicInputHash_ := keccak256(inputs, 8192 /*mul(256, 32)*/ )
        }
    }
}<|MERGE_RESOLUTION|>--- conflicted
+++ resolved
@@ -3,19 +3,11 @@
 
 import "@openzeppelin/contracts/token/ERC20/IERC20.sol";
 import "@openzeppelin/contracts/token/ERC20/utils/SafeERC20.sol";
-import "@openzeppelin/contracts/utils/Strings.sol";
-
-<<<<<<< HEAD
-import "src/shared/based/LibSharedData.sol";
-import "src/shared/common/EssentialContract.sol";
-import "src/shared/libs/LibStrings.sol";
-import "src/shared/libs/LibAddress.sol";
-=======
+
 import "src/shared/common/EssentialContract.sol";
 import "src/shared/common/LibStrings.sol";
 import "src/shared/common/LibAddress.sol";
 import "src/shared/common/LibMath.sol";
->>>>>>> f24a908e
 import "src/shared/signal/ISignalService.sol";
 import "./LibEIP1559.sol";
 import "./LibL2Config.sol";
@@ -98,19 +90,19 @@
 
     /// @notice Initializes the contract.
     /// @param _owner The owner of this contract. msg.sender will be used if this value is zero.
-    /// @param _rollupResolver The {IResolver} used by this rollup.
+    /// @param _rollupAddressManager The address of the {AddressManager} contract.
     /// @param _l1ChainId The ID of the base layer.
     /// @param _initialGasExcess The initial parentGasExcess.
     function init(
         address _owner,
-        address _rollupResolver,
+        address _rollupAddressManager,
         uint64 _l1ChainId,
         uint64 _initialGasExcess
     )
         external
         initializer
     {
-        __Essential_init(_owner, _rollupResolver);
+        __Essential_init(_owner, _rollupAddressManager);
 
         require(_l1ChainId != 0, L2_INVALID_L1_CHAIN_ID());
         require(_l1ChainId != block.chainid, L2_INVALID_L1_CHAIN_ID());
