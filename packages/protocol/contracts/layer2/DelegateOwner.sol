// SPDX-License-Identifier: MIT
pragma solidity ^0.8.24;

import "../shared/common/EssentialContract.sol";
import "../shared/libs/LibNames.sol";
import "../shared/libs/LibAddress.sol";
import "../shared/libs/LibBytes.sol";
import "../shared/bridge/IBridge.sol";

/// @title DelegateOwner
/// @notice This contract will be the owner of all essential contracts deployed on the L2 chain.
/// @dev Notice that when sending the message on the owner chain, the gas limit of the message must
/// not be zero, so on this chain, some EOA can help execute this transaction.
/// @custom:security-contact security@taiko.xyz
contract DelegateOwner is EssentialContract, IMessageInvocable {
<<<<<<< HEAD
    using LibAddress for address;

    address public immutable bridge;
=======
    address public immutable l2Bridge;
    address public immutable daoController;
    uint64 public immutable l1ChainId;
>>>>>>> b02d1346

    // Was remoteChainId + admin before being immutable
    uint256 public __deprecated;

    /// @notice The next transaction ID.
    uint64 public nextTxId; // slot 2

    uint256[48] private __gap;

    struct Call {
        uint64 txId;
        address target;
        bool isDelegateCall;
        bytes txdata;
    }

    /// @notice Emitted when a message is invoked.
    /// @param txId The transaction ID.
    /// @param target The target address.
    /// @param isDelegateCall True if the call is a `delegatecall`.
    /// @param txdata The transaction data.
    event MessageInvoked(
        uint64 indexed txId, address indexed target, bool isDelegateCall, bytes txdata
    );

    error DO_DRYRUN_SUCCEEDED();
    error DO_INVALID_SENDER();
    error DO_INVALID_TARGET();
    error DO_INVALID_TX_ID();
    error DO_PERMISSION_DENIED();

    constructor(uint64 _l1ChainId, address _l2Bridge, address _daoController) EssentialContract() {
        l1ChainId = _l1ChainId;
        l2Bridge = _l2Bridge;
        daoController = _daoController;
    }

    function init() external initializer {
        __Essential_init(address(this));
    }

    /// @inheritdoc IMessageInvocable
    function onMessageInvocation(bytes calldata _data) external payable {
        require(msg.sender == l2Bridge, DO_INVALID_SENDER());

        IBridge.Context memory ctx = IBridge(msg.sender).context();
        require(ctx.srcChainId == l1ChainId && ctx.from == daoController, DO_PERMISSION_DENIED());

        _invokeCall(_data, true);
    }

    /// @notice Dryruns a message invocation but always revert.
    /// If this tx is reverted with DO_TRY_RUN_SUCCEEDED, the try run is successful.
    /// Note that this function shall not be used in transaction and is designed for offchain
    /// simulation only.
    function dryrunInvocation(bytes calldata _data) external payable {
        _invokeCall(_data, false);
        revert DO_DRYRUN_SUCCEEDED();
    }

    /// @notice Accept ownership of the given contract.
    /// @dev This function is callable by anyone to accept ownership without going through
    /// the TaikoDAO.
    /// @param _contractToOwn The contract to accept ownership of.
    function acceptOwnership(address _contractToOwn) external nonReentrant {
        Ownable2StepUpgradeable(_contractToOwn).acceptOwnership();
    }

    function transferOwnership(address) public pure override notImplemented { }

    function _authorizePause(address, bool) internal pure override notImplemented { }

    function _invokeCall(bytes calldata _data, bool _verifyTxId) private {
        Call memory call = abi.decode(_data, (Call));

        if (call.txId == 0) {
            call.txId = nextTxId;
        } else if (_verifyTxId && call.txId != nextTxId) {
            revert DO_INVALID_TX_ID();
        }

        nextTxId += 1;

        // By design, the target must be a contract address if the txdata is not empty
        require(call.txdata.length == 0 || call.target.isContract(), DO_INVALID_TARGET());

        (bool success, bytes memory result) = call.isDelegateCall //
            ? call.target.delegatecall(call.txdata)
            : call.target.call{ value: msg.value }(call.txdata);

        if (!success) LibBytes.revertWithExtractedError(result);

        emit MessageInvoked(call.txId, call.target, call.isDelegateCall, call.txdata);
    }
}<|MERGE_RESOLUTION|>--- conflicted
+++ resolved
@@ -13,15 +13,11 @@
 /// not be zero, so on this chain, some EOA can help execute this transaction.
 /// @custom:security-contact security@taiko.xyz
 contract DelegateOwner is EssentialContract, IMessageInvocable {
-<<<<<<< HEAD
     using LibAddress for address;
 
-    address public immutable bridge;
-=======
     address public immutable l2Bridge;
     address public immutable daoController;
     uint64 public immutable l1ChainId;
->>>>>>> b02d1346
 
     // Was remoteChainId + admin before being immutable
     uint256 public __deprecated;
