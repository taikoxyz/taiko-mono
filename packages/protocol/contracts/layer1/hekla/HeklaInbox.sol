// SPDX-License-Identifier: MIT
pragma solidity ^0.8.24;

import "../based/TaikoInbox.sol";

/// @title HeklaInbox
/// @dev Labeled in address resolver as "taiko"
/// @custom:security-contact security@taiko.xyz
contract HeklaInbox is TaikoInbox {
    /// @notice Emitted when a transition is written to the state by the owner.
    /// @param batchId The ID of the batch containing the transition.
    /// @param tid The ID of the transition within the batch.
    /// @param ts The transition state written.
    event TransitionWritten(uint64 batchId, uint24 tid, TransitionState ts);

    constructor(
        address _wrapper,
        address _verifier,
        address _bondToken,
        address _signalService,
        address _proverMarket
    )
        TaikoInbox(_wrapper, _verifier, _bondToken, _signalService, _proverMarket)
    { }

    /// @notice Manually write a transition for a batch.
    /// @dev This function is supposed to be used by the owner to force prove a transition for a
    /// block that has not been verified.
    function writeTransition(
        uint64 _batchId,
        bytes32 _parentHash,
        bytes32 _blockHash,
        bytes32 _stateRoot,
        address _prover,
        bool _inProvingWindow
    )
        external
        onlyOwner
    {
        require(_blockHash != 0, InvalidParams());
        require(_parentHash != 0, InvalidParams());
        require(_stateRoot != 0, InvalidParams());
        require(_batchId > state.stats2.lastVerifiedBatchId, BatchVerified());

        Config memory config = pacayaConfig();
        uint256 slot = _batchId % config.batchRingBufferSize;
        Batch storage batch = state.batches[slot];
        require(batch.batchId == _batchId, BatchNotFound());

        uint24 tid = state.transitionIds[_batchId][_parentHash];
        if (tid == 0) {
            tid = batch.nextTransitionId++;
        }

        TransitionState storage ts = state.transitions[slot][tid];
        ts.stateRoot = _batchId % config.stateRootSyncInternal == 0 ? _stateRoot : bytes32(0);
        ts.blockHash = _blockHash;
        ts.prover = _prover;
        ts.inProvingWindow = _inProvingWindow;
        ts.createdAt = uint48(block.timestamp);

        if (tid == 1) {
            ts.parentHash = _parentHash;
        } else {
            state.transitionIds[_batchId][_parentHash] = tid;
        }

        emit TransitionWritten(
            _batchId,
            tid,
            TransitionState(
                _parentHash,
                _blockHash,
                _stateRoot,
                _prover,
                _inProvingWindow,
                uint48(block.timestamp)
            )
        );
    }

    function pacayaConfig() public pure override returns (ITaikoInbox.Config memory) {
        return ITaikoInbox.Config({
            chainId: LibNetwork.TAIKO_HEKLA,
            // Never change this value as ring buffer is being reused!!!
            maxUnverifiedBatches: 324_000,
            // Never change this value as ring buffer is being reused!!!
            batchRingBufferSize: 324_512,
            maxBatchesToVerify: 16,
            blockMaxGasLimit: 240_000_000,
            livenessBondBase: 125e18, // 125 Taiko token per batch
            livenessBondPerBlock: 0, // deprecated
            stateRootSyncInternal: 4,
            maxAnchorHeightOffset: 64,
            baseFeeConfig: LibSharedData.BaseFeeConfig({
                adjustmentQuotient: 8,
<<<<<<< HEAD
                sharingPctg: 75,
=======
                sharingPctg: 50,
>>>>>>> 2f799ff6
                gasIssuancePerSecond: 5_000_000,
                minGasExcess: 1_344_899_430, // 0.01 gwei
                maxGasIssuancePerBlock: 600_000_000 // two minutes
             }),
            provingWindow: 2 hours,
            cooldownWindow: 2 hours,
            maxSignalsToReceive: 16,
            maxBlocksPerBatch: 768,
            forkHeights: ITaikoInbox.ForkHeights({
                ontake: 840_512,
                pacaya: 1_299_888,
                shasta: 0,
                unzen: 0
            })
        });
    }
}<|MERGE_RESOLUTION|>--- conflicted
+++ resolved
@@ -94,11 +94,7 @@
             maxAnchorHeightOffset: 64,
             baseFeeConfig: LibSharedData.BaseFeeConfig({
                 adjustmentQuotient: 8,
-<<<<<<< HEAD
-                sharingPctg: 75,
-=======
                 sharingPctg: 50,
->>>>>>> 2f799ff6
                 gasIssuancePerSecond: 5_000_000,
                 minGasExcess: 1_344_899_430, // 0.01 gwei
                 maxGasIssuancePerBlock: 600_000_000 // two minutes
