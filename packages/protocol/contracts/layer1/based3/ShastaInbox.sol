--- conflicted
+++ resolved
@@ -26,10 +26,7 @@
     uint48 public immutable livenessBond;
     uint48 public immutable provingWindow;
     uint48 public immutable extendedProvingWindow;
-<<<<<<< HEAD
     uint256 public immutable minBondBalance;
-=======
->>>>>>> ed06cf23
 
     // -------------------------------------------------------------------------
     // Constructor
@@ -40,23 +37,16 @@
         uint48 _provabilityBond,
         uint48 _livenessBond,
         uint48 _provingWindow,
-<<<<<<< HEAD
         uint48 _extendedProvingWindow,
         uint256 _minBondBalance
-=======
-        uint48 _extendedProvingWindow
->>>>>>> ed06cf23
     ) {
         store = _store;
         provabilityBond = _provabilityBond;
         livenessBond = _livenessBond;
         provingWindow = _provingWindow;
         extendedProvingWindow = _extendedProvingWindow;
-<<<<<<< HEAD
         minBondBalance = _minBondBalance;
 
-=======
->>>>>>> ed06cf23
         store.initialize();
     }
 
@@ -66,7 +56,6 @@
 
     /// @inheritdoc IShastaInbox
     /// @dev msg.sender is always the proposer
-<<<<<<< HEAD
     function propose(
         State memory _state,
         BlobLocator[] memory _blobLocators,
@@ -81,13 +70,6 @@
         for (uint256 i; i < _blobLocators.length; ++i) {
             BlobSegment memory blobSegment = _validateBlobLocator(_blobLocators[i]);
             _state = _propose(_state, blobSegment);
-=======
-    function propose(BlobLocator[] memory _blobLocators) external {
-        if (!_isValidProposer(msg.sender)) revert Unauthorized();
-
-        for (uint256 i; i < _blobLocators.length; ++i) {
-            _propose(_validateBlobLocator(_blobLocators[i]));
->>>>>>> ed06cf23
         }
 
         SyncedBlock memory syncedBlock;
@@ -147,20 +129,12 @@
     {
         if (keccak256(abi.encode(_state)) != store.getStateHash()) revert InvalidState();
 
-<<<<<<< HEAD
         SyncedBlock memory syncedBlock;
         for (uint256 i; i < _claimRecords.length; ++i) {
             ClaimRecord memory claimRecord = _claimRecords[i];
             Claim memory claim = claimRecord.claim;
 
             if (claim.parentClaimHash != _state.lastFinalizedClaimHash) revert InvalidClaimChain();
-=======
-        for (uint256 i; i < _claimRecords.length; ++i) {
-            ClaimRecord memory claimRecord = _claimRecords[i];
-            claim = claimRecord.claim;
-
-            if (claim.parentClaimHash != lastFinalizedClaimHash) revert InvalidClaimChain();
->>>>>>> ed06cf23
 
             bytes32 claimRecordHash = keccak256(abi.encode(claimRecord));
 
@@ -168,7 +142,6 @@
 
             bytes32 storedClaimRecordHash =
                 store.getClaimRecordHash(proposalId, claim.parentClaimHash);
-<<<<<<< HEAD
 
             if (storedClaimRecordHash != claimRecordHash) revert ClaimRecordHashMismatch();
 
@@ -186,29 +159,6 @@
         }
 
         return (_state, syncedBlock);
-=======
-
-            if (storedClaimRecordHash != claimRecordHash) revert ClaimRecordHashMismatch();
-
-            lastFinalizedClaimHash = keccak256(abi.encode(claim));
-
-            (uint48 credit, address receiver) = _handleBondPayment(claimRecord);
-            if (credit > 0) {
-                store.aggregateBondCredits(proposalId, receiver, credit);
-            }
-
-            emit Finalized(proposalId, claimRecord);
-            ++proposalId;
-        }
-
-        // Advance the last finalized proposal ID and update the last finalized ClaimRecord hash.
-        store.setLastFinalizedProposalId(proposalId);
-        store.setLastFinalizedClaimHash(lastFinalizedClaimHash);
-
-        // TODO: for both L1 and L2, lets try not use signal service as it writes to new slots for
-        // each new synced block.
-        store.setLastL2BlockData(claim.endBlockNumber, claim.endBlockHash, claim.endStateRoot);
->>>>>>> ed06cf23
     }
 
     // -------------------------------------------------------------------------
@@ -221,16 +171,6 @@
     /// @param _proof The proof for the claims
     function verifyProof(bytes32 _claimsHash, bytes calldata _proof) internal virtual;
 
-<<<<<<< HEAD
-    function _debitBond(address _address, uint48 _bond) internal virtual { }
-
-    function _creditBond(address _address, uint48 _bond) internal virtual { }
-
-    function _isValidProposer(address _address) internal view virtual returns (bool) { }
-
-    function _getBondBalance(address _address) internal view virtual returns (uint256) { }
-
-=======
     /// @dev Debits a bond from an address with best effort
     function _debitBond(
         address _address,
@@ -241,19 +181,13 @@
         returns (uint48 amountDebited_)
     { }
 
-    /// @dev Credits a bond to an address with best effort
-    function _creditBond(
-        address _address,
-        uint48 _bond
-    )
-        internal
-        virtual
-        returns (uint48 amountCredited_)
-    { }
+    function _creditBond(address _address, uint48 _bond) internal virtual { }
 
     function _isValidProposer(address _address) internal view virtual returns (bool) { }
 
->>>>>>> ed06cf23
+    function _getBondBalance(address _address) internal view virtual returns (uint256) { }
+
+
     // -------------------------------------------------------------------------
     // Private Functions
     // -------------------------------------------------------------------------
@@ -261,7 +195,6 @@
     /// @notice Proposes a new proposal of L2 blocks
     /// @param _state The state of the inbox
     /// @param _content The content of the proposal
-<<<<<<< HEAD
     function _propose(
         State memory _state,
         BlobSegment memory _content
@@ -272,15 +205,6 @@
         uint48 proposalId = _state.nextProposalId++;
         uint48 timestamp = uint48(block.timestamp);
         uint48 referenceBlockNumber = uint48(block.number);
-=======
-    function _propose(BlobSegment memory _content) private {
-        uint48 proposalId = store.incrementAndGetProposalId();
-
-        // Create a new proposal.
-        // Note that the contentHash is not checked here to empty proposal data.
-        uint48 timestamp = uint48(block.timestamp - 128);
-        uint48 proposedBlockNumber = uint48(block.number - 1);
->>>>>>> ed06cf23
 
         Proposal memory proposal = Proposal({
             id: proposalId,
@@ -288,11 +212,7 @@
             provabilityBond: provabilityBond,
             livenessBond: livenessBond,
             timestamp: timestamp,
-<<<<<<< HEAD
             proposedBlockNumber: referenceBlockNumber,
-=======
-            proposedBlockNumber: proposedBlockNumber,
->>>>>>> ed06cf23
             content: _content
         });
 
@@ -300,7 +220,6 @@
         store.setProposalHash(proposalId, proposalHash);
 
         emit Proposed(proposal);
-<<<<<<< HEAD
         return _state;
     }
 
@@ -320,24 +239,11 @@
         uint48 credit;
         address receiver;
 
-=======
-    }
-
-    /// @dev Handles bond refunds and penalties based on proof timing and prover identity
-    /// @param _claimRecord The claim record containing bond and timing information
-    /// @return l2BondCredit_ Amount of bond to credit on L2
-    /// @return l2BondCreditReceiver_ Address to receive the L2 bond credit
-    function _handleBondPayment(ClaimRecord memory _claimRecord)
-        private
-        returns (uint48 l2BondCredit_, address l2BondCreditReceiver_)
-    {
->>>>>>> ed06cf23
         Claim memory claim = _claimRecord.claim;
         if (_claimRecord.proofTiming == ProofTiming.InProvingWindow) {
             // Proof submitted within the designated proving window (on-time proof)
             // The designated prover successfully proved the block on time
 
-<<<<<<< HEAD
             if (claim.designatedProver == _claimRecord.proposer) {
                 // Proposer and designated prover are the same entity
                 // No L2 bond transfers needed since all bonds were handled on L1
@@ -346,18 +252,10 @@
                 // The designated prover paid a liveness bond on L2 that needs to be refunded
                 credit = _claimRecord.livenessBond;
                 receiver = claim.designatedProver;
-=======
-            if (claim.designatedProver != _claimRecord.proposer) {
-                // Proposer and designated prover are different entities
-                // The designated prover paid a liveness bond on L2 that needs to be refunded
-                l2BondCredit_ = _claimRecord.livenessBond;
-                l2BondCreditReceiver_ = claim.designatedProver;
->>>>>>> ed06cf23
             }
         } else if (_claimRecord.proofTiming == ProofTiming.InExtendedProvingWindow) {
             // Proof submitted during extended window (late but acceptable proof)
             // The designated prover failed to prove on time, but another prover stepped in
-<<<<<<< HEAD
 
             if (claim.designatedProver == _claimRecord.proposer) {
                 _debitBond(_claimRecord.proposer, _claimRecord.livenessBond);
@@ -368,25 +266,12 @@
                 // Reward the actual prover with half of the liveness bond on L2
                 credit = _claimRecord.livenessBond / 2;
                 receiver = claim.actualProver;
-=======
-            if (claim.designatedProver == _claimRecord.proposer) {
-                // Proposer was also the designated prover who failed to prove on time
-                // Forfeit their liveness bond but reward the actual prover with half
-                uint48 amountDebited = _debitBond(_claimRecord.proposer, _claimRecord.livenessBond);
-                _creditBond(claim.actualProver, amountDebited / 2);
-            } else {
-                // Proposer and designated prover are different entities
-                // Reward the actual prover with half of the liveness bond on L2
-                l2BondCredit_ = _claimRecord.livenessBond / 2;
-                l2BondCreditReceiver_ = claim.actualProver;
->>>>>>> ed06cf23
             }
         } else {
             // Proof submitted after extended window (very late proof)
             // Block was difficult to prove, forfeit provability bond but reward prover
-<<<<<<< HEAD
             _debitBond(_claimRecord.proposer, _claimRecord.provabilityBond);
-            _debitBond(claim.actualProver, _claimRecord.provabilityBond / 2);
+            _creditBond(claim.actualProver, _claimRecord.provabilityBond / 2);
 
             // Forfeit proposer's provability bond but give half to the actual prover
             if (claim.designatedProver == _claimRecord.proposer) {
@@ -405,20 +290,6 @@
         } else {
             return keccak256(abi.encode(_bondOperationsHash, _proposalId, receiver, credit));
         }
-=======
-
-            // Forfeit proposer's provability bond but give half to the actual prover
-            uint48 amountDebited = _debitBond(_claimRecord.proposer, _claimRecord.provabilityBond);
-            _creditBond(claim.actualProver, amountDebited / 2);
-
-            if (claim.designatedProver != _claimRecord.proposer) {
-                // Proposer and designated prover are different entities
-                // Refund the designated prover's L2 liveness bond
-                l2BondCredit_ = _claimRecord.livenessBond;
-                l2BondCreditReceiver_ = claim.designatedProver;
-            }
-        }
->>>>>>> ed06cf23
     }
 
     function _validateBlobLocator(BlobLocator memory _blobLocator)
@@ -446,7 +317,6 @@
     // -------------------------------------------------------------------------
 
     error BlobNotFound();
-<<<<<<< HEAD
     error ClaimRecordHashMismatch();
     error InconsistentParams();
     error InsufficientBond();
@@ -455,13 +325,5 @@
     error InvalidState();
     error ProposalHashMismatch1();
     error ProposalHashMismatch2();
-=======
-    error InconsistentParams();
-    error ProposalHashMismatch1();
-    error ProposalHashMismatch2();
-    error ClaimRecordHashMismatch();
-    error InvalidClaimChain();
-    error InvalidBlobLocator();
->>>>>>> ed06cf23
     error Unauthorized();
 }