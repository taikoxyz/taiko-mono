from typing import Tuple, cast, List
from eth_typing import Address
import hashlib
from eth_account import Account
from eth_utils import keccak
from Types import ProtoState, BlockArgs, Proposal, Content


class BlockCalls:
    """
    Handles system calls that execute at the beginning and end of block processing.
    These calls do not consume gas and are used for protocol-level operations.
    TODOs:
    - [ ] how to make sure there there is at least one non-zero anchor block hash?
    """

    DEFAULT_GAS_ISSUANCE_PER_SECOND = 1_000_000
    GAS_ISSUANCE_PER_SECOND_MAX_OFFSET = 101
    GAS_ISSUANCE_PER_SECOND_MIN_OFFSET = 99
    ADDRESS_ZERO = cast(Address, "0x0000000000000000000000000000000000000000")
    BLOCK_GAS_LIMIT = 100_000_000
    TAIKO_DAO_TREASURE = cast(Address, "0x0000000000000000000000000000000000000123")
    MAX_ANCHOR_BLOCK_HEIGHT_OFFSET = 64

    def block_head_call(
        self,
        # provable: -> parent_block_hash
<<<<<<< HEAD
        proto_state: ProtoState,
=======
        state: ProtoState,
>>>>>>> ed06cf23
        # provable: -> proposal_hash
        proposal: Proposal,
        # provable: -> proposal_hash
        proposal_content: Content,
        # provable: -> content -> proposal_hash
        block_args: BlockArgs,
        # provable: -> parent_block_number -> parent_block_hash
        block_number: int,
        # provable: -> parent_block_hash
        parent_prev_randao: str,
        # provable: -> parent_block_hash
        parent_timestamp: int,
        # provable: -> up to 128 ancester block headers -> anchor_block_hash
        anchor_block_hash: str,
        #  provable: -> anchor_block_hash
        expected_anchor_bond_credits_hash: str,
        # provable: -> expected_anchor_bond_credits_hash
        bond_credit_ops: List[Tuple[Address, int]],
    ) -> Tuple[int, str, Address, int, int]:
        """
        System call invoked before the the first transaction in every block.
        This call does not consume gas.

        Returns:
            - timestamp
            - prev_randao
            - fee_recipient
            - gas_limit
            - extra_data
            - designated_prover
        """

        if state.proposal_id != proposal.id:
            assert state.proposal_id + 1 == proposal.id, "proposal_id mismatch"
            assert state.block_index != 0, "block_index mismatch"

<<<<<<< HEAD
            proto_state.proposal_id = proposal.id
            proto_state.block_index = 0
            proto_state.num_block = proposal_content.num_block

            proto_state.designated_prover = self._calculate_designated_prover(
=======
            state.proposal_id = proposal.id
            state.block_index = 0

            state.designated_prover = self._calculate_designated_prover(
>>>>>>> ed06cf23
                proposal, proposal_content
            )

        timestamp = max(
            parent_timestamp,
            proposal.reference_block_timestamp - 128,
            min(block_args.timestamp, proposal.reference_block_timestamp),
        )

        ## encode: 
        # - if this is an end-of-proposal block
        # - issuance_per_second
        extra_data = 0; 

        gas_limit = self.BLOCK_GAS_LIMIT
        prev_randao = self._calculate_prev_randao(block_number, parent_prev_randao)
        fee_recipient = self._caculate_fee_recipient(block_args.fee_recipient)

<<<<<<< HEAD
        anchor_block_height = self._validate_anchor_block_height(proposal, proto_state, block_args)
        if anchor_block_height != 0:
            proto_state.anchor_block_height = anchor_block_height
            proto_state.anchor_block_hash = anchor_block_hash
=======
        if self._is_anchor_block_height_valid(proposal, state, block_args):
            state.anchor_block_height = block_args.anchor_block_number
            state.anchor_block_hash = anchor_block_hash
>>>>>>> ed06cf23

            for bond_credit_op in bond_credit_ops:
                bond_balance = self._get_bond_balance(bond_credit_op[0])
                bond_balance += bond_credit_op[1]
                self._save_bond_balance(bond_credit_op[0], bond_balance)
<<<<<<< HEAD
                proto_state.anchor_bond_credits_hash = self._aggregate_bond_credits(
                    proto_state.anchor_bond_credits_hash,
=======
                state.anchor_bond_credits_hash = self._aggregate_bond_credits(
                    state.anchor_bond_credits_hash,
>>>>>>> ed06cf23
                    proposal.id,
                    bond_credit_op[0],
                    bond_credit_op[1],
                )

            assert (
<<<<<<< HEAD
                proto_state.anchor_bond_credits_hash
                == expected_anchor_bond_credits_hash
=======
                state.anchor_bond_credits_hash == expected_anchor_bond_credits_hash
>>>>>>> ed06cf23
            ), "anchor_bond_credits_hash mismatch"

        self._save_state(state)

        return (timestamp, prev_randao, fee_recipient, gas_limit, extra_data)

    def block_tail_call(
        self,
        # provable: -> parent_block_hash
        state: ProtoState,
        # provable: -> content -> proposal_hash
        batch_size: int,
        # provable: -> EVM Code
        gas_used: int,
        # proverabel: same value as in block_head_call
        timestamp: int,
        # proverabel: same value as in block_head_call
        parent_timestamp: int,
    ) -> None:
        """
        System call invoked after the last transaction in every block.
        This call does not consume gas.
        """

<<<<<<< HEAD
=======
        # update base fee parameters
        state.gas_excess = self._calculate_gas_excess(
            state.gas_excess,
            state.gas_issuance_per_second,
            timestamp - parent_timestamp,
            gas_used,
        )

>>>>>>> ed06cf23
        # the following code runs only once per proposal at the very end
        if state.block_index == batch_size - 1:
            state.gas_issuance_per_second = self._calculate_gas_issuance_per_second(
                state.gas_issuance_per_second,
                state.gas_issuance_per_second,
            )

        self._save_state(state)

    def _calculate_prev_randao(self, number: int, parent_prev_randao: str) -> str:
        """
        Compute prevRandao value using keccak256 equivalent.
        In Solidity: keccak256(abi.encode(number, prevRandao))
        """
        data = f"{number}{parent_prev_randao}".encode()
        return "0x" + hashlib.sha256(data).hexdigest()

    def _calculate_gas_excess(
        self,
        current_gas_excess: int,
        current_gas_issuance_per_second: int,
        block_time: int,
        gas_used: int,
    ) -> int:
        """
        Calculate gas excess
        """
        if current_gas_issuance_per_second == 0:
            current_gas_issuance_per_second = self.DEFAULT_GAS_ISSUANCE_PER_SECOND

        gas_issuance = current_gas_issuance_per_second * block_time
        return max(current_gas_excess + gas_issuance - gas_used, 0)

    def _calculate_gas_issuance_per_second(
        self, current_gas_issuance_per_second: int, new_gas_issuance_per_second: int
    ) -> int:
        """
        Calculate gas issuance per second
        """
        if new_gas_issuance_per_second == 0:
            return current_gas_issuance_per_second

        min = (
            current_gas_issuance_per_second
            * self.GAS_ISSUANCE_PER_SECOND_MIN_OFFSET
            / 100
        )
        max = (
            current_gas_issuance_per_second
            * self.GAS_ISSUANCE_PER_SECOND_MAX_OFFSET
            / 100
        )

        if min <= new_gas_issuance_per_second <= max:
            return new_gas_issuance_per_second
        else:
            return current_gas_issuance_per_second

<<<<<<< HEAD
    def _validate_anchor_block_height(
        self,
        proposal: Proposal,
        proto_state: ProtoState,
=======
    def _is_anchor_block_height_valid(
        self,
        proposal: Proposal,
        state: ProtoState,
>>>>>>> ed06cf23
        block_args: BlockArgs,
    ) -> bool:
        """
        Check if the anchor block height is valid
        """
        return (
<<<<<<< HEAD
            block_args.anchor_block_number > proto_state.anchor_block_height
            and block_args.anchor_block_number
            < proposal.reference_block_number - self.MAX_ANCHOR_BLOCK_HEIGHT_OFFSET
=======
            block_args.anchor_block_number > state.anchor_block_height
            and block_args.anchor_block_number
            >= proposal.reference_block_number - self.MAX_ANCHOR_BLOCK_HEIGHT_OFFSET
>>>>>>> ed06cf23
            and block_args.anchor_block_number < proposal.reference_block_number
        )

    def _caculate_fee_recipient(self, fee_recipient: Address) -> Address:
        """
        Calculate fee recipient
        """
        if fee_recipient == self.ADDRESS_ZERO:
            return self.TAIKO_DAO_TREASURE
        else:
            return fee_recipient

    def _calculate_designated_prover(
        self, proposal: Proposal, proposal_content: Content
    ) -> Address:
        """
        Calculate the designated prover for the proposal
        """
        # Recover prover address from signature
        try:
            # Hash the proposal data using keccak256
            # TODO: Implement proper ABI encoding for the proposal
            # For now, create a simple hash of the proposal data
            proposal_str = f"{proposal.id}{str(proposal.proposer)}{str(proposal.prover)}{proposal.provability_bond}{proposal.liveness_bond}{proposal.reference_block_timestamp}{proposal.reference_block_number}"
            proposal_data = proposal_str.encode("utf-8")
            message_hash = keccak(proposal_data)

            # Recover the address from the signature
            account = Account.recover_message(
                message_hash, signature=proposal_content.prover_signature
            )
            prover = cast(Address, account)
        except Exception:
            # If signature recovery fails, use zero address
            prover = self.ADDRESS_ZERO

        if prover == self.ADDRESS_ZERO or prover == proposal.proposer:
            return proposal.proposer

        if proposal.liveness_bond > 0:
            prover_bond_balance = self._get_bond_balance(prover)
            if prover_bond_balance < proposal.liveness_bond:
                return proposal.proposer

        if proposal_content.prover_fee > 0:
            proposer_bond_balance = self._get_bond_balance(proposal.proposer)
            if proposer_bond_balance < proposal_content.prover_fee:
                return proposal.proposer

        prover_bond_balance += proposal_content.prover_fee
        prover_bond_balance -= proposal.liveness_bond
        self._save_bond_balance(prover, prover_bond_balance)

        proposer_bond_balance -= proposal_content.prover_fee
        self._save_bond_balance(proposal.proposer, proposer_bond_balance)

        return prover

    def _aggregate_bond_credits(
        self,
        anchor_bond_credits_hash: str,
        proposalId: int,
        account: Address,
        bond: int,
    ) -> str:
        """
        Aggregate the bond credit using keccak("abi.encode(anchor_bond_credits_hash, proposalId, account, bond)")
        """
        raise NotImplementedError("Must be implemented by execution layer")

<<<<<<< HEAD
    def _save_proto_state(self, proto_state: ProtoState) -> None:
=======
    def _save_state(self, state: ProtoState) -> None:
>>>>>>> ed06cf23
        """
        Save the protocol state to storage.
        This function persists the protocol state for future blocks.
        """
        raise NotImplementedError("Must be implemented by execution layer")

    def _get_bond_balance(self, address: Address) -> int:
        """
        Get the bond balance for the address
        """
        raise NotImplementedError("Must be implemented by execution layer")

    def _save_bond_balance(self, address: Address, balance: int) -> None:
        """
        Save the bond balance for the address
        """
        raise NotImplementedError("Must be implemented by execution layer")<|MERGE_RESOLUTION|>--- conflicted
+++ resolved
@@ -25,11 +25,7 @@
     def block_head_call(
         self,
         # provable: -> parent_block_hash
-<<<<<<< HEAD
-        proto_state: ProtoState,
-=======
         state: ProtoState,
->>>>>>> ed06cf23
         # provable: -> proposal_hash
         proposal: Proposal,
         # provable: -> proposal_hash
@@ -65,19 +61,10 @@
         if state.proposal_id != proposal.id:
             assert state.proposal_id + 1 == proposal.id, "proposal_id mismatch"
             assert state.block_index != 0, "block_index mismatch"
-
-<<<<<<< HEAD
-            proto_state.proposal_id = proposal.id
-            proto_state.block_index = 0
-            proto_state.num_block = proposal_content.num_block
-
-            proto_state.designated_prover = self._calculate_designated_prover(
-=======
             state.proposal_id = proposal.id
             state.block_index = 0
 
             state.designated_prover = self._calculate_designated_prover(
->>>>>>> ed06cf23
                 proposal, proposal_content
             )
 
@@ -96,40 +83,26 @@
         prev_randao = self._calculate_prev_randao(block_number, parent_prev_randao)
         fee_recipient = self._caculate_fee_recipient(block_args.fee_recipient)
 
-<<<<<<< HEAD
         anchor_block_height = self._validate_anchor_block_height(proposal, proto_state, block_args)
         if anchor_block_height != 0:
             proto_state.anchor_block_height = anchor_block_height
             proto_state.anchor_block_hash = anchor_block_hash
-=======
-        if self._is_anchor_block_height_valid(proposal, state, block_args):
-            state.anchor_block_height = block_args.anchor_block_number
-            state.anchor_block_hash = anchor_block_hash
->>>>>>> ed06cf23
+
 
             for bond_credit_op in bond_credit_ops:
                 bond_balance = self._get_bond_balance(bond_credit_op[0])
                 bond_balance += bond_credit_op[1]
                 self._save_bond_balance(bond_credit_op[0], bond_balance)
-<<<<<<< HEAD
                 proto_state.anchor_bond_credits_hash = self._aggregate_bond_credits(
                     proto_state.anchor_bond_credits_hash,
-=======
-                state.anchor_bond_credits_hash = self._aggregate_bond_credits(
-                    state.anchor_bond_credits_hash,
->>>>>>> ed06cf23
                     proposal.id,
                     bond_credit_op[0],
                     bond_credit_op[1],
                 )
 
             assert (
-<<<<<<< HEAD
                 proto_state.anchor_bond_credits_hash
                 == expected_anchor_bond_credits_hash
-=======
-                state.anchor_bond_credits_hash == expected_anchor_bond_credits_hash
->>>>>>> ed06cf23
             ), "anchor_bond_credits_hash mismatch"
 
         self._save_state(state)
@@ -153,18 +126,6 @@
         System call invoked after the last transaction in every block.
         This call does not consume gas.
         """
-
-<<<<<<< HEAD
-=======
-        # update base fee parameters
-        state.gas_excess = self._calculate_gas_excess(
-            state.gas_excess,
-            state.gas_issuance_per_second,
-            timestamp - parent_timestamp,
-            gas_used,
-        )
-
->>>>>>> ed06cf23
         # the following code runs only once per proposal at the very end
         if state.block_index == batch_size - 1:
             state.gas_issuance_per_second = self._calculate_gas_issuance_per_second(
@@ -223,32 +184,19 @@
         else:
             return current_gas_issuance_per_second
 
-<<<<<<< HEAD
     def _validate_anchor_block_height(
         self,
         proposal: Proposal,
         proto_state: ProtoState,
-=======
-    def _is_anchor_block_height_valid(
-        self,
-        proposal: Proposal,
-        state: ProtoState,
->>>>>>> ed06cf23
         block_args: BlockArgs,
     ) -> bool:
         """
         Check if the anchor block height is valid
         """
         return (
-<<<<<<< HEAD
             block_args.anchor_block_number > proto_state.anchor_block_height
             and block_args.anchor_block_number
             < proposal.reference_block_number - self.MAX_ANCHOR_BLOCK_HEIGHT_OFFSET
-=======
-            block_args.anchor_block_number > state.anchor_block_height
-            and block_args.anchor_block_number
-            >= proposal.reference_block_number - self.MAX_ANCHOR_BLOCK_HEIGHT_OFFSET
->>>>>>> ed06cf23
             and block_args.anchor_block_number < proposal.reference_block_number
         )
 
@@ -319,11 +267,7 @@
         """
         raise NotImplementedError("Must be implemented by execution layer")
 
-<<<<<<< HEAD
-    def _save_proto_state(self, proto_state: ProtoState) -> None:
-=======
-    def _save_state(self, state: ProtoState) -> None:
->>>>>>> ed06cf23
+    def _save_state(self, state: ProtoState) -> None
         """
         Save the protocol state to storage.
         This function persists the protocol state for future blocks.
