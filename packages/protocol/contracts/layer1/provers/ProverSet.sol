// SPDX-License-Identifier: MIT
pragma solidity ^0.8.24;

import "@openzeppelin/contracts-upgradeable/token/ERC20/extensions/ERC20VotesUpgradeable.sol";
import "@openzeppelin/contracts/interfaces/IERC1271.sol";
import "@openzeppelin/contracts/utils/cryptography/ECDSA.sol";
import "@openzeppelin/contracts/token/ERC20/IERC20.sol";
import "src/shared/common/EssentialContract.sol";
import "src/shared/libs/LibStrings.sol";
import "src/shared/libs/LibAddress.sol";
import "../based/ITaikoL1.sol";

interface IHasRecipient {
    function recipient() external view returns (address);
}

/// @title ProverSet
<<<<<<< HEAD
/// @notice A contract that holds TKO token and acts as a Taiko prover. This contract will simply
/// relay `proveBlock` calls to Taiko so msg.sender doesn't need to hold any TKO.
=======
/// @notice A contract that holds TAIKO token and acts as a Taiko prover. This contract will simply
/// relay `proveBlock` calls to TaikoL1 so msg.sender doesn't need to hold any TAIKO.
>>>>>>> de92b28c
/// @custom:security-contact security@taiko.xyz
contract ProverSet is EssentialContract, IERC1271 {
    bytes4 private constant _EIP1271_MAGICVALUE = 0x1626ba7e;

    mapping(address prover => bool isProver) public isProver; // slot 1
    address public admin; // slot 2

    uint256[48] private __gap;

    event ProverEnabled(address indexed prover, bool indexed enabled);

    error INVALID_STATUS();
    error INVALID_BOND_TOKEN();
    error PERMISSION_DENIED();
    error NOT_FIRST_PROPOSAL();

    modifier onlyAuthorized() {
        require(
            msg.sender == admin || msg.sender == IHasRecipient(admin).recipient(),
            PERMISSION_DENIED()
        );
        _;
    }

    modifier onlyProver() {
        require(isProver[msg.sender], PERMISSION_DENIED());
        _;
    }

    /// @notice Initializes the contract.
    function init(
        address _owner,
        address _admin,
        address _rollupResolver
    )
        external
        nonZeroAddr(_admin)
        initializer
    {
        __Essential_init(_owner, _rollupResolver);
        admin = _admin;

        address _bondToken = bondToken();
        if (_bondToken != address(0)) {
            IERC20(_bondToken).approve(taikoL1(), type(uint256).max);
        }
    }

    function approveAllowance(address _address, uint256 _allowance) external onlyOwner {
        address _bondToken = bondToken();
        require(_bondToken != address(0), INVALID_BOND_TOKEN());
        IERC20(_bondToken).approve(_address, _allowance);
    }

    /// @notice Enables or disables a prover.
    function enableProver(address _prover, bool _isProver) external onlyAuthorized {
        require(isProver[_prover] != _isProver, INVALID_STATUS());
        isProver[_prover] = _isProver;

        emit ProverEnabled(_prover, _isProver);
    }

    /// @notice Withdraws Taiko tokens back to the admin address.
    function withdrawToAdmin(uint256 _amount) external onlyAuthorized {
        address _bondToken = bondToken();
        if (_bondToken != address(0)) {
            IERC20(_bondToken).transfer(admin, _amount);
        } else {
            LibAddress.sendEtherAndVerify(admin, _amount);
        }
    }

    /// @notice Withdraws ETH back to the owner address.
    function withdrawEtherToAdmin(uint256 _amount) external onlyAuthorized {
        LibAddress.sendEtherAndVerify(admin, _amount);
    }

<<<<<<< HEAD
    /// @notice Proposes a block only when it is the first block proposal in the current L1 block.
    function proposeBlocksV3Conditionally(
        ITaikoL1.BlockParamsV3[] calldata _paramsArray,
        bytes calldata _txList
=======
    /// @notice Proposes a batch blocks only when it is the first batch blocks proposal in the
    /// current L1 block.
    function proposeBlocksV2Conditionally(
        bytes[] calldata _params,
        bytes[] calldata _txList
>>>>>>> de92b28c
    )
        external
        onlyProver
    {
        ITaikoL1 taiko = ITaikoL1(taikoL1());
        // Ensure this block is the first block proposed in the current L1 block.
<<<<<<< HEAD
        require(taiko.getStats2().lastProposedIn != block.number, NOT_FIRST_PROPOSAL());
        taiko.proposeBlocksV3(address(0), address(0), _paramsArray, _txList);
=======
        require(taiko.lastProposedIn() != block.number, NOT_FIRST_PROPOSAL());
        taiko.proposeBlocksV2(_params, _txList);
    }

    /// @notice Propose a Taiko block.
    function proposeBlockV2(bytes calldata _params, bytes calldata _txList) external onlyProver {
        ITaikoL1(taikoL1()).proposeBlockV2(_params, _txList);
>>>>>>> de92b28c
    }

    /// @notice Propose multiple Taiko blocks.
    function proposeBlocksV3(
        ITaikoL1.BlockParamsV3[] calldata _paramsArray,
        bytes calldata _txList
    )
        external
        onlyProver
    {
        ITaikoL1(taikoL1()).proposeBlocksV3(address(0), address(0), _paramsArray, _txList);
    }

    /// @notice Batch proves or contests Taiko blocks.
    function proveBlocksV3(
        ITaikoL1.BlockMetadataV3[] calldata _metas,
        ITaikoL1.TransitionV3[] calldata _transitions,
        bytes calldata _proof
    )
        external
        onlyProver
    {
        ITaikoL1(taikoL1()).proveBlocksV3(_metas, _transitions, _proof);
    }

    /// @notice Deposits Taiko token to Taiko contract.
    function depositBond(uint256 _amount) external onlyAuthorized {
        ITaikoL1(taikoL1()).depositBond(_amount);
    }

    /// @notice Withdraws Taiko token from Taiko contract.
    function withdrawBond(uint256 _amount) external onlyAuthorized {
        ITaikoL1(taikoL1()).withdrawBond(_amount);
    }

    /// @notice Delegates token voting right to a delegatee.
    /// @param _delegatee The delegatee to receive the voting right.
    function delegate(address _delegatee) external onlyAuthorized {
        address _bondToken = bondToken();
        require(_bondToken != address(0), INVALID_BOND_TOKEN());
        ERC20VotesUpgradeable(_bondToken).delegate(_delegatee);
    }

    // This function is necessary for this contract to become an assigned prover.
    function isValidSignature(
        bytes32 _hash,
        bytes calldata _signature
    )
        external
        view
        returns (bytes4 magicValue_)
    {
        (address recovered, ECDSA.RecoverError error) = ECDSA.tryRecover(_hash, _signature);
        if (error == ECDSA.RecoverError.NoError && isProver[recovered]) {
            magicValue_ = _EIP1271_MAGICVALUE;
        }
    }

    function taikoL1() internal view virtual returns (address) {
        return resolve(LibStrings.B_TAIKO, false);
    }

    function bondToken() internal view virtual returns (address) {
        return resolve(LibStrings.B_BOND_TOKEN, true);
    }
}<|MERGE_RESOLUTION|>--- conflicted
+++ resolved
@@ -15,13 +15,8 @@
 }
 
 /// @title ProverSet
-<<<<<<< HEAD
-/// @notice A contract that holds TKO token and acts as a Taiko prover. This contract will simply
-/// relay `proveBlock` calls to Taiko so msg.sender doesn't need to hold any TKO.
-=======
 /// @notice A contract that holds TAIKO token and acts as a Taiko prover. This contract will simply
 /// relay `proveBlock` calls to TaikoL1 so msg.sender doesn't need to hold any TAIKO.
->>>>>>> de92b28c
 /// @custom:security-contact security@taiko.xyz
 contract ProverSet is EssentialContract, IERC1271 {
     bytes4 private constant _EIP1271_MAGICVALUE = 0x1626ba7e;
@@ -99,36 +94,19 @@
         LibAddress.sendEtherAndVerify(admin, _amount);
     }
 
-<<<<<<< HEAD
-    /// @notice Proposes a block only when it is the first block proposal in the current L1 block.
+    /// @notice Proposes a batch blocks only when it is the first batch blocks proposal in the
+    /// current L1 block.
     function proposeBlocksV3Conditionally(
         ITaikoL1.BlockParamsV3[] calldata _paramsArray,
         bytes calldata _txList
-=======
-    /// @notice Proposes a batch blocks only when it is the first batch blocks proposal in the
-    /// current L1 block.
-    function proposeBlocksV2Conditionally(
-        bytes[] calldata _params,
-        bytes[] calldata _txList
->>>>>>> de92b28c
     )
         external
         onlyProver
     {
         ITaikoL1 taiko = ITaikoL1(taikoL1());
         // Ensure this block is the first block proposed in the current L1 block.
-<<<<<<< HEAD
         require(taiko.getStats2().lastProposedIn != block.number, NOT_FIRST_PROPOSAL());
         taiko.proposeBlocksV3(address(0), address(0), _paramsArray, _txList);
-=======
-        require(taiko.lastProposedIn() != block.number, NOT_FIRST_PROPOSAL());
-        taiko.proposeBlocksV2(_params, _txList);
-    }
-
-    /// @notice Propose a Taiko block.
-    function proposeBlockV2(bytes calldata _params, bytes calldata _txList) external onlyProver {
-        ITaikoL1(taikoL1()).proposeBlockV2(_params, _txList);
->>>>>>> de92b28c
     }
 
     /// @notice Propose multiple Taiko blocks.
