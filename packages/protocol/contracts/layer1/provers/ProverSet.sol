--- conflicted
+++ resolved
@@ -17,11 +17,7 @@
         address _iProposeBatch
     )
         nonZeroAddr(_iProposeBatch)
-<<<<<<< HEAD
-        ProverSetBase(_resolver, _inbox, _bondToken)
-=======
         ProverSetBase(_inbox, _bondToken)
->>>>>>> e7b8f05d
     {
         iProposeBatch = IProposeBatch(_iProposeBatch);
     }
