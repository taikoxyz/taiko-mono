// SPDX-License-Identifier: MIT
pragma solidity ^0.8.24;

import "./interfaces/IAttestation.sol";
import "./interfaces/ISigVerifyLib.sol";
import "./lib/EnclaveIdStruct.sol";
import "./lib/PEMCertChainLib.sol";
import "./lib/QuoteV3Auth/V3Parser.sol";
import "./lib/QuoteV3Auth/V3Struct.sol";
import "./lib/TCBInfoStruct.sol";
import "./lib/interfaces/IPEMCertChainLib.sol";
import "./utils/BytesUtils.sol";
import "solady/src/utils/Base64.sol";
import "solady/src/utils/LibString.sol";
import "src/shared/common/EssentialContract.sol";

/// @title AutomataDcapV3Attestation
/// @custom:security-contact security@taiko.xyz
contract AutomataDcapV3Attestation is IAttestation, EssentialContract {
    using BytesUtils for bytes;

    // https://github.com/intel/SGXDataCenterAttestationPrimitives/blob/e7604e02331b3377f3766ed3653250e03af72d45/QuoteVerification/QVL/Src/AttestationLibrary/src/CertVerification/X509Constants.h#L64
    uint256 internal constant CPUSVN_LENGTH = 16;

    // keccak256(hex"0ba9c4c0c0c86193a3fe23d6b02cda10a8bbd4e88e48b4458561a36e705525f567918e2edc88e40d860bd0cc4ee26aacc988e505a953558c453f6b0904ae7394")
    // the uncompressed (0x04) prefix is not included in the pubkey pre-image
    bytes32 internal constant ROOTCA_PUBKEY_HASH =
        0x89f72d7c488e5b53a77c23ebcb36970ef7eb5bcf6658e9b8292cfbe4703a8473;

    uint8 internal constant INVALID_EXIT_CODE = 255;

    ISigVerifyLib public sigVerifyLib; // slot 1
    IPEMCertChainLib public pemCertLib; // slot 2

    bool public checkLocalEnclaveReport; // slot 3
    mapping(bytes32 enclave => bool trusted) public trustedUserMrEnclave; // slot 4
    mapping(bytes32 signer => bool trusted) public trustedUserMrSigner; // slot 5

    // Quote Collateral Configuration

    // Index definition:
    // 0 = Quote PCKCrl
    // 1 = RootCrl
    mapping(uint256 idx => mapping(bytes serialNum => bool revoked)) public serialNumIsRevoked; // slot
<<<<<<< HEAD
    //6
=======
    // 6
>>>>>>> dc6ed12d
    // fmspc => tcbInfo
    mapping(string fmspc => TCBInfoStruct.TCBInfo tcbInfo) public tcbInfo; // slot 7
    EnclaveIdStruct.EnclaveId public qeIdentity; // takes 4 slots, slot 8,9,10,11

    uint256[39] __gap;

    event MrSignerUpdated(bytes32 indexed mrSigner, bool trusted);
    event MrEnclaveUpdated(bytes32 indexed mrEnclave, bool trusted);
    event TcbInfoJsonConfigured(string indexed fmspc, TCBInfoStruct.TCBInfo tcbInfoInput);
    event QeIdentityConfigured(EnclaveIdStruct.EnclaveId qeIdentityInput);
    event LocalReportCheckToggled(bool checkLocalEnclaveReport);
    event RevokedCertSerialNumAdded(uint256 indexed index, bytes serialNum);
    event RevokedCertSerialNumRemoved(uint256 indexed index, bytes serialNum);

    // @notice Initializes the contract.
    /// @param sigVerifyLibAddr Address of the signature verification library.
    /// @param pemCertLibAddr Address of certificate library.
    function init(address owner, address sigVerifyLibAddr, address pemCertLibAddr)
        external
        initializer
    {
        __Essential_init(owner);
        sigVerifyLib = ISigVerifyLib(sigVerifyLibAddr);
        pemCertLib = PEMCertChainLib(pemCertLibAddr);
    }

    function setMrSigner(bytes32 _mrSigner, bool _trusted) external onlyOwner {
        trustedUserMrSigner[_mrSigner] = _trusted;
        emit MrSignerUpdated(_mrSigner, _trusted);
    }

    function setMrEnclave(bytes32 _mrEnclave, bool _trusted) external onlyOwner {
        trustedUserMrEnclave[_mrEnclave] = _trusted;
        emit MrEnclaveUpdated(_mrEnclave, _trusted);
    }

    function addRevokedCertSerialNum(uint256 index, bytes[] calldata serialNumBatch)
        external
        onlyOwner
    {
        uint256 size = serialNumBatch.length;
        for (uint256 i; i < size; ++i) {
            if (serialNumIsRevoked[index][serialNumBatch[i]]) {
                continue;
            }
            serialNumIsRevoked[index][serialNumBatch[i]] = true;
            emit RevokedCertSerialNumAdded(index, serialNumBatch[i]);
        }
    }

    function removeRevokedCertSerialNum(uint256 index, bytes[] calldata serialNumBatch)
        external
        onlyOwner
    {
        uint256 size = serialNumBatch.length;
        for (uint256 i; i < size; ++i) {
            if (!serialNumIsRevoked[index][serialNumBatch[i]]) {
                continue;
            }
            delete serialNumIsRevoked[index][serialNumBatch[i]];
            emit RevokedCertSerialNumRemoved(index, serialNumBatch[i]);
        }
    }

    function configureTcbInfoJson(
        string calldata fmspc,
        TCBInfoStruct.TCBInfo calldata tcbInfoInput
    )
        public
        onlyOwner
    {
        // 2.2M gas
        tcbInfo[fmspc] = tcbInfoInput;
        emit TcbInfoJsonConfigured(fmspc, tcbInfoInput);
    }

    function configureQeIdentityJson(EnclaveIdStruct.EnclaveId calldata qeIdentityInput)
        external
        onlyOwner
    {
        // 250k gas
        qeIdentity = qeIdentityInput;
        emit QeIdentityConfigured(qeIdentityInput);
    }

    function toggleLocalReportCheck() external onlyOwner {
        checkLocalEnclaveReport = !checkLocalEnclaveReport;
        emit LocalReportCheckToggled(checkLocalEnclaveReport);
    }

    function _attestationTcbIsValid(TCBInfoStruct.TCBStatus status)
        internal
        pure
        virtual
        returns (bool valid)
    {
        return status == TCBInfoStruct.TCBStatus.OK
            || status == TCBInfoStruct.TCBStatus.TCB_SW_HARDENING_NEEDED
            || status == TCBInfoStruct.TCBStatus.TCB_CONFIGURATION_AND_SW_HARDENING_NEEDED
            || status == TCBInfoStruct.TCBStatus.TCB_OUT_OF_DATE
            || status == TCBInfoStruct.TCBStatus.TCB_OUT_OF_DATE_CONFIGURATION_NEEDED;
    }

    function verifyAttestation(bytes calldata data) external view override returns (bool success) {
        (success,) = _verify(data);
    }

    /// @dev Provide the raw quote binary as input
    /// @dev The attestation data (or the returned data of this method)
    /// is constructed depending on the validity of the quote verification.
    /// @dev After confirming that a quote has been verified, the attestation's validity then
    /// depends on the
    /// status of the associated TCB.
    /// @dev Example scenarios as below:
    /// --------------------------------
    /// @dev Invalid quote verification: returns (false, INVALID_EXIT_CODE)
    ///
    /// @dev For all valid quote verification, the validity of the attestation depends on the status
    /// of a
    /// matching TCBInfo and this is defined in the _attestationTcbIsValid() method, which can be
    /// overwritten
    /// in derived contracts. (Except for "Revoked" status, which also returns (false,
    /// INVALID_EXIT_CODE) value)
    /// @dev For all valid quote verification, returns the following data:
    /// (_attestationTcbIsValid(), abi.encodePacked(sha256(quote), uint8 exitCode))
    /// @dev exitCode is defined in the {{ TCBInfoStruct.TCBStatus }} enum
    function _verify(bytes calldata quote) private view returns (bool, bytes memory) {
        bytes memory retData = abi.encodePacked(INVALID_EXIT_CODE);

        // Step 1: Parse the quote input = 152k gas
        (bool successful, V3Struct.ParsedV3QuoteStruct memory parsedV3Quote) =
            V3Parser.parseInput(quote, address(pemCertLib));
        if (!successful) {
            return (false, retData);
        }

        return _verifyParsedQuote(parsedV3Quote);
    }

    function _verifyQEReportWithIdentity(V3Struct.EnclaveReport memory quoteEnclaveReport)
        private
        view
        returns (bool, EnclaveIdStruct.EnclaveIdStatus status)
    {
        EnclaveIdStruct.EnclaveId memory enclaveId = qeIdentity;
        bool miscselectMatched =
            quoteEnclaveReport.miscSelect & enclaveId.miscselectMask == enclaveId.miscselect;

        bool attributesMatched =
            quoteEnclaveReport.attributes & enclaveId.attributesMask == enclaveId.attributes;
        bool mrsignerMatched = quoteEnclaveReport.mrSigner == enclaveId.mrsigner;

        bool isvprodidMatched = quoteEnclaveReport.isvProdId == enclaveId.isvprodid;

        bool tcbFound;
        uint256 size = enclaveId.tcbLevels.length;
        for (uint256 i; i < size; ++i) {
            EnclaveIdStruct.TcbLevel memory tcb = enclaveId.tcbLevels[i];
            if (tcb.tcb.isvsvn <= quoteEnclaveReport.isvSvn) {
                tcbFound = true;
                status = tcb.tcbStatus;
                break;
            }
        }
        return (
            miscselectMatched && attributesMatched && mrsignerMatched && isvprodidMatched
                && tcbFound,
            status
        );
    }

    function _checkTcbLevels(
        IPEMCertChainLib.PCKCertificateField memory pck,
        TCBInfoStruct.TCBInfo memory tcb
    )
        private
        pure
        returns (bool, TCBInfoStruct.TCBStatus status)
    {
        uint256 size = tcb.tcbLevels.length;
        for (uint256 i; i < size; ++i) {
            TCBInfoStruct.TCBLevelObj memory current = tcb.tcbLevels[i];
            bool pceSvnIsHigherOrGreater = pck.sgxExtension.pcesvn >= current.pcesvn;
            bool cpuSvnsAreHigherOrGreater = _isCpuSvnHigherOrGreater(
                pck.sgxExtension.sgxTcbCompSvnArr, current.sgxTcbCompSvnArr
            );
            if (pceSvnIsHigherOrGreater && cpuSvnsAreHigherOrGreater) {
                status = current.status;
                bool tcbIsRevoked = status == TCBInfoStruct.TCBStatus.TCB_REVOKED;
                return (!tcbIsRevoked, status);
            }
        }
        return (true, TCBInfoStruct.TCBStatus.TCB_UNRECOGNIZED);
    }

    function _isCpuSvnHigherOrGreater(uint256[] memory pckCpuSvns, uint8[] memory tcbCpuSvns)
        private
        pure
        returns (bool)
    {
        if (pckCpuSvns.length != CPUSVN_LENGTH || tcbCpuSvns.length != CPUSVN_LENGTH) {
            return false;
        }
        for (uint256 i; i < CPUSVN_LENGTH; ++i) {
            if (pckCpuSvns[i] < tcbCpuSvns[i]) {
                return false;
            }
        }
        return true;
    }

    function _verifyCertChain(IPEMCertChainLib.ECSha256Certificate[] memory certs)
        private
        view
        returns (bool)
    {
        uint256 n = certs.length;
        bool certRevoked;
        bool certNotExpired;
        bool verified;
        bool certChainCanBeTrusted;

        for (uint256 i; i < n; ++i) {
            IPEMCertChainLib.ECSha256Certificate memory issuer;
            if (i == n - 1) {
                // rootCA
                issuer = certs[i];
            } else {
                issuer = certs[i + 1];
                if (i == n - 2) {
                    // this cert is expected to be signed by the root
                    certRevoked = serialNumIsRevoked[
                        uint256(IPEMCertChainLib.CRL.ROOT)
                    ][certs[i].serialNumber];
                } else if (certs[i].isPck) {
                    certRevoked = serialNumIsRevoked[
                        uint256(IPEMCertChainLib.CRL.PCK)
                    ][certs[i].serialNumber];
                }
                if (certRevoked) {
                    break;
                }
            }

            certNotExpired =
                block.timestamp > certs[i].notBefore && block.timestamp < certs[i].notAfter;
            if (!certNotExpired) {
                break;
            }

            verified = sigVerifyLib.verifyES256Signature(
                certs[i].tbsCertificate, certs[i].signature, issuer.pubKey
            );
            if (!verified) {
                break;
            }

            bytes32 issuerPubKeyHash = keccak256(issuer.pubKey);

            if (issuerPubKeyHash == ROOTCA_PUBKEY_HASH) {
                certChainCanBeTrusted = true;
                break;
            }
        }

        return !certRevoked && certNotExpired && verified && certChainCanBeTrusted;
    }

    function _enclaveReportSigVerification(
        bytes memory pckCertPubKey,
        bytes memory signedQuoteData,
        V3Struct.ECDSAQuoteV3AuthData memory authDataV3,
        V3Struct.EnclaveReport memory qeEnclaveReport
    )
        private
        view
        returns (bool)
    {
        bytes32 expectedAuthDataHash = bytes32(qeEnclaveReport.reportData.substring(0, 32));
        bytes memory concatOfAttestKeyAndQeAuthData =
            abi.encodePacked(authDataV3.ecdsaAttestationKey, authDataV3.qeAuthData.data);
        bytes32 computedAuthDataHash = sha256(concatOfAttestKeyAndQeAuthData);

        bool qeReportDataIsValid = expectedAuthDataHash == computedAuthDataHash;
        if (qeReportDataIsValid) {
            bytes memory pckSignedQeReportBytes =
                V3Parser.packQEReport(authDataV3.pckSignedQeReport);
            bool qeSigVerified = sigVerifyLib.verifyES256Signature(
                pckSignedQeReportBytes, authDataV3.qeReportSignature, pckCertPubKey
            );
            bool quoteSigVerified = sigVerifyLib.verifyES256Signature(
                signedQuoteData, authDataV3.ecdsa256BitSignature, authDataV3.ecdsaAttestationKey
            );
            return qeSigVerified && quoteSigVerified;
        } else {
            return false;
        }
    }

    /// --------------- validate parsed quote ---------------

    /// @dev Provide the parsed quote binary as input
    /// @dev The attestation data (or the returned data of this method)
    /// is constructed depending on the validity of the quote verification.
    /// @dev After confirming that a quote has been verified, the attestation's validity then
    /// depends on the
    /// status of the associated TCB.
    /// @dev Example scenarios as below:
    /// --------------------------------
    /// @dev Invalid quote verification: returns (false, INVALID_EXIT_CODE)
    ///
    /// @dev For all valid quote verification, the validity of the attestation depends on the status
    /// of a
    /// matching TCBInfo and this is defined in the _attestationTcbIsValid() method, which can be
    /// overwritten
    /// in derived contracts. (Except for "Revoked" status, which also returns (false,
    /// INVALID_EXIT_CODE) value)
    /// @dev For all valid quote verification, returns the following data:
    /// (_attestationTcbIsValid())
    /// @dev exitCode is defined in the {{ TCBInfoStruct.TCBStatus }} enum
    function verifyParsedQuote(V3Struct.ParsedV3QuoteStruct calldata v3quote)
        external
        view
        override
        returns (bool, bytes memory)
    {
        return _verifyParsedQuote(v3quote);
    }

    function _verifyParsedQuote(V3Struct.ParsedV3QuoteStruct memory v3quote)
        internal
        view
        returns (bool, bytes memory)
    {
        bytes memory retData = abi.encodePacked(INVALID_EXIT_CODE);

        //// Step 1: Parse the quote input = 152k gas
        (
            bool successful,,,
            bytes memory signedQuoteData,
            V3Struct.ECDSAQuoteV3AuthData memory authDataV3
        ) = V3Parser.validateParsedInput(v3quote);
        if (!successful) {
            return (false, retData);
        }

        // Step 2: Verify application enclave report MRENCLAVE and MRSIGNER
        {
            if (checkLocalEnclaveReport) {
                // 4k gas
                bool mrEnclaveIsTrusted = trustedUserMrEnclave[v3quote.localEnclaveReport.mrEnclave];
                bool mrSignerIsTrusted = trustedUserMrSigner[v3quote.localEnclaveReport.mrSigner];

                if (!mrEnclaveIsTrusted || !mrSignerIsTrusted) {
                    return (false, retData);
                }
            }
        }

        // Step 3: Verify enclave identity = 43k gas
        EnclaveIdStruct.EnclaveIdStatus qeTcbStatus;
        {
            bool verifiedEnclaveIdSuccessfully;
            (verifiedEnclaveIdSuccessfully, qeTcbStatus) =
                _verifyQEReportWithIdentity(v3quote.v3AuthData.pckSignedQeReport);
            if (!verifiedEnclaveIdSuccessfully) {
                return (false, retData);
            }
            if (
                !verifiedEnclaveIdSuccessfully
                    || qeTcbStatus
                        == EnclaveIdStruct.EnclaveIdStatus.SGX_ENCLAVE_REPORT_ISVSVN_REVOKED
            ) {
                return (false, retData);
            }
        }

        // Step 4: Parse Quote CertChain
        IPEMCertChainLib.ECSha256Certificate[] memory parsedQuoteCerts;
        TCBInfoStruct.TCBInfo memory fetchedTcbInfo;
        {
            // 536k gas
            parsedQuoteCerts = new IPEMCertChainLib.ECSha256Certificate[](3);
            for (uint256 i; i < 3; ++i) {
                bool isPckCert = i == 0; // additional parsing for PCKCert
                bool certDecodedSuccessfully;
                // TODO(Yue): move decodeCert offchain
                (certDecodedSuccessfully, parsedQuoteCerts[i]) = pemCertLib.decodeCert(
                    authDataV3.certification.decodedCertDataArray[i], isPckCert
                );
                if (!certDecodedSuccessfully) {
                    return (false, retData);
                }
            }
        }

        // Step 5: basic PCK and TCB check = 381k gas
        {
            string memory parsedFmspc = parsedQuoteCerts[0].pck.sgxExtension.fmspc;
            fetchedTcbInfo = tcbInfo[parsedFmspc];
            bool tcbConfigured = LibString.eq(parsedFmspc, fetchedTcbInfo.fmspc);
            if (!tcbConfigured) {
                return (false, retData);
            }

            IPEMCertChainLib.ECSha256Certificate memory pckCert = parsedQuoteCerts[0];
            bool pceidMatched = LibString.eq(pckCert.pck.sgxExtension.pceid, fetchedTcbInfo.pceid);
            if (!pceidMatched) {
                return (false, retData);
            }
        }

        // Step 6: Verify TCB Level
        TCBInfoStruct.TCBStatus tcbStatus;
        {
            // 4k gas
            bool tcbVerified;
            (tcbVerified, tcbStatus) = _checkTcbLevels(parsedQuoteCerts[0].pck, fetchedTcbInfo);
            if (!tcbVerified) {
                return (false, retData);
            }
        }

        // Step 7: Verify cert chain for PCK
        {
            // 660k gas (rootCA pubkey is trusted)
            bool pckCertChainVerified = _verifyCertChain(parsedQuoteCerts);
            if (!pckCertChainVerified) {
                return (false, retData);
            }
        }

        // Step 8: Verify the local attestation sig and qe report sig = 670k gas
        {
            bool enclaveReportSigsVerified = _enclaveReportSigVerification(
                parsedQuoteCerts[0].pubKey,
                signedQuoteData,
                authDataV3,
                v3quote.v3AuthData.pckSignedQeReport
            );
            if (!enclaveReportSigsVerified) {
                return (false, retData);
            }
        }

        retData = abi.encodePacked(sha256(abi.encode(v3quote)), tcbStatus);

        return (_attestationTcbIsValid(tcbStatus), retData);
    }
}<|MERGE_RESOLUTION|>--- conflicted
+++ resolved
@@ -41,12 +41,7 @@
     // Index definition:
     // 0 = Quote PCKCrl
     // 1 = RootCrl
-    mapping(uint256 idx => mapping(bytes serialNum => bool revoked)) public serialNumIsRevoked; // slot
-<<<<<<< HEAD
-    //6
-=======
-    // 6
->>>>>>> dc6ed12d
+    mapping(uint256 idx => mapping(bytes serialNum => bool revoked)) public serialNumIsRevoked; // slot 6
     // fmspc => tcbInfo
     mapping(string fmspc => TCBInfoStruct.TCBInfo tcbInfo) public tcbInfo; // slot 7
     EnclaveIdStruct.EnclaveId public qeIdentity; // takes 4 slots, slot 8,9,10,11
