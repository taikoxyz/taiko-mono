--- conflicted
+++ resolved
@@ -42,13 +42,8 @@
     // 0 = Quote PCKCrl
     // 1 = RootCrl
     mapping(uint256 idx => mapping(bytes serialNum => bool revoked)) public serialNumIsRevoked; // slot
-<<<<<<< HEAD
-        // 6
-        // fmspc => tcbInfo
-=======
     // 6
     // fmspc => tcbInfo
->>>>>>> 4e19db18
     mapping(string fmspc => TCBInfoStruct.TCBInfo tcbInfo) public tcbInfo; // slot 7
     EnclaveIdStruct.EnclaveId public qeIdentity; // takes 4 slots, slot 8,9,10,11
 
