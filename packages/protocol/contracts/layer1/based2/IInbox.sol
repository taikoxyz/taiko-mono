// SPDX-License-Identifier: MIT
pragma solidity ^0.8.24;

/// @title IInbox
/// @notice Interface for the Taiko Alethia protocol inbox
/// @dev Defines all data structures and function signatures for the simplified
///      based rollup protocol without tier-based proof system
/// @custom:security-contact security@taiko.xyz
interface IInbox {
    /// @notice Represents a block within a batch
    /// @dev Contains block-specific parameters and anchor information
    struct Block {
        /// @notice Maximum number of transactions in this block
        /// @dev If insufficient transactions in calldata/blobs, block contains as many as possible
        uint16 numTransactions;
        /// @notice Time difference in seconds between this block and its parent within the batch
        /// @dev For the first block in a batch, this should be 0 (no parent in same batch)
        uint8 timeShift;
        /// @notice Optional anchor block ID for L1-L2 synchronization
        uint48 anchorBlockId;
        /// @notice Signal slots for cross-chain messages
        bytes32[] signalSlots;
        /// @notice Address that receives block rewards. If this address is address(0), use
        /// Batch.coinbase.
        address coinbase;
    }

    /// @notice Contains blob data for a batch
    /// @dev Supports both direct blob hashes and blob indices for different scenarios
    struct Blobs {
        /// @notice Direct blob hashes (if non-empty, firstBlobIndex and numBlobs must be 0)
        bytes32[] hashes;
        /// @notice Index of the first blob in this batch (for blob index mode)
        uint8 firstBlobIndex;
        /// @notice Number of blobs in this batch
        /// @dev Blobs are concatenated and decompressed via Zlib
        uint8 numBlobs;
        /// @notice Byte offset of the blob data within the batch
        uint32 byteOffset;
        /// @notice Size of the blob data in bytes
        uint32 byteSize;
        /// @notice Block number when blobs were created (only for forced inclusion)
        /// @dev Non-zero only when hashes array is used
        uint48 createdIn;
    }

    /// @notice Represents a batch of blocks to be proposed
    /// @dev Contains all data needed for batch validation and processing
    struct Batch {
        /// @notice Address that proposed this batch
        address proposer;
        /// @notice Coinbase address for block rewards (can be zero)
        address coinbase;
        /// @notice Timestamp of the last block in this batch
        uint48 lastBlockTimestamp;
        /// @notice Gas issuance rate per second for this batch
        uint32 gasIssuancePerSecond;
        /// @notice Whether this is a forced inclusion batch
        bool isForcedInclusion;
        /// @notice Prover authorization data
        bytes proverAuth;
        /// @notice Array of blocks in this batch
        Block[] blocks;
        /// @notice Blob data for this batch
        Blobs blobs;
    }

    /// @notice Output structure containing validated batch information
    /// @dev This struct aggregates all validation results for efficient batch processing
    struct BatchContext {
        /// @notice Address authorized to prove this batch
        address prover;
        /// @notice Hash of all transactions in the batch
        bytes32 txsHash;
        /// @notice ID of the last anchor block referenced
        uint48 lastAnchorBlockId;
        /// @notice ID of the last block in this batch
        uint48 lastBlockId;
        /// @notice Block number when blobs were created
        uint48 blobsCreatedIn;
        /// @notice Bond amount for liveness guarantee (in Gwei)
        uint48 livenessBond;
        /// @notice Bond amount for provability guarantee (in Gwei)
        uint48 provabilityBond;
        /// @notice Percentage of base fee shared with validators (0-100)
        uint8 baseFeeSharingPctg;
        /// @notice Hashes of anchor blocks for verification (length <= type(uint16).max)
        bytes32[] anchorBlockHashes;
        /// @notice Array of blob hashes referenced by this batch (length <= type(uint4).max)
        bytes32[] blobHashes;
    }

    /// @notice Authorization data for proving a batch
    /// @dev Contains prover credentials, fee information, and validity constraints
    struct ProverAuth {
        /// @notice Address authorized to prove this batch
        address prover;
        /// @notice Token used for fee payment (ETH not supported)
        address feeToken;
        /// @notice Fee amount (in Gwei)
        uint48 fee;
        /// @notice Optional expiration timestamp (0 = no expiration)
        uint48 validUntil;
        /// @notice Optional batch ID restriction (0 = any batch)
        uint48 batchId;
        /// @notice Cryptographic signature authorizing the prover (length <= type(uint10).max)
        bytes signature;
    }

    /// @notice Metadata for building and validating a batch
    /// @dev Contains all necessary information for batch construction and verification
    struct BatchBuildMetadata {
        /// @notice Hash of all transactions in the batch
        bytes32 txsHash;
        /// @notice Array of blob hashes referenced by this batch
        bytes32[] blobHashes; // length <= type(uint4).max
        /// @notice Additional arbitrary data for the batch
        bytes32 extraData;
        /// @notice Address to receive block rewards
        address coinbase;
        /// @notice Block number when this batch was proposed
        uint48 proposedIn;
        /// @notice Block number when blobs were created
        uint48 blobCreatedIn;
        /// @notice Byte offset within blob data
        uint48 blobByteOffset;
        /// @notice Size of blob data in bytes
        uint48 blobByteSize;
        /// @notice ID of the last block in this batch
        uint48 lastBlockId;
        /// @notice Timestamp of the last block in this batch
        uint48 lastBlockTimestamp;
        /// @notice Hashes of anchor blocks for verification
        bytes32[] anchorBlockHashes; // length <= type(uint16).max
        /// @notice Array of blocks contained in this batch
        Block[] blocks; // length <= type(uint16).max
    }

    /// @notice Simplified metadata for batch proposals
    /// @dev Contains minimal information needed for proposal validation
    struct BatchProposeMetadata {
        /// @notice Timestamp of the last block in the batch
        uint48 lastBlockTimestamp;
        /// @notice ID of the last block in the batch
        uint48 lastBlockId;
        /// @notice ID of the last anchor block referenced
        uint48 lastAnchorBlockId;
    }

    /// @notice Metadata for batch proving operations
    /// @dev Contains information about proposer, prover, and bond requirements
    struct BatchProveMetadata {
        /// @notice Address that originally proposed this batch
        address proposer;
        /// @notice Address authorized to prove this batch
        address prover;
        /// @notice Timestamp when the batch was proposed
        uint48 proposedAt;
        /// @notice ID of the first block in the batch
        uint48 firstBlockId;
        /// @notice ID of the last block in the batch
        uint48 lastBlockId;
        /// @notice Bond amount for liveness guarantee in Gwei
        uint48 livenessBond; // Gwei
        /// @notice Bond amount for provability guarantee in Gwei
        uint48 provabilityBond; // Gwei
    }

    /// @notice Extra data to be embedded into each block header.
    /// @dev This struct needs to be encoded into the least significant 128 bits of the header's
    /// extraData field.
    struct HeaderExtraInfo {
        /// @notice Percentage of base fee shared with validators (0-100)
        uint8 sharingPctg;
        /// @notice Whether this is a forced inclusion batch
        bool isForcedInclusion;
        /// @notice Gas issuance per second for this batch
        uint32 gasIssuancePerSecond;
    }

    /// @notice Complete metadata for a batch combining all phases
    /// @dev Aggregates build, propose, and prove metadata for batch processing
    struct BatchMetadata {
        /// @notice Metadata for batch proving operations
        BatchProveMetadata proveMeta;
        /// @notice Metadata for batch proposal validation
        BatchProposeMetadata proposeMeta;
        /// @notice Metadata for batch building and validation
        BatchBuildMetadata buildMeta;
    }

    /// @notice Evidence structure for batch proposal metadata validation
    /// @dev Contains hashes and metadata needed to verify batch proposals
    struct ProposeBatchEvidence {
        /// @notice Left hash for merkle proof verification
        bytes32 leftHash;
        /// @notice Hash of the prove metadata
        bytes32 proveMetaHash;
        /// @notice Proposal metadata to be validated
        BatchProposeMetadata proposeMeta;
    }

    /// @notice Input structure for batch proving operations
    /// @dev Contains all data needed to prove a batch transition
    struct ProveBatchInput {
        /// @notice Left hash for merkle proof verification
        bytes32 leftHash;
        /// @notice Hash of the propose metadata
        bytes32 proposeMetaHash;
        /// @notice Metadata for the proving operation
        BatchProveMetadata proveMeta;
        /// @notice State transition to be proven
        Transition tran;
    }

    /// @notice Represents a state transition to be proven
    /// @dev Contains the essential data for proving a batch's state change
    struct Transition {
        /// @notice ID of the batch containing this transition
        uint48 batchId;
        /// @notice Hash of the parent block
        bytes32 parentHash;
        /// @notice Hash of the current block
        bytes32 blockHash;
        /// @notice New state root after this transition
        bytes32 stateRoot;
    }

    /// @notice Enumeration for proof submission timing
    /// @dev Determines the validation rules and rewards for proof submission
    enum ProofTiming {
        /// @notice Proof submitted after extended proving window expired
        OutOfExtendedProvingWindow,
        /// @notice Proof submitted within normal proving window
        InProvingWindow,
        /// @notice Proof submitted within extended proving window
        InExtendedProvingWindow
    }

    /// @notice Metadata for a transition proof
    /// @dev Contains all information about a submitted transition proof
    struct TransitionMeta {
        /// @notice Hash of the block for this transition
        bytes32 blockHash;
        /// @notice State root after this transition
        bytes32 stateRoot;
        /// @notice Address that submitted the proof
        address prover;
        /// @notice Timing category of the proof submission
        ProofTiming proofTiming;
        /// @notice Timestamp when the transition is proved at
        uint48 provedAt;
        /// @notice Whether proof was submitted by assigned prover
        bool byAssignedProver;
        /// @notice ID of the last block in the batch
        uint48 lastBlockId;
        /// @notice Bond amount for provability guarantee (in Gwei)
        uint48 provabilityBond;
        /// @notice Bond amount for liveness guarantee (in Gwei)
        uint48 livenessBond;
    }

    /// @notice Struct representing transition storage
    /// @dev Uses 2 storage slots per transition for gas efficiency
    struct TransitionState {
        /// @notice Packed batch ID and partial parent hash for storage efficiency
        uint256 batchIdAndPartialParentHash;
        /// @notice Hash of the transition metadata
        bytes32 metaHash;
    }

    /// @notice Summary of the current protocol state
    /// @dev Contains key metrics and identifiers for protocol operation
    struct Summary {
        /// @notice ID to be assigned to the next batch
        uint48 nextBatchId;
        /// @notice ID of the last block synced from L1
        uint48 lastSyncedBlockId;
        /// @notice Timestamp of the last sync operation
        uint48 lastSyncedAt;
        /// @notice ID of the last batch that was verified
        uint48 lastVerifiedBatchId;
        /// @notice ID of the last block that was verified
        uint48 lastVerifiedBlockId;
        /// @notice Timestamp when gas issuance rate was last updated
        uint48 gasIssuanceUpdatedAt;
        /// @notice Current gas issuance rate per second
        uint32 gasIssuancePerSecond;
        /// @notice Hash of the last verified block
        bytes32 lastVerifiedBlockHash;
        /// @notice Hash of the last batch metadata
        bytes32 lastBatchMetaHash;
    }

    /// @notice Fork activation heights for protocol upgrades
    /// @dev All heights are L1 block numbers when forks activate
    struct ForkHeights {
        /// @notice Ontake fork activation height
        uint64 ontake;
        /// @notice Pacaya fork activation height
        uint64 pacaya;
        /// @notice Shasta fork activation height
        uint64 shasta;
        /// @notice Unzen fork activation height
        uint64 unzen;
        /// @notice Etna fork activation height
        uint64 etna;
        /// @notice Fuji fork activation height
        uint64 fuji;
    }

    /// @notice Configuration parameters for the Taiko protocol
    /// @dev Contains all configurable values for protocol operation
    struct Config {
        /// @notice Chain ID of the L2 network
        uint64 chainId;
        /// @notice Size of the ring buffer for batch storage
        uint24 batchRingBufferSize;
        /// @notice Maximum number of batches to verify in one operation
        uint8 maxBatchesToVerify;
        /// @notice Bond amount for liveness guarantee (in Gwei)
        uint48 livenessBond;
        /// @notice Bond amount for provability guarantee (in Gwei)
        uint48 provabilityBond;
        /// @notice Interval for state root synchronization
        uint8 stateRootSyncInternal;
        /// @notice Maximum allowed offset for anchor block height
        uint16 maxAnchorHeightOffset;
        /// @notice Duration of the normal proving window (in L1 blocks)
        uint24 provingWindow;
        /// @notice Duration of the extended proving window (in L1 blocks)
        uint24 extendedProvingWindow;
        /// @notice Cooldown period before next operation (in L1 blocks)
        uint24 cooldownWindow;
        /// @notice Percentage of bond given as reward (0-100)
        uint8 bondRewardPtcg;
        /// @notice Fork activation heights
        ForkHeights forkHeights;
        /// @notice Address of the token used for bonds
        address bondToken;
        /// @notice Address of the inbox wrapper contract
        address inboxWrapper;
        /// @notice Address of the proof verifier contract
        address verifier;
        /// @notice Address of the signal service contract
        address signalService;
        /// @notice Delay before gas issuance updates take effect
        uint16 gasIssuanceUpdateDelay;
        /// @notice Percentage of base fee shared with validators (0-100)
        uint8 baseFeeSharingPctg;
    }

    /// @notice State variables for the Taiko protocol contract
    /// @dev Contains all persistent state including mappings and storage gaps for upgrades
    struct State {
        /// @notice Ring buffer for proposed and verified batch metadata hashes
        mapping(uint256 batchId_mod_batchRingBufferSize => bytes32 metaHash) batches;
        /// @notice Mapping from batch ID and parent hash to transition metadata hash
        mapping(uint256 batchId => mapping(bytes32 parentHash => bytes32 metahash))
            transitionMetaHashes;
        /// @notice Ring buffer for transition states
        mapping(
            uint256 batchId_mod_batchRingBufferSize
                => mapping(uint256 thisValueIsAlways1 => TransitionState ts)
        ) transitions;
        /// @notice Hash of the current protocol summary (storage slot 4)
        bytes32 summaryHash;
        /// @notice Deprecated statistics field (storage slot 5)
        bytes32 __deprecatedStats1;
        /// @notice Deprecated statistics field (storage slot 6)
        bytes32 __deprecatedStats2;
        /// @notice Mapping of account addresses to their bond balances
        mapping(address account => uint256 bond) bondBalance;
        /// @notice Storage gap for future upgrades
        uint256[43] __gap;
    }

    /// @notice Emitted when the protocol summary is updated
    /// @param summary The updated protocol summary encoded as bytes
    event SummaryUpdated(bytes summary);

    /// @notice Emitted when a new batch is proposed
    /// @param batchId The unique identifier of the proposed batch
    /// @param context The batch context data encoded as bytes
    event Proposed(uint48 batchId, bytes context);

    /// @notice Emitted when a batch transition is proven
    /// @param batchId The unique identifier of the proven batch
    /// @param tranMetas The transition metadata encoded as bytes
    event Proved(uint256 indexed batchId, bytes tranMetas);

    /// @notice Emitted when a batch is verified and finalized
    /// @param uint48_batchId_uint48_blockId Combined batch ID and last block ID
    /// @param blockHash The hash of the verified batch's last block
    // solhint-disable var-name-mixedcase
    event Verified(uint256 uint48_batchId_uint48_blockId, bytes32 blockHash);

    /// @notice Proposes and verifies batches
    /// @param _inputs The inputs to propose and verify batches that can be decoded into (I.Summary
<<<<<<< HEAD
    /// memory, I.Batch memory, I.ProposeBatchEvidence memory, I.TransitionMeta[] memory)
=======
    /// memory, I.Batch[] memory, I.ProposeBatchEvidence memory, I.TransitionMeta[] memory)
>>>>>>> 4d291cc0
    /// @return The updated summary
    function propose4(bytes calldata _inputs) external returns (Summary memory);

    /// @notice Proves batch transitions using cryptographic proofs
    /// @dev Validates and processes cryptographic proofs for batch state transitions
    /// @param _inputs encoded I.ProveBatchInput[]
    /// @param _proof The cryptographic proof data for validation
    function prove4(bytes calldata _inputs, bytes calldata _proof) external;
}<|MERGE_RESOLUTION|>--- conflicted
+++ resolved
@@ -397,11 +397,7 @@
 
     /// @notice Proposes and verifies batches
     /// @param _inputs The inputs to propose and verify batches that can be decoded into (I.Summary
-<<<<<<< HEAD
     /// memory, I.Batch memory, I.ProposeBatchEvidence memory, I.TransitionMeta[] memory)
-=======
-    /// memory, I.Batch[] memory, I.ProposeBatchEvidence memory, I.TransitionMeta[] memory)
->>>>>>> 4d291cc0
     /// @return The updated summary
     function propose4(bytes calldata _inputs) external returns (Summary memory);
 
