--- conflicted
+++ resolved
@@ -40,30 +40,16 @@
         returns (I.Summary memory)
     {
         unchecked {
-<<<<<<< HEAD
-=======
-            if (_batches.length == 0) revert EmptyBatchArray();
-
-            // Make sure the last verified batch is not overwritten by a new batch.
->>>>>>> da5fef33
             // Assuming batchRingBufferSize = 100, right after genesis, we can propose up to 99
             // batches, the following requirement-statement will pass as:
             //  1 (nextBatchId) + 99 (_batches.length) <=
             //  0 (lastVerifiedBatchId) + 100 (batchRingBufferSize)
-<<<<<<< HEAD
-            require(
+            if (
                 _summary.nextBatchId + 1
-                    <= _summary.lastVerifiedBatchId + _config.batchRingBufferSize,
-                BatchLimitExceeded()
-            );
-=======
-            if (
-                _summary.nextBatchId + _batches.length
                     > _summary.lastVerifiedBatchId + _config.batchRingBufferSize
             ) {
                 revert BatchLimitExceeded();
             }
->>>>>>> da5fef33
 
             if (_summary.lastBatchMetaHash != LibData.hashBatch(_evidence)) {
                 revert MetadataHashMismatch();
