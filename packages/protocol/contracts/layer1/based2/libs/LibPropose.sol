// SPDX-License-Identifier: MIT
pragma solidity ^0.8.24;

import { IInbox } from "../IInbox.sol";
import "./LibValidate.sol";
import "./LibData.sol";
import "./LibProver.sol";
import "src/layer1/forced-inclusion/IForcedInclusionStore.sol";

/// @title LibPropose
/// @notice Library for processing batch proposals and metadata generation in Taiko protocol
/// @dev Handles the complete batch proposal workflow including:
///      - Multi-batch proposal validation and processing
///      - Batch metadata population with build, propose, and prove sections
///      - Parent metadata hash verification against evidence
///      - Prover validation and authentication
///      - Batch limit enforcement and sequential processing
/// @custom:security-contact security@taiko.xyz
library LibPropose {
    // -------------------------------------------------------------------------
    // Internal Functions
    // -------------------------------------------------------------------------

    /// @notice Proposes multiple batches in a single transaction
    /// @param _bindings Library function binding
    /// @param _config The protocol configuration
    /// @param _summary The current protocol summary
    /// @param _batches Array of batches to propose
    /// @param _evidence Evidence containing parent batch metadata
    /// @return The updated protocol summary
    function propose(
        LibBinding.Bindings memory _bindings,
        IInbox.Config memory _config,
        IInbox.Summary memory _summary,
        IInbox.Batch[] memory _batches,
        IInbox.ProposeBatchEvidence memory _evidence
    )
        internal
        returns (IInbox.Summary memory, IInbox.BatchContext[] memory)
    {
        unchecked {
            // Validate preconfer authorization first
            LibValidate.validatePreconfer(_bindings);

            if (_batches.length == 0) revert EmptyBatchArray();
            if (_batches.length > 7) revert BatchLimitExceeded();

            // Make sure the last verified batch is not overwritten by a new batch.
            // Assuming batchRingBufferSize = 100, right after genesis, we can propose up to 99
            // batches, the following requirement-statement will pass as:
            //  1 (nextBatchId) + 99 (_batches.length) <=
            //  0 (lastVerifiedBatchId) + 100 (batchRingBufferSize)
            if (
                _summary.nextBatchId + _batches.length
                    > _summary.lastVerifiedBatchId + _config.batchRingBufferSize
            ) {
                revert BatchLimitExceeded();
            }

            if (_summary.lastBatchMetaHash != LibData.hashBatch(_evidence)) {
                revert MetadataHashMismatch();
            }

            // Capture the starting batch ID for forced inclusion check
            uint48 nextBatchId = _summary.nextBatchId;

            IInbox.BatchProposeMetadata memory parentBatch = _evidence.proposeMeta;
            IInbox.BatchContext[] memory contexts = new IInbox.BatchContext[](_batches.length);

            for (uint256 i; i < _batches.length; ++i) {
                (parentBatch, contexts[i], _summary.lastBatchMetaHash) =
                    _proposeBatch(_bindings, _config, _summary, _batches[i], parentBatch);

                ++_summary.nextBatchId;

                if (_summary.gasIssuancePerSecond != _batches[i].gasIssuancePerSecond) {
                    _summary.gasIssuancePerSecond = _batches[i].gasIssuancePerSecond;
                    _summary.gasIssuanceUpdatedAt = uint48(block.timestamp);
                }
            }

<<<<<<< HEAD
            // Validate forced inclusion was processed if due
            if (_bindings.isForcedInclusionDue(nextBatchId)) {
                IForcedInclusionStore.ForcedInclusion memory processed = 
                    _bindings.consumeForcedInclusion(msg.sender);
                
                LibValidate.validateForcedInclusionBatch(_batches[0], processed);
            }

            return _summary;
=======
            return (_summary, contexts);
>>>>>>> 16e13e6e
        }
    }

    // -------------------------------------------------------------------------
    // Private Functions
    // -------------------------------------------------------------------------

    /// @notice Proposes a single batch
    /// @param _bindings Library function binding
    /// @param _config The protocol configuration
    /// @param _summary The current protocol summary
    /// @param _batch The batch to propose
    /// @param _parentBatch The parent batch metadata
    /// @return _ The propose metadata of the proposed batch
    /// @return _ The hash of the proposed batch metadata
    function _proposeBatch(
        LibBinding.Bindings memory _bindings,
        IInbox.Config memory _config,
        IInbox.Summary memory _summary,
        IInbox.Batch memory _batch,
        IInbox.BatchProposeMetadata memory _parentBatch
    )
        private
        returns (IInbox.BatchProposeMetadata memory, IInbox.BatchContext memory, bytes32)
    {
        // Validate the batch parameters and return batch and batch context data
        IInbox.BatchContext memory context =
            LibValidate.validate(_bindings, _config, _summary, _batch, _parentBatch);

        context.prover = LibProver.validateProver(_bindings, _config, _summary, _batch);

        IInbox.BatchMetadata memory metadata = LibData.buildBatchMetadata(
            msg.sender, uint48(block.number), uint48(block.timestamp), _batch, context
        );

        bytes32 batchMetaHash = LibData.hashBatch(_summary.nextBatchId, metadata);
        _bindings.saveBatchMetaHash(_config, _summary.nextBatchId, batchMetaHash);

        return (metadata.proposeMeta, context, batchMetaHash);
    }

    // -------------------------------------------------------------------------
    // Errors
    // -------------------------------------------------------------------------

    error AnchorIdSmallerThanParent();
    error AnchorIdTooSmall();
    error AnchorIdZero();
    error BatchLimitExceeded();
    error BlobHashNotFound();
    error BlocksNotInCurrentFork();
    error EmptyBatchArray();
    error FirstBlockTimeShiftNotZero();
    error MetadataHashMismatch();
    error NoAnchorBlockIdWithinThisBatch();
    error RequiredSignalNotSent();
    error TimestampSmallerThanParent();
    error TimestampTooLarge();
    error TimestampTooSmall();
    error ZeroAnchorBlockHash();
}<|MERGE_RESOLUTION|>--- conflicted
+++ resolved
@@ -40,7 +40,7 @@
     {
         unchecked {
             // Validate preconfer authorization first
-            LibValidate.validatePreconfer(_bindings);
+            LibValidate.validateProposer(_config, _bindings);
 
             if (_batches.length == 0) revert EmptyBatchArray();
             if (_batches.length > 7) revert BatchLimitExceeded();
@@ -79,7 +79,6 @@
                 }
             }
 
-<<<<<<< HEAD
             // Validate forced inclusion was processed if due
             if (_bindings.isForcedInclusionDue(nextBatchId)) {
                 IForcedInclusionStore.ForcedInclusion memory processed = 
@@ -88,10 +87,7 @@
                 LibValidate.validateForcedInclusionBatch(_batches[0], processed);
             }
 
-            return _summary;
-=======
             return (_summary, contexts);
->>>>>>> 16e13e6e
         }
     }
 
