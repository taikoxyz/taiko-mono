// SPDX-License-Identifier: MIT
pragma solidity ^0.8.24;

import "../IInbox.sol";
import "src/shared/libs/LibNetwork.sol";
import "src/layer1/preconf/iface/IPreconfWhitelist.sol";
import "./LibForks.sol";
import "./LibBinding.sol";
import "src/layer1/forced-inclusion/IForcedInclusionStore.sol";

/// @title LibValidate
/// @notice Library for comprehensive batch validation in Taiko protocol
/// @dev This library provides validation functions for batch proposals, including:
///      - Proposer and coinbase validation
///      - Block structure and metadata validation
///      - Timestamp consistency checks
///      - Anchor block validation
///      - Blob data validation
///      - Signal validation
/// @custom:security-contact security@taiko.xyz
library LibValidate {
    uint32 internal constant MIN_GAS_ISSUANCE_PER_SECOND = 100_000;
    uint32 internal constant MAX_GAS_ISSUANCE_PER_SECOND = 100_000_000;

    // -------------------------------------------------------------------------
    // Internal Functions
    // -------------------------------------------------------------------------

    /// @notice Validates a complete batch proposal
    /// @dev Performs comprehensive validation including proposer, blocks, timestamps,
    ///      signals, anchors, and blobs. This is the main entry point for batch validation.
    /// @dev The prover field of the returned context object will not be initialized.
    /// @param _bindings Library function binding
    /// @param _config Protocol configuration parameters
    /// @param _summary Current protocol summary state
    /// @param _batch The batch to validate
    /// @param _parentBatch Metadata from the parent batch proposal
    /// @return _ Validated batch information and computed hashes
    function validate(
        LibBinding.Bindings memory _bindings,
        IInbox.Config memory _config,
        IInbox.Summary memory _summary,
        IInbox.Batch memory _batch,
        IInbox.BatchProposeMetadata memory _parentBatch
    )
        internal
        view
        returns (IInbox.BatchContext memory)
    {
        // If a block's coinbase is address(0), _batch.coinbase will be used, if _batch.coinbase
        // is address(0), the driver shall use the proposer address as the coinbase address.

        _validateProposer(_config);

        // Validate new gas issuance per second
        _validateGasIssuance(_config, _summary, _batch);

        // Validate timestamps
        _validateTimestamps(_config, _batch, _parentBatch.lastBlockTimestamp);

        // Validate signals
        _validateSignals(_bindings, _config, _batch);

        // Validate anchors
        (bytes32[] memory anchorBlockHashes, uint48 lastAnchorBlockId) =
            _validateAnchors(_bindings, _config, _batch, _parentBatch.lastAnchorBlockId);

        // Validate block range
        uint48 lastBlockId =
            _validateBlockRange(_config, _batch.blocks.length, _parentBatch.lastBlockId);

        // Validate blobs
        uint48 blobsCreatedIn = _validateBlobs(_config, _batch);

        // Calculate transaction hash
        (bytes32[] memory blobHashes, bytes32 txsHash) = _calculateTxsHash(_bindings, _batch.blobs);

        // Initialize context
        return IInbox.BatchContext({
            prover: address(0), // Will be set later in LibProver.validateProver
            txsHash: txsHash,
            blobHashes: blobHashes,
            lastAnchorBlockId: lastAnchorBlockId,
            lastBlockId: lastBlockId,
            anchorBlockHashes: anchorBlockHashes,
            blobsCreatedIn: blobsCreatedIn,
            livenessBond: _config.livenessBond,
            provabilityBond: _config.provabilityBond,
            baseFeeSharingPctg: _config.baseFeeSharingPctg
        });
    }

    /// @notice Validates that the caller is an authorized preconfer
    /// @param _bindings Library function binding
    function validatePreconfer(LibBinding.Bindings memory _bindings) internal view {
        address preconfer = _bindings.getCurrentPreconfer();
        if (preconfer != address(0)) {
            require(msg.sender == preconfer, NotPreconfer());
        } else if (_bindings.getFallbackPreconfer() != address(0)) {
            require(msg.sender == _bindings.getFallbackPreconfer(), NotPreconfer());
        } else {
            revert NotPreconfer();
        }
    }

    /// @notice Validates a forced inclusion batch
    /// @param _batch The batch to validate
    /// @param _inclusion The forced inclusion data to validate against
    function validateForcedInclusionBatch(
        IInbox.Batch memory _batch,
        IForcedInclusionStore.ForcedInclusion memory _inclusion
    )
        internal
        pure
    {
        // Batch validation
        if (!_batch.isForcedInclusion) revert IForcedInclusionStore.InvalidForcedInclusion();
        if (_batch.blocks.length != 1) revert IForcedInclusionStore.InvalidForcedInclusion();
        if (_batch.blobs.hashes.length != 1) revert IForcedInclusionStore.InvalidForcedInclusion();
        if (_batch.gasIssuancePerSecond != 0) revert IForcedInclusionStore.InvalidForcedInclusion();

        // Block validation
        if (_batch.blocks[0].numTransactions != type(uint16).max) {
            revert IForcedInclusionStore.InvalidForcedInclusion();
        }
        if (_batch.blocks[0].timeShift != 0) {
            revert IForcedInclusionStore.InvalidForcedInclusion();
        }
        if (_batch.blocks[0].anchorBlockId != 0) {
            revert IForcedInclusionStore.InvalidForcedInclusion();
        }
        if (_batch.blocks[0].signalSlots.length != 0) {
            revert IForcedInclusionStore.InvalidForcedInclusion();
        }

        // Blob validation
        if (_batch.blobs.hashes[0] != _inclusion.blobHash) {
            revert IForcedInclusionStore.InvalidForcedInclusion();
        }
        if (_batch.blobs.byteOffset != _inclusion.blobByteOffset) {
            revert IForcedInclusionStore.InvalidForcedInclusion();
        }
        if (_batch.blobs.byteSize != _inclusion.blobByteSize) {
            revert IForcedInclusionStore.InvalidForcedInclusion();
        }
        if (_batch.blobs.createdIn != _inclusion.blobCreatedIn) {
            revert IForcedInclusionStore.InvalidForcedInclusion();
        }
    }

    // -------------------------------------------------------------------------
    // Private Functions
    // -------------------------------------------------------------------------

    /// @notice Validates the proposer of the current transaction.
    /// @dev Checks if the sender is the operator for the current epoch.
    ///      If the preconfWhitelist address is zero, the function returns without validation.
    /// @param _config The configuration containing the preconfWhitelist address.
    /// @custom:reverts ProposerNotOperator if the sender is not the operator for the current epoch.
    function _validateProposer(IInbox.Config memory _config) private view {
        if (_config.preconfWhitelist == address(0)) return;
        address operator = IPreconfWhitelist(_config.preconfWhitelist).getOperatorForCurrentEpoch();
        if (msg.sender != operator) revert ProposerNotOperator();
    }

    /// @notice Validates the gas issuance per second for a batch
    /// @dev Ensures that the gas issuance per second is within a 1% range of the last recorded
    ///      value
    /// @param _config The protocol configuration
    /// @param _summary The current protocol summary
    /// @param _batch The batch being validated, which includes the gas issuance per second
    function _validateGasIssuance(
        IInbox.Config memory _config,
        IInbox.Summary memory _summary,
        IInbox.Batch memory _batch
    )
        private
        view
    {
        unchecked {
            if (_batch.gasIssuancePerSecond == _summary.gasIssuancePerSecond) return;

            if (
                _batch.gasIssuancePerSecond > MAX_GAS_ISSUANCE_PER_SECOND
                    || _batch.gasIssuancePerSecond > _summary.gasIssuancePerSecond * 101 / 100
            ) {
                revert GasIssuanceTooHigh();
            }
            if (
                _batch.gasIssuancePerSecond < MIN_GAS_ISSUANCE_PER_SECOND
                    || _batch.gasIssuancePerSecond < _summary.gasIssuancePerSecond * 99 / 100
            ) {
                revert GasIssuanceTooLow();
            }
            if (block.timestamp < _summary.gasIssuanceUpdatedAt + _config.gasIssuanceUpdateDelay) {
                revert GasIssuanceTooEarlyToChange();
            }
        }
    }

    /// @notice Validates timestamp consistency across the batch
    /// @dev Ensures timestamps are sequential, within bounds, and respect anchor constraints
    /// @param _config Protocol configuration
    /// @param _batch The batch being validated
    /// @param _parentLastBlockTimestamp Timestamp of the last block in the parent batch
    function _validateTimestamps(
        IInbox.Config memory _config,
        IInbox.Batch memory _batch,
        uint48 _parentLastBlockTimestamp
    )
        private
        view
    {
        unchecked {
            if (_batch.lastBlockTimestamp == 0) revert LastBlockTimestampNotSet();
            if (_batch.lastBlockTimestamp > block.timestamp) revert TimestampTooLarge();
            if (_batch.blocks[0].timeShift != 0) revert FirstBlockTimeShiftNotZero();

            uint64 totalShift;
            for (uint256 i; i < _batch.blocks.length; ++i) {
                totalShift += _batch.blocks[i].timeShift;
            }
            if (_batch.lastBlockTimestamp < totalShift) revert TimestampTooSmall();

            uint256 firstBlockTimestamp_ = _batch.lastBlockTimestamp - totalShift;
            if (
                firstBlockTimestamp_
                    + _config.maxAnchorHeightOffset * LibNetwork.ETHEREUM_BLOCK_TIME < block.timestamp
            ) {
                revert TimestampTooSmall();
            }
            if (firstBlockTimestamp_ < _parentLastBlockTimestamp) {
                revert TimestampSmallerThanParent();
            }
        }
    }

    /// @notice Validates cross-chain signals in the batch
    /// @dev Verifies that all referenced signals have been properly sent
    /// @param _bindings Read/write bindings functions
    /// @param _config Protocol configuration
    /// @param _batch The batch containing signal references
    function _validateSignals(
        LibBinding.Bindings memory _bindings,
        IInbox.Config memory _config,
        IInbox.Batch memory _batch
    )
        private
        view
    {
        for (uint256 i; i < _batch.blocks.length; ++i) {
            for (uint256 j; j < _batch.blocks[i].signalSlots.length; ++j) {
                if (!_bindings.isSignalSent(_config, _batch.blocks[i].signalSlots[j])) {
                    revert RequiredSignalNotSent();
                }
            }
        }
    }

    /// @notice Validates anchor blocks used for L1-L2 synchronization
    /// @dev Ensures anchor blocks are properly ordered, within height limits, and have valid hashes
    /// @param _bindings Read/write bindings functions
    /// @param _config Protocol configuration
    /// @param _batch The batch being validated
    /// @param _parentLastAnchorBlockId Last anchor block ID from parent batch
    /// @return anchorBlockHashes_ Array of validated anchor block hashes
    /// @return lastAnchorBlockId_ ID of the last anchor block in this batch
    function _validateAnchors(
        LibBinding.Bindings memory _bindings,
        IInbox.Config memory _config,
        IInbox.Batch memory _batch,
        uint48 _parentLastAnchorBlockId
    )
        private
        view
        returns (bytes32[] memory anchorBlockHashes_, uint48 lastAnchorBlockId_)
    {
        anchorBlockHashes_ = new bytes32[](_batch.blocks.length);
        lastAnchorBlockId_ = _parentLastAnchorBlockId;

        uint256 anchorIndex;
        bool hasAnchorBlock;

        for (uint256 i; i < _batch.blocks.length; ++i) {
            if (_batch.blocks[i].anchorBlockId == 0) continue;

            uint48 anchorBlockId = _batch.blocks[i].anchorBlockId;
            if (anchorBlockId == 0) revert AnchorIdZero();

            if (
                !hasAnchorBlock
                    && anchorBlockId + _config.maxAnchorHeightOffset < uint48(block.number)
            ) {
                revert AnchorIdTooSmall();
            }

            if (anchorBlockId <= lastAnchorBlockId_) revert AnchorIdSmallerThanParent();

            anchorBlockHashes_[anchorIndex] = _bindings.getBlockHash(anchorBlockId);
            if (anchorBlockHashes_[anchorIndex] == 0) revert ZeroAnchorBlockHash();

            hasAnchorBlock = true;
            lastAnchorBlockId_ = anchorBlockId;
            anchorIndex++;
        }

        if (!hasAnchorBlock) revert NoAnchorBlockIdWithinThisBatch();
    }

    /// @notice Validates the block ID range for the batch
    /// @dev Ensures blocks are sequential and within the current fork
    /// @param _conf Protocol configuration
    /// @param _numBlocks Number of blocks in the batch
    /// @param _parentLastBlockId Last block ID from the parent batch
    /// @return The ID of the last block in this batch
    function _validateBlockRange(
        IInbox.Config memory _conf,
        uint256 _numBlocks,
        uint48 _parentLastBlockId
    )
        private
        pure
        returns (uint48)
    {
        unchecked {
            // Validate and decode blocks
            if (_numBlocks == 0) revert BlockNotFound();
            uint48 firstBlockId = _parentLastBlockId + 1;
            uint48 lastBlockId = uint48(_parentLastBlockId + _numBlocks);
            if (!LibForks.isBlocksInCurrentFork(_conf, firstBlockId, lastBlockId)) {
                revert BlocksNotInCurrentFork();
            }
            return lastBlockId;
        }
    }

    /// @notice Validates blob data and forced inclusion parameters
    /// @dev Handles different blob scenarios: direct proposing, normal batches, and forced
    /// inclusion
    /// @param _conf Protocol configuration
    /// @param _batch The batch containing blob information
    /// @return blobsCreatedIn_ Block number where blobs were created
    function _validateBlobs(
        IInbox.Config memory _conf,
        IInbox.Batch memory _batch
    )
        private
        view
        returns (uint48 blobsCreatedIn_)
    {
        if (_conf.forcedInclusionStore == address(0)) {
            // blob hashes are only accepted if the caller is trusted.
            if (_batch.blobs.hashes.length != 0) revert InvalidBlobParams();
            if (_batch.blobs.createdIn != 0) revert InvalidBlobCreatedIn();
            if (_batch.isForcedInclusion) revert InvalidForcedInclusion();
            return uint48(block.number);
        }

        if (_batch.blobs.hashes.length == 0) {
            // this is a normal batch, blobs are created and used in the current batches.
            // firstBlobIndex can be non-zero.
            if (_batch.blobs.numBlobs == 0) revert BlobNotSpecified();
            if (_batch.blobs.createdIn != 0) revert InvalidBlobCreatedIn();
            return uint48(block.number);
        }
        // this is a forced-inclusion batch, blobs were created in early blocks and are used
        // in the current batches
        if (_batch.blobs.createdIn == 0) revert InvalidBlobCreatedIn();
        if (_batch.blobs.numBlobs != 0) revert InvalidBlobParams();
        if (_batch.blobs.firstBlobIndex != 0) revert InvalidBlobParams();
        return _batch.blobs.createdIn;
    }

    /// @notice Calculates the transaction hash from blob data
    /// @dev Retrieves blob hashes and computes the aggregate transaction hash
    /// @param _bindings Read/write bindings functions
    /// @param _blobs Blob information containing hashes or indices
    /// @return blobHashes_ Array of individual blob hashes
    /// @return txsHash_ Hash of all transactions in the batch
    function _calculateTxsHash(
        LibBinding.Bindings memory _bindings,
        IInbox.Blobs memory _blobs
    )
        private
        view
        returns (bytes32[] memory blobHashes_, bytes32 txsHash_)
    {
        unchecked {
            if (_blobs.hashes.length != 0) {
                blobHashes_ = _blobs.hashes;
            } else {
                blobHashes_ = new bytes32[](_blobs.numBlobs);
                for (uint256 i; i < _blobs.numBlobs; ++i) {
                    blobHashes_[i] = _bindings.getBlobHash(_blobs.firstBlobIndex + i);
                }
            }

            for (uint256 i; i < blobHashes_.length; ++i) {
                if (blobHashes_[i] == 0) revert BlobHashNotFound();
            }

            txsHash_ = keccak256(abi.encode(blobHashes_));
        }
    }

    // -------------------------------------------------------------------------
    // Errors
    // -------------------------------------------------------------------------

    error AnchorIdSmallerThanParent();
    error AnchorIdTooSmall();
    error AnchorIdZero();
    error BlobHashNotFound();
    error BlobNotSpecified();
    error BlockLimitExceeded();
    error BlockNotFound();
    error BlocksNotInCurrentFork();
    error FirstBlockTimeShiftNotZero();
    error GasIssuanceTooEarlyToChange();
    error GasIssuanceTooHigh();
    error GasIssuanceTooLow();
    error InvalidBlobCreatedIn();
    error InvalidBlobParams();
    error InvalidForcedInclusion();
    error LastBlockTimestampNotSet();
    error NoAnchorBlockIdWithinThisBatch();
    error NotEnoughAnchorIds();
    error NotEnoughSignals();
<<<<<<< HEAD
    error NotInboxWrapper();
    error NotPreconfer();
    error ProposerNotMsgSender();
=======
    error ProposerNotOperator();
>>>>>>> 16e13e6e
    error RequiredSignalNotSent();
    error TimestampSmallerThanParent();
    error TimestampTooLarge();
    error TimestampTooSmall();
    error ZeroAnchorBlockHash();
}<|MERGE_RESOLUTION|>--- conflicted
+++ resolved
@@ -50,8 +50,6 @@
         // If a block's coinbase is address(0), _batch.coinbase will be used, if _batch.coinbase
         // is address(0), the driver shall use the proposer address as the coinbase address.
 
-        _validateProposer(_config);
-
         // Validate new gas issuance per second
         _validateGasIssuance(_config, _summary, _batch);
 
@@ -90,19 +88,6 @@
         });
     }
 
-    /// @notice Validates that the caller is an authorized preconfer
-    /// @param _bindings Library function binding
-    function validatePreconfer(LibBinding.Bindings memory _bindings) internal view {
-        address preconfer = _bindings.getCurrentPreconfer();
-        if (preconfer != address(0)) {
-            require(msg.sender == preconfer, NotPreconfer());
-        } else if (_bindings.getFallbackPreconfer() != address(0)) {
-            require(msg.sender == _bindings.getFallbackPreconfer(), NotPreconfer());
-        } else {
-            revert NotPreconfer();
-        }
-    }
-
     /// @notice Validates a forced inclusion batch
     /// @param _batch The batch to validate
     /// @param _inclusion The forced inclusion data to validate against
@@ -148,20 +133,28 @@
         }
     }
 
-    // -------------------------------------------------------------------------
-    // Private Functions
-    // -------------------------------------------------------------------------
-
     /// @notice Validates the proposer of the current transaction.
     /// @dev Checks if the sender is the operator for the current epoch.
     ///      If the preconfWhitelist address is zero, the function returns without validation.
+    ///      WARNING: Setting the `preconfWhitelist` to zero makes proposing permisionless.
     /// @param _config The configuration containing the preconfWhitelist address.
-    /// @custom:reverts ProposerNotOperator if the sender is not the operator for the current epoch.
-    function _validateProposer(IInbox.Config memory _config) private view {
+    /// @param _bindings Library function binding
+    /// @custom:reverts ProposerNotPreconfer if the sender is not the preconfer for the current epoch.
+    function validateProposer(IInbox.Config memory _config, LibBinding.Bindings memory _bindings) internal view {
         if (_config.preconfWhitelist == address(0)) return;
-        address operator = IPreconfWhitelist(_config.preconfWhitelist).getOperatorForCurrentEpoch();
-        if (msg.sender != operator) revert ProposerNotOperator();
-    }
+        address preconfer = _bindings.getCurrentPreconfer();
+        if (preconfer != address(0)) {
+            require(msg.sender == preconfer, ProposerNotPreconfer());
+        } else if (_bindings.getFallbackPreconfer() != address(0)) {
+            require(msg.sender == _bindings.getFallbackPreconfer(), ProposerNotPreconfer());
+        } else {
+            revert ProposerNotPreconfer();
+        }
+    }
+
+    // -------------------------------------------------------------------------
+    // Private Functions
+    // -------------------------------------------------------------------------
 
     /// @notice Validates the gas issuance per second for a batch
     /// @dev Ensures that the gas issuance per second is within a 1% range of the last recorded
@@ -426,13 +419,9 @@
     error NoAnchorBlockIdWithinThisBatch();
     error NotEnoughAnchorIds();
     error NotEnoughSignals();
-<<<<<<< HEAD
     error NotInboxWrapper();
-    error NotPreconfer();
+    error ProposerNotPreconfer();
     error ProposerNotMsgSender();
-=======
-    error ProposerNotOperator();
->>>>>>> 16e13e6e
     error RequiredSignalNotSent();
     error TimestampSmallerThanParent();
     error TimestampTooLarge();
