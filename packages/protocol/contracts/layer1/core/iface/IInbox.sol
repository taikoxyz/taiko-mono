// SPDX-License-Identifier: MIT
pragma solidity ^0.8.24;

import { LibBlobs } from "../libs/LibBlobs.sol";
import { LibBonds } from "src/shared/libs/LibBonds.sol";
import { ICheckpointStore } from "src/shared/signal/ICheckpointStore.sol";

/// @title IInbox
/// @notice Interface for the Inbox contract that manages L2 block proposals and proving.
/// @dev The Inbox contract is the main entry point for proposers and provers to interact with
/// the rollup. It handles proposal submission, proof verification, and finalization.
/// @custom:security-contact security@taiko.xyz
interface IInbox {
    /// @notice Configuration parameters for the Inbox contract.
    /// @dev All parameters are immutable after construction.
    struct Config {
        /// @notice Address of the codec contract for encoding/decoding and hashing.
        address codec;
        /// @notice Address of the proof verifier contract.
        address proofVerifier;
        /// @notice Address of the proposer checker contract for lookahead validation.
        address proposerChecker;
        /// @notice Address of the checkpoint store contract.
        address checkpointStore;
        /// @notice Address of the signal service contract for cross-chain messaging.
        address signalService;
        /// @notice Duration in seconds for the designated prover to submit a proof.
        uint40 provingWindow;
        /// @notice Extended duration in seconds if designated prover misses the initial window.
        uint40 extendedProvingWindow;
        /// @notice Maximum number of proposals that can be finalized in a single block.
        uint256 maxFinalizationCount;
        /// @notice Cooldown period in seconds before a proven transition can be finalized.
        uint40 transitionCooldown;
        /// @notice Grace period in seconds after proving before finalization is enforced.
        uint40 finalizationGracePeriod;
        /// @notice Size of the ring buffer for storing proposal hashes.
        uint256 ringBufferSize;
        /// @notice Percentage of L2 base fee paid to L1 coinbase (0-100).
        uint8 basefeeSharingPctg;
        /// @notice Minimum number of due forced inclusions a proposer must process per proposal.
        uint256 minForcedInclusionCount;
        /// @notice Delay in seconds before a forced inclusion becomes due.
        uint16 forcedInclusionDelay;
        /// @notice Base fee in Gwei for forced inclusion requests.
        uint64 forcedInclusionFeeInGwei;
        /// @notice Queue size threshold at which the forced inclusion fee doubles.
        uint64 forcedInclusionFeeDoubleThreshold;
        /// @notice Minimum proposal delay between checkpoint synchronizations.
        uint16 minSyncDelay;
        /// @notice Multiplier applied to forcedInclusionDelay to determine when proposing becomes
        /// permissionless due to stale forced inclusions.
        uint8 permissionlessInclusionMultiplier;
    }

    /// @notice Represents a single source of derivation data within a Derivation.
    /// @dev Each source can be either a regular proposer submission or a forced inclusion.
    struct DerivationSource {
        /// @notice True if this source is from a forced inclusion request.
        bool isForcedInclusion;
        /// @notice Blob data containing the source's transaction manifest.
        LibBlobs.BlobSlice blobSlice;
    }

    /// @notice Contains L1-anchored derivation data for a proposal.
    /// @dev This data is hashed and stored in Proposal.derivationHash to reduce calldata size
    /// during proving. The full data is emitted in the Proposed event for derivation.
    struct Derivation {
        /// @notice L1 block number when the proposal was accepted.
        uint40 originBlockNumber;
        /// @notice Percentage of L2 base fee paid to L1 coinbase (0-100).
        uint8 basefeeSharingPctg;
        /// @notice Hash of the L1 origin block for anchor verification.
        bytes32 originBlockHash;
        /// @notice Array of derivation sources (regular submissions and/or forced inclusions).
        DerivationSource[] sources;
    }

    /// @notice Represents a proposal containing one or more L2 blocks.
    /// @dev Proposals form a linked list via parentProposalHash for fork choice.
    struct Proposal {
        /// @notice Unique sequential identifier for this proposal.
        uint40 id;
        /// @notice L1 block timestamp when the proposal was accepted.
        uint40 timestamp;
        /// @notice Deadline timestamp for the current preconfer's submission window.
        uint40 endOfSubmissionWindowTimestamp;
        /// @notice Address of the proposer who submitted this proposal.
        address proposer;
        /// @notice Hash of the CoreState at the time of this proposal.
        bytes32 coreStateHash;
        /// @notice Hash of the Derivation struct for this proposal.
        bytes32 derivationHash;
        /// @notice Hash of the parent proposal (forms proposal chain).
        bytes32 parentProposalHash;
    }

    /// @notice Represents a state transition for a proposal.
    /// @dev Contains the cryptographic commitments needed to verify the transition.
    struct Transition {
        /// @notice Hash of the bond instructions for this transition.
        bytes32 bondInstructionHash;
        /// @notice Hash of the checkpoint (block number, hash, and state root).
        bytes32 checkpointHash;
    }

    /// @notice Storage-optimized record of a proven transition.
    /// @dev Uses bytes27 for transitionHash to fit with uint40 timestamp in a single slot.
    struct TransitionRecord {
        /// @notice Truncated hash of the transition (first 27 bytes).
        bytes27 transitionHash;
        /// @notice Timestamp when the transition record was created/updated. Finalization deadline
        /// is computed as timestamp + finalizationGracePeriod. Set to type(uint40).max on conflict.
        uint40 timestamp;
    }

    /// @notice Metadata about the prover of a transition.
    /// @dev Separated from Transition to support out-of-order proving.
    struct TransitionMetadata {
        /// @notice Address of the prover designated at proposal time.
        address designatedProver;
        /// @notice Address of the prover who actually submitted the proof.
        address actualProver;
    }

    /// @notice Message struct for signaling bond instruction changes to L2.
    /// @dev Sent via signal service to enable L2 bond settlement.
    struct BondInstructionMessage {
        /// @notice First proposal ID in the range of finalized proposals.
        uint40 firstProposalId;
        /// @notice Last proposal ID in the range of finalized proposals.
        uint40 lastProposalId;
        /// @notice Aggregated hash of all bond instructions in the range.
        bytes32 aggregatedBondInstructionsHash;
    }

    /// @notice Core state tracking proposal and finalization progress.
    /// @dev This state is hashed and included in each proposal for state validation.
    struct CoreState {
        /// @notice ID of the most recently accepted proposal.
        uint40 proposalHead;
        /// @notice L1 block number containing the most recent proposal.
        uint40 proposalHeadContainerBlock;
        /// @notice ID of the last finalized proposal.
        uint40 finalizationHead;
        /// @notice Proposal ID when the last checkpoint synchronization occurred.
        uint40 synchronizationHead;
        /// @notice Transition hash of the finalization head (truncated to 27 bytes).
        bytes27 finalizationHeadTransitionHash;
        /// @notice Rolling hash of all bond instructions from finalized proposals.
        bytes32 aggregatedBondInstructionsHash;
    }

    /// @notice Input parameters for the propose function.
    /// @dev Encoded and passed as calldata to minimize gas costs.
    struct ProposeInput {
        /// @notice Transaction inclusion deadline timestamp (0 = no deadline).
        uint40 deadline;
        /// @notice Expected core state before this proposal (for validation).
        CoreState coreState;
        /// @notice Parent proposal(s) for validation (typically 1, may be 2 for fork resolution).
        Proposal[] headProposalAndProof;
        /// @notice Reference to blob data containing the proposal content.
        LibBlobs.BlobReference blobReference;
        /// @notice Array of transitions to finalize during this proposal.
        Transition[] transitions;
        /// @notice Checkpoint data for finalization validation.
        ICheckpointStore.Checkpoint checkpoint;
        /// @notice Number of forced inclusions to process (0 if none due or desired).
        uint8 numForcedInclusions;
    }

    /// @notice Input parameters for the prove function.
    /// @dev Each ProveInput proves a single proposal's state transition.
    struct ProveInput {
        /// @notice The proposal being proven.
        Proposal proposal;
        /// @notice Checkpoint containing the end state (block number, hash, state root).
        ICheckpointStore.Checkpoint checkpoint;
        /// @notice Prover metadata (designated and actual prover addresses).
        TransitionMetadata metadata;
        /// @notice Hash of the parent transition this proof builds upon.
        bytes27 parentTransitionHash;
    }

    /// @notice Payload data emitted in the Proposed event.
    /// @dev Contains all data needed for L2 nodes to derive the proposed blocks.
    struct ProposedEventPayload {
        /// @notice The proposal that was created.
        Proposal proposal;
        /// @notice Full derivation data for block derivation.
        Derivation derivation;
        /// @notice Core state after accepting this proposal.
        CoreState coreState;
        /// @notice Transitions finalized during this proposal.
        Transition[] transitions;
    }

    /// @notice Payload data emitted in the Proved event.
    /// @dev Contains proof result data for indexers and L2 nodes. The timestamp when the transition
    /// record was created can be obtained from the block containing this event.
    struct ProvedEventPayload {
        /// @notice Checkpoint containing the proven end state.
        ICheckpointStore.Checkpoint checkpoint;
        /// @notice Bond instructions for this proven transition.
        LibBonds.BondInstruction[] bondInstructions;
    }

    // ---------------------------------------------------------------
    // Events
    // ---------------------------------------------------------------

    /// @notice Emitted when a new proposal is accepted.
    /// @param proposalId The unique identifier of the proposal.
    /// @param data ABI-encoded ProposedEventPayload containing proposal details.
    event Proposed(uint40 indexed proposalId, bytes data);

    /// @notice Emitted when a proof is successfully submitted.
    /// @param proposalId The ID of the proven proposal.
    /// @param parentTransitionHash The parent transition hash this proof builds upon.
    /// @param data ABI-encoded ProvedEventPayload containing proof details.
    event Proved(uint40 indexed proposalId, bytes27 indexed parentTransitionHash, bytes data);

    /// @notice Emitted when a conflicting transition is detected. This event will be followed by a
    /// Proved event.
    /// @param proposalId The ID of the proposal with the conflict.
    /// @param parentTransitionHash The parent transition hash identifying the transition path.
    /// @param oldTransitionHash The existing transition hash before the conflict.
    /// @param newTransitionHash The new conflicting transition hash.
    event ConflictingTransitionDetected(
        uint40 indexed proposalId,
        bytes27 indexed parentTransitionHash,
        bytes27 oldTransitionHash,
        bytes27 newTransitionHash
    );

    /// @notice Emitted when a duplicate transition proof is skipped.
    /// @param proposalId The ID of the proposal.
    /// @param parentTransitionHash The parent transition hash.
<<<<<<< HEAD
    event DuplicateTransitionSkipped(uint40 proposalId, bytes27 parentTransitionHash);
=======
    event DuplicateTransitionSkipped(
        uint40 indexed proposalId, bytes27 indexed parentTransitionHash
    );
>>>>>>> 1cbf676e

    // ---------------------------------------------------------------
    // External Transactional Functions
    // ---------------------------------------------------------------

    /// @notice Submits a new proposal containing L2 blocks.
    /// @dev Validates proposer authorization, processes forced inclusions, and finalizes
    /// pending transitions. Emits Proposed event on success.
    /// @param _lookahead Encoded lookahead data forwarded to the proposer checker for validation.
    /// @param _data ABI-encoded ProposeInput struct containing proposal parameters.
    function propose(bytes calldata _lookahead, bytes calldata _data) external;

    /// @notice Submits validity proofs for one or more proposals.
    /// @dev Proposals do not need to be consecutive. Each proof is verified against
    /// the configured proof verifier. Emits Proved event for each successful proof.
    /// @param _data ABI-encoded array of ProveInput structs.
    /// @param _proof Validity proof data for the batch of transitions.
    function prove(bytes calldata _data, bytes calldata _proof) external;

    // ---------------------------------------------------------------
    // External View Functions
    // ---------------------------------------------------------------

    /// @notice Retrieves the stored hash for a proposal.
    /// @dev Returns the hash from the ring buffer slot for the given proposal ID.
    /// @param _proposalId The proposal ID to look up.
    /// @return proposalHash_ The stored proposal hash (zero if slot is empty or overwritten).
    function getProposalHash(uint40 _proposalId) external view returns (bytes32 proposalHash_);

    /// @notice Retrieves the transition record for a proposal and parent transition.
    /// @dev Used to check proof status and finalization deadline.
    /// @param _proposalId The proposal ID.
    /// @param _parentTransitionHash The parent transition hash identifying the transition path.
    /// @return record_ The transition record containing hash and finalization deadline.
    function getTransitionRecord(
        uint40 _proposalId,
        bytes27 _parentTransitionHash
    )
        external
        view
        returns (TransitionRecord memory record_);

    /// @notice Returns the immutable configuration parameters.
    /// @return config_ The configuration struct with all Inbox parameters.
    function getConfig() external view returns (Config memory config_);
}<|MERGE_RESOLUTION|>--- conflicted
+++ resolved
@@ -237,13 +237,9 @@
     /// @notice Emitted when a duplicate transition proof is skipped.
     /// @param proposalId The ID of the proposal.
     /// @param parentTransitionHash The parent transition hash.
-<<<<<<< HEAD
-    event DuplicateTransitionSkipped(uint40 proposalId, bytes27 parentTransitionHash);
-=======
     event DuplicateTransitionSkipped(
         uint40 indexed proposalId, bytes27 indexed parentTransitionHash
     );
->>>>>>> 1cbf676e
 
     // ---------------------------------------------------------------
     // External Transactional Functions
