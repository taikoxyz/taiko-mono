// SPDX-License-Identifier: MIT
pragma solidity ^0.8.24;

import { IForcedInclusionStore } from "../iface/IForcedInclusionStore.sol";
import { IInbox } from "../iface/IInbox.sol";
import { IProposerChecker } from "../iface/IProposerChecker.sol";
import { LibBlobs } from "../libs/LibBlobs.sol";
import { LibForcedInclusion } from "../libs/LibForcedInclusion.sol";
import { LibHashOptimized as H } from "../libs/LibHashOptimized.sol";
import { LibProposeInputCodec } from "../libs/LibProposeInputCodec.sol";
import { LibProposedEventCodec } from "../libs/LibProposedEventCodec.sol";
import { LibProveInputCodec } from "../libs/LibProveInputCodec.sol";
import { LibProvedEventCodec } from "../libs/LibProvedEventCodec.sol";
import { IProofVerifier } from "src/layer1/verifiers/IProofVerifier.sol";
import { EssentialContract } from "src/shared/common/EssentialContract.sol";
import { LibAddress } from "src/shared/libs/LibAddress.sol";
import { LibBonds } from "src/shared/libs/LibBonds.sol";
import { LibMath } from "src/shared/libs/LibMath.sol";
import { ICheckpointStore } from "src/shared/signal/ICheckpointStore.sol";
import { ISignalService } from "src/shared/signal/ISignalService.sol";

import "./Inbox_Layout.sol"; // DO NOT DELETE

/// @title Inbox
/// @notice Core contract for managing L2 proposals, proof verification, and forced inclusion in
/// Taiko's based rollup architecture.
/// @dev The Pacaya inbox contract is not being upgraded to the Shasta implementation;
///      instead, Shasta uses a separate inbox address.
/// @dev This contract implements the fundamental inbox logic including:
///      - Proposal submission with forced inclusion support
///      - Proof verification with transition record management
///      - Ring buffer storage for efficient state management
///      - Bond instruction calculation(but actual funds are managed on L2)
///      - Finalization of proven proposals with checkpoint rate limiting
/// @custom:security-contact security@taiko.xyz
contract Inbox is IInbox, IForcedInclusionStore, EssentialContract {
    using LibAddress for address;
    using LibMath for uint40;
    using LibMath for uint256;

    // ---------------------------------------------------------------
    // Constants
    // ---------------------------------------------------------------
    uint256 private constant _ACTIVATION_WINDOW = 2 hours;

    // ---------------------------------------------------------------
    // Structs
    // ---------------------------------------------------------------

    /// @notice Result from consuming forced inclusions
    struct ConsumptionResult {
        DerivationSource[] sources;
        bool allowsPermissionless;
    }

    /// @dev Stores the first transition record for each proposal to reduce gas costs.
    ///      Uses a ring buffer pattern with proposal ID modulo ring buffer size.
    ///      Uses multiple storage slots for the struct (48 + 26*8 + 26 + 48 = 304 bits)
    struct FirstTransitionRecord {
        uint40 proposalId;
        bytes27 parentTransitionHash;
        TransitionRecord record;
    }

    // ---------------------------------------------------------------
    // Events
    // ---------------------------------------------------------------

    event InboxActivated(bytes32 lastPacayaBlockHash);

    // ---------------------------------------------------------------
    // Immutable Variables
    // ---------------------------------------------------------------

    /// @notice The proof verifier contract.
    IProofVerifier internal immutable _proofVerifier;

    /// @notice The proposer checker contract.
    IProposerChecker internal immutable _proposerChecker;

    /// @notice Checkpoint store responsible for checkpoints
    ICheckpointStore internal immutable _checkpointStore;

    /// @notice Signal service for cross-chain messaging
    ISignalService internal immutable _signalService;

    /// @notice The proving window in seconds.
    uint40 internal immutable _provingWindow;

    /// @notice The extended proving window in seconds.
    uint40 internal immutable _extendedProvingWindow;

    /// @notice The maximum number of proposals that can be finalized in one finalization call.
    uint256 internal immutable _maxFinalizationCount;

    /// @notice The finalization grace period in seconds.
    uint40 internal immutable _finalizationGracePeriod;

    /// @notice The ring buffer size for storing proposal hashes.
    uint256 internal immutable _ringBufferSize;

    /// @notice The percentage of basefee paid to coinbase.
    uint8 internal immutable _basefeeSharingPctg;

    /// @notice The minimum number of forced inclusions that the proposer is forced to process if
    /// they are due.
    uint256 internal immutable _minForcedInclusionCount;

    /// @notice The delay for forced inclusions measured in seconds.
    uint16 internal immutable _forcedInclusionDelay;

    /// @notice The base fee for forced inclusions in Gwei.
    uint64 internal immutable _forcedInclusionFeeInGwei;

    /// @notice Queue size at which the fee doubles. See IInbox.Config for formula details.
    uint64 internal immutable _forcedInclusionFeeDoubleThreshold;

    /// @notice The minimum delay in proposals between two syncs
    uint16 internal immutable _minSyncDelay;

    /// @notice The multiplier to determine when a forced inclusion is too old so that proposing
    /// becomes permissionless
    uint8 internal immutable _permissionlessInclusionMultiplier;

    // ---------------------------------------------------------------
    // State Variables
    // ---------------------------------------------------------------

    /// @notice The timestamp when the first activation occurred.
    uint40 public activationTimestamp;

    /// @dev Ring buffer for storing proposal hashes indexed by buffer slot
    /// - bufferSlot: The ring buffer slot calculated as proposalId % ringBufferSize
    /// - proposalHash: The keccak256 hash of the Proposal struct
    mapping(uint256 bufferSlot => bytes32 proposalHash) internal _proposalHashes;

    /// @dev Stores the first transition record for each proposal in a compact ring buffer.
    ///      This ring buffer approach optimizes gas by reusing storage slots.
    mapping(uint256 bufferSlot => FirstTransitionRecord firstRecord) internal
        _firstTransitionRecords;

    /// @dev Stores all non-first transition records for proposals in dedicated, non-reusable storage slots.
    ///      No ring buffer is used here; each record is always stored in its unique slot.
    mapping(bytes32 compositeKey => TransitionRecord record) internal _transitionRecords;

    /// @dev Storage for forced inclusion requests
    /// @dev 2 slots used
    LibForcedInclusion.Storage private _forcedInclusionStorage;

    uint256[44] private __gap;

    // ---------------------------------------------------------------
    // Constructor
    // ---------------------------------------------------------------

    /// @notice Initializes the Inbox contract
    /// @param _config Configuration struct containing all constructor parameters
    constructor(Config memory _config) {
        require(_config.checkpointStore != address(0), ZERO_ADDRESS());
        require(_config.ringBufferSize != 0, RingBufferSizeZero());

        _proofVerifier = IProofVerifier(_config.proofVerifier);
        _proposerChecker = IProposerChecker(_config.proposerChecker);
        _checkpointStore = ICheckpointStore(_config.checkpointStore);
        _signalService = ISignalService(_config.signalService);
        _provingWindow = _config.provingWindow;
        _extendedProvingWindow = _config.extendedProvingWindow;
        _maxFinalizationCount = _config.maxFinalizationCount;
        _finalizationGracePeriod = _config.finalizationGracePeriod;
        _ringBufferSize = _config.ringBufferSize;
        _basefeeSharingPctg = _config.basefeeSharingPctg;
        _minForcedInclusionCount = _config.minForcedInclusionCount;
        _forcedInclusionDelay = _config.forcedInclusionDelay;
        _forcedInclusionFeeInGwei = _config.forcedInclusionFeeInGwei;
        _forcedInclusionFeeDoubleThreshold = _config.forcedInclusionFeeDoubleThreshold;
        _minSyncDelay = _config.minSyncDelay;
        _permissionlessInclusionMultiplier = _config.permissionlessInclusionMultiplier;
    }

    // ---------------------------------------------------------------
    // External Functions
    // ---------------------------------------------------------------

    /// @notice Initializes the owner of the inbox.
    /// @param _owner The owner of this contract
    function init(address _owner) external initializer {
        __Essential_init(_owner);
    }

    /// @notice Activates the inbox so that it can start accepting proposals.
    /// @dev The `propose` function implicitly checks that activation has occurred by verifying
    ///      the genesis proposal (ID 0) exists in storage via `_verifyHeadProposal` →
    ///      `_checkProposalHash`. If `activate` hasn't been called, the genesis proposal won't
    ///      exist and `propose` will revert with `ProposalHashMismatch()`.
    ///      This function can be called multiple times to handle L1 reorgs where the last Pacaya
    ///      block may change after this function is called.
    /// @param _lastPacayaBlockHash The hash of the last Pacaya block
    function activate(bytes32 _lastPacayaBlockHash) external onlyOwner {
        require(_lastPacayaBlockHash != 0, InvalidLastPacayaBlockHash());

        if (activationTimestamp == 0) {
            activationTimestamp = uint40(block.timestamp);
        } else {
            require(
                block.timestamp <= _ACTIVATION_WINDOW + activationTimestamp,
                ActivationPeriodExpired()
            );
        }

        _activateInbox(_lastPacayaBlockHash);
        emit InboxActivated(_lastPacayaBlockHash);
    }

    /// @inheritdoc IInbox
    function propose(bytes calldata _lookahead, bytes calldata _data) external nonReentrant {
        unchecked {
            // Decode and validate input data
            ProposeInput memory input = LibProposeInputCodec.decode(_data);

            // Validate proposal input data
            require(input.deadline == 0 || block.timestamp <= input.deadline, DeadlineExceeded());

            // Enforce one propose call per Ethereum block to prevent spam attacks that could
            // deplete the ring buffer
            require(
                block.number > input.coreState.proposalHeadContainerBlock,
                CannotProposeInCurrentBlock()
            );

            // Verify parentProposals[0] is the head proposal
            bytes32 headProposalHash = _verifyHeadProposal(input.headProposalAndProof);

            require(
                H.hashCoreState(input.coreState)
                    == input.headProposalAndProof[0].coreStateHash,
                InvalidState()
            );

            // Finalize proposals before proposing a new one to free ring buffer space and prevent deadlock
            CoreState memory coreState = _finalize(input);

<<<<<<< HEAD
            // Verify capacity for new proposals
            require(_getAvailableCapacity(coreState) > 0, NoCapacity());


=======
>>>>>>> d62eb1ae
            // Consume forced inclusions (validation happens inside)
            ConsumptionResult memory result =
                _consumeForcedInclusions(msg.sender, input.numForcedInclusions);

            // Add normal proposal source in last slot
            result.sources[result.sources.length - 1] =
                DerivationSource(false, LibBlobs.validateBlobReference(input.blobReference));

            // If forced inclusion is old enough, allow anyone to propose
            // and set endOfSubmissionWindowTimestamp = 0
            // Otherwise, only the current preconfer can propose
            uint40 endOfSubmissionWindowTimestamp;

            if (!result.allowsPermissionless) {
                endOfSubmissionWindowTimestamp =
                    _proposerChecker.checkProposer(msg.sender, _lookahead);
            }

            // Create single proposal with multi-source derivation
            // Use previous block as the origin for the proposal to be able to call `blockhash`
            uint256 parentBlockNumber = block.number - 1;

            Derivation memory derivation = Derivation({
                originBlockNumber: uint40(parentBlockNumber),
                originBlockHash: blockhash(parentBlockNumber),
                basefeeSharingPctg: _basefeeSharingPctg,
                sources: result.sources
            });

            coreState.proposalHeadContainerBlock = uint40(block.number);
            coreState.proposalHead += 1;

            Proposal memory proposal = Proposal({
                id: coreState.proposalHead,
                timestamp: uint40(block.timestamp),
                endOfSubmissionWindowTimestamp: endOfSubmissionWindowTimestamp,
                proposer: msg.sender,
                coreStateHash: H.hashCoreState(coreState),
                derivationHash: H.hashDerivation(derivation),
                parentProposalHash: headProposalHash
            });

            _proposalHashes[proposal.id % _ringBufferSize] = H.hashProposal(proposal);
            _emitProposedEvent(proposal, derivation, coreState, input.transitions);
        }
    }

    /// @inheritdoc IInbox
    function prove(bytes calldata _data, bytes calldata _proof) external nonReentrant {
        unchecked {
            ProveInput[] memory inputs = LibProveInputCodec.decode(_data);
            require(inputs.length != 0, EmptyProveInputs());
            uint40 finalizationDeadline = uint40(block.timestamp + _finalizationGracePeriod);

            for (uint256 i; i < inputs.length; ++i) {
                _checkProposalHash(inputs[i].proposal);

                LibBonds.BondInstruction[] memory bondInstructions =
                    _calculateBondInstructions(inputs[i]);

                bytes32 bondInstructionHash = bondInstructions.length == 0
                    ? bytes32(0)
                    : H.hashBondInstruction(bondInstructions[0]);

                Transition memory transition = Transition({
                    bondInstructionHash: bondInstructionHash,
                    checkpointHash: H.hashCheckpoint(inputs[i].checkpoint)
                });

                TransitionRecord memory record = TransitionRecord({
                    transitionHash: H.hashTransition(transition),
                    finalizationDeadline: finalizationDeadline
                });

                _storeTransitionRecord(
                    inputs[i].proposal.id, inputs[i].parentTransitionHash, record
                );


                _emitProvedEvent(inputs[i], finalizationDeadline, bondInstructions);
            }

            uint256 proposalAge;
            if (inputs.length == 1) {
                proposalAge = block.timestamp - inputs[0].proposal.timestamp;
            }

            _proofVerifier.verifyProof(
                proposalAge, H.hashProveInputArray(inputs), _proof
            );
        }
    }

    /// @inheritdoc IForcedInclusionStore
    /// @dev This function will revert if called before the first non-activation proposal is submitted
    /// to make sure blocks have been produced already and the derivation can use the parent's block timestamp.
    function saveForcedInclusion(LibBlobs.BlobReference memory _blobReference) external payable {
        bytes32 proposalHash = _proposalHashes[1];
        require(proposalHash != bytes32(0), NoProposalExists());

        uint256 refund = LibForcedInclusion.saveForcedInclusion(
            _forcedInclusionStorage,
            _forcedInclusionFeeInGwei,
            _forcedInclusionFeeDoubleThreshold,
            _blobReference
        );

        // Refund excess payment to the sender
        if (refund > 0) {
            msg.sender.sendEtherAndVerify(refund);
        }
    }

    // ---------------------------------------------------------------
    // External View Functions
    // ---------------------------------------------------------------

    /// @inheritdoc IForcedInclusionStore
    function getCurrentForcedInclusionFee() external view returns (uint64 feeInGwei_) {
        return LibForcedInclusion.getCurrentForcedInclusionFee(
            _forcedInclusionStorage, _forcedInclusionFeeInGwei, _forcedInclusionFeeDoubleThreshold
        );
    }

    /// @inheritdoc IForcedInclusionStore
    function getForcedInclusions(
        uint40 _start,
        uint40 _maxCount
    )
        external
        view
        returns (IForcedInclusionStore.ForcedInclusion[] memory inclusions_)
    {
        return LibForcedInclusion.getForcedInclusions(_forcedInclusionStorage, _start, _maxCount);
    }

    /// @inheritdoc IForcedInclusionStore
    function getForcedInclusionState()
        external
        view
        returns (uint40 head_, uint40 tail_, uint40 lastProcessedAt_)
    {
        return LibForcedInclusion.getForcedInclusionState(_forcedInclusionStorage);
    }

    /// @notice Returns the stored hash at the proposal ring buffer slot for a given proposal ID.
    /// @dev Does not verify the stored hash against the full Proposal struct.
    /// @param _proposalId The ID of the proposal to query
    /// @return proposalHash_ The keccak256 hash of the Proposal struct at the ring buffer slot
    function getProposalHash(uint40 _proposalId) external view returns (bytes32 proposalHash_) {
        return _loadProposalHash(_proposalId);
    }

    /// @notice Retrieves the transition record hash for a specific proposal and parent transition
    /// @param _proposalId The ID of the proposal containing the transition
    /// @param _parentTransitionHash The hash of the parent transition in the proof chain
    /// @return record_ The transition record metadata.
    function getTransitionRecord(
        uint40 _proposalId,
        bytes27 _parentTransitionHash
    )
        external
        view
        returns (TransitionRecord memory record_)
    {
        return _loadTransitionRecord(_proposalId, _parentTransitionHash);
    }

    /// @inheritdoc IInbox
    function getConfig() external view returns (Config memory config_) {
        config_ = Config({
            proofVerifier: address(_proofVerifier),
            proposerChecker: address(_proposerChecker),
            checkpointStore: address(_checkpointStore),
            signalService: address(_signalService),
            provingWindow: _provingWindow,
            extendedProvingWindow: _extendedProvingWindow,
            maxFinalizationCount: _maxFinalizationCount,
            finalizationGracePeriod: _finalizationGracePeriod,
            ringBufferSize: _ringBufferSize,
            basefeeSharingPctg: _basefeeSharingPctg,
            minForcedInclusionCount: _minForcedInclusionCount,
            forcedInclusionDelay: _forcedInclusionDelay,
            forcedInclusionFeeInGwei: _forcedInclusionFeeInGwei,
            forcedInclusionFeeDoubleThreshold: _forcedInclusionFeeDoubleThreshold,
            minSyncDelay: _minSyncDelay,
            permissionlessInclusionMultiplier: _permissionlessInclusionMultiplier
        });
    }

    // ---------------------------------------------------------------
    // Private Functions - Activation
    // ---------------------------------------------------------------

    /// @dev Activates the inbox with genesis state so that it can start accepting proposals.
    /// Sets up the initial proposal and core state with genesis block.
    /// Can be called multiple times to handle L1 reorgs or correct incorrect values.
    /// Resets state variables to allow fresh start.
    /// @param _lastPacayaBlockHash The hash of the last Pacaya block
    function _activateInbox(bytes32 _lastPacayaBlockHash) private {
        ICheckpointStore.Checkpoint memory checkpoint;
        checkpoint.blockHash = _lastPacayaBlockHash;

        Transition memory transition;
        transition.checkpointHash = H.hashCheckpoint(checkpoint);

        CoreState memory coreState;
        coreState.proposalHead = 0;

        // Set proposalHeadContainerBlock to 1 to ensure the first proposal happens at block 2 or later.
        // This prevents reading blockhash(0) in propose(), which would return 0x0 and create
        // an invalid origin block hash. The EVM hardcodes blockhash(0) to 0x0, so we must
        // ensure proposals never reference the genesis block.
        coreState.proposalHeadContainerBlock = 1;
        coreState.finalizationHeadTransitionHash = H.hashTransition(transition);

        Proposal memory proposal;
        proposal.coreStateHash = H.hashCoreState(coreState);

        Derivation memory derivation;
        proposal.derivationHash = H.hashDerivation(derivation);

        _proposalHashes[0] = H.hashProposal(proposal);

        _emitProposedEvent(proposal, derivation, coreState, new Transition[](0));
    }

    // ---------------------------------------------------------------
    // Private Functions - Proposal Flow
    // ---------------------------------------------------------------

    /// @dev Verifies that the first element of _headProposalAndProof is the current chain head.
    ///      Uses ring buffer semantics: if the next slot is occupied, it must contain a proposal
    ///      with a small ID (meaning the buffer wrapped around and we're at the true head).
    /// @param _headProposalAndProof Array of 1-2 proposals:
    ///        - [0]: The claimed head proposal (must match on-chain storage)
    ///        - [1]: Optional proof proposal (required only if next slot is occupied)
    /// @return headProposalHash_ The verified hash of the head proposal
    function _verifyHeadProposal(Proposal[] memory _headProposalAndProof)
        private
        view
        returns (bytes32 headProposalHash_)
    {
        unchecked {
            require(_headProposalAndProof.length != 0, EmptyProposals());
            Proposal memory headProposal = _headProposalAndProof[0];

            // Verify the claimed head proposal matches on-chain storage
            headProposalHash_ = _checkProposalHash(headProposal);

            // Check the next buffer slot to confirm this is truly the chain head
            bytes32 nextSlotHash = _loadProposalHash(headProposal.id + 1);

            if (nextSlotHash == 0) {
                // Next slot is empty, so head proposal is definitely the latest
                require(_headProposalAndProof.length == 1, TooManyProofProposals());
            } else {
                // Next slot is occupied due to ring buffer wrap-around.
                // Must prove the occupant has a larger ID (i.e., it's an older proposal
                // that wrapped around, not a newer one after our claimed head).
                require(_headProposalAndProof.length == 2, MissingProofProposal());
                Proposal memory proofProposal = _headProposalAndProof[1];
                require(headProposal.id > proofProposal.id, InvalidLastProposalProof());
                require(
                    nextSlotHash == H.hashProposal(proofProposal),
                    NextProposalHashMismatch()
                );
            }
        }
    }

<<<<<<< HEAD
    
    /// @dev Calculates remaining capacity for new proposals
    /// Subtracts unfinalized proposals from total capacity
    /// @param _coreState Current state with proposal counters
    /// @return _ Number of additional proposals that can be submitted
    function _getAvailableCapacity(CoreState memory _coreState) private view returns (uint256) {
        unchecked {
            return _ringBufferSize + _coreState.finalizationHead - _coreState.proposalHead- 1;
        }
    }

=======
>>>>>>> d62eb1ae
    // -------------------------------  --------------------------------
    // Private Functions - Forced Inclusion Flow
    // ---------------------------------------------------------------

    /// @dev Consumes forced inclusions from the queue and returns result with extra slot for normal
    /// source
    /// @param _feeRecipient Address to receive accumulated fees
    /// @param _numForcedInclusionsRequested Maximum number of forced inclusions to consume
    /// @return result_ ConsumptionResult with sources array (size: processed + 1, last slot empty)
    /// and whether permissionless proposals are allowed
    function _consumeForcedInclusions(
        address _feeRecipient,
        uint256 _numForcedInclusionsRequested
    )
        private
        returns (ConsumptionResult memory result_)
    {
        unchecked {
            LibForcedInclusion.Storage storage $ = _forcedInclusionStorage;

            // Load storage once
            (uint40 head, uint40 tail, uint40 lastProcessedAt) = ($.head, $.tail, $.lastProcessedAt);

            uint256 available = tail - head;
            uint256 toProcess = _numForcedInclusionsRequested.min(available);

            // Allocate array with extra slot for normal source
            result_.sources = new DerivationSource[](toProcess + 1);

            // Process inclusions if any
            uint40 oldestTimestamp;
            (oldestTimestamp, head, lastProcessedAt) = _dequeueAndProcessForcedInclusions(
                $, _feeRecipient, result_.sources, head, lastProcessedAt, toProcess
            );

            // We check the following conditions are met:
            // 1. Proposer is willing to include at least the minimum required
            // (_minForcedInclusionCount)
            // 2. Proposer included all available inclusions
            // 3. The oldest inclusion is not due
            if (_numForcedInclusionsRequested < _minForcedInclusionCount && available > toProcess) {
                bool isOldestInclusionDue = LibForcedInclusion.isOldestForcedInclusionDue(
                    $, head, tail, lastProcessedAt, _forcedInclusionDelay
                );
                require(!isOldestInclusionDue, UnprocessedForcedInclusionIsDue());
            }

            // Check if permissionless proposals are allowed
            uint256 permissionlessTimestamp = uint256(_forcedInclusionDelay)
                * _permissionlessInclusionMultiplier + oldestTimestamp;
            result_.allowsPermissionless = block.timestamp > permissionlessTimestamp;
        }
    }

    /// @dev Dequeues and processes forced inclusions from the queue
    /// @param $ Storage reference
    /// @param _feeRecipient Address to receive fees
    /// @param _sources Array to populate with derivation sources
    /// @param _head Current queue head position
    /// @param _lastProcessedAt Timestamp of last processing
    /// @param _toProcess Number of inclusions to process
    /// @return oldestTimestamp_ Oldest timestamp from processed inclusions
    /// @return head_ Updated head position
    /// @return lastProcessedAt_ Updated last processed timestamp
    function _dequeueAndProcessForcedInclusions(
        LibForcedInclusion.Storage storage $,
        address _feeRecipient,
        DerivationSource[] memory _sources,
        uint40 _head,
        uint40 _lastProcessedAt,
        uint256 _toProcess
    )
        private
        returns (uint40 oldestTimestamp_, uint40 head_, uint40 lastProcessedAt_)
    {
        unchecked {
            if (_toProcess > 0) {
                // Process inclusions and accumulate fees
                uint256 totalFees;
                for (uint256 i; i < _toProcess; ++i) {
                    IForcedInclusionStore.ForcedInclusion storage inclusion = $.queue[_head + i];
                    _sources[i] = DerivationSource(true, inclusion.blobSlice);
                    totalFees += inclusion.feeInGwei;
                }

                // Transfer accumulated fees
                if (totalFees > 0) {
                    _feeRecipient.sendEtherAndVerify(totalFees * 1 gwei);
                }

                // Oldest timestamp is max of first inclusion timestamp and last processed time
                oldestTimestamp_ = uint40(_sources[0].blobSlice.timestamp.max(_lastProcessedAt));

                // Update queue position and last processed time
                head_ = _head + uint40(_toProcess);
                lastProcessedAt_ = uint40(block.timestamp);

                // Write to storage once
                ($.head, $.lastProcessedAt) = (head_, lastProcessedAt_);
            } else {
                // No inclusions processed
                oldestTimestamp_ = type(uint40).max;
                head_ = _head;
                lastProcessedAt_ = _lastProcessedAt;
            }
        }
    }

    // ---------------------------------------------------------------
    // Private Functions - Finalization Flow
    // ---------------------------------------------------------------

    /// @dev Finalizes proven proposals and updates checkpoints with rate limiting.
    /// Checkpoints are only saved if minSyncDelay seconds have passed since the last save,
    /// reducing SSTORE operations but making L2 checkpoints less frequently available on L1.
    /// Set minSyncDelay to 0 to disable rate limiting.
    /// @param _input Contains transition records and the end block header.
    /// @return coreState_ Updated core state with new finalization counters.
    function _finalize(ProposeInput memory _input) private returns (CoreState memory coreState_) {
        unchecked {
            coreState_ = _input.coreState;
            uint40 proposalId = coreState_.finalizationHead + 1;
            uint256 lastFinalizedIdx;
            uint256 finalizedCount;
            uint256 transitionCount = _input.transitions.length;

            for (uint256 i; i < _maxFinalizationCount; ++i) {
                // Check if there are more proposals to finalize
                if (proposalId > coreState_.proposalHead) break;

                // Try to finalize the current proposal
                TransitionRecord memory record =
                    _loadTransitionRecord(proposalId, coreState_.finalizationHeadTransitionHash);

                if (record.transitionHash == 0) break;

                if (i >= transitionCount) {
                    require(block.timestamp < record.finalizationDeadline, TransitionNotProvided());
                    break;
                }

                require(
                    H.hashTransition(_input.transitions[i]) == record.transitionHash,
                    TransitionHashMismatchWithStorage()
                );

                coreState_.finalizationHead = proposalId;
                coreState_.finalizationHeadTransitionHash = record.transitionHash;

                // Aggregate bond instruction hash
                if (_input.transitions[i].bondInstructionHash != 0) {
                    coreState_.aggregatedBondInstructionsHash =
                        H.hashAggregatedBondInstructionsHash(
                            coreState_.aggregatedBondInstructionsHash,
                            _input.transitions[i].bondInstructionHash
                        );
                }

                proposalId += 1;
                finalizedCount += 1;
                lastFinalizedIdx = i;
            }

            require(finalizedCount == transitionCount, IncorrectTransitionCount());

            // Update checkpoint if any proposals were finalized and minimum delay has passed
            if (finalizedCount == 0) {
                require(
                    _input.checkpoint.blockNumber == 0 && _input.checkpoint.blockHash == 0
                        && _input.checkpoint.stateRoot == 0,
                    InvalidCheckpoint()
                );
            } else {
                // Validate and checkpoint
                bytes32 checkpointHash = H.hashCheckpoint(_input.checkpoint);
                require(
                    checkpointHash == _input.transitions[lastFinalizedIdx].checkpointHash,
                    CheckpointMismatch()
                );

                if (coreState_.finalizationHead > coreState_.synchronizationHead + _minSyncDelay) {
                    _syncToLayer2(_input.checkpoint, coreState_);
                }
            }
        }
    }

    /// @dev Syncs checkpoint to L1 storage and signals bond instruction changes to L2.
    ///      Rate-limited by minSyncDelay to reduce SSTORE operations.
    ///      When sync occurs:
    ///      1. Updates lastSyncTimestamp in core state
    ///      2. Validates and persists checkpoint to checkpoint store
    ///      3. If bond instructions changed, sends signal to L2 via signal service
    /// @param _checkpoint The checkpoint data to persist
    /// @param _coreState Core state to update (synchronizationHead, aggregatedBondInstructionsHash)
    function _syncToLayer2(
        ICheckpointStore.Checkpoint memory _checkpoint,
        CoreState memory _coreState
    )
        private
    {
        unchecked {
            _checkpointStore.saveCheckpoint(_checkpoint);

            // Signal bond instruction changes to L2 if any occurred
            if (_coreState.aggregatedBondInstructionsHash != 0) {
                BondInstructionMessage memory message = BondInstructionMessage({
                    firstProposalId: _coreState.synchronizationHead + 1,
                    lastProposalId: _coreState.finalizationHead,
                    aggregatedBondInstructionsHash: _coreState.aggregatedBondInstructionsHash
                });
<<<<<<< HEAD
                _signalService.sendSignal(H.hashBondInstructionMessage(message));
=======
                _signalService.sendSignal(hashBondInstructionMessage(message));
>>>>>>> d62eb1ae
                _coreState.aggregatedBondInstructionsHash = 0;
            }

            _coreState.synchronizationHead = _coreState.finalizationHead;
        }
    }

    // ---------------------------------------------------------------
    // Private Functions - Proving Flow
    // ---------------------------------------------------------------

    /// @notice Calculates bond instructions based on proof timing and prover identity
    /// @dev Bond instruction rules:
    ///         - On-time (within provingWindow): No bond changes
    ///         - Late (within extendedProvingWindow): Liveness bond transfer if prover differs from
    ///           designated
    ///         - Very late (after extendedProvingWindow): Provability bond transfer if prover
    ///           differs from proposer
    /// @param _input The prove input
    /// @return bondInstructions_ Array of bond transfer instructions (empty if on-time or same
    /// prover)
    function _calculateBondInstructions(ProveInput memory _input)
        private
        view
        returns (LibBonds.BondInstruction[] memory bondInstructions_)
    {
        unchecked {
            uint256 windowEnd = _input.proposal.timestamp + _provingWindow;
            if (block.timestamp <= windowEnd) return new LibBonds.BondInstruction[](0);

            uint256 extendedWindowEnd = _input.proposal.timestamp + _extendedProvingWindow;
            bool isWithinExtendedWindow = block.timestamp <= extendedWindowEnd;

            bool needsBondInstruction = isWithinExtendedWindow
                ? (_input.metadata.actualProver != _input.metadata.designatedProver)
                : (_input.metadata.actualProver != _input.proposal.proposer);

            if (!needsBondInstruction) return new LibBonds.BondInstruction[](0);

            bondInstructions_ = new LibBonds.BondInstruction[](1);
            bondInstructions_[0] = LibBonds.BondInstruction({
                proposalId: _input.proposal.id,
                bondType: isWithinExtendedWindow
                    ? LibBonds.BondType.LIVENESS
                    : LibBonds.BondType.PROVABILITY,
                payer: isWithinExtendedWindow
                    ? _input.metadata.designatedProver
                    : _input.proposal.proposer,
                payee: _input.metadata.actualProver
            });
        }
    }

    /// @dev Stores transition record hash with optimized slot reuse.
    /// @param _proposalId The proposal ID
    /// @param _parentTransitionHash Parent transition hash used as part of the key
    /// @param _record The finalization metadata to persist
    function _storeTransitionRecord(
        uint40 _proposalId,
        bytes27 _parentTransitionHash,
        TransitionRecord memory _record
    )
        private
    {
        FirstTransitionRecord storage firstRecord =
            _firstTransitionRecords[_proposalId % _ringBufferSize];

        if (firstRecord.proposalId != _proposalId) {
            // New proposal, overwrite slot
            firstRecord.proposalId = _proposalId;
            firstRecord.parentTransitionHash = _parentTransitionHash;
            firstRecord.record = _record;
            return ;
        }
        
         if (firstRecord.parentTransitionHash == _parentTransitionHash) return ;

        TransitionRecord storage existingRecord =
            _transitionRecordFor(_proposalId, _parentTransitionHash);

        if (existingRecord.transitionHash == 0)  {
            existingRecord.transitionHash = _record.transitionHash;
            existingRecord.finalizationDeadline = _record.finalizationDeadline;
        }
        
    }

     // ---------------------------------------------------------------
    // Private Functions - Storage Access
    // ---------------------------------------------------------------

    /// @dev Loads proposal hash from storage.
    /// @param _proposalId The proposal identifier.
    /// @return proposalHash_ The proposal hash.
    function _loadProposalHash(uint40 _proposalId) private view returns (bytes32 proposalHash_) {
        return _proposalHashes[_proposalId % _ringBufferSize];
    }

    /// @dev Optimized retrieval using ring buffer with collision detection.
    ///      Lookup strategy (gas-optimized order):
    ///      1. Ring buffer slot lookup (single SLOAD).
    ///      2. Proposal ID verification (cached in memory).
    ///      3. Parent hash comparison (single comparison).
    ///      4. Fallback to composite key mapping (most expensive).
    /// @param _proposalId The proposal ID to look up
    /// @param _parentTransitionHash Parent transition hash for verification
    /// @return record_ The transition record metadata.
    function _loadTransitionRecord(
        uint40 _proposalId,
        bytes27 _parentTransitionHash
    )
        private
        view
        returns (TransitionRecord memory record_)
    {
        FirstTransitionRecord storage firstRecord =
            _firstTransitionRecords[_proposalId % _ringBufferSize];

        if (firstRecord.proposalId != _proposalId) {
            return TransitionRecord({ transitionHash: 0, finalizationDeadline: 0 });
        } else if (firstRecord.parentTransitionHash == _parentTransitionHash) {
            return firstRecord.record;
        } else {
            return _transitionRecordFor(_proposalId, _parentTransitionHash);
        }
    }

    /// @dev Validates proposal hash against stored value
    /// Reverts with ProposalHashMismatch if hashes don't match
    /// @param _proposal The proposal to validate
    /// @return proposalHash_ The computed hash of the proposal
    function _checkProposalHash(Proposal memory _proposal)
        private
        view
        returns (bytes32 proposalHash_)
    {
        proposalHash_ = H.hashProposal(_proposal);
        bytes32 storedProposalHash = _loadProposalHash(_proposal.id);
        require(proposalHash_ == storedProposalHash, ProposalHashMismatch());
    }

    function _transitionRecordFor(
        uint40 _proposalId,
        bytes27 _parentTransitionHash
    )
        private
        view
        returns (TransitionRecord storage)
    {
        bytes32 compositeKey = _composeTransitionKey(_proposalId, _parentTransitionHash);
        return _transitionRecords[compositeKey];
    }

    /// @dev Computes composite key for transition record storage
    /// Creates unique identifier for proposal-parent transition pairs
    /// @param _proposalId The ID of the proposal
    /// @param _parentTransitionHash Hash of the parent transition
    /// @return _ Keccak256 hash of encoded parameters
    function _composeTransitionKey(
        uint40 _proposalId,
        bytes27 _parentTransitionHash
    )
        private
        pure
        returns (bytes32)
    {
        return H.composeTransitionKey(_proposalId, _parentTransitionHash);
    }

    // ---------------------------------------------------------------
    // Private Functions - Event Emission
    // ---------------------------------------------------------------

    /// @dev Emits a Proposed event when a new proposal is submitted.
    ///      Packs all proposal data into a ProposedEventPayload struct to avoid stack depth issues.
    /// @param _proposal The newly created proposal containing ID, timestamps, proposer, and hashes
    /// @param _derivation The derivation data specifying origin block and data sources
    /// @param _coreState The updated core state after this proposal
    function _emitProposedEvent(
        Proposal memory _proposal,
        Derivation memory _derivation,
        CoreState memory _coreState,
        Transition[] memory _transitions
    )
        private
    {
        ProposedEventPayload memory payload = ProposedEventPayload({
            proposal: _proposal,
            derivation: _derivation,
            coreState: _coreState,
            transitions: _transitions
        });
        emit Proposed(_proposal.id, LibProposedEventCodec.encode(payload));
    }

    /// @dev Emits a Proved event when a transition proof is submitted.
    ///      Contains all data needed by off-chain indexers to track proof status.
    /// @param _input The prove input
    /// @param _finalizationDeadline Timestamp after which this transition can be finalized
    /// @param _bondInstructions Calculated bond instructions for the proven proposals
    function _emitProvedEvent(
        ProveInput memory _input,
        uint40 _finalizationDeadline,
        LibBonds.BondInstruction[] memory _bondInstructions
    )
        private
    {
        ProvedEventPayload memory payload = ProvedEventPayload({
            finalizationDeadline: _finalizationDeadline,
            checkpoint: _input.checkpoint,
            bondInstructions: _bondInstructions
        });
        emit Proved(
            _input.proposal.id, _input.parentTransitionHash, LibProvedEventCodec.encode(payload)
        );
    }

    // ---------------------------------------------------------------
    // Errors
    // ---------------------------------------------------------------

    error ActivationPeriodExpired();
    error CannotProposeInCurrentBlock();
    error CheckpointMismatch();
    error DeadlineExceeded();
    error EmptyProposals();
    error EmptyProveInputs();
    error IncorrectTransitionCount();
    error InvalidCheckpoint();
    error InvalidLastPacayaBlockHash();
    error InvalidLastProposalProof();
    error InvalidState();
    error MissingProofProposal();
    error NextProposalHashMismatch();
    error NoProposalExists();
    error NoCapacity();
    error ProposalHashMismatch();
    error RingBufferSizeZero();
    error TooManyProofProposals();
    error TransitionHashMismatchWithStorage();
    error TransitionNotProvided();
    error UnprocessedForcedInclusionIsDue();
}<|MERGE_RESOLUTION|>--- conflicted
+++ resolved
@@ -239,13 +239,9 @@
             // Finalize proposals before proposing a new one to free ring buffer space and prevent deadlock
             CoreState memory coreState = _finalize(input);
 
-<<<<<<< HEAD
             // Verify capacity for new proposals
             require(_getAvailableCapacity(coreState) > 0, NoCapacity());
 
-
-=======
->>>>>>> d62eb1ae
             // Consume forced inclusions (validation happens inside)
             ConsumptionResult memory result =
                 _consumeForcedInclusions(msg.sender, input.numForcedInclusions);
@@ -517,21 +513,17 @@
         }
     }
 
-<<<<<<< HEAD
-    
     /// @dev Calculates remaining capacity for new proposals
     /// Subtracts unfinalized proposals from total capacity
     /// @param _coreState Current state with proposal counters
     /// @return _ Number of additional proposals that can be submitted
     function _getAvailableCapacity(CoreState memory _coreState) private view returns (uint256) {
         unchecked {
-            return _ringBufferSize + _coreState.finalizationHead - _coreState.proposalHead- 1;
-        }
-    }
-
-=======
->>>>>>> d62eb1ae
-    // -------------------------------  --------------------------------
+            return _ringBufferSize + _coreState.finalizationHead - _coreState.proposalHead - 1;
+        }
+    }
+
+    // ---------------------------------------------------------------
     // Private Functions - Forced Inclusion Flow
     // ---------------------------------------------------------------
 
@@ -742,11 +734,7 @@
                     lastProposalId: _coreState.finalizationHead,
                     aggregatedBondInstructionsHash: _coreState.aggregatedBondInstructionsHash
                 });
-<<<<<<< HEAD
                 _signalService.sendSignal(H.hashBondInstructionMessage(message));
-=======
-                _signalService.sendSignal(hashBondInstructionMessage(message));
->>>>>>> d62eb1ae
                 _coreState.aggregatedBondInstructionsHash = 0;
             }
 
