--- conflicted
+++ resolved
@@ -895,16 +895,9 @@
                 if (proposalId >= _input.coreState.nextProposalId) break;
 
                 // Try to finalize the current proposal
-<<<<<<< HEAD
-                TransitionRecordHashAndDeadline memory hashAndDeadline =
-                    _getTransitionRecordHashAndDeadline(
-                        proposalId, _input.coreState.lastFinalizedTransitionHash
-                    );
-=======
                 (bytes26 recordHash, uint48 finalizationDeadline) = _getTransitionRecordHashAndDeadline(
                     proposalId, coreState.lastFinalizedTransitionHash
                 );
->>>>>>> 288ac019
 
                 if (i >= transitionCount) {
                     if (recordHash == 0) break;
