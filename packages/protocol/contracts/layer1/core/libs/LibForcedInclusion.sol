// SPDX-License-Identifier: MIT
pragma solidity ^0.8.24;

import { IForcedInclusionStore } from "../iface/IForcedInclusionStore.sol";
import { LibBlobs } from "../libs/LibBlobs.sol";
import { LibMath } from "src/shared/libs/LibMath.sol";

/// @title LibForcedInclusion
/// @dev Library for storing and managing forced inclusion requests. Forced inclusions
/// allow users to pay a fee to ensure their transactions are included in a block. The library
/// maintains a FIFO queue of inclusion requests.
/// @dev Inclusion delay is measured in seconds, since we don't have an easy way to get batch number
/// in the Shasta design.
/// @dev We only allow one forced inclusion per L1 transaction to avoid spamming the proposer.
/// @dev Forced inclusions are limited to 1 blob only, and one L2 block only(this and other protocol
/// constrains are enforced by the node and verified by the prover)
/// @custom:security-contact security@taiko.xyz
library LibForcedInclusion {
    using LibMath for uint48;
    using LibMath for uint256;

    // ---------------------------------------------------------------
    //  Structs
    // ---------------------------------------------------------------

    /// @dev Storage for the forced inclusion queue. This struct uses 2 slots.
    /// @dev 2 slots used
    struct Storage {
        mapping(uint256 id => IForcedInclusionStore.ForcedInclusion inclusion) queue;
        /// @notice The index of the oldest forced inclusion in the queue. This is where items will
        /// be dequeued.
        uint48 head;
        /// @notice The index of the next free slot in the queue. This is where items will be
        /// enqueued.
        uint48 tail;
        /// @notice The last time a forced inclusion was processed.
        uint48 lastProcessedAt;
    }

    // ---------------------------------------------------------------
    //  Public Functions
    // ---------------------------------------------------------------

    /// @dev See `IForcedInclusionStore.saveForcedInclusion`
    function saveForcedInclusion(
        Storage storage $,
        uint64 _baseFeeInGwei,
        uint64 _feeDoubleThreshold,
        LibBlobs.BlobReference memory _blobReference
    )
        public
        returns (uint256 refund_)
    {
        LibBlobs.BlobSlice memory blobSlice = LibBlobs.validateBlobReference(_blobReference);

        uint64 requiredFeeInGwei =
            getCurrentForcedInclusionFee($, _baseFeeInGwei, _feeDoubleThreshold);
        uint256 requiredFee = requiredFeeInGwei * 1 gwei;
        require(msg.value >= requiredFee, InsufficientFee());

        IForcedInclusionStore.ForcedInclusion memory inclusion =
            IForcedInclusionStore.ForcedInclusion({
                feeInGwei: requiredFeeInGwei, blobSlice: blobSlice
            });

        $.queue[$.tail++] = inclusion;

        emit IForcedInclusionStore.ForcedInclusionSaved(inclusion);

        // Calculate and return refund amount
        unchecked {
            refund_ = msg.value - requiredFee;
        }
    }

    /// @dev See `IForcedInclusionStore.getCurrentForcedInclusionFee`
    function getCurrentForcedInclusionFee(
        Storage storage $,
        uint64 _baseFeeInGwei,
        uint64 _feeDoubleThreshold
    )
        public
        view
        returns (uint64 feeInGwei_)
    {
<<<<<<< HEAD
            require(_feeDoubleThreshold > 0, InvalidFeeDoubleThreshold());

            (uint48 head, uint48 tail) = ($.head, $.tail);
            uint256 numPending = uint256(tail - head);

            // Linear scaling formula: fee = baseFee × (threshold + numPending) / threshold
            // This is mathematically equivalent to: fee = baseFee × (1 + numPending / threshold)
            // but avoids floating point arithmetic
            uint256 multipliedFee = _baseFeeInGwei * (_feeDoubleThreshold + numPending);
            feeInGwei_ = uint64((multipliedFee / _feeDoubleThreshold).min(type(uint64).max));
=======
        (uint48 head, uint48 tail) = ($.head, $.tail);
        uint256 numPending = uint256(tail - head);

        // Linear scaling formula: fee = baseFee × (threshold + numPending) / threshold
        // This is mathematically equivalent to: fee = baseFee × (1 + numPending / threshold)
        // but avoids floating point arithmetic
        uint256 multipliedFee = _baseFeeInGwei * (_feeDoubleThreshold + numPending);
        feeInGwei_ = uint64(multipliedFee / _feeDoubleThreshold);
>>>>>>> a7072d50
    }

    /// @dev See `IForcedInclusionStore.isOldestForcedInclusionDue`
    function isOldestForcedInclusionDue(
        Storage storage $,
        uint16 _forcedInclusionDelay
    )
        public
        view
        returns (bool)
    {
        (uint48 head, uint48 tail, uint48 lastProcessedAt) = ($.head, $.tail, $.lastProcessedAt);
        return isOldestForcedInclusionDue($, head, tail, lastProcessedAt, _forcedInclusionDelay);
    }

    // ---------------------------------------------------------------
    // Internal functions
    // ---------------------------------------------------------------

    /// @dev Checks if the oldest remaining forced inclusion is due (internal variant with
    /// parameters)
    /// @param $ Storage reference
    /// @param _head Current queue head position
    /// @param _tail Current queue tail position
    /// @param _lastProcessedAt Timestamp of last processing
    /// @param _forcedInclusionDelay Delay in seconds before inclusion is due
    /// @return True if the oldest remaining inclusion is due for processing
    function isOldestForcedInclusionDue(
        Storage storage $,
        uint48 _head,
        uint48 _tail,
        uint48 _lastProcessedAt,
        uint16 _forcedInclusionDelay
    )
        internal
        view
        returns (bool)
    {
        unchecked {
            if (_head == _tail) return false;

            uint256 timestamp = $.queue[_head].blobSlice.timestamp;
            if (timestamp == 0) return false;

            return block.timestamp >= timestamp.max(_lastProcessedAt) + _forcedInclusionDelay;
        }
    }

    // ---------------------------------------------------------------
    // Errors
    // ---------------------------------------------------------------

    error InsufficientFee();
    error InvalidFeeDoubleThreshold();
}<|MERGE_RESOLUTION|>--- conflicted
+++ resolved
@@ -83,7 +83,6 @@
         view
         returns (uint64 feeInGwei_)
     {
-<<<<<<< HEAD
             require(_feeDoubleThreshold > 0, InvalidFeeDoubleThreshold());
 
             (uint48 head, uint48 tail) = ($.head, $.tail);
@@ -94,16 +93,6 @@
             // but avoids floating point arithmetic
             uint256 multipliedFee = _baseFeeInGwei * (_feeDoubleThreshold + numPending);
             feeInGwei_ = uint64((multipliedFee / _feeDoubleThreshold).min(type(uint64).max));
-=======
-        (uint48 head, uint48 tail) = ($.head, $.tail);
-        uint256 numPending = uint256(tail - head);
-
-        // Linear scaling formula: fee = baseFee × (threshold + numPending) / threshold
-        // This is mathematically equivalent to: fee = baseFee × (1 + numPending / threshold)
-        // but avoids floating point arithmetic
-        uint256 multipliedFee = _baseFeeInGwei * (_feeDoubleThreshold + numPending);
-        feeInGwei_ = uint64(multipliedFee / _feeDoubleThreshold);
->>>>>>> a7072d50
     }
 
     /// @dev See `IForcedInclusionStore.isOldestForcedInclusionDue`
