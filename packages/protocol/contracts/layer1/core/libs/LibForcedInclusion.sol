// SPDX-License-Identifier: MIT
pragma solidity ^0.8.24;

import { IForcedInclusionStore } from "../iface/IForcedInclusionStore.sol";
import { LibBlobs } from "../libs/LibBlobs.sol";
import { LibMath } from "src/shared/libs/LibMath.sol";

/// @title LibForcedInclusion
/// @dev Library for storing and managing forced inclusion requests. Forced inclusions
/// allow users to pay a fee to ensure their transactions are included in a block. The library
/// maintains a FIFO queue of inclusion requests.
/// @dev Inclusion delay is measured in seconds, since we don't have an easy way to get batch number
/// in the Shasta design.
/// @dev We only allow one forced inclusion per L1 transaction to avoid spamming the proposer.
/// @dev Forced inclusions are limited to 1 blob only, and one L2 block only(this and other protocol
/// constrains are enforced by the node and verified by the prover)
/// @custom:security-contact security@taiko.xyz
library LibForcedInclusion {
    using LibMath for uint48;
    using LibMath for uint256;

    // ---------------------------------------------------------------
    //  Structs
    // ---------------------------------------------------------------

    /// @dev Storage for the forced inclusion queue. This struct uses 2 slots.
    /// @dev 2 slots used
    struct Storage {
        mapping(uint256 id => IForcedInclusionStore.ForcedInclusion inclusion) queue;
        /// @notice The index of the oldest forced inclusion in the queue. This is where items will
        /// be dequeued.
        uint48 head;
        /// @notice The index of the next free slot in the queue. This is where items will be
        /// enqueued.
        uint48 tail;
        /// @notice The last time a forced inclusion was processed.
        uint48 lastProcessedAt;
    }

    // ---------------------------------------------------------------
    //  Public Functions
    // ---------------------------------------------------------------

    /// @dev See `IForcedInclusionStore.saveForcedInclusion`
    function saveForcedInclusion(
        Storage storage $,
        uint64 _baseFeeInGwei,
        uint64 _feeDoubleThreshold,
        LibBlobs.BlobReference memory _blobReference
    )
        public
        returns (uint256 refund_)
    {
        LibBlobs.BlobSlice memory blobSlice = LibBlobs.validateBlobReference(_blobReference);

        uint64 requiredFeeInGwei =
            getCurrentForcedInclusionFee($, _baseFeeInGwei, _feeDoubleThreshold);
        uint256 requiredFee = requiredFeeInGwei * 1 gwei;
        require(msg.value >= requiredFee, InsufficientFee());

        IForcedInclusionStore.ForcedInclusion memory inclusion =
            IForcedInclusionStore.ForcedInclusion({
                feeInGwei: requiredFeeInGwei, blobSlice: blobSlice
            });

        $.queue[$.tail++] = inclusion;

        emit IForcedInclusionStore.ForcedInclusionSaved(inclusion);

        // Calculate and return refund amount
        unchecked {
            refund_ = msg.value - requiredFee;
        }
    }

    /// @dev See `IForcedInclusionStore.getCurrentForcedInclusionFee`
    function getCurrentForcedInclusionFee(
        Storage storage $,
        uint64 _baseFeeInGwei,
        uint64 _feeDoubleThreshold
    )
        public
        view
        returns (uint64 feeInGwei_)
    {
        require(_feeDoubleThreshold > 0, InvalidFeeDoubleThreshold());

        (uint48 head, uint48 tail) = ($.head, $.tail);
        uint256 numPending = uint256(tail - head);

        // Linear scaling formula: fee = baseFee × (threshold + numPending) / threshold
        // This is mathematically equivalent to: fee = baseFee × (1 + numPending / threshold)
        // but avoids floating point arithmetic
        uint256 multipliedFee = _baseFeeInGwei * (_feeDoubleThreshold + numPending);
        feeInGwei_ = uint64((multipliedFee / _feeDoubleThreshold).min(type(uint64).max));
    }

<<<<<<< HEAD
    /// @dev See `IForcedInclusionStore.isOldestForcedInclusionDue`
    function isOldestForcedInclusionDue(
=======
    /// @notice Returns forced inclusions stored starting from a given index.
    /// @dev Returns an empty array if `_start` is outside the valid range [head, tail) or if
    ///      `_maxCount` is zero. Otherwise returns actual stored entries from the queue.
    /// @param _start The queue index to start reading from (must be in range [head, tail)).
    /// @param _maxCount Maximum number of inclusions to return. Passing zero returns an empty array.
    /// @return inclusions_ Forced inclusions from the queue starting at `_start`. The actual length
    ///         will be `min(_maxCount, tail - _start)`, or zero if `_start` is out of range.
    function getForcedInclusions(
>>>>>>> 0978e178
        Storage storage $,
        uint48 _start,
        uint48 _maxCount
    )
        internal
        view
        returns (IForcedInclusionStore.ForcedInclusion[] memory inclusions_)
    {
        unchecked {
            (uint48 head, uint48 tail) = ($.head, $.tail);

            if (_start < head || _start >= tail || _maxCount == 0) {
                return new IForcedInclusionStore.ForcedInclusion[](0);
            }

            uint256 count = uint256(tail - _start).min(_maxCount);

            inclusions_ = new IForcedInclusionStore.ForcedInclusion[](count);

            for (uint256 i; i < count; ++i) {
                inclusions_[i] = $.queue[i + _start];
            }
        }
    }

    /// @dev Returns the queue pointers for the forced inclusion storage.
    /// @param $ Storage instance tracking the forced inclusion queue.
    /// @return head_ Index of the next forced inclusion to dequeue.
    /// @return tail_ Index where the next forced inclusion will be enqueued.
    /// @return lastProcessedAt_ Timestamp of the most recent forced inclusion processing.
    function getForcedInclusionState(Storage storage $)
        internal
        view
        returns (uint48 head_, uint48 tail_, uint48 lastProcessedAt_)
    {
        (head_, tail_, lastProcessedAt_) = ($.head, $.tail, $.lastProcessedAt);
    }

    // ---------------------------------------------------------------
    // Internal functions
    // ---------------------------------------------------------------

    /// @dev Checks if the oldest remaining forced inclusion is due
    /// @param $ Storage reference
    /// @param _head Current queue head position
    /// @param _tail Current queue tail position
    /// @param _lastProcessedAt Timestamp of last processing
    /// @param _forcedInclusionDelay Delay in seconds before inclusion is due
    /// @return True if the oldest remaining inclusion is due for processing
    function isOldestForcedInclusionDue(
        Storage storage $,
        uint48 _head,
        uint48 _tail,
        uint48 _lastProcessedAt,
        uint16 _forcedInclusionDelay
    )
        internal
        view
        returns (bool)
    {
        unchecked {
            if (_head == _tail) return false;

            uint256 timestamp = $.queue[_head].blobSlice.timestamp;
            if (timestamp == 0) return false;

            return block.timestamp >= timestamp.max(_lastProcessedAt) + _forcedInclusionDelay;
        }
    }

    // ---------------------------------------------------------------
    // Errors
    // ---------------------------------------------------------------

    error InsufficientFee();
    error InvalidFeeDoubleThreshold();
}<|MERGE_RESOLUTION|>--- conflicted
+++ resolved
@@ -95,10 +95,6 @@
         feeInGwei_ = uint64((multipliedFee / _feeDoubleThreshold).min(type(uint64).max));
     }
 
-<<<<<<< HEAD
-    /// @dev See `IForcedInclusionStore.isOldestForcedInclusionDue`
-    function isOldestForcedInclusionDue(
-=======
     /// @notice Returns forced inclusions stored starting from a given index.
     /// @dev Returns an empty array if `_start` is outside the valid range [head, tail) or if
     ///      `_maxCount` is zero. Otherwise returns actual stored entries from the queue.
@@ -107,7 +103,6 @@
     /// @return inclusions_ Forced inclusions from the queue starting at `_start`. The actual length
     ///         will be `min(_maxCount, tail - _start)`, or zero if `_start` is out of range.
     function getForcedInclusions(
->>>>>>> 0978e178
         Storage storage $,
         uint48 _start,
         uint48 _maxCount
