// SPDX-License-Identifier: MIT
pragma solidity ^0.8.24;

/// @title LibManifest
/// @custom:security-contact security@taiko.xyz
library LibManifest {
    // ---------------------------------------------------------------
<<<<<<< HEAD
    // Constants
    // ---------------------------------------------------------------
    /// @notice The maximum number of blocks allowed in a proposal. If we assume block time is as
    /// small as one second, 384 blocks will cover an Ethereum epoch.
    uint256 internal constant PROPOSAL_MAX_BLOCKS = 384;

    /// @notice The maximum anchor block number offset from the proposal origin block number.
    uint256 internal constant ANCHOR_MAX_OFFSET = 128;

    /// @notice The minimum anchor block number offset from the proposal origin block number.
    uint256 internal constant ANCHOR_MIN_OFFSET = 2;

    /// @notice The maximum number timestamp offset from the proposal origin timestamp.
    uint256 internal constant TIMESTAMP_MAX_OFFSET = 12 * 32;

    /// @notice The maximum block gas limit change per block, in millionths (1/1,000,000).
    /// @dev For example, 10 = 10 / 1,000,000 = 0.001%.
    uint256 internal constant BLOCK_GAS_LIMIT_MAX_CHANGE = 10;

    /// @notice The minimum block gas limit.
    /// @dev This ensures block gas limit never drops below a critical threshold.
    uint256 internal constant MIN_BLOCK_GAS_LIMIT = 10_000_000;

    /// @notice The maximum block gas limit.
    /// @dev This ensures that the increased block gas limit never rises above the critical threshold.
    uint256 internal constant MAX_BLOCK_GAS_LIMIT = 100_000_000;

    /// @notice The delay in processing bond instructions relative to the current proposal. A value
    /// of 1 signifies that the bond instructions of the immediate parent proposal will be
    /// processed.
    uint256 internal constant BOND_PROCESSING_DELAY = 6;

    // ---------------------------------------------------------------
=======
>>>>>>> a885d675
    // Structs
    // ---------------------------------------------------------------

    /// @notice Represents a signed Ethereum transaction
    /// @dev Follows EIP-2718 typed transaction format with EIP-1559 support
    struct SignedTransaction {
        uint8 txType;
        uint64 chainId;
        uint64 nonce;
        uint256 maxPriorityFeePerGas;
        uint256 maxFeePerGas;
        uint64 gasLimit;
        address to;
        uint256 value;
        bytes data;
        bytes accessList;
        uint8 v;
        bytes32 r;
        bytes32 s;
    }

    /// @notice Represents a block manifest
    struct BlockManifest {
        /// @notice The timestamp of the block.
        uint48 timestamp;
        /// @notice The coinbase of the block.
        address coinbase;
        /// @notice The anchor block number. This field can be zero, if so, this block will use the
        /// most recent anchor in a previous block.
        uint48 anchorBlockNumber;
        /// @notice The block's gas limit.
        uint48 gasLimit;
        /// @notice The transactions for this block.
        SignedTransaction[] transactions;
    }

    /// @notice Represents a proposal manifest containing proposal-level metadata and all sources
    /// @dev The ProposalManifest aggregates all DerivationSources' blob data for a proposal.
    /// The proverAuthBytes is proposal-level (one designated prover per proposal), while the
    /// sources array contains per-source block data.
    struct ProposalManifest {
        /// @notice Prover authentication data (proposal-level, shared across all sources).
        bytes proverAuthBytes;
        /// @notice Array of derivation source manifests (one per DerivationSource).
        DerivationSourceManifest[] sources;
    }

    /// @notice Represents a derivation source manifest containing blocks for one source
    /// @dev Each proposal can have multiple DerivationSourceManifests (one per DerivationSource).
    /// If a DerivationSourceManifest is invalid, it is replaced with a default manifest
    /// (single block with only an anchor transaction), but the entire proposal is NOT invalidated.
    /// This design prevents
    /// censorship of forced inclusions: a malicious proposer cannot invalidate their entire
    /// proposal (including valid forced inclusions) by including bad data in one source.
    struct DerivationSourceManifest {
        /// @notice The blocks for this derivation source.
        BlockManifest[] blocks;
    }
}<|MERGE_RESOLUTION|>--- conflicted
+++ resolved
@@ -5,42 +5,6 @@
 /// @custom:security-contact security@taiko.xyz
 library LibManifest {
     // ---------------------------------------------------------------
-<<<<<<< HEAD
-    // Constants
-    // ---------------------------------------------------------------
-    /// @notice The maximum number of blocks allowed in a proposal. If we assume block time is as
-    /// small as one second, 384 blocks will cover an Ethereum epoch.
-    uint256 internal constant PROPOSAL_MAX_BLOCKS = 384;
-
-    /// @notice The maximum anchor block number offset from the proposal origin block number.
-    uint256 internal constant ANCHOR_MAX_OFFSET = 128;
-
-    /// @notice The minimum anchor block number offset from the proposal origin block number.
-    uint256 internal constant ANCHOR_MIN_OFFSET = 2;
-
-    /// @notice The maximum number timestamp offset from the proposal origin timestamp.
-    uint256 internal constant TIMESTAMP_MAX_OFFSET = 12 * 32;
-
-    /// @notice The maximum block gas limit change per block, in millionths (1/1,000,000).
-    /// @dev For example, 10 = 10 / 1,000,000 = 0.001%.
-    uint256 internal constant BLOCK_GAS_LIMIT_MAX_CHANGE = 10;
-
-    /// @notice The minimum block gas limit.
-    /// @dev This ensures block gas limit never drops below a critical threshold.
-    uint256 internal constant MIN_BLOCK_GAS_LIMIT = 10_000_000;
-
-    /// @notice The maximum block gas limit.
-    /// @dev This ensures that the increased block gas limit never rises above the critical threshold.
-    uint256 internal constant MAX_BLOCK_GAS_LIMIT = 100_000_000;
-
-    /// @notice The delay in processing bond instructions relative to the current proposal. A value
-    /// of 1 signifies that the bond instructions of the immediate parent proposal will be
-    /// processed.
-    uint256 internal constant BOND_PROCESSING_DELAY = 6;
-
-    // ---------------------------------------------------------------
-=======
->>>>>>> a885d675
     // Structs
     // ---------------------------------------------------------------
 
