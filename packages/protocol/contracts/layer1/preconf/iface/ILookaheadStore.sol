--- conflicted
+++ resolved
@@ -19,11 +19,6 @@
     }
 
     struct LookaheadSlot {
-<<<<<<< HEAD
-        // Timestamp of the slot.
-        uint256 timestamp;
-=======
->>>>>>> 48bac4bb
         // The preconfer operator's committer address that is fetched from the slashing commitment.
         address committer;
         // Timestamp of the slot.
@@ -37,15 +32,9 @@
 
     struct LookaheadHash {
         // The timestamp of the epoch.
-<<<<<<< HEAD
-        uint256 epochTimestamp;
-        // Keccak hash of the lookahead slots for the epoch.
-        bytes32 lookaheadHash;
-=======
         uint48 epochTimestamp;
         // Keccak hash of the lookahead slots for the epoch.
         bytes26 lookaheadHash;
->>>>>>> 48bac4bb
     }
 
     struct Config {
@@ -57,11 +46,7 @@
         uint80 minCollateralForPreconfing;
     }
 
-<<<<<<< HEAD
-    error CommittmentSignerMismatch();
-=======
     error CommitmentSignerMismatch();
->>>>>>> 48bac4bb
     error InvalidLookaheadEpoch();
     error InvalidSlotTimestamp();
     error InvalidValidatorLeafIndex();
@@ -78,43 +63,20 @@
     error SlasherIsNotGuardian();
     error SlotTimestampIsNotIncrementing();
 
-<<<<<<< HEAD
-    event LookaheadHashUpdated(uint256 epochTimestamp, bytes32 lookaheadHash);
-    event LookaheadPosted(uint256 indexed timestamp, LookaheadSlot[] lookaheadSlot);
-    event LookaheadPostedByGuardian(uint256 indexed timestamp, LookaheadSlot[] lookaheadSlot);
-    event LookaheadHashUpdatedByGuardian(uint256 indexed timestamp, bytes32 lookaheadHash);
-=======
     event LookaheadPosted(
         bool indexed isPostedByGuardian,
         uint256 indexed epochTimestamp,
         bytes32 lookaheadHash,
         LookaheadSlot[] lookaheadSlot
     );
->>>>>>> 48bac4bb
 
     /**
      * @notice Allows a registered operator to post the lookahead for the next epoch.
      * @param _registrationRoot The registration root of the posting-operator in the URC.
-<<<<<<< HEAD
-     * @param _signedCommitment The signed commitment containing the lookahead data.
-     */
-    function updateLookahead(
-        bytes32 _registrationRoot,
-        ISlasher.SignedCommitment calldata _signedCommitment
-    )
-        external;
-
-    /**
-     * @notice Called by the guardian to overwrite the lookahead hash for an epoch.
-     * @param _lookaheadPayloads The lookahead payloads.
-     */
-    function overwriteLookahead(LookaheadPayload[] calldata _lookaheadPayloads) external;
-=======
      * @param _data The signed commitment containing the lookahead data, or the lookahead data if
      * posted by the guardian.
      */
     function updateLookahead(bytes32 _registrationRoot, bytes calldata _data) external;
->>>>>>> 48bac4bb
 
     /**
      * @notice Returns true if the lookahead is required for the next epoch.
@@ -127,11 +89,7 @@
      * @param _epochTimestamp The timestamp of the epoch.
      * @return The lookahead hash.
      */
-<<<<<<< HEAD
-    function getLookaheadHash(uint256 _epochTimestamp) external view returns (bytes32);
-=======
     function getLookaheadHash(uint48 _epochTimestamp) external view returns (bytes26);
->>>>>>> 48bac4bb
 
     /**
      * @notice Returns the configuration of the lookahead store.
