// SPDX-License-Identifier: MIT
pragma solidity ^0.8.24;

import "src/layer1/based/ITaikoInbox.sol";
import "src/layer1/based/IProposeBatch.sol";
import "src/shared/common/EssentialContract.sol";
import "src/layer1/preconf/iface/ILookaheadStore.sol";
import "src/layer1/preconf/iface/IPreconfWhitelist.sol";
import "src/layer1/preconf/libs/LibPreconfUtils.sol";
import "@eth-fabric/urc/IRegistry.sol";

/// @title PreconfRouter2
/// @custom:security-contact security@taiko.xyz
contract PreconfRouter2 is EssentialContract, IProposeBatch {
    ILookaheadStore public immutable lookaheadStore;
    IPreconfWhitelist public immutable preconfWhitelist;
    IProposeBatch public immutable iProposeBatch;
    IRegistry public immutable urc;
    address public immutable preconfSlasher;
    address public immutable fallbackPreconfer;

    uint256[50] private __gap;

    error ForcedInclusionNotSupported();
    error InvalidCurrentLookahead();
    error InvalidLookaheadProof();
    error InvalidLookaheadTimestamp();
    error InvalidNextLookahead();
    error InvalidPreviousLookahead();
    error NotPreconfer();
    error NotPreconferOrFallback();
    error OperatorIsNotOptedIn();
    error OperatorIsNotRegistered();
    error OperatorIsSlashed();
    error OperatorIsUnregistered();
    error ProposerIsNotPreconfer();

    constructor(
        address _lookaheadStore,
        address _preconfWhitelist,
        address _iProposeBatch,
        address _preconfSlasher,
        address _urc,
        address _fallbackPreconfer
    )
<<<<<<< HEAD
        EssentialContract(address(0))
=======
        EssentialContract()
>>>>>>> 96382b7a
    {
        lookaheadStore = ILookaheadStore(_lookaheadStore);
        preconfWhitelist = IPreconfWhitelist(_preconfWhitelist);
        iProposeBatch = IProposeBatch(_iProposeBatch);
        preconfSlasher = _preconfSlasher;
        urc = IRegistry(_urc);
        fallbackPreconfer = _fallbackPreconfer;
    }

    function init(address _owner) external initializer {
        __Essential_init(_owner);
    }

    /// @inheritdoc IProposeBatch
    function v4ProposeBatch(
        bytes calldata _params,
        bytes calldata _txList,
        bytes calldata _lookaheadData
    )
        external
        nonReentrant
        returns (ITaikoInbox.BatchInfo memory info_, ITaikoInbox.BatchMetadata memory meta_)
    {
        (
            uint256 slotIndex,
            ILookaheadStore.LookaheadSlot[] memory prevLookahead,
            ILookaheadStore.LookaheadSlot[] memory currLookahead,
            bytes memory nextLookaheadUpdateData
        ) = abi.decode(
            _lookaheadData,
            (uint256, ILookaheadStore.LookaheadSlot[], ILookaheadStore.LookaheadSlot[], bytes)
        );

        uint256 epochTimestamp = LibPreconfUtils.getEpochTimestamp();

        {
            bytes26 currLookaheadHash = lookaheadStore.getLookaheadHash(epochTimestamp);
            if (currLookaheadHash == 0) {
                // TODO: post the lookahead for current epoch here
            } else {
                _validateLookahead(epochTimestamp, currLookahead, currLookaheadHash);
            }
        }

        {
            // Try fetching the lookahead for the next epoch.
            uint256 nextEpochTimestamp = epochTimestamp + LibPreconfConstants.SECONDS_IN_EPOCH;
            bytes26 nextLookaheadHash = lookaheadStore.getLookaheadHash(nextEpochTimestamp);
            if (nextLookaheadHash == 0) {
                // If the lookahead for the next epoch is not posted, we post it here.
                (bytes32 registrationRoot, bytes memory data) =
                    abi.decode(nextLookaheadUpdateData, (bytes32, bytes));
                lookaheadStore.updateLookahead(registrationRoot, data);
            }
        }

        if (currLookahead.length == 0) {
            // The current lookahead is empty, so we use a whitelisted preconfer
            require(prevLookahead.length == 0, InvalidPreviousLookahead()); // Do not need it
            _validateWhitelistPreconfer();
        } else {
            _validatePreconfingPeriod(epochTimestamp, slotIndex, prevLookahead, currLookahead);
            _validateProposer(currLookahead[slotIndex]);
        }

        // Both TaikoInbox and TaikoWrapper implement the same ABI for IProposeBatch.
        (info_, meta_) = iProposeBatch.v4ProposeBatch(_params, _txList, hex"");

        // Verify that the sender had set itself as the proposer
        require(info_.proposer == msg.sender, ProposerIsNotPreconfer());
    }

    // Internal functions ----------------------------------------------------------------------

    function _validateWhitelistPreconfer() internal view {
        require(
            msg.sender == fallbackPreconfer
                || msg.sender == preconfWhitelist.getOperatorForCurrentEpoch(),
            NotPreconferOrFallback()
        );
    }

    /// @dev Validates if the sender has proposing rights for the current slot
    function _validateProposer(ILookaheadStore.LookaheadSlot memory _lookaheadSlot) internal view {
        // Sender must be the expected committer (i.e the preconfer) for the current preconfing
        // period
        require(msg.sender == _lookaheadSlot.committer, ProposerIsNotPreconfer());

        // Ensure that the associated operator is active and opted into the preconf slasher
        IRegistry.OperatorData memory operatorData =
            urc.getOperatorData(_lookaheadSlot.registrationRoot);

        require(
            operatorData.registeredAt != 0 && operatorData.registeredAt <= block.timestamp,
            OperatorIsNotRegistered()
        );
        require(
            operatorData.unregisteredAt == 0 || operatorData.unregisteredAt > block.timestamp,
            OperatorIsUnregistered()
        );
        require(
            operatorData.slashedAt == 0 || operatorData.slashedAt > block.timestamp,
            OperatorIsSlashed()
        );

        require(
            urc.isOptedIntoSlasher(_lookaheadSlot.registrationRoot, preconfSlasher),
            OperatorIsNotOptedIn()
        );
    }

    /// @dev Validates if the provided lookahead data points to the current preconfing period.
    function _validatePreconfingPeriod(
        uint256 _epochTimestamp,
        uint256 _slotIndex,
        ILookaheadStore.LookaheadSlot[] memory _prevLookahead,
        ILookaheadStore.LookaheadSlot[] memory _currLookahead
    )
        internal
        view
    {
        uint256 prevSlotTimestamp;

        if (_slotIndex != 0) {
            // This is the case when the preconfer does not have the first preconfing slot in this
            // epoch.
            //
            // Eg: [ x x x x Pa x x x Pb x x x]
            // - Pb is our preconfer for this epoch.
            // - Pa is the preconfer at `previousLookaheadSlot`.
            // - x represents empty slots with no opted in preconfer.
            prevSlotTimestamp = _currLookahead[_slotIndex - 1].slotTimestamp;
        } else {
            // This is the case when the preconfer does have the first preconfing slot in this
            // epoch.
            //
            // Eg: [ prev-epoch ] [ x x x Pa x x x ]
            // - Pa is our preconfer for this epoch.
            // - x represents empty slots with no opted in preconfer.
            //
            // This opens up three scenarios:
            // 1. prev-epoch lookahead had 1 or more preconfers
            // 2. prev-epoch lookahead was empty
            // 3. prev-epoch lookahead was not posted
            //
            // For case 2 and 3, we leave _previousLookahead as an empty array.

            uint256 prevEpochTimestamp = _epochTimestamp - LibPreconfConstants.SECONDS_IN_EPOCH;
            bytes26 prevLookaheadHash = lookaheadStore.getLookaheadHash(prevEpochTimestamp);

            if (prevLookaheadHash != 0 && _prevLookahead.length != 0) {
                _validateLookahead(prevEpochTimestamp, _prevLookahead, prevLookaheadHash);
                prevSlotTimestamp = _prevLookahead[_prevLookahead.length - 1].slotTimestamp;
            } else {
                prevSlotTimestamp = _epochTimestamp;
            }
        }

        require(
            block.timestamp >= prevSlotTimestamp
                && block.timestamp <= _currLookahead[_slotIndex].slotTimestamp,
            InvalidLookaheadTimestamp()
        );
    }

    function _validateLookahead(
        uint256 _epochTimestamp,
        ILookaheadStore.LookaheadSlot[] memory _lookahead,
        bytes26 _lookaheadHash
    )
        internal
        pure
    {
        bytes26 actualHash = LibPreconfUtils.calculateLookaheadHash(_epochTimestamp, _lookahead);
        require(_lookaheadHash == actualHash, InvalidPreviousLookahead());
    }
}<|MERGE_RESOLUTION|>--- conflicted
+++ resolved
@@ -43,11 +43,7 @@
         address _urc,
         address _fallbackPreconfer
     )
-<<<<<<< HEAD
-        EssentialContract(address(0))
-=======
         EssentialContract()
->>>>>>> 96382b7a
     {
         lookaheadStore = ILookaheadStore(_lookaheadStore);
         preconfWhitelist = IPreconfWhitelist(_preconfWhitelist);
