--- conflicted
+++ resolved
@@ -110,16 +110,12 @@
         LookaheadSlot[] memory lookaheadSlots = new LookaheadSlot[](_lookaheadPayloads.length);
 
         unchecked {
-<<<<<<< HEAD
             // Set this value to the last slot timestamp of the previous epoch
             uint256 prevSlotTimestamp = _nextEpochTimestamp - LibPreconfConstants.SECONDS_IN_SLOT;
             uint256 currentEpochTimestamp =
                 _nextEpochTimestamp - LibPreconfConstants.SECONDS_IN_EPOCH;
 
             uint256 minCollateralForPreconfing = getConfig().minCollateralForPreconfing;
-=======
-            uint256 prevSlotTimestamp = _nextEpochTimestamp - LibPreconfConstants.SECONDS_IN_SLOT;
->>>>>>> 6a5528bf
 
             for (uint256 i; i < _lookaheadPayloads.length; ++i) {
                 LookaheadPayload memory lookaheadPayload = _lookaheadPayloads[i];
@@ -127,14 +123,6 @@
                 require(
                     lookaheadPayload.slotTimestamp > prevSlotTimestamp,
                     SlotTimestampIsNotIncrementing()
-<<<<<<< HEAD
-=======
-                );
-                require(
-                    (lookaheadPayload.slotTimestamp - _nextEpochTimestamp)
-                        % LibPreconfConstants.SECONDS_IN_EPOCH == 0,
-                    InvalidSlotTimestamp()
->>>>>>> 6a5528bf
                 );
                 require(
                     (lookaheadPayload.slotTimestamp - _nextEpochTimestamp)
@@ -206,17 +194,6 @@
             keccak256(abi.encode(_signedCommitment.commitment)), _signedCommitment.signature
         );
         require(committer == slasherCommitment.committer, CommitmentSignerMismatch());
-<<<<<<< HEAD
-
-        return abi.decode(_signedCommitment.commitment.payload, (LookaheadPayload[]));
-    }
-
-    function _validateOperator(
-        bytes32 _registrationRoot,
-        uint256 _timestamp,
-        uint256 _collateral,
-        address _slasher
-=======
         require(_signedCommitment.commitment.slasher == guardian, SlasherIsNotGuardian());
     }
 
@@ -226,7 +203,6 @@
     function _validateOperatorInLookaheadPayload(
         LookaheadPayload memory _lookaheadPayload,
         uint256 _epochTimestamp
->>>>>>> 6a5528bf
     )
         internal
         view
