--- conflicted
+++ resolved
@@ -102,16 +102,8 @@
 
         if (_lookaheadPayloads.length == 0) {
             // The poster claims that the lookahead for the next epoch has no preconfers
-<<<<<<< HEAD
-            bytes32 emptyLookaheadHash =
-                _calculateLookaheadHash(_nextEpochTimestamp, new LookaheadSlot[](0));
-            _setLookaheadHash(_nextEpochTimestamp, emptyLookaheadHash);
-
-            return (emptyLookaheadHash, new LookaheadSlot[](0));
-=======
             lookaheadSlots = new LookaheadSlot[](0);
-            lookaheadHash = _calculateEmptyLookaheadHash(_nextEpochTimestamp);
->>>>>>> 2e4675ae
+            lookaheadHash = _calculateLookaheadHash(_nextEpochTimestamp, lookaheadSlots);
         } else {
             lookaheadSlots = new LookaheadSlot[](_lookaheadPayloads.length);
 
@@ -146,14 +138,7 @@
             );
 
             // Hash the lookahead slots and update the lookahead hash for next epoch
-<<<<<<< HEAD
-            bytes32 lookaheadHash = _calculateLookaheadHash(_nextEpochTimestamp, lookaheadSlots);
-            _setLookaheadHash(_nextEpochTimestamp, lookaheadHash);
-
-            return (lookaheadHash, lookaheadSlots);
-=======
-            lookaheadHash = _calculateLookaheadHash(lookaheadSlots);
->>>>>>> 2e4675ae
+            lookaheadHash = _calculateLookaheadHash(_nextEpochTimestamp, lookaheadSlots);
         }
 
         _setLookaheadHash(_nextEpochTimestamp, lookaheadHash);
@@ -281,27 +266,14 @@
         return lookahead[_epochTimestamp % getConfig().lookaheadBufferSize];
     }
 
-<<<<<<< HEAD
     function _calculateLookaheadHash(
         uint256 _epochTimestamp,
         LookaheadSlot[] memory _lookaheadSlots
     )
         internal
         pure
-        returns (bytes32)
-    {
-        return keccak256(abi.encode(_epochTimestamp, _lookaheadSlots));
-=======
-    function _calculateLookaheadHash(LookaheadSlot[] memory _lookaheadSlots)
-        internal
-        pure
         returns (bytes26)
     {
-        return bytes26(keccak256(abi.encode(_lookaheadSlots)));
-    }
-
-    function _calculateEmptyLookaheadHash(uint48 _epochTimestamp) internal pure returns (bytes26) {
-        return bytes26(keccak256(abi.encode(_epochTimestamp)));
->>>>>>> 2e4675ae
+        return bytes26(keccak256(abi.encode(_epochTimestamp, _lookaheadSlots)));
     }
 }