--- conflicted
+++ resolved
@@ -181,11 +181,7 @@
     )
         internal
         view
-<<<<<<< HEAD
-        returns (LookaheadPayload[] memory)
-=======
         returns (LookaheadPayload[] memory lookaheadPayloads)
->>>>>>> c65015d5
     {
         require(_signedCommitment.commitment.slasher == guardian, SlasherIsNotGuardian());
 
