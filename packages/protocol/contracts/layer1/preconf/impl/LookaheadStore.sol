// SPDX-License-Identifier: MIT
pragma solidity ^0.8.24;

import "src/layer1/preconf/iface/ILookaheadStore.sol";
import "src/shared/common/EssentialContract.sol";
import "src/layer1/preconf/libs/LibPreconfUtils.sol";
import "@eth-fabric/urc/IRegistry.sol";
import "@openzeppelin/contracts/utils/cryptography/ECDSA.sol";

/// @title LookaheadStore
/// @custom:security-contact security@taiko.xyz
contract LookaheadStore is ILookaheadStore, EssentialContract {
    IRegistry public immutable urc;
    address public immutable guardian;
    address public immutable preconfSlasher;

    // Lookahead buffer that stores the hashed lookahead entries for an epoch
    mapping(uint256 epochTimestamp_mod_lookaheadBufferSize => LookaheadHash lookaheadHash) public
        lookahead;

    uint256[49] private __gap;

    constructor(
        address _resolver,
        address _urc,
        address _guardian,
        address _preconfSlasher
    )
        EssentialContract(_resolver)
    {
        urc = IRegistry(_urc);
        guardian = _guardian;
        preconfSlasher = _preconfSlasher;
    }

    function init(address _owner) external initializer {
        __Essential_init(_owner);
    }

    /// @inheritdoc ILookaheadStore
    function updateLookahead(bytes32 _registrationRoot, bytes calldata _data) external {
        bool isPostedByGuardian = msg.sender == guardian;
        LookaheadPayload[] memory lookaheadPayloads;

        if (isPostedByGuardian) {
            lookaheadPayloads = abi.decode(_data, (LookaheadPayload[]));
        } else if (isLookaheadRequired()) {
            // Validate the lookahead poster's operator status within the URC
            lookaheadPayloads = _validateLookaheadPoster(
                _registrationRoot, abi.decode(_data, (ISlasher.SignedCommitment))
            );
        } else {
            revert LookaheadNotRequired();
        }

        _updateLookahead(
            LibPreconfUtils.getEpochTimestamp(1), lookaheadPayloads, isPostedByGuardian
        );
    }

    // View and Pure functions
    // --------------------------------------------------------------------------

    /// @inheritdoc ILookaheadStore
    function calculateLookaheadHash(
        uint256 _epochTimestamp,
        LookaheadSlot[] memory _lookaheadSlots
    )
        external
        pure
        returns (bytes26)
    {
        return _calculateLookaheadHash(_epochTimestamp, _lookaheadSlots);
    }

    /// @inheritdoc ILookaheadStore
    function isLookaheadRequired() public view returns (bool) {
        uint256 nextEpochTimestamp = LibPreconfUtils.getEpochTimestamp(1);

        return _getLookaheadHash(nextEpochTimestamp).epochTimestamp != nextEpochTimestamp;
    }

    /// @inheritdoc ILookaheadStore
    function getLookaheadHash(uint256 _epochTimestamp) external view returns (bytes26) {
        LookaheadHash memory lookaheadHash = _getLookaheadHash(_epochTimestamp);
        require(lookaheadHash.epochTimestamp == _epochTimestamp, LookaheadHashNotFound());
        return lookaheadHash.lookaheadHash;
    }

    /// @inheritdoc ILookaheadStore
    function getConfig() public pure virtual returns (Config memory) {
        return Config({
            // We use a prime number to allow for the entire buffer to fillup without conflicts
            lookaheadBufferSize: 503,
            minCollateralForPosting: 1 ether,
            minCollateralForPreconfing: 1 ether
        });
    }

    // Internal functions
    // --------------------------------------------------------------------------

    function _updateLookahead(
        uint256 _nextEpochTimestamp,
        LookaheadPayload[] memory _lookaheadPayloads,
        bool _isPostedByGuardian
    )
        internal
    {
        LookaheadSlot[] memory lookaheadSlots = new LookaheadSlot[](_lookaheadPayloads.length);

        unchecked {
<<<<<<< HEAD
            // Set this value to the last slot timestamp of the previous epoch
            uint256 prevSlotTimestamp = _nextEpochTimestamp - LibPreconfConstants.SECONDS_IN_SLOT;

            uint256 minCollateralForPreconfing = getConfig().minCollateralForPreconfing;
=======
            uint256 prevSlotTimestamp = _nextEpochTimestamp - LibPreconfConstants.SECONDS_IN_SLOT;
>>>>>>> c96a2bbc

            for (uint256 i; i < _lookaheadPayloads.length; ++i) {
                LookaheadPayload memory lookaheadPayload = _lookaheadPayloads[i];

                require(
                    lookaheadPayload.slotTimestamp > prevSlotTimestamp,
                    SlotTimestampIsNotIncrementing()
<<<<<<< HEAD
=======
                );
                require(
                    (lookaheadPayload.slotTimestamp - _nextEpochTimestamp)
                        % LibPreconfConstants.SECONDS_IN_EPOCH == 0,
                    InvalidSlotTimestamp()
>>>>>>> c96a2bbc
                );
                require(
                    (lookaheadPayload.slotTimestamp - _nextEpochTimestamp)
                        % LibPreconfConstants.SECONDS_IN_EPOCH == 0,
                    InvalidSlotTimestamp()
                );

                prevSlotTimestamp = lookaheadPayload.slotTimestamp;

                prevSlotTimestamp = lookaheadPayload.slotTimestamp;

                // Validate the operator in the lookahead payload with the current epoch as
                // reference
                (
                    IRegistry.OperatorData memory operatorData,
                    IRegistry.SlasherCommitment memory slasherCommitment
                ) = _validateOperator(
                    lookaheadPayload.registrationRoot,
                    lookaheadPayload.slotTimestamp,
                    minCollateralForPreconfing,
                    preconfSlasher
                );

                require(
                    lookaheadPayload.validatorLeafIndex < operatorData.numKeys,
                    InvalidValidatorLeafIndex()
                );

                lookaheadSlots[i] = LookaheadSlot({
                    committer: slasherCommitment.committer,
                    slotTimestamp: lookaheadPayload.slotTimestamp,
                    registrationRoot: lookaheadPayload.registrationRoot,
                    validatorLeafIndex: lookaheadPayload.validatorLeafIndex
                });
            }

            // Validate that the last slot timestamp is within the next epoch
            require(
<<<<<<< HEAD
                prevSlotTimestamp <= _nextEpochTimestamp + LibPreconfConstants.SECONDS_IN_EPOCH,
=======
                prevSlotTimestamp < _nextEpochTimestamp + LibPreconfConstants.SECONDS_IN_EPOCH,
>>>>>>> c96a2bbc
                InvalidLookaheadEpoch()
            );
        }

        // Hash the lookahead slots and update the lookahead hash for next epoch
        bytes26 lookaheadHash = _calculateLookaheadHash(_nextEpochTimestamp, lookaheadSlots);
        _setLookaheadHash(_nextEpochTimestamp, lookaheadHash);

        emit LookaheadPosted(
            _isPostedByGuardian, _nextEpochTimestamp, lookaheadHash, lookaheadSlots
        );
    }

    function _validateLookaheadPoster(
        bytes32 _registrationRoot,
        ISlasher.SignedCommitment memory _signedCommitment
    )
        internal
        view
<<<<<<< HEAD
        returns (LookaheadPayload[] memory)
=======
        returns (LookaheadPayload[] memory lookaheadPayloads)
>>>>>>> c96a2bbc
    {
        require(_signedCommitment.commitment.slasher == guardian, SlasherIsNotGuardian());

<<<<<<< HEAD
        (, IRegistry.SlasherCommitment memory slasherCommitment) = _validateOperator(
            _registrationRoot, block.timestamp, getConfig().minCollateralForPosting, guardian
        );
=======
        // Validate the slashing commitment of the lookahead poster
        IRegistry.SlasherCommitment memory slasherCommitment =
            urc.getSlasherCommitment(_registrationRoot, guardian);
        require(slasherCommitment.optedOutAt < slasherCommitment.optedInAt, PosterHasNotOptedIn());
>>>>>>> c96a2bbc

        // Validate the lookahead poster's signed commitment
        address committer = ECDSA.recover(
            keccak256(abi.encode(_signedCommitment.commitment)), _signedCommitment.signature
        );
        require(committer == slasherCommitment.committer, CommitmentSignerMismatch());
        require(_signedCommitment.commitment.slasher == guardian, SlasherIsNotGuardian());

        return abi.decode(_signedCommitment.commitment.payload, (LookaheadPayload[]));
    }

    /// @dev Validates if the operator is registered and has not been slashed at the given epoch
    /// timestamp. We use the epoch timestamp of the epoch in which the lookahead is posted to
    /// validate the registration and slashing status.
    function _validateOperator(
        bytes32 _registrationRoot,
        uint256 _referenceTimestamp,
        uint256 _collateral,
        address _slasher
    )
        internal
        view
        returns (
            IRegistry.OperatorData memory operatorData_,
            IRegistry.SlasherCommitment memory slasherCommitment_
        )
    {
<<<<<<< HEAD
        operatorData_ = urc.getOperatorData(_registrationRoot);
        require(
            operatorData_.unregisteredAt == 0 || operatorData_.unregisteredAt >= _referenceTimestamp,
            OperatorHasUnregistered()
        );
        require(
            operatorData_.slashedAt == 0 || operatorData_.slashedAt >= _referenceTimestamp,
=======
        IRegistry.OperatorData memory operatorData =
            urc.getOperatorData(_lookaheadPayload.registrationRoot);
        require(
            operatorData.unregisteredAt == 0 || operatorData.unregisteredAt >= _epochTimestamp,
            OperatorHasUnregistered()
        );
        require(
            operatorData.slashedAt == 0 || operatorData.slashedAt >= _epochTimestamp,
>>>>>>> c96a2bbc
            OperatorHasBeenSlashed()
        );
        require(operatorData_.collateralWei >= _collateral, OperatorHasInsufficientCollateral());

        // Validate the operator's slashing commitment
<<<<<<< HEAD
        slasherCommitment_ = urc.getSlasherCommitment(_registrationRoot, _slasher);
        require(slasherCommitment_.optedInAt < _referenceTimestamp, OperatorHasNotOptedIn());
        require(
            slasherCommitment_.optedOutAt == 0
                || slasherCommitment_.optedOutAt >= _referenceTimestamp,
            OperatorHasNotOptedIn()
        );
=======
        IRegistry.SlasherCommitment memory slasherCommitment =
            urc.getSlasherCommitment(_lookaheadPayload.registrationRoot, preconfSlasher);
        require(
            slasherCommitment.optedInAt < _epochTimestamp
                && (
                    slasherCommitment.optedOutAt == 0 || slasherCommitment.optedOutAt >= _epochTimestamp
                ),
            OperatorHasNotOptedIntoPreconfSlasher()
        );

        return slasherCommitment.committer;
>>>>>>> c96a2bbc
    }

    function _setLookaheadHash(uint256 _epochTimestamp, bytes26 _hash) internal {
        LookaheadHash storage lookaheadHash = _getLookaheadHash(_epochTimestamp);
        lookaheadHash.epochTimestamp = uint48(_epochTimestamp);
        lookaheadHash.lookaheadHash = _hash;
    }

    function _getLookaheadHash(uint256 _epochTimestamp)
        internal
        view
        returns (LookaheadHash storage)
    {
        return lookahead[_epochTimestamp % getConfig().lookaheadBufferSize];
    }

    function _calculateLookaheadHash(
        uint256 _epochTimestamp,
        LookaheadSlot[] memory _lookaheadSlots
    )
        internal
        pure
        returns (bytes26)
    {
        return bytes26(keccak256(abi.encode(_epochTimestamp, _lookaheadSlots)));
    }
}<|MERGE_RESOLUTION|>--- conflicted
+++ resolved
@@ -110,14 +110,10 @@
         LookaheadSlot[] memory lookaheadSlots = new LookaheadSlot[](_lookaheadPayloads.length);
 
         unchecked {
-<<<<<<< HEAD
             // Set this value to the last slot timestamp of the previous epoch
             uint256 prevSlotTimestamp = _nextEpochTimestamp - LibPreconfConstants.SECONDS_IN_SLOT;
 
             uint256 minCollateralForPreconfing = getConfig().minCollateralForPreconfing;
-=======
-            uint256 prevSlotTimestamp = _nextEpochTimestamp - LibPreconfConstants.SECONDS_IN_SLOT;
->>>>>>> c96a2bbc
 
             for (uint256 i; i < _lookaheadPayloads.length; ++i) {
                 LookaheadPayload memory lookaheadPayload = _lookaheadPayloads[i];
@@ -125,14 +121,6 @@
                 require(
                     lookaheadPayload.slotTimestamp > prevSlotTimestamp,
                     SlotTimestampIsNotIncrementing()
-<<<<<<< HEAD
-=======
-                );
-                require(
-                    (lookaheadPayload.slotTimestamp - _nextEpochTimestamp)
-                        % LibPreconfConstants.SECONDS_IN_EPOCH == 0,
-                    InvalidSlotTimestamp()
->>>>>>> c96a2bbc
                 );
                 require(
                     (lookaheadPayload.slotTimestamp - _nextEpochTimestamp)
@@ -171,11 +159,7 @@
 
             // Validate that the last slot timestamp is within the next epoch
             require(
-<<<<<<< HEAD
-                prevSlotTimestamp <= _nextEpochTimestamp + LibPreconfConstants.SECONDS_IN_EPOCH,
-=======
                 prevSlotTimestamp < _nextEpochTimestamp + LibPreconfConstants.SECONDS_IN_EPOCH,
->>>>>>> c96a2bbc
                 InvalidLookaheadEpoch()
             );
         }
@@ -195,24 +179,13 @@
     )
         internal
         view
-<<<<<<< HEAD
         returns (LookaheadPayload[] memory)
-=======
-        returns (LookaheadPayload[] memory lookaheadPayloads)
->>>>>>> c96a2bbc
     {
         require(_signedCommitment.commitment.slasher == guardian, SlasherIsNotGuardian());
 
-<<<<<<< HEAD
         (, IRegistry.SlasherCommitment memory slasherCommitment) = _validateOperator(
             _registrationRoot, block.timestamp, getConfig().minCollateralForPosting, guardian
         );
-=======
-        // Validate the slashing commitment of the lookahead poster
-        IRegistry.SlasherCommitment memory slasherCommitment =
-            urc.getSlasherCommitment(_registrationRoot, guardian);
-        require(slasherCommitment.optedOutAt < slasherCommitment.optedInAt, PosterHasNotOptedIn());
->>>>>>> c96a2bbc
 
         // Validate the lookahead poster's signed commitment
         address committer = ECDSA.recover(
@@ -240,7 +213,6 @@
             IRegistry.SlasherCommitment memory slasherCommitment_
         )
     {
-<<<<<<< HEAD
         operatorData_ = urc.getOperatorData(_registrationRoot);
         require(
             operatorData_.unregisteredAt == 0 || operatorData_.unregisteredAt >= _referenceTimestamp,
@@ -248,22 +220,11 @@
         );
         require(
             operatorData_.slashedAt == 0 || operatorData_.slashedAt >= _referenceTimestamp,
-=======
-        IRegistry.OperatorData memory operatorData =
-            urc.getOperatorData(_lookaheadPayload.registrationRoot);
-        require(
-            operatorData.unregisteredAt == 0 || operatorData.unregisteredAt >= _epochTimestamp,
-            OperatorHasUnregistered()
-        );
-        require(
-            operatorData.slashedAt == 0 || operatorData.slashedAt >= _epochTimestamp,
->>>>>>> c96a2bbc
             OperatorHasBeenSlashed()
         );
         require(operatorData_.collateralWei >= _collateral, OperatorHasInsufficientCollateral());
 
         // Validate the operator's slashing commitment
-<<<<<<< HEAD
         slasherCommitment_ = urc.getSlasherCommitment(_registrationRoot, _slasher);
         require(slasherCommitment_.optedInAt < _referenceTimestamp, OperatorHasNotOptedIn());
         require(
@@ -271,19 +232,6 @@
                 || slasherCommitment_.optedOutAt >= _referenceTimestamp,
             OperatorHasNotOptedIn()
         );
-=======
-        IRegistry.SlasherCommitment memory slasherCommitment =
-            urc.getSlasherCommitment(_lookaheadPayload.registrationRoot, preconfSlasher);
-        require(
-            slasherCommitment.optedInAt < _epochTimestamp
-                && (
-                    slasherCommitment.optedOutAt == 0 || slasherCommitment.optedOutAt >= _epochTimestamp
-                ),
-            OperatorHasNotOptedIntoPreconfSlasher()
-        );
-
-        return slasherCommitment.committer;
->>>>>>> c96a2bbc
     }
 
     function _setLookaheadHash(uint256 _epochTimestamp, bytes26 _hash) internal {
