// SPDX-License-Identifier: MIT
pragma solidity ^0.8.24;

import "src/layer1/preconf/iface/ILookaheadStore.sol";
import "src/shared/common/EssentialContract.sol";
import "src/layer1/preconf/libs/LibPreconfUtils.sol";
import "@eth-fabric/urc/IRegistry.sol";
import "@openzeppelin/contracts/utils/cryptography/ECDSA.sol";

/// @title LookaheadStore
/// @custom:security-contact security@taiko.xyz
contract LookaheadStore is ILookaheadStore, EssentialContract {
    IRegistry public immutable urc;
    address public immutable guardian;
    address public immutable preconfSlasher;

    // Lookahead buffer that stores the hashed lookahead entries for an epoch
    mapping(uint256 epochTimestamp_mod_lookaheadBufferSize => LookaheadHash lookaheadHash) public
        lookahead;

    uint256[49] private __gap;

    constructor(
        address _resolver,
        address _urc,
        address _guardian,
        address _preconfSlasher
    )
        EssentialContract(_resolver)
    {
        urc = IRegistry(_urc);
        guardian = _guardian;
        preconfSlasher = _preconfSlasher;
    }

    function init(address _owner) external initializer {
        __Essential_init(_owner);
    }

    /// @inheritdoc ILookaheadStore
    function updateLookahead(bytes32 _registrationRoot, bytes calldata _data) external {
        bool isPostedByGuardian = msg.sender == guardian;
        LookaheadPayload[] memory lookaheadPayloads;

        if (isPostedByGuardian) {
            lookaheadPayloads = abi.decode(_data, (LookaheadPayload[]));
        } else if (isLookaheadRequired()) {
            ISlasher.SignedCommitment memory signedCommitment =
                abi.decode(_data, (ISlasher.SignedCommitment));

            // Validate the lookahead poster's operator status within the URC
            _validateLookaheadPoster(_registrationRoot, signedCommitment);

            lookaheadPayloads =
                abi.decode(signedCommitment.commitment.payload, (LookaheadPayload[]));
        } else {
            revert LookaheadNotRequired();
        }

        _updateLookahead(
            LibPreconfUtils.getEpochTimestamp(1), lookaheadPayloads, isPostedByGuardian
        );
    }

    // View and Pure functions
    // --------------------------------------------------------------------------

    /// @inheritdoc ILookaheadStore
    function calculateLookaheadHash(
        uint256 _epochTimestamp,
        LookaheadSlot[] memory _lookaheadSlots
    )
        external
        pure
        returns (bytes26)
    {
        return _calculateLookaheadHash(_epochTimestamp, _lookaheadSlots);
    }

    /// @inheritdoc ILookaheadStore
    function isLookaheadRequired() public view returns (bool) {
        uint256 nextEpochTimestamp = LibPreconfUtils.getEpochTimestamp(1);

        return _getLookaheadHash(nextEpochTimestamp).epochTimestamp != nextEpochTimestamp;
    }

    /// @inheritdoc ILookaheadStore
    function getLookaheadHash(uint256 _epochTimestamp) external view returns (bytes26) {
        LookaheadHash memory lookaheadHash = _getLookaheadHash(_epochTimestamp);
        require(lookaheadHash.epochTimestamp == _epochTimestamp, LookaheadHashNotFound());
        return lookaheadHash.lookaheadHash;
    }

    /// @inheritdoc ILookaheadStore
    function getConfig() public pure virtual returns (Config memory) {
        return Config({
            // We use a prime number to allow for the entire buffer to fillup without conflicts
            lookaheadBufferSize: 503,
            minCollateralForPosting: 1 ether,
            minCollateralForPreconfing: 1 ether
        });
    }

    // Internal functions
    // --------------------------------------------------------------------------

    function _updateLookahead(
        uint256 _nextEpochTimestamp,
        LookaheadPayload[] memory _lookaheadPayloads,
        bool _isPostedByGuardian
    )
        internal
    {
<<<<<<< HEAD
        LookaheadSlot[] memory lookaheadSlots = new LookaheadSlot[](_lookaheadPayloads.length);
=======
        bytes26 lookaheadHash;
        LookaheadSlot[] memory lookaheadSlots;

        if (_lookaheadPayloads.length == 0) {
            // The poster claims that the lookahead for the next epoch has no preconfers
            lookaheadSlots = new LookaheadSlot[](0);
            lookaheadHash = _calculateLookaheadHash(_nextEpochTimestamp, lookaheadSlots);
        } else {
            lookaheadSlots = new LookaheadSlot[](_lookaheadPayloads.length);
>>>>>>> 0b3fb5e7

        unchecked {
            for (uint256 i; i < _lookaheadPayloads.length; ++i) {
                LookaheadPayload memory lookaheadPayload = _lookaheadPayloads[i];

                _validateSlotTimestamp(
                    lookaheadPayload,
                    i > 0 ? _lookaheadPayloads[i - 1].slotTimestamp : 0,
                    _nextEpochTimestamp
                );

                // Validate the operator in the lookahead payload with the current epoch as
                // reference
                (IRegistry.OperatorData memory operatorData, address committer) = _test(
                    lookaheadPayload.registrationRoot,
                    _nextEpochTimestamp - LibPreconfConstants.SECONDS_IN_EPOCH,
                    getConfig().minCollateralForPreconfing,
                    preconfSlasher
                );

                require(
                    _lookaheadPayload.validatorLeafIndex < operatorData.numKeys,
                    InvalidValidatorLeafIndex()
                );

                lookaheadSlots[i] = LookaheadSlot({
                    committer: committer,
                    slotTimestamp: lookaheadPayload.slotTimestamp,
                    registrationRoot: lookaheadPayload.registrationRoot,
                    validatorLeafIndex: lookaheadPayload.validatorLeafIndex
                });
            }

            // Validate that the last slot timestamp is within the next epoch
            require(
                lookaheadSlots[lookaheadSlots.length - 1].slotTimestamp
                    <= _nextEpochTimestamp + LibPreconfConstants.SECONDS_IN_EPOCH,
                InvalidLookaheadEpoch()
            );
<<<<<<< HEAD
=======

            // Hash the lookahead slots and update the lookahead hash for next epoch
            lookaheadHash = _calculateLookaheadHash(_nextEpochTimestamp, lookaheadSlots);
>>>>>>> 0b3fb5e7
        }

        // Hash the lookahead slots and update the lookahead hash for next epoch
        bytes26 lookaheadHash = _calculateLookaheadHash(_nextEpochTimestamp, lookaheadSlots);

        _setLookaheadHash(_nextEpochTimestamp, lookaheadHash);
        emit LookaheadPosted(
            _isPostedByGuardian, _nextEpochTimestamp, lookaheadHash, lookaheadSlots
        );
    }

    function _validateLookaheadPoster(
        bytes32 _registrationRoot,
        ISlasher.SignedCommitment memory _signedCommitment
    )
        internal
        view
    {
        // Validate the lookahead poster's operator status within the URC

        (IRegistry.OperatorData memory operatorData, address slasher) =
            _test(_registrationRoot, _epochTimestamp, getConfig().minCollateralForPosting, guardian);

        require(operatorData.unregisteredAt == 0, PosterHasUnregistered());
        require(operatorData.slashedAt == 0, PosterHasBeenSlashed());
        require(
            operatorData.collateralWei >= getConfig().minCollateralForPosting,
            PosterHasInsufficientCollateral()
        );

        // Validate the slashing commitment of the lookahead poster
        IRegistry.SlasherCommitment memory slasherCommitment =
            urc.getSlasherCommitment(_registrationRoot, guardian);
        require(slasherCommitment.optedOutAt < slasherCommitment.optedInAt, PosterHasNotOptedIn());

        // Validate the lookahead poster's signed commitment
        address committer = ECDSA.recover(
            keccak256(abi.encode(_signedCommitment.commitment)), _signedCommitment.signature
        );
        require(committer == slasherCommitment.committer, CommitmentSignerMismatch());
        require(_signedCommitment.commitment.slasher == guardian, SlasherIsNotGuardian());
    }

    /// @dev Validates if the timestamp belongs to a valid slot in the next epoch
    function _validateSlotTimestamp(
        LookaheadPayload memory _lookaheadPayload,
        uint256 _previousSlotTimestamp,
        uint256 _nextEpochTimestamp
    )
        internal
        pure
    {
        if (_previousSlotTimestamp == 0) {
            require(_lookaheadPayload.slotTimestamp >= _nextEpochTimestamp, InvalidLookaheadEpoch());
        } else {
            require(
                _lookaheadPayload.slotTimestamp > _previousSlotTimestamp,
                SlotTimestampIsNotIncrementing()
            );
        }

        require(
            (_lookaheadPayload.slotTimestamp - _nextEpochTimestamp)
                % LibPreconfConstants.SECONDS_IN_EPOCH == 0,
            InvalidSlotTimestamp()
        );
    }

    /// @dev Validates if the operator is registered and has not been slashed at the given epoch
    /// timestamp. We use the epoch timestamp of the epoch in which the lookahead is posted to
    /// validate the registration and slashing status.
    function _validateOperatorInLookaheadPayload(
        LookaheadPayload memory _lookaheadPayload,
        uint256 _epochTimestamp
    )
        internal
        view
        returns (address committer)
    {
        (IRegistry.OperatorData memory operatorData, address slasher) = _test(
            _lookaheadPayload.registrationRoot,
            _epochTimestamp,
            getConfig().minCollateralForPreconfing,
            preconfSlasher
        );

        require(
            _lookaheadPayload.validatorLeafIndex < operatorData.numKeys, InvalidValidatorLeafIndex()
        );

        return slasher;
    }

    function _test(
        bytes32 _registrationRoot,
        uint256 _timestamp,
        uint256 _collateral,
        address _slasher
    )
        internal
        view
        returns (IRegistry.OperatorData memory operatorData_, address slasher_)
    {
        operatorData_ = urc.getOperatorData(_registrationRoot);
        require(
            operatorData_.unregisteredAt == 0 || operatorData_.unregisteredAt >= _timestamp,
            OperatorHasUnregistered()
        );
        require(
            operatorData_.slashedAt == 0 || operatorData_.slashedAt >= _timestamp,
            OperatorHasBeenSlashed()
        );
        require(
            urc.getHistoricalCollateral(_registrationRoot, _timestamp) >= _collateral,
            OperatorHasInsufficientCollateral()
        );
        // Validate the operator's slashing commitment
        IRegistry.SlasherCommitment memory slasherCommitment =
            urc.getSlasherCommitment(_registrationRoot, _slasher);

        require(
            slasherCommitment.optedInAt < _timestamp
                && (slasherCommitment.optedOutAt == 0 || slasherCommitment.optedOutAt >= _timestamp),
            OperatorHasNotOptedIntoPreconfSlasher()
        );

        slasher_ = slasherCommitment.committer;
    }

    function _setLookaheadHash(uint256 _epochTimestamp, bytes26 _hash) internal {
        LookaheadHash storage lookaheadHash = _getLookaheadHash(_epochTimestamp);
        lookaheadHash.epochTimestamp = uint48(_epochTimestamp);
        lookaheadHash.lookaheadHash = _hash;
    }

    function _getLookaheadHash(uint256 _epochTimestamp)
        internal
        view
        returns (LookaheadHash storage)
    {
        return lookahead[_epochTimestamp % getConfig().lookaheadBufferSize];
    }

    function _calculateLookaheadHash(
        uint256 _epochTimestamp,
        LookaheadSlot[] memory _lookaheadSlots
    )
        internal
        pure
        returns (bytes26)
    {
        return bytes26(keccak256(abi.encode(_epochTimestamp, _lookaheadSlots)));
    }
}<|MERGE_RESOLUTION|>--- conflicted
+++ resolved
@@ -111,19 +111,7 @@
     )
         internal
     {
-<<<<<<< HEAD
         LookaheadSlot[] memory lookaheadSlots = new LookaheadSlot[](_lookaheadPayloads.length);
-=======
-        bytes26 lookaheadHash;
-        LookaheadSlot[] memory lookaheadSlots;
-
-        if (_lookaheadPayloads.length == 0) {
-            // The poster claims that the lookahead for the next epoch has no preconfers
-            lookaheadSlots = new LookaheadSlot[](0);
-            lookaheadHash = _calculateLookaheadHash(_nextEpochTimestamp, lookaheadSlots);
-        } else {
-            lookaheadSlots = new LookaheadSlot[](_lookaheadPayloads.length);
->>>>>>> 0b3fb5e7
 
         unchecked {
             for (uint256 i; i < _lookaheadPayloads.length; ++i) {
@@ -163,12 +151,9 @@
                     <= _nextEpochTimestamp + LibPreconfConstants.SECONDS_IN_EPOCH,
                 InvalidLookaheadEpoch()
             );
-<<<<<<< HEAD
-=======
 
             // Hash the lookahead slots and update the lookahead hash for next epoch
-            lookaheadHash = _calculateLookaheadHash(_nextEpochTimestamp, lookaheadSlots);
->>>>>>> 0b3fb5e7
+            lookaheadHash = calculateLookaheadHash(_nextEpochTimestamp, lookaheadSlots);
         }
 
         // Hash the lookahead slots and update the lookahead hash for next epoch
