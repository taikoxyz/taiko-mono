--- conflicted
+++ resolved
@@ -33,12 +33,11 @@
             IPreconfWhitelist(resolve(LibStrings.B_PRECONF_WHITELIST, false)).getOperatorForEpoch();
         require(msg.sender == selectedOperator, NotTheOperator());
 
-<<<<<<< HEAD
         // check if we have a forced inclusion inbox
-        address forcedInclusionInbox = resolveAddress(LibStrings.B_TAIKO_FORCED_INCLUSION_INBOX, true);
+        address forcedInclusionInbox = resolve(LibStrings.B_TAIKO_FORCED_INCLUSION_INBOX, true);
         if (forcedInclusionInbox == address(0)) {
             // Call the proposeBatch function on the TaikoInbox
-            address taikoInbox = resolveAddress(LibStrings.B_TAIKO, false);
+            address taikoInbox = resolve(LibStrings.B_TAIKO, false);
             (, meta_) = ITaikoInbox(taikoInbox).proposeBatch(_batchParams, _batchTxList);
         } else {
             // Call the proposeBatchWithForcedInclusion function on the ForcedInclusionInbox
@@ -46,11 +45,6 @@
                 _forcedInclusionParams, _batchParams, _batchTxList
             );
         }
-=======
-        // Call the proposeBatch function on the TaikoInbox
-        address taikoInbox = resolve(LibStrings.B_TAIKO, false);
-        (, meta_) = ITaikoInbox(taikoInbox).proposeBatch(_batchParams, _batchTxList);
->>>>>>> d55f3860
 
         // Verify that the sender had set itself as the proposer
         require(meta_.proposer == msg.sender, ProposerIsNotTheSender());
