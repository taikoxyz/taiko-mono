--- conflicted
+++ resolved
@@ -216,25 +216,13 @@
         require(_payload.eop == true, NotEndOfPreconfirmation());
 
         ITaikoInbox.Batch memory batch = taikoInbox.v4GetBatch(uint64(_payload.batchId));
-<<<<<<< HEAD
         require(evidence.preconfedBlockHeader.number > batch.lastBlockId, EOPIsValid());
-=======
-
-        // Slash if another block was proposed after EOP in the same batch
-        if (evidence.preconfedBlockHeader.number != batch.lastBlockId) {
-            return getSlashAmount().invalidEOP;
-        }
->>>>>>> c67b3472
 
         ITaikoInbox.Batch memory nextBatch = taikoInbox.v4GetBatch(uint64(_payload.batchId + 1));
         require(evidence.preconfedBlockHeader.number < nextBatch.lastBlockId, EOPIsValid());
 
         require(
-<<<<<<< HEAD
             keccak256(abi.encode(evidence.nextBatchMetadata)) == nextBatch.metaHash,
-=======
-            keccak256(abi.encode(nextBatch.metaHash)) == evidence.nextBatchMetadata.infoHash,
->>>>>>> c67b3472
             InvalidNextBatchMetadata()
         );
 
