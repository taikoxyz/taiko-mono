// SPDX-License-Identifier: MIT
pragma solidity ^0.8.24;

import "src/layer1/based/ITaikoInbox.sol";
import "src/layer1/preconf/iface/IPreconfSlasher.sol";
import "src/layer1/preconf/libs/LibPreconfUtils.sol";
import "src/shared/common/EssentialContract.sol";
import "src/shared/libs/LibTrieProof.sol";
import "../libs/LibBlockHeader.sol";

/// @title PreconfSlasher
/// @custom:security-contact security@taiko.xyz
contract PreconfSlasher is IPreconfSlasher, EssentialContract {
    using LibBlockHeader for LibBlockHeader.BlockHeader;

    address public immutable urc;
    address public immutable fallbackPreconfer;
    ITaikoInbox public immutable taikoInbox;
    uint64 public immutable taikoChainId;
    address public immutable taikoAnchor;

    uint256[50] private __gap;

    constructor(
        address _urc,
        address _fallbackPreconfer,
        address _taikoInbox,
        address _taikoAnchor
    )
        EssentialContract()
    {
        urc = _urc;
        fallbackPreconfer = _fallbackPreconfer;
        taikoInbox = ITaikoInbox(_taikoInbox);
        taikoChainId = taikoInbox.v4GetConfig().chainId;
        taikoAnchor = _taikoAnchor;
    }

    function init(address _owner) external initializer {
        __Essential_init(_owner);
    }

    /// @inheritdoc ISlasher
    function slash(
        Delegation calldata, /*_delegation*/
        Commitment calldata _commitment,
        address _committer,
        bytes calldata _evidence,
        address /*_challenger*/
    )
        external
        nonReentrant
        onlyFrom(urc)
        returns (uint256 slashAmount_)
    {
        require(_committer != fallbackPreconfer, FallBackPreconferCannotBeSlashed());
        // Parse and validate the commitment payload
        CommitmentPayload memory payload = abi.decode(_commitment.payload, (CommitmentPayload));
        require(payload.chainId == taikoChainId, InvalidChainId());
        require(
            payload.domainSeparator == LibPreconfConstants.PRECONF_DOMAIN_SEPARATOR,
            InvalidDomainSeparator()
        );

        // Parse the violation type from the first byte
        ViolationType violationType = ViolationType(uint8(_evidence[0]));
        if (violationType == ViolationType.InvalidPreconfirmation) {
            slashAmount_ = _validatePreconfirmationViolation(_committer, payload, _evidence[1:]);
        } else if (violationType == ViolationType.InvalidEOP) {
            slashAmount_ = _validateInvalidEOP(payload, _evidence[1:]);
        } else if (violationType == ViolationType.MissingEOP) {
            slashAmount_ = _validateMissingEOP(payload, _evidence[1:]);
        } else {
            revert InvalidViolationType();
        }

        emit Slashed(_committer, violationType, payload, slashAmount_);
    }

    // View functions --------------------------------------------------------------------------

    /// @inheritdoc IPreconfSlasher
    function getSlashAmount() public pure returns (SlashAmount memory) {
        return SlashAmount({
            invalidPreconf: 1 ether,
            invalidEOP: 0.5 ether,
            missingEOP: 0.5 ether,
            reorgedPreconf: 0.1 ether
        });
    }

    // Internal functions ----------------------------------------------------------------------

    function _validatePreconfirmationViolation(
        address _committer,
        CommitmentPayload memory _payload,
        bytes calldata _evidenceData
    )
        internal
        view
        returns (uint256)
    {
        EvidenceInvalidPreconfirmation memory evidence =
            abi.decode(_evidenceData, (EvidenceInvalidPreconfirmation));

        LibBlockHeader.BlockHeader memory preconfed = evidence.preconfedBlockHeader;
        require(preconfed.hash() == _payload.blockHash, InvalidBlockHeader());

        _verifyBatchData(_payload.batchId, evidence.batchMetadata, evidence.batchInfo);
        ITaikoInbox.BatchInfo memory batchInfo = evidence.batchInfo;

        // Slash if the height of anchor block on the commitment is different from the
        // height of anchor block on the proposed block
        if (_payload.anchorId != batchInfo.anchorBlockId) {
            return getSlashAmount().invalidPreconf;
        }

        uint256 blockId = preconfed.number;
        require(blockId > batchInfo.lastBlockId - batchInfo.blocks.length, BlockNotInBatch());
        require(blockId <= batchInfo.lastBlockId, BlockNotInBatch());

        // Unlike anchorId, we don't penalize the preconfer if the anchorHash doesn't match. This is
        // because the anchor block could be reorganized. In such cases, the node should have
        // already discarded the preconfirmation commitment if the anchorHash doesn't align with the
        // hash of the anchor block.
        require(_payload.anchorHash == batchInfo.anchorBlockHash, PossibleReorgOfAnchorBlock());

        // Check for reorgs if the committer missed the proposal
        if (batchInfo.proposer != _committer) {
            // If the beacon block root is not available, it means that the preconfirmed block
            // was reorged out due to an L1 reorg.
            if (LibPreconfUtils.getBeaconBlockRootAt(_payload.preconferSlotTimestamp) == 0) {
                return getSlashAmount().reorgedPreconf;
            }
        }

        LibBlockHeader.BlockHeader memory actual = evidence.actualBlockHeader;
        require(actual.number == blockId, InvalidActualBlockHeader());
        // The preconfirmed blockhash must not match the hash of the proposed block for a
        // preconfirmation violation
        bytes32 actualBlockHash = actual.hash();
        require(_payload.blockHash != actualBlockHash, PreconfirmationIsValid());

<<<<<<< HEAD
        LibBlockHeader.BlockHeader memory verified = evidence.verifiedBlockHeader;
        require(verified.number == batchInfo.lastBlockId, InvalidVerifiedBlockHeader());

        // Validate that the batch has been verified
=======
        // Validate that the next batch has been verified
>>>>>>> c4bf47ee
        ITaikoInbox.TransitionState memory transition =
            taikoInbox.v4GetBatchVerifyingTransition(uint64(_payload.batchId + 1));

        // Validate the verified blockheader
        require(transition.blockHash == verified.hash(), InvalidVerifiedBlockHeader());

        // Validate that the parent on which this block was preconfirmed made it to the inbox, i.e
        // the parentHash within the preconfirmed block header must match the hash of the proposed
        // parent.
        LibTrieProof.verifyMerkleProof(
            verified.stateRoot,
            taikoAnchor,
            _calcBlockHashSlot(blockId - 1),
            preconfed.parentHash,
            evidence.parentBlockhashProofs.accountProof,
            evidence.parentBlockhashProofs.storageProof
        );

        if (verified.number == blockId) {
            require(transition.blockHash == actualBlockHash, InvalidVerifiedBlockHeader());
        } else {
            // Verify that `blockhashProofs` correctly proves the blockhash of the block proposed
            // at the same height as the preconfirmed block.
            LibTrieProof.verifyMerkleProof(
                verified.stateRoot,
                taikoAnchor,
                _calcBlockHashSlot(blockId),
                actualBlockHash,
                evidence.parentBlockhashProofs.accountProof,
                evidence.parentBlockhashProofs.storageProof
            );
        }

        return getSlashAmount().invalidPreconf;
    }

    function _validateInvalidEOP(
        CommitmentPayload memory _payload,
        bytes calldata _evidenceData
    )
        internal
        view
        returns (uint256)
    {
        EvidenceInvalidEOP memory evidence = abi.decode(_evidenceData[1:], (EvidenceInvalidEOP));
        require(evidence.preconfedBlockHeader.hash() == _payload.blockHash, InvalidBlockHeader());

        // Validate that the commitment is an EOP
        require(_payload.eop == true, NotEndOfPreconfirmation());

        ITaikoInbox.Batch memory batch =
            _verifyBatchData(_payload.batchId, evidence.batchMetadata, evidence.batchInfo);

        uint256 blockId = evidence.preconfedBlockHeader.number;
        if (blockId == batch.lastBlockId) {
            _verifyBatchData(_payload.batchId + 1, evidence.nextBatchMetadata);

            require(
                evidence.nextBatchMetadata.proposedAt <= _payload.preconferSlotTimestamp,
                NextBatchProposedInNextPreconfWindow()
            );
        } else {
            // Check if the block is not the last one in the batch
            uint256 firstBlockId = batch.lastBlockId + 1 - evidence.batchInfo.blocks.length;
            require(blockId >= firstBlockId && blockId < batch.lastBlockId, BlockNotInBatch());
        }

        return getSlashAmount().invalidEOP;
    }

    function _validateMissingEOP(
        CommitmentPayload memory _payload,
        bytes calldata _evidenceData
    )
        internal
        view
        returns (uint256)
    {
        EvidenceMissingEOP memory evidence = abi.decode(_evidenceData, (EvidenceMissingEOP));
        require(evidence.preconfedBlockHeader.hash() == _payload.blockHash, InvalidBlockHeader());

        // Validate that the commitment is not an EOP
        require(_payload.eop == false, EOPIsPresent());

        ITaikoInbox.Batch memory batch = _verifyBatchData(_payload.batchId, evidence.batchMetadata);
        require(evidence.preconfedBlockHeader.number == batch.lastBlockId, BlockNotLastInBatch());

        _verifyBatchData(_payload.batchId + 1, evidence.nextBatchMetadata);

        require(
            evidence.nextBatchMetadata.proposedAt > _payload.preconferSlotTimestamp,
            NextBatchProposedInTheSamePreconfWindow()
        );

        return getSlashAmount().missingEOP;
    }

    function _verifyBatchData(
        uint256 _batchId,
        ITaikoInbox.BatchMetadata memory _metadata,
        ITaikoInbox.BatchInfo memory _info
    )
        internal
        view
        returns (ITaikoInbox.Batch memory batch_)
    {
        batch_ = _verifyBatchData(_batchId, _metadata);
        require(keccak256(abi.encode(_info)) == _metadata.infoHash, InvalidBatchInfo());
    }

    function _verifyBatchData(
        uint256 _batchId,
        ITaikoInbox.BatchMetadata memory _metadata
    )
        internal
        view
        returns (ITaikoInbox.Batch memory batch_)
    {
        batch_ = taikoInbox.v4GetBatch(uint64(_batchId));
        require(keccak256(abi.encode(_metadata)) == batch_.metaHash, InvalidBatchMetadata());
    }

    function _calcBlockHashSlot(uint256 _blockId) internal pure returns (bytes32) {
        // The mapping is in the 251st slot
        return keccak256(abi.encode(_blockId, bytes32(uint256(251))));
    }
}<|MERGE_RESOLUTION|>--- conflicted
+++ resolved
@@ -141,14 +141,7 @@
         bytes32 actualBlockHash = actual.hash();
         require(_payload.blockHash != actualBlockHash, PreconfirmationIsValid());
 
-<<<<<<< HEAD
-        LibBlockHeader.BlockHeader memory verified = evidence.verifiedBlockHeader;
-        require(verified.number == batchInfo.lastBlockId, InvalidVerifiedBlockHeader());
-
-        // Validate that the batch has been verified
-=======
         // Validate that the next batch has been verified
->>>>>>> c4bf47ee
         ITaikoInbox.TransitionState memory transition =
             taikoInbox.v4GetBatchVerifyingTransition(uint64(_payload.batchId + 1));
 
