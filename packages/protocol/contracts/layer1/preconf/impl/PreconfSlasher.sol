--- conflicted
+++ resolved
@@ -62,26 +62,9 @@
         if (violationType == ViolationType.InvalidPreconfirmation) {
             slashAmount_ = _validatePreconfirmationViolation(_committer, payload, _evidence[1:]);
         } else if (violationType == ViolationType.InvalidEOP) {
-<<<<<<< HEAD
-            EvidenceInvalidEOP memory evidence = abi.decode(_evidence[1:], (EvidenceInvalidEOP));
-            require(
-                keccak256(evidence.preconfedBlockHeader.encodeRLP()) == payload.blockHash,
-                InvalidBlockHeader()
-            );
-
-            slashAmount_ = _validateInvalidEOP(payload, evidence);
-        } else if (violationType == ViolationType.MissingEOP) {
-            EvidenceMissingEOP memory evidence = abi.decode(_evidence[1:], (EvidenceMissingEOP));
-            require(
-                keccak256(evidence.preconfedBlockHeader.encodeRLP()) == payload.blockHash,
-                InvalidBlockHeader()
-            );
-            slashAmount_ = _validateMissingEOP(payload, evidence);
-=======
             slashAmount_ = _validateInvalidEOP(payload, _evidence[1:]);
         } else if (violationType == ViolationType.MissingEOP) {
             slashAmount_ = _validateMissingEOP(payload, _evidence[1:]);
->>>>>>> bcaeb650
         } else {
             revert InvalidViolationType();
         }
@@ -276,25 +259,16 @@
 
         ITaikoInbox.Batch memory nextBatch = taikoInbox.v4GetBatch(uint64(_payload.batchId + 1));
         require(
-<<<<<<< HEAD
-            keccak256(abi.encode(_evidence.nextBatchMetadata)) == nextBatch.metaHash,
-=======
-            keccak256(abi.encode(nextBatch.metaHash)) == evidence.nextBatchMetadata.infoHash,
->>>>>>> bcaeb650
+            keccak256(abi.encode(evidence.nextBatchMetadata)) == nextBatch.metaHash,
             InvalidNextBatchMetadata()
         );
 
         // The block with missing EOP should be the last block in the batch and the next batch
         // should have been proposed after the lookahead slot.
         require(
-<<<<<<< HEAD
-            _evidence.preconfedBlockHeader.number == nextBatch.lastBlockId
+            evidence.preconfedBlockHeader.number == nextBatch.lastBlockId
             /// Q: why this matters?
-            && _evidence.nextBatchMetadata.proposedAt > _payload.preconferSlotTimestamp,
-=======
-            evidence.preconfedBlockHeader.number == nextBatch.lastBlockId
-                && evidence.nextBatchMetadata.proposedAt > _payload.preconferSlotTimestamp,
->>>>>>> bcaeb650
+            && evidence.nextBatchMetadata.proposedAt > _payload.preconferSlotTimestamp,
             EOPIsNotMissing()
         );
 
