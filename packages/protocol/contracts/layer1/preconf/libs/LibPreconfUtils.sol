--- conflicted
+++ resolved
@@ -6,15 +6,9 @@
 /// @title LibPreconfUtils
 /// @custom:security-contact security@taiko.xyz
 library LibPreconfUtils {
-<<<<<<< HEAD
-    uint256 private constant MAX_NUM_QUERIES = 32;
-    /// @notice Retrieves the beacon block root that was posted to the execution layer at or after
-    /// the specified timestamp.
-=======
     uint256 private constant _MAX_QUERIES = 32;
 
-    /// @notice Retrieves the beacon block root for a given timestamp.
->>>>>>> d458f7ce
+    /// @notice Retrieves the beacon block root that was posted to the execution layer at or after
     /// @dev To obtain the block root of the Nth block, this function queries the root at block N +
     /// 1. If block N + 1 is a missed slot, it continues querying up to 32 subsequent blocks (N + 2,
     /// N + 3, etc.) until it finds a block that contains the root for the Nth block or the target
