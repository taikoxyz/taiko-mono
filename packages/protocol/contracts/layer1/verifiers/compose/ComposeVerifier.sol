--- conflicted
+++ resolved
@@ -38,12 +38,8 @@
         onlyFromNamed(LibStrings.B_TAIKO)
     {
         SubProof[] memory subProofs = abi.decode(_proof, (SubProof[]));
-<<<<<<< HEAD
-        address[] memory verifiers = new address[](subProofs.length);
-=======
         uint256 size = subProofs.length;
         address[] memory verifiers = new address[](size);
->>>>>>> 760fb56d
 
         address verifier;
 
