--- conflicted
+++ resolved
@@ -29,11 +29,7 @@
     {
         if (_verifiers.length != 2) return false;
 
-<<<<<<< HEAD
         // SGX_RETH must be first (lowest ID=4), followed by RISC0_RETH (5) or SP1_RETH (6)
-=======
->>>>>>> ebbf2db6
-        return _verifiers[0] == sgxRethVerifier
-            && (_verifiers[1] == risc0RethVerifier || _verifiers[1] == sp1RethVerifier);
+        return _verifiers[0] == sgxRethVerifier && isZKVerifier(_verifiers[1]);
     }
 }