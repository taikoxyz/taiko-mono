--- conflicted
+++ resolved
@@ -18,14 +18,10 @@
         )
     { }
 
-<<<<<<< HEAD
     function areVerifiersSufficient(
         uint256, /* _youngestProposalAge */
         uint8[] memory _verifierIds
     )
-=======
-    function areVerifiersSufficient(address[] memory _verifiers)
->>>>>>> 4b973b39
         internal
         pure
         override
