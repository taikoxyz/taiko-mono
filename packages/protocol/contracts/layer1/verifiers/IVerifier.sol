--- conflicted
+++ resolved
@@ -22,13 +22,7 @@
 
 interface IVerifier2 {
     /// @notice Verifies multiple proofs. This function must throw if the proof cannot be verified.
-<<<<<<< HEAD
-    /// @param aggregatedBatchHash The hash of the context for the proof verifications.
-    /// @param _proof The batch proof to verify.
-    function verifyProof(bytes32 aggregatedBatchHash, bytes calldata _proof) external;
-=======
     /// @param aggregatedProvingHash The hash of the context for the proof verifications.
     /// @param _proof The batch proof to verify.
     function verifyProof(bytes32 aggregatedProvingHash, bytes calldata _proof) external;
->>>>>>> 2f798ff4
 }