// SPDX-License-Identifier: MIT
pragma solidity ^0.8.24;

<<<<<<< HEAD
import "./IProofVerifier.sol";
=======
>>>>>>> dc6ed12d
import "./LibPublicInput.sol";
import "@openzeppelin/contracts/access/Ownable2Step.sol";
import "@openzeppelin/contracts/utils/cryptography/ECDSA.sol";
import "src/layer1/automata-attestation/interfaces/IAttestation.sol";
import "src/layer1/automata-attestation/lib/QuoteV3Auth/V3Struct.sol";
<<<<<<< HEAD
=======
import "src/layer1/core/iface/IProofVerifier.sol";
>>>>>>> dc6ed12d
import "src/shared/libs/LibNames.sol";

/// @title SgxVerifier
/// @notice This contract is the implementation of verifying SGX signature proofs
/// onchain.
/// @dev Please see references below:
/// - Reference #1: https://ethresear.ch/t/2fa-zk-rollups-using-sgx/14462
/// - Reference #2: https://github.com/gramineproject/gramine/discussions/1579
/// @custom:security-contact security@taiko.xyz
contract SgxVerifier is IProofVerifier, Ownable2Step {
    // ---------------------------------------------------------------
    // Struct and Constants
    // ---------------------------------------------------------------

    /// @dev Each public-private key pair (Ethereum address) is generated within
    /// the SGX program when it boots up. The off-chain remote attestation
    /// ensures the validity of the program hash and has the capability of
    /// bootstrapping the network with trustworthy instances.
    struct Instance {
        address addr;
        uint64 validSince;
    }

    /// @notice The expiry time for the SGX instance.
    uint64 public constant INSTANCE_EXPIRY = 365 days;

    /// @notice A security feature, a delay until an instance is enabled when using onchain RA
    /// verification
    uint64 public constant INSTANCE_VALIDITY_DELAY = 0;

    // ---------------------------------------------------------------
    // Immutable Variables
    // ---------------------------------------------------------------

    uint64 public immutable taikoChainId;
    address public immutable automataDcapAttestation;

    // ---------------------------------------------------------------
    // State Variables
    // ---------------------------------------------------------------

    /// @dev For gas savings, we shall assign each SGX instance with an id that when we need to
    /// set a new pub key, just write storage once.
    /// Slot 1.
    uint256 public nextInstanceId;

    /// @dev One SGX instance is uniquely identified (on-chain) by it's ECDSA public key
    /// (or rather ethereum address). Once that address is used (by proof verification) it has to be
    /// overwritten by a new one (representing the same instance). This is due to side-channel
    /// protection. Also this public key shall expire after some time
    /// (for now it is a long enough 6 months setting).
    /// Slot 2.
    mapping(uint256 instanceId => Instance instance) public instances;

    /// @dev One address shall be registered (during attestation) only once, otherwise it could
    /// bypass this contract's expiry check by always registering with the same attestation and
    /// getting multiple valid instanceIds. While during proving, it is technically possible to
    /// register the old addresses, it is less of a problem, because the instanceId would be the
    /// same for those addresses and if deleted - the attestation cannot be reused anyways.
    /// Slot 3.
    mapping(address instanceAddress => bool alreadyAttested) public addressRegistered;

    uint256[47] private __gap;

    // ---------------------------------------------------------------
    // Events
    // ---------------------------------------------------------------

    /// @notice Emitted when a new SGX instance is added to the registry, or replaced.
    /// @param id The ID of the SGX instance.
    /// @param instance The address of the SGX instance.
    /// @param replaced The address of the SGX instance that was replaced. If it is the first
    /// instance, this value is zero address.
    /// @param validSince The time since the instance is valid.
    event InstanceAdded(
        uint256 indexed id, address indexed instance, address indexed replaced, uint256 validSince
    );

    /// @notice Emitted when an SGX instance is deleted from the registry.
    /// @param id The ID of the SGX instance.
    /// @param instance The address of the SGX instance.
    event InstanceDeleted(uint256 indexed id, address indexed instance);

    // ---------------------------------------------------------------
    // Constructor
    // ---------------------------------------------------------------

    constructor(uint64 _taikoChainId, address _owner, address _automataDcapAttestation) {
        require(_taikoChainId != 0, "Invalid chain id");
        taikoChainId = _taikoChainId;
        automataDcapAttestation = _automataDcapAttestation;

        _transferOwnership(_owner);
    }

    // ---------------------------------------------------------------
    // External Functions
    // ---------------------------------------------------------------

    /// @notice Adds trusted SGX instances to the registry.
    /// @param _instances The address array of trusted SGX instances.
    /// @return The respective instanceId array per addresses.
    function addInstances(address[] calldata _instances)
        external
        onlyOwner
        returns (uint256[] memory)
    {
        return _addInstances(_instances, true);
    }

    /// @notice Deletes SGX instances from the registry.
    /// @param _ids The ids array of SGX instances.
    function deleteInstances(uint256[] calldata _ids) external onlyOwner {
        uint256 size = _ids.length;
        for (uint256 i; i < size; ++i) {
            uint256 idx = _ids[i];

            require(instances[idx].addr != address(0), SGX_INVALID_INSTANCE());

            emit InstanceDeleted(idx, instances[idx].addr);

            delete instances[idx];
        }
    }

    /// @notice Adds an SGX instance after the attestation is verified
    /// @param _attestation The parsed attestation quote.
    /// @return The respective instanceId
    function registerInstance(V3Struct.ParsedV3QuoteStruct calldata _attestation)
        external
        returns (uint256)
    {
        (bool verified,) = IAttestation(automataDcapAttestation).verifyParsedQuote(_attestation);
        require(verified, SGX_INVALID_ATTESTATION());

        address[] memory addresses = new address[](1);
        addresses[0] = address(bytes20(_attestation.localEnclaveReport.reportData));

        return _addInstances(addresses, false)[0];
    }

    /// @inheritdoc IProofVerifier
    function verifyProof(
        uint256, /* _youngestProposalAge */
        bytes32 _aggregatedProvingHash,
        bytes calldata _proof
    )
        external
        view
    {
        // Size is: 109 bytes
        // 4 bytes + 20 bytes + 20 bytes + 65 bytes (signature) = 109
        require(_proof.length == 109, SGX_INVALID_PROOF());

        address oldInstance = address(bytes20(_proof[4:24]));
        address newInstance = address(bytes20(_proof[24:44]));

        // Collect public inputs
        bytes32[] memory publicInputs = new bytes32[](3);
        // First public input is the current instance public key
        publicInputs[0] = bytes32(uint256(uint160(oldInstance)));
        publicInputs[1] = bytes32(uint256(uint160(newInstance)));

        // All other inputs are the block program public inputs (a single 32 byte value)
        publicInputs[2] = LibPublicInput.hashPublicInputs(
            _aggregatedProvingHash, address(this), newInstance, taikoChainId
        );

        bytes32 signatureHash = keccak256(abi.encodePacked(publicInputs));
        // Verify the blocks
        bytes memory signature = _proof[44:];
        require(oldInstance == ECDSA.recover(signatureHash, signature), SGX_INVALID_PROOF());

        uint32 id = uint32(bytes4(_proof[:4]));
        require(_isInstanceValid(id, oldInstance), SGX_INVALID_INSTANCE());
    }

<<<<<<< HEAD
    // ---------------------------------------------------------------
    // Private Functions
    // ---------------------------------------------------------------

    function _addInstances(
        address[] memory _instances,
        bool instantValid
    )
=======
    function _addInstances(address[] memory _instances, bool instantValid)
>>>>>>> dc6ed12d
        private
        returns (uint256[] memory ids)
    {
        uint256 size = _instances.length;
        ids = new uint256[](size);

        uint64 validSince = uint64(block.timestamp);

        if (!instantValid) {
            validSince += INSTANCE_VALIDITY_DELAY;
        }

        for (uint256 i; i < size; ++i) {
            require(!addressRegistered[_instances[i]], SGX_ALREADY_ATTESTED());

            addressRegistered[_instances[i]] = true;

            require(_instances[i] != address(0), SGX_INVALID_INSTANCE());

            instances[nextInstanceId] = Instance(_instances[i], validSince);
            ids[i] = nextInstanceId;

            emit InstanceAdded(nextInstanceId, _instances[i], address(0), validSince);

            ++nextInstanceId;
        }
    }

    function _replaceInstance(
        uint256 id,
        address oldInstance,
        address newInstance
    )
        private
    {
        // Replacing an instance means, it went through a cooldown (if added by on-chain RA) so no
        // need to have a cooldown
        instances[id] = Instance(newInstance, uint64(block.timestamp));
        emit InstanceAdded(id, newInstance, oldInstance, block.timestamp);
    }

    function _isInstanceValid(uint256 id, address instance) private view returns (bool) {
        require(instance != address(0), SGX_INVALID_INSTANCE());
        require(instance == instances[id].addr, SGX_INVALID_INSTANCE());
        return instances[id].validSince <= block.timestamp
            && block.timestamp <= instances[id].validSince + INSTANCE_EXPIRY;
    }
}

// ---------------------------------------------------------------
// Errors
// ---------------------------------------------------------------

error SGX_ALREADY_ATTESTED();
error SGX_INVALID_ATTESTATION();
error SGX_INVALID_INSTANCE();
error SGX_INVALID_PROOF();<|MERGE_RESOLUTION|>--- conflicted
+++ resolved
@@ -1,19 +1,12 @@
 // SPDX-License-Identifier: MIT
 pragma solidity ^0.8.24;
 
-<<<<<<< HEAD
-import "./IProofVerifier.sol";
-=======
->>>>>>> dc6ed12d
 import "./LibPublicInput.sol";
 import "@openzeppelin/contracts/access/Ownable2Step.sol";
 import "@openzeppelin/contracts/utils/cryptography/ECDSA.sol";
 import "src/layer1/automata-attestation/interfaces/IAttestation.sol";
 import "src/layer1/automata-attestation/lib/QuoteV3Auth/V3Struct.sol";
-<<<<<<< HEAD
-=======
 import "src/layer1/core/iface/IProofVerifier.sol";
->>>>>>> dc6ed12d
 import "src/shared/libs/LibNames.sol";
 
 /// @title SgxVerifier
@@ -191,7 +184,6 @@
         require(_isInstanceValid(id, oldInstance), SGX_INVALID_INSTANCE());
     }
 
-<<<<<<< HEAD
     // ---------------------------------------------------------------
     // Private Functions
     // ---------------------------------------------------------------
@@ -200,9 +192,6 @@
         address[] memory _instances,
         bool instantValid
     )
-=======
-    function _addInstances(address[] memory _instances, bool instantValid)
->>>>>>> dc6ed12d
         private
         returns (uint256[] memory ids)
     {
