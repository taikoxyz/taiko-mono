--- conflicted
+++ resolved
@@ -175,13 +175,8 @@
         ContextV2[] calldata _ctxs,
         TaikoData.TierProof calldata _proof
     )
-<<<<<<< HEAD
-    external
-    onlyFromNamedEither(LibStrings.B_TAIKO, LibStrings.B_TIER_TEE_ANY)
-=======
         external
         onlyFromNamedEither(LibStrings.B_TAIKO, LibStrings.B_TIER_TEE_ANY)
->>>>>>> 2e20c28e
     {
         // Size is: 109 bytes
         // 4 bytes + 20 bytes + 20 bytes + 65 bytes (signature) = 109
