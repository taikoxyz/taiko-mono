// SPDX-License-Identifier: MIT
pragma solidity ^0.8.24;

import "src/layer1/based/TaikoInbox.sol";
import "src/shared/libs/LibNetwork.sol";
import "./libs/LibFasterReentryLock.sol";

/// @title MainnetTaikoL1
/// @dev This contract shall be deployed to replace its parent contract on Ethereum for Taiko
/// mainnet to reduce gas cost.
/// @notice See the documentation in {TaikoL1}.
/// @custom:security-contact security@taiko.xyz
contract MainnetInbox is TaikoInbox {
    constructor(
        address _wrapper,
        address _verifier,
        address _bondToken,
        address _signalService
    )
        TaikoInbox(_wrapper, _verifier, _bondToken, _signalService)
    { }

<<<<<<< HEAD
    function v4GetConfig() public pure virtual override returns (ITaikoInbox.Config memory) {
=======
    function _getConfig() internal pure virtual override returns (ITaikoInbox.Config memory) {
>>>>>>> 1fe0f2bc
        // All hard-coded configurations:
        // - treasury: the actual TaikoL2 address.
        // - anchorGasLimit: 1_000_000

        (uint64 maxUnverifiedBatches_, uint64 batchRingBufferSize_) = _getRingbufferConfig();
        return ITaikoInbox.Config({
            chainId: LibNetwork.TAIKO_MAINNET,
            // Ring buffers are being reused on the mainnet, therefore the following two
            // configuration values must NEVER be changed!!!
            maxUnverifiedBatches: maxUnverifiedBatches_,
            batchRingBufferSize: batchRingBufferSize_,
            maxBatchesToVerify: 16,
            blockMaxGasLimit: 240_000_000,
            livenessBond: 50e18, // 50 Taiko token per batch
            stateRootSyncInternal: 4,
            maxAnchorHeightOffset: 64,
            baseFeeConfig: LibSharedData.BaseFeeConfig({
                adjustmentQuotient: 8,
                gasIssuancePerSecond: 5_000_000,
                minGasExcess: 1_344_899_430, // 0.01 gwei
                maxGasIssuancePerBlock: 600_000_000 // two minutes: 5_000_000 * 120
             }),
            provingWindow: 2 hours,
            cooldownWindow: 2 hours,
            maxSignalsToReceive: 16,
            maxBlocksPerBatch: 768,
            baseFeeSharings: [uint8(50), uint8(0)],
            forkHeights: _getForkHeights()
        });
    }

    function _storeReentryLock(uint8 _reentry) internal override {
        LibFasterReentryLock.storeReentryLock(_reentry);
    }

    function _loadReentryLock() internal view override returns (uint8) {
        return LibFasterReentryLock.loadReentryLock();
    }

    function _getForkHeights() internal pure virtual returns (ITaikoInbox.ForkHeights memory) {
        return ITaikoInbox.ForkHeights({
            ontake: 538_304,
            pacaya: type(uint64).max, // TODO(david): update this value
            shasta: 0,
            unzen: 0
        });
    }

    /// @dev Never change the following two values!!!
    function _getRingbufferConfig()
        internal
        pure
        virtual
        returns (uint64 maxUnverifiedBatches_, uint64 batchRingBufferSize_)
    {
        maxUnverifiedBatches_ = 324_000;
        batchRingBufferSize_ = 360_000;
    }
}<|MERGE_RESOLUTION|>--- conflicted
+++ resolved
@@ -20,11 +20,7 @@
         TaikoInbox(_wrapper, _verifier, _bondToken, _signalService)
     { }
 
-<<<<<<< HEAD
-    function v4GetConfig() public pure virtual override returns (ITaikoInbox.Config memory) {
-=======
     function _getConfig() internal pure virtual override returns (ITaikoInbox.Config memory) {
->>>>>>> 1fe0f2bc
         // All hard-coded configurations:
         // - treasury: the actual TaikoL2 address.
         // - anchorGasLimit: 1_000_000
