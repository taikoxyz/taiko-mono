--- conflicted
+++ resolved
@@ -33,14 +33,9 @@
             maxUnverifiedBatches: maxUnverifiedBatches_,
             batchRingBufferSize: batchRingBufferSize_,
             maxBatchesToVerify: 16,
-<<<<<<< HEAD
-            blockMaxGasLimit: 240_000_000,
+            blockMaxGasLimit: 32_000_000,
             livenessBond: 200 ether, // TAIKO token
             provabilityBond: 4000 ether, // TAIKO token
-=======
-            blockMaxGasLimit: 32_000_000,
-            livenessBond: 125e18, // 125 Taiko token per batch
->>>>>>> 908663f5
             stateRootSyncInternal: 4,
             maxAnchorHeightOffset: 96,
             baseFeeConfig: LibSharedData.BaseFeeConfig({
