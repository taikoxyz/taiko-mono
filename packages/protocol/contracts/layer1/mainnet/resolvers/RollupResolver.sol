// SPDX-License-Identifier: MIT
pragma solidity ^0.8.24;

import "src/shared/libs/LibStrings.sol";
import "src/shared/libs/LibNetwork.sol";
import "src/shared/common/ResolverBase.sol";

/// @title RollupResolver
/// @dev Resolver used by Taiko mainnet protocol on Ethereum.
/// @custom:security-contact security@taiko.xyz
contract RollupResolver is ResolverBase {
    function getAddress(uint256 _chainId, bytes32 _name) internal pure override returns (address) {
        if (_chainId != LibNetwork.ETHEREUM_MAINNET) {
            return address(0);
        }
        if (_name == LibStrings.B_BOND_TOKEN) {
            return 0x10dea67478c5F8C5E2D90e5E9B26dBe60c54d800;
        }
        if (_name == LibStrings.B_TAIKO_TOKEN) {
            return 0x10dea67478c5F8C5E2D90e5E9B26dBe60c54d800;
        }
        if (_name == LibStrings.B_SIGNAL_SERVICE) {
            return 0x9e0a24964e5397B566c1ed39258e21aB5E35C77C;
        }
        if (_name == LibStrings.B_BRIDGE) {
            return 0xd60247c6848B7Ca29eDdF63AA924E53dB6Ddd8EC;
        }
        if (_name == LibStrings.B_TAIKO) {
            return 0x06a9Ab27c7e2255df1815E6CC0168d7755Feb19a;
        }
<<<<<<< HEAD
=======

>>>>>>> bf5ccc2d
        if (_name == LibStrings.B_AUTOMATA_DCAP_ATTESTATION) {
            return 0x8d7C954960a36a7596d7eA4945dDf891967ca8A3;
        }
        if (_name == LibStrings.B_CHAIN_WATCHDOG) {
            return 0xE3D777143Ea25A6E031d1e921F396750885f43aC;
        }
<<<<<<< HEAD
           if (_name == LibStrings.B_PROOF_VERIFIER) {
            // TODO(david): figure out this address later.
            return address(0);
=======
        if (_name == LibStrings.B_PROOF_VERIFIER) {
            return address(0); // TODO
>>>>>>> bf5ccc2d
        }
        return address(0);
    }
}<|MERGE_RESOLUTION|>--- conflicted
+++ resolved
@@ -28,24 +28,14 @@
         if (_name == LibStrings.B_TAIKO) {
             return 0x06a9Ab27c7e2255df1815E6CC0168d7755Feb19a;
         }
-<<<<<<< HEAD
-=======
-
->>>>>>> bf5ccc2d
         if (_name == LibStrings.B_AUTOMATA_DCAP_ATTESTATION) {
             return 0x8d7C954960a36a7596d7eA4945dDf891967ca8A3;
         }
         if (_name == LibStrings.B_CHAIN_WATCHDOG) {
             return 0xE3D777143Ea25A6E031d1e921F396750885f43aC;
         }
-<<<<<<< HEAD
-           if (_name == LibStrings.B_PROOF_VERIFIER) {
-            // TODO(david): figure out this address later.
-            return address(0);
-=======
         if (_name == LibStrings.B_PROOF_VERIFIER) {
             return address(0); // TODO
->>>>>>> bf5ccc2d
         }
         return address(0);
     }
