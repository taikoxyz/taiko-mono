// SPDX-License-Identifier: MIT
pragma solidity ^0.8.24;

import { IInbox } from "../iface/IInbox.sol";
import { IForcedInclusionStore } from "../iface/IForcedInclusionStore.sol";
import { LibAddress } from "src/shared/libs/LibAddress.sol";
import { LibBlobs } from "../libs/LibBlobs.sol";
import { LibMath } from "src/shared/libs/LibMath.sol";

/// @title LibForcedInclusion
/// @dev Library for storing and managing forced inclusion requests. Forced inclusions
/// allow users to pay a fee to ensure their transactions are included in a block. The library
/// maintains a FIFO queue of inclusion requests.
/// @dev Inclusion delay is measured in seconds, since we don't have an easy way to get batch number
/// in the Shasta design.
/// @dev We only allow one forced inclusion per L1 transaction to avoid spamming the proposer.
/// @dev Forced inclusions are limited to 1 blob only, and one L2 block only(this and other protocol
/// constrains are enforced by the node and verified by the prover)
/// @custom:security-contact security@taiko.xyz
library LibForcedInclusion {
    using LibAddress for address;
    using LibMath for uint256;

    // ---------------------------------------------------------------
    //  Structs
    // ---------------------------------------------------------------

    /// @dev Storage for the forced inclusion queue. This struct uses 2 slots.
    struct Storage {
        mapping(uint256 id => IForcedInclusionStore.ForcedInclusion inclusion) queue;
        /// @notice The index of the oldest forced inclusion in the queue. This is where items will
        /// be dequeued.
        uint48 head;
        /// @notice The index of the next free slot in the queue. This is where items will be
        /// enqueued.
        uint48 tail;
        /// @notice The last time a forced inclusion was processed.
        uint48 lastProcessedAt;
    }

    // ---------------------------------------------------------------
    //  Public Functions
    // ---------------------------------------------------------------

    /// @dev See `IInbox.storeForcedInclusion`
    function storeForcedInclusion(
        Storage storage $,
        IInbox.Config memory _config,
        LibBlobs.BlobReference memory _blobReference
    )
        public
    {
        LibBlobs.BlobSlice memory blobSlice = LibBlobs.validateBlobReference(_blobReference);

        require(msg.value == _config.forcedInclusionFeeInGwei * 1 gwei, IncorrectFee());

        IForcedInclusionStore.ForcedInclusion memory inclusion = IForcedInclusionStore
            .ForcedInclusion({ feeInGwei: _config.forcedInclusionFeeInGwei, blobSlice: blobSlice });

        $.queue[$.tail++] = inclusion;

        emit IForcedInclusionStore.ForcedInclusionStored(inclusion);
    }

    /// @dev Internal implementation of consuming forced inclusions
    /// @notice Consumes up to _count forced inclusions from the queue
    /// @param _feeRecipient The address to receive the fees from all consumed inclusions
    /// @param _count The maximum number of forced inclusions to consume
    /// @return inclusions_ Array of consumed forced inclusions (may be less than _count if queue
    /// has fewer)
    function consumeForcedInclusions(
        Storage storage $,
        address _feeRecipient,
        uint256 _count
    )
        internal
        returns (IForcedInclusionStore.ForcedInclusion[] memory inclusions_)
    {
        unchecked {
            // Early exit if no inclusions requested
            if (_count == 0) {
                return new IForcedInclusionStore.ForcedInclusion[](0);
            }

            (uint64 head, uint64 tail) = ($.head, $.tail);

            // Early exit if  queue is empty
            if (head == tail) {
                return new IForcedInclusionStore.ForcedInclusion[](0);
            }

            // Calculate actual number to process (min of requested and available)
            uint256 available = tail - head;
            uint256 toProcess = _count > available ? available : _count;

            inclusions_ = new IForcedInclusionStore.ForcedInclusion[](toProcess);
            uint256 totalFees;

            for (uint256 i; i < toProcess; ++i) {
                inclusions_[i] = $.queue[head + i];
                totalFees += inclusions_[i].feeInGwei;
            }

            // Update head and lastProcessedAt after all processing
<<<<<<< HEAD
            $.head += uint48(toProcess);
            $.lastProcessedAt = uint48(block.timestamp);
=======
            ($.head, $.lastProcessedAt) = (head + uint64(toProcess), uint64(block.timestamp));
>>>>>>> 4e7870a9

            // Send all fees in one transfer
            if (totalFees > 0) {
                _feeRecipient.sendEtherAndVerify(totalFees * 1 gwei);
            }
        }
    }

    /// @dev See `IInbox.isOldestForcedInclusionDue`
    function isOldestForcedInclusionDue(
        Storage storage $,
        IInbox.Config memory _config
    )
        public
        view
        returns (bool)
    {
        (uint64 head, uint64 tail, uint64 lastProcessedAt) = ($.head, $.tail, $.lastProcessedAt);

        // Early exit for empty queue (most common case)
        if (head == tail) return false;

        uint256 timestamp = $.queue[head].blobSlice.timestamp;

        // Early exit if slot is empty
        if (timestamp == 0) return false;

        // Only calculate deadline if we have a valid inclusion
        unchecked {
            uint256 deadline = timestamp.max(lastProcessedAt) + _config.forcedInclusionDelay;
            return block.timestamp >= deadline;
        }
    }

    // ---------------------------------------------------------------
    // Errors
    // ---------------------------------------------------------------

    error IncorrectFee();
}<|MERGE_RESOLUTION|>--- conflicted
+++ resolved
@@ -82,7 +82,7 @@
                 return new IForcedInclusionStore.ForcedInclusion[](0);
             }
 
-            (uint64 head, uint64 tail) = ($.head, $.tail);
+            (uint48 head, uint48 tail) = ($.head, $.tail);
 
             // Early exit if  queue is empty
             if (head == tail) {
@@ -102,12 +102,8 @@
             }
 
             // Update head and lastProcessedAt after all processing
-<<<<<<< HEAD
-            $.head += uint48(toProcess);
-            $.lastProcessedAt = uint48(block.timestamp);
-=======
-            ($.head, $.lastProcessedAt) = (head + uint64(toProcess), uint64(block.timestamp));
->>>>>>> 4e7870a9
+
+            ($.head, $.lastProcessedAt) = (head + uint48(toProcess), uint48(block.timestamp));
 
             // Send all fees in one transfer
             if (totalFees > 0) {
@@ -125,7 +121,7 @@
         view
         returns (bool)
     {
-        (uint64 head, uint64 tail, uint64 lastProcessedAt) = ($.head, $.tail, $.lastProcessedAt);
+        (uint48 head, uint48 tail, uint48 lastProcessedAt) = ($.head, $.tail, $.lastProcessedAt);
 
         // Early exit for empty queue (most common case)
         if (head == tail) return false;
