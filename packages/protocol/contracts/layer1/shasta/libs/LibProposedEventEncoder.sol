--- conflicted
+++ resolved
@@ -116,11 +116,6 @@
         returns (uint256 size_)
     {
         unchecked {
-<<<<<<< HEAD
-            // Fixed: 230 bytes (Proposal: 78, BlobSlice: 12, Hashes: 64, CoreState: 76)
-            // Variable: 32 bytes per blob hash
-            size_ = 230 + (_blobHashesCount * 32);
-=======
             // Fixed size: 166 bytes
             // Proposal: id(6) + proposer(20) + timestamp(6) + endOfSubmissionWindowTimestamp(6) +
             // originBlockNumber(6) +
@@ -133,7 +128,6 @@
 
             // Variable size: each blob hash is 32 bytes
             size_ = 166 + (_blobHashesCount * 32);
->>>>>>> f4b3a0e8
         }
     }
 }