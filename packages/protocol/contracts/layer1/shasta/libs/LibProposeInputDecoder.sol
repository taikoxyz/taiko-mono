--- conflicted
+++ resolved
@@ -121,14 +121,10 @@
             (input_.checkpoint.hash, ptr) = P.unpackBytes32(ptr);
             (input_.checkpoint.stateRoot, ptr) = P.unpackBytes32(ptr);
         }
-<<<<<<< HEAD
+
         // else: checkpoint remains as default (all zeros)
-=======
-        // else: endBlockMiniHeader remains as default (all zeros)
-
         // 7. Decode numForcedInclusions
         (input_.numForcedInclusions, ptr) = P.unpackUint8(ptr);
->>>>>>> 051a88d5
     }
 
     /// @notice Encode a single Proposal
@@ -257,14 +253,9 @@
             // CoreState: 6 + 6 + 32 + 32 = 76 bytes
             // BlobReference: 2 + 2 + 3 = 7 bytes
             // Arrays lengths: 3 + 3 = 6 bytes
-<<<<<<< HEAD
             // Checkpoint flag: 1 byte
-            size_ = 96;
-=======
-            // BlockMiniHeader flag: 1 byte
             // numForcedInclusions: 1 byte (uint8)
             size_ = 97;
->>>>>>> 051a88d5
 
             // Add Checkpoint size if not empty
             bool isEmpty = _checkpoint.number == 0 && _checkpoint.hash == bytes32(0)
