// SPDX-License-Identifier: MIT
pragma solidity ^0.8.24;

import { InboxOptimized4 } from "./InboxOptimized4.sol";
import { IInbox } from "../iface/IInbox.sol";
import { LibFasterReentryLock } from "../../mainnet/libs/LibFasterReentryLock.sol";

/// @title DevnetShastaInbox
/// @dev This contract extends the base Inbox contract for devnet deployment
/// with optimized reentrancy lock implementation.
/// @dev DEPLOYMENT: CRITICAL - Must use FOUNDRY_PROFILE=layer1o for deployment.
///      Contract size (26,293 bytes) exceeds 24KB limit without optimization.
///      Example: FOUNDRY_PROFILE=layer1o forge build
/// contracts/layer1/shasta/impl/DevnetShastaInbox.sol
/// @custom:security-contact security@taiko.xyz
contract DevnetShastaInbox is InboxOptimized4 {
    // ---------------------------------------------------------------
    // Constants
    // ---------------------------------------------------------------
    /// @dev Ring buffer size for storing proposal hashes.
    /// Assumptions:
    /// - D = 2: Proposals may continue without finalization for up to 2 days.
    /// - P = 6: On average, 1 proposal is submitted every 6 Ethereum slots (≈72s).
    ///
    /// Calculation:
    ///   _RING_BUFFER_SIZE = (86400 * D) / 12 / P
    ///                     = (86400 * 2) / 12 / 6
    ///                     = 2400
    uint64 private constant _RING_BUFFER_SIZE = 2400;
    uint16 private constant _MAX_CHECKPOINT_HISTORY = 256;

    // ---------------------------------------------------------------
    // Constructor
    // ---------------------------------------------------------------

    constructor(
        address _proofVerifier,
        address _proposerChecker,
        address _taikoToken
    )
        InboxOptimized4(
            IInbox.Config({
                bondToken: _taikoToken,
                proofVerifier: _proofVerifier,
                proposerChecker: _proposerChecker,
                provingWindow: 2 hours,
                extendedProvingWindow: 4 hours,
                maxFinalizationCount: 16,
                finalizationGracePeriod: 768 seconds,
                ringBufferSize: _RING_BUFFER_SIZE,
                basefeeSharingPctg: 75,
                minForcedInclusionCount: 1,
<<<<<<< HEAD
                forcedInclusionDelay: 12 seconds,
                forcedInclusionFeeInGwei: 10_000_000 // 0.01 ETH
             })
=======
                forcedInclusionDelay: 100,
                forcedInclusionFeeInGwei: 10_000_000, // 0.01 ETH
                maxCheckpointHistory: _MAX_CHECKPOINT_HISTORY
            })
>>>>>>> 6ffba233
        )
    { }

    // ---------------------------------------------------------------
    // Internal Functions
    // ---------------------------------------------------------------

    function _storeReentryLock(uint8 _reentry) internal override {
        LibFasterReentryLock.storeReentryLock(_reentry);
    }

    function _loadReentryLock() internal view override returns (uint8) {
        return LibFasterReentryLock.loadReentryLock();
    }

    // ---------------------------------------------------------------
    // Errors
    // ---------------------------------------------------------------

    error InvalidCoreState();
}<|MERGE_RESOLUTION|>--- conflicted
+++ resolved
@@ -50,16 +50,9 @@
                 ringBufferSize: _RING_BUFFER_SIZE,
                 basefeeSharingPctg: 75,
                 minForcedInclusionCount: 1,
-<<<<<<< HEAD
-                forcedInclusionDelay: 12 seconds,
-                forcedInclusionFeeInGwei: 10_000_000 // 0.01 ETH
-             })
-=======
                 forcedInclusionDelay: 100,
                 forcedInclusionFeeInGwei: 10_000_000, // 0.01 ETH
                 maxCheckpointHistory: _MAX_CHECKPOINT_HISTORY
-            })
->>>>>>> 6ffba233
         )
     { }
 
