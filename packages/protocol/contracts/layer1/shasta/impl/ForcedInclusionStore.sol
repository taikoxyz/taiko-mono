--- conflicted
+++ resolved
@@ -82,18 +82,9 @@
         whenNotPaused
     {
         require(msg.value == feeInGwei * 1 gwei, IncorrectFee());
-<<<<<<< HEAD
+
         LibBlobs.BlobSlice memory blobSlice = LibBlobs.validateBlobReference(_blobReference);
-
-        ForcedInclusion memory inclusion = ForcedInclusion({
-            feeInGwei: feeInGwei, // we already validated it above
-            submittedAt: uint64(block.timestamp),
-            blobSlice: blobSlice
-        });
-=======
-        LibBlobs.BlobFrame memory frame = LibBlobs.validateBlobLocator(_blobLocator);
-        ForcedInclusion memory inclusion = ForcedInclusion({ feeInGwei: feeInGwei, frame: frame });
->>>>>>> 3100caa0
+        ForcedInclusion memory inclusion = ForcedInclusion({ feeInGwei: feeInGwei, blobSlice: blobSlice });
 
         queue[tail++] = inclusion;
 
