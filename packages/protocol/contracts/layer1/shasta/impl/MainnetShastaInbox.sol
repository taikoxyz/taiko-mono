--- conflicted
+++ resolved
@@ -33,41 +33,6 @@
     // Constructor
     // ---------------------------------------------------------------
 
-<<<<<<< HEAD
-    constructor() InboxOptimized3() { }
-
-    // ---------------------------------------------------------------
-    // External/Public Functions
-    // ---------------------------------------------------------------
-
-    // /// @notice Initializes the core state.
-    // /// @param _coreState The core state.
-    // function initCoreState(CoreState memory _coreState) external onlyOwner reinitializer(2) {
-    //     require(_coreState.nextProposalId != 0, InvalidCoreState());
-
-    //     coreStateHash = keccak256(abi.encode(_coreState));
-    //     emit CoreStateSet(_coreState);
-    // }
-
-    /// @notice Gets the configuration for this Inbox contract
-    /// @return _ The configuration struct with shasta-specific settings
-    function getConfig() public pure override returns (Config memory) {
-        return Config({
-            bondToken: address(0),
-            provingWindow: 2 hours,
-            extendedProvingWindow: 4 hours,
-            maxFinalizationCount: 16,
-            ringBufferSize: _RING_BUFFER_SIZE,
-            basefeeSharingPctg: 0,
-            checkpointManager: address(0),
-            proofVerifier: address(0),
-            proposerChecker: address(0),
-            minForcedInclusionCount: 1,
-            forcedInclusionDelay: 100,
-            forcedInclusionFeeInGwei: 10_000_000 // 0.01 ETH
-         });
-    }
-=======
     constructor(
         address _checkpointManager,
         address _proofVerifier,
@@ -91,7 +56,6 @@
              })
         )
     { }
->>>>>>> 0d0cf7e1
 
     // ---------------------------------------------------------------
     // Internal Functions
