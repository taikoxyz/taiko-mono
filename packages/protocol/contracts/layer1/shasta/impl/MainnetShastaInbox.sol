--- conflicted
+++ resolved
@@ -28,9 +28,7 @@
     // Constructor
     // ---------------------------------------------------------------
 
-<<<<<<< HEAD
-    constructor() InboxOptimized4() { }
-=======
+
     constructor(
         address _checkpointManager,
         address _proofVerifier,
@@ -51,7 +49,6 @@
             10_000_000 // forcedInclusionFeeInGwei (0.01 ETH)
         )
     { }
->>>>>>> cbf0fc71
 
     // ---------------------------------------------------------------
     // External/Public Functions
