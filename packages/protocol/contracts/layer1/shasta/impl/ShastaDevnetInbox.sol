--- conflicted
+++ resolved
@@ -51,13 +51,9 @@
                 forcedInclusionDelay: 0,
                 forcedInclusionFeeInGwei: 10_000_000, // 0.01 ETH
                 maxCheckpointHistory: _MAX_CHECKPOINT_HISTORY,
-<<<<<<< HEAD
-                minCheckpointDelay: 384 seconds // 1 epoch
-             })
-=======
+                minCheckpointDelay: 384 seconds, // 1 epoch
                 permissionlessInclusionMultiplier: 5
             })
->>>>>>> 2356d156
         )
     { }
 
