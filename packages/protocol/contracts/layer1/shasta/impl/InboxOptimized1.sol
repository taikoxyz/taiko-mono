--- conflicted
+++ resolved
@@ -96,17 +96,9 @@
         _validateTransition(_input.proposals[0], _input.transitions[0]);
 
         // Initialize current aggregation state
-        uint48 effectiveAt = uint48(block.timestamp + _config.cooldownWindow);
         TransitionRecord memory currentRecord = TransitionRecord({
             span: 1,
-<<<<<<< HEAD
-            effectiveAt: effectiveAt,
-            bondInstructions: _calculateBondInstructions(
-                _config, _input.proposals[0], _input.transitions[0]
-            ),
-=======
             bondInstructions: _calculateBondInstructions(_input.proposals[0], _input.transitions[0]),
->>>>>>> cbf0fc71
             transitionHash: _hashTransition(_input.transitions[0]),
             checkpointHash: _hashCheckpoint(_input.transitions[0].checkpoint)
         });
@@ -160,7 +152,6 @@
 
                 currentRecord = TransitionRecord({
                     span: 1,
-                    effectiveAt: effectiveAt,
                     bondInstructions: _calculateBondInstructions(
                         _input.proposals[i], _input.transitions[i]
                     ),
