--- conflicted
+++ resolved
@@ -93,13 +93,6 @@
                     _input.proposals[i],
                     _input.transitions[i]
                 );
-
-<<<<<<< HEAD
-                // Note that bulk copying-based memory merging is more efficient for larger arrays.
-=======
-                // Note that using assembly-optimized, bulk copying-based memory merging is more
-                // gas efficient only when newInstructions is larger than 8.
->>>>>>> 38e08a2d
 
                 if (newInstructions.length > 0) {
                     // Use LibBonds merge function for cleaner code organization
