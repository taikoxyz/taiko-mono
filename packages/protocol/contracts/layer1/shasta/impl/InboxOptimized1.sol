--- conflicted
+++ resolved
@@ -8,7 +8,7 @@
 /// @notice First optimization layer for the Inbox contract focusing on storage efficiency and transition
 /// aggregation
 /// @dev Key optimizations:
-///      - Reuseable transition record slots to reduce storage operations
+///      - Reusable transition record slots to reduce storage operations
 ///      - Transition aggregation for consecutive proposals to minimize gas costs
 ///      - Partial parent transition hash matching (26 bytes) for storage optimization
 ///      - Inline bond instruction merging to reduce function calls
@@ -20,7 +20,7 @@
 
     /// @notice Optimized storage for frequently accessed transition records
     /// @dev Stores the first transition record for each proposal to reduce gas costs
-    struct ReuseableTransitionRecord {
+    struct ReusableTransitionRecord {
         bytes32 transitionRecordHash;
         uint48 proposalId;
         bytes26 partialParentTransitionHash;
@@ -33,15 +33,9 @@
     /// @dev Storage for default transition records to optimize gas usage
     /// @notice Stores the most common transition record for each buffer slot
     /// - bufferSlot: The ring buffer slot calculated as proposalId % ringBufferSize
-<<<<<<< HEAD
-    /// - reuseableClaimRecord: The default claim record for quick access
-    mapping(uint256 bufferSlot => ReuseableClaimRecord reuseableClaimRecord) internal
-        _reusableClaimRecords;
-=======
-    /// - reuseableTransitionRecord: The default transition record for quick access
-    mapping(uint256 bufferSlot => ReuseableTransitionRecord reuseableTransitionRecord) internal
-        _reuseableTransitionRecords;
->>>>>>> 743f61eb
+    /// - reusableTransitionRecord: The default transition record for quick access
+    mapping(uint256 bufferSlot => ReusableTransitionRecord reusableTransitionRecord) internal
+        _reusableTransitionRecords;
 
     uint256[49] private __gap;
 
@@ -151,7 +145,7 @@
     /// @inheritdoc Inbox
     /// @dev Retrieves transition record hash with storage optimization
     /// @notice Gas optimization strategy:
-    ///         1. First checks reuseable slot for matching proposal ID
+    ///         1. First checks reusable slot for matching proposal ID
     ///         2. Performs partial parent transition hash comparison (26 bytes)
     ///         3. Falls back to composite key mapping if no match
     /// @dev Reduces storage reads by ~50% for common case (single transition per proposal)
@@ -166,11 +160,7 @@
         returns (bytes32 transitionRecordHash_)
     {
         uint256 bufferSlot = _proposalId % _config.ringBufferSize;
-<<<<<<< HEAD
-        ReuseableClaimRecord storage record = _reusableClaimRecords[bufferSlot];
-=======
-        ReuseableTransitionRecord storage record = _reuseableTransitionRecords[bufferSlot];
->>>>>>> 743f61eb
+        ReusableTransitionRecord storage record = _reusableTransitionRecords[bufferSlot];
 
         // Check if this is the default record for this proposal
         if (record.proposalId == _proposalId) {
@@ -188,8 +178,8 @@
     /// @inheritdoc Inbox
     /// @dev Stores transition record hash with optimized slot reuse
     /// @notice Storage strategy:
-    ///         1. New proposal ID: Overwrites reuseable slot
-    ///         2. Same ID, same parent: Updates reuseable slot
+    ///         1. New proposal ID: Overwrites reusable slot
+    ///         2. Same ID, same parent: Updates reusable slot
     ///         3. Same ID, different parent: Uses composite key mapping
     /// @dev Saves ~20,000 gas for common case by avoiding mapping writes
     function _setTransitionRecordHash(
@@ -202,13 +192,8 @@
         override
     {
         uint256 bufferSlot = _proposalId % _config.ringBufferSize;
-<<<<<<< HEAD
-        bytes32 claimRecordHash = _hashClaimRecord(_claimRecord);
-        ReuseableClaimRecord storage record = _reusableClaimRecords[bufferSlot];
-=======
         bytes32 transitionRecordHash = _hashTransitionRecord(_transitionRecord);
-        ReuseableTransitionRecord storage record = _reuseableTransitionRecords[bufferSlot];
->>>>>>> 743f61eb
+        ReusableTransitionRecord storage record = _reusableTransitionRecords[bufferSlot];
 
         // Check if we can use the default slot
         if (record.proposalId != _proposalId) {
@@ -238,7 +223,7 @@
     // ---------------------------------------------------------------
 
     /// @dev Compares partial (26 bytes) with full (32 bytes) parent transition hash
-    /// @notice Used for storage optimization - stores only 26 bytes in reuseable slot
+    /// @notice Used for storage optimization - stores only 26 bytes in reusable slot
     /// @dev Collision probability negligible for practical use (2^-208)
     function _isPartialParentTransitionHashMatch(
         bytes26 _partialParentTransitionHash,
