--- conflicted
+++ resolved
@@ -1,14 +1,9 @@
 // SPDX-License-Identifier: MIT
 pragma solidity ^0.8.24;
 
-import { IInbox } from "../iface/IInbox.sol";
-<<<<<<< HEAD
-import { LibBondsL1 } from "contracts/layer1/shasta/libs/LibBondsL1.sol";
-=======
 import { Inbox } from "./Inbox.sol";
 import { LibBonds } from "src/shared/shasta/libs/LibBonds.sol";
 import { LibBondsL1 } from "../libs/LibBondsL1.sol";
->>>>>>> b968aa0c
 
 /// @title InboxOptimized1
 /// @notice Gas-optimized Inbox implementation with ring buffer storage and transition aggregation
