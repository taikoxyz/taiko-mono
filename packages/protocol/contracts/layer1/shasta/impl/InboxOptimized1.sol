// SPDX-License-Identifier: MIT
pragma solidity ^0.8.24;

import { Inbox } from "./Inbox.sol";
import { LibBonds } from "src/shared/based/libs/LibBonds.sol";

/// @title InboxOptimized1
/// @notice First optimization layer for the Inbox contract focusing on storage efficiency and
/// transition
/// aggregation
/// @dev Key optimizations:
///      - Reusable transition record slots to reduce storage operations
///      - Transition aggregation for consecutive proposals to minimize gas costs
///      - Partial parent transition hash matching (26 bytes) for storage optimization
///      - Inline bond instruction merging to reduce function calls
/// @custom:security-contact security@taiko.xyz
contract InboxOptimized1 is Inbox {
    // ---------------------------------------------------------------
    // Structs
    // ---------------------------------------------------------------

    /// @notice Optimized storage for frequently accessed transition records
    /// @dev Stores the first transition record for each proposal to reduce gas costs
    struct ReusableTransitionRecord {
        TransitionRecordExcerpt excerpt;
        uint48 proposalId;
        bytes26 partialParentTransitionHash;
    }

    // ---------------------------------------------------------------
    // State Variables
    // ---------------------------------------------------------------

    /// @dev Storage for default transition records to optimize gas usage
    /// @notice Stores the most common transition record for each buffer slot
    /// - bufferSlot: The ring buffer slot calculated as proposalId % ringBufferSize
    /// - reusableTransitionRecord: The default transition record for quick access
    mapping(uint256 bufferSlot => ReusableTransitionRecord reusableTransitionRecord) internal
        _reusableTransitionRecords;

    uint256[49] private __gap;

    // ---------------------------------------------------------------
    // Constructor
    // ---------------------------------------------------------------

    constructor(
        address _bondToken,
        address _checkpointManager,
        address _proofVerifier,
        address _proposerChecker,
        uint48 _provingWindow,
        uint48 _extendedProvingWindow,
        uint256 _maxFinalizationCount,
        uint256 _ringBufferSize,
        uint8 _basefeeSharingPctg,
        uint256 _minForcedInclusionCount,
        uint64 _forcedInclusionDelay,
        uint64 _forcedInclusionFeeInGwei
    )
        Inbox(
            _bondToken,
            _checkpointManager,
            _proofVerifier,
            _proposerChecker,
            _provingWindow,
            _extendedProvingWindow,
            _maxFinalizationCount,
            _ringBufferSize,
            _basefeeSharingPctg,
            _minForcedInclusionCount,
            _forcedInclusionDelay,
            _forcedInclusionFeeInGwei
        )
    { }

    // ---------------------------------------------------------------
    // Internal Functions - Overrides
    // ---------------------------------------------------------------

    /// @inheritdoc Inbox
    /// @notice Optimized transition record building with automatic aggregation
    /// @dev Aggregation strategy:
    ///      - Groups consecutive proposal IDs into single transition records
    ///      - Merges bond instructions for aggregated transitions
    ///      - Updates end block header for each aggregation
    ///      - Saves aggregated records with increased span value
    /// @dev Memory optimizations:
    ///      - Inline bond instruction merging
    ///      - Reuses memory allocations across iterations
    function _buildAndSaveTransitionRecords(ProveInput memory _input) internal override {
        if (_input.proposals.length == 0) return;

        // Validate first proposal

        _validateTransition(_input.proposals[0], _input.transitions[0]);

        // Initialize current aggregation state
        TransitionRecord memory currentRecord = TransitionRecord({
            span: 1,
            bondInstructions: _calculateBondInstructions(_input.proposals[0], _input.transitions[0]),
            transitionHash: _hashTransition(_input.transitions[0]),
            checkpointHash: _hashCheckpoint(_input.transitions[0].checkpoint)
        });

        uint48 currentGroupStartId = _input.proposals[0].id;
        Transition memory firstTransitionInGroup = _input.transitions[0];

        // Process remaining proposals
        for (uint256 i = 1; i < _input.proposals.length; ++i) {
            _validateTransition(_input.proposals[i], _input.transitions[i]);

            // Check if current proposal can be aggregated with the previous group
            if (_input.proposals[i].id == currentGroupStartId + currentRecord.span) {
                // Aggregate with current record
                LibBonds.BondInstruction[] memory newInstructions =
                    _calculateBondInstructions(_input.proposals[i], _input.transitions[i]);

                if (newInstructions.length > 0) {
                    // Inline merge to avoid separate function call and reduce stack depth
                    uint256 oldLen = currentRecord.bondInstructions.length;
                    uint256 newLen = newInstructions.length;
                    LibBonds.BondInstruction[] memory merged =
                        new LibBonds.BondInstruction[](oldLen + newLen);

                    // Copy existing instructions
                    for (uint256 j; j < oldLen; ++j) {
                        merged[j] = currentRecord.bondInstructions[j];
                    }

                    // Copy new instructions
                    for (uint256 j; j < newLen; ++j) {
                        merged[oldLen + j] = newInstructions[j];
                    }
                    currentRecord.bondInstructions = merged;
                }

                // Update the transition hash and checkpoint hash for the aggregated
                // record
                currentRecord.transitionHash = _hashTransition(_input.transitions[i]);
                currentRecord.checkpointHash = _hashCheckpoint(_input.transitions[i].checkpoint);

                // Increment span to include this aggregated proposal
                currentRecord.span++;
            } else {
                // Save the current aggregated record before starting a new one
                _setTransitionRecordExcerpt(
                    _config, currentGroupStartId, firstTransitionInGroup, currentRecord
                );

                // Start a new record for non-continuous proposal
                currentGroupStartId = _input.proposals[i].id;
                firstTransitionInGroup = _input.transitions[i];

                currentRecord = TransitionRecord({
                    span: 1,
                    bondInstructions: _calculateBondInstructions(
                        _input.proposals[i], _input.transitions[i]
                    ),
                    transitionHash: _hashTransition(_input.transitions[i]),
                    checkpointHash: _hashCheckpoint(_input.transitions[i].checkpoint)
                });
            }
        }

        // Save the final aggregated record
        _setTransitionRecordExcerpt(
            _config, currentGroupStartId, firstTransitionInGroup, currentRecord
        );
    }

    /// @inheritdoc Inbox
    /// @dev Retrieves transition record hash with storage optimization
    /// @notice Gas optimization strategy:
    ///         1. First checks reusable slot for matching proposal ID
    ///         2. Performs partial parent transition hash comparison (26 bytes)
    ///         3. Falls back to composite key mapping if no match
    /// @dev Reduces storage reads by ~50% for common case (single transition per proposal)
    function _getTransitionRecordExcerpt(
        uint48 _proposalId,
        bytes32 _parentTransitionHash
    )
        internal
        view
        override
        returns (TransitionRecordExcerpt memory)
    {
        uint256 bufferSlot = _proposalId % ringBufferSize;
        ReusableTransitionRecord storage record = _reusableTransitionRecords[bufferSlot];

        // Check if this is the default record for this proposal
        if (record.proposalId == _proposalId) {
            // Check if parent transition hash matches (partial match)
            if (
                _isPartialParentTransitionHashMatch(
                    record.partialParentTransitionHash, _parentTransitionHash
                )
            ) {
                return record.excerpt;
            }
        }

        // Otherwise check the direct mapping
        bytes32 compositeKey = _composeTransitionKey(_proposalId, _parentTransitionHash);
        return _transitionRecordExcepts[compositeKey];
    }

    /// @inheritdoc Inbox
    /// @dev Stores transition record hash with optimized slot reuse
    /// @notice Storage strategy:
    ///         1. New proposal ID: Overwrites reusable slot
    ///         2. Same ID, same parent: Updates reusable slot
    ///         3. Same ID, different parent: Uses composite key mapping
    /// @dev Saves ~20,000 gas for common case by avoiding mapping writes
    function _setTransitionRecordExcerpt(
        Config memory _config,
        uint48 _proposalId,
        Transition memory _transition,
        TransitionRecord memory _transitionRecord
    )
        internal
        override
    {
<<<<<<< HEAD
        Config memory config = getConfig();
        uint256 bufferSlot = _proposalId % config.ringBufferSize;
        bytes26 transitionRecordHash = _hashTransitionRecord(_transitionRecord);
=======
        uint256 bufferSlot = _proposalId % ringBufferSize;
        bytes32 transitionRecordHash = _hashTransitionRecord(_transitionRecord);
>>>>>>> cbf0fc71
        ReusableTransitionRecord storage record = _reusableTransitionRecords[bufferSlot];

        uint48 finalizationDeadline = uint48(block.timestamp + _config.finalizationGracePeriod);

        // Check if we can use the default slot
        if (record.proposalId != _proposalId) {
            // Different proposal ID, so we can use the default slot
            record.excerpt = TransitionRecordExcerpt({
                finalizationDeadline: finalizationDeadline,
                recordHash: transitionRecordHash
            });
            record.proposalId = _proposalId;
            record.partialParentTransitionHash = bytes26(_transition.parentTransitionHash);
        } else if (
            _isPartialParentTransitionHashMatch(
                record.partialParentTransitionHash, _transition.parentTransitionHash
            )
        ) {
            // Different proposal ID, so we can use the default slot
            record.excerpt = TransitionRecordExcerpt({
                finalizationDeadline: finalizationDeadline,
                recordHash: transitionRecordHash
            });
        } else {
            // Same proposal ID but different parent transition hash, use direct mapping
            bytes32 compositeKey =
                _composeTransitionKey(_proposalId, _transition.parentTransitionHash);
            _transitionRecordExcepts[compositeKey] = TransitionRecordExcerpt({
                finalizationDeadline: finalizationDeadline,
                recordHash: bytes26(transitionRecordHash)
            });
        }

        bytes memory payload = encodeProvedEventData(
            ProvedEventPayload({
                proposalId: _proposalId,
                transition: _transition,
                transitionRecord: _transitionRecord
            })
        );
        emit Proved(payload);
    }

    // ---------------------------------------------------------------
    // Private Functions
    // ---------------------------------------------------------------

    /// @dev Compares partial (26 bytes) with full (32 bytes) parent transition hash
    /// @notice Used for storage optimization - stores only 26 bytes in reusable slot
    /// @dev Collision probability negligible for practical use (2^-208)
    function _isPartialParentTransitionHashMatch(
        bytes26 _partialParentTransitionHash,
        bytes32 _parentTransitionHash
    )
        private
        pure
        returns (bool)
    {
        return _partialParentTransitionHash == bytes26(_parentTransitionHash);
    }
}<|MERGE_RESOLUTION|>--- conflicted
+++ resolved
@@ -221,14 +221,8 @@
         internal
         override
     {
-<<<<<<< HEAD
-        Config memory config = getConfig();
-        uint256 bufferSlot = _proposalId % config.ringBufferSize;
-        bytes26 transitionRecordHash = _hashTransitionRecord(_transitionRecord);
-=======
         uint256 bufferSlot = _proposalId % ringBufferSize;
         bytes32 transitionRecordHash = _hashTransitionRecord(_transitionRecord);
->>>>>>> cbf0fc71
         ReusableTransitionRecord storage record = _reusableTransitionRecords[bufferSlot];
 
         uint48 finalizationDeadline = uint48(block.timestamp + _config.finalizationGracePeriod);
