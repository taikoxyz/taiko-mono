// SPDX-License-Identifier: MIT
pragma solidity ^0.8.24;

import { IInbox } from "../iface/IInbox.sol";
import { InboxOptimized2 } from "./InboxOptimized2.sol";
import { LibFasterReentryLock } from "../../mainnet/libs/LibFasterReentryLock.sol";
import { LibL1Addrs } from "../../mainnet/libs/LibL1Addrs.sol";

/// @title ShastaMainnetInbox
/// @dev This contract extends the base Inbox contract for mainnet deployment
/// with optimized reentrancy lock implementation and efficient hashing.
/// @custom:security-contact security@taiko.xyz
contract ShastaMainnetInbox is InboxOptimized2 {
    // ---------------------------------------------------------------
    // Constants
    // ---------------------------------------------------------------
    /// @dev Ring buffer size for storing proposal hashes.
    /// Assumptions:
    /// - D = 2: Proposals may continue without finalization for up to 2 days.
    /// - P = 6: On average, 1 proposal is submitted every 6 Ethereum slots (≈72s).
    ///
    /// Calculation:
    ///   _RING_BUFFER_SIZE = (86400 * D) / 12 / P
    ///                     = (86400 * 2) / 12 / 6
    ///                     = 2400
    uint64 private constant _RING_BUFFER_SIZE = 2400;

    uint16 private constant _MAX_CHECKPOINT_HISTORY = 256;

    // ---------------------------------------------------------------
    // Constructor
    // ---------------------------------------------------------------

    constructor(
        address _codec,
        address _proofVerifier,
        address _proposerChecker
    )
        InboxOptimized2(
            IInbox.Config({
                bondToken: LibL1Addrs.TAIKO_TOKEN,
                codec: _codec,
                proofVerifier: _proofVerifier,
                proposerChecker: _proposerChecker,
                provingWindow: 2 hours,
                extendedProvingWindow: 4 hours,
                maxFinalizationCount: 16,
                finalizationGracePeriod: 768 seconds, // 2 epochs
                ringBufferSize: _RING_BUFFER_SIZE,
                basefeeSharingPctg: 0,
                minForcedInclusionCount: 1,
                forcedInclusionDelay: 100,
                forcedInclusionFeeInGwei: 10_000_000, // 0.01 ETH
                maxCheckpointHistory: _MAX_CHECKPOINT_HISTORY,
<<<<<<< HEAD
                permissionlessInclusionMultiplier: 5,
                compositeKeyVersion: 1
=======
                minCheckpointDelay: 384 seconds, // 1 epoch
                permissionlessInclusionMultiplier: 5
>>>>>>> 6593b078
            })
        )
    { }

    // ---------------------------------------------------------------
    // Internal Functions
    // ---------------------------------------------------------------

    function _storeReentryLock(uint8 _reentry) internal override {
        LibFasterReentryLock.storeReentryLock(_reentry);
    }

    function _loadReentryLock() internal view override returns (uint8) {
        return LibFasterReentryLock.loadReentryLock();
    }

    // ---------------------------------------------------------------
    // Errors
    // ---------------------------------------------------------------

    error InvalidCoreState();
}<|MERGE_RESOLUTION|>--- conflicted
+++ resolved
@@ -52,13 +52,9 @@
                 forcedInclusionDelay: 100,
                 forcedInclusionFeeInGwei: 10_000_000, // 0.01 ETH
                 maxCheckpointHistory: _MAX_CHECKPOINT_HISTORY,
-<<<<<<< HEAD
+                minCheckpointDelay: 384 seconds, // 1 epoch
                 permissionlessInclusionMultiplier: 5,
                 compositeKeyVersion: 1
-=======
-                minCheckpointDelay: 384 seconds, // 1 epoch
-                permissionlessInclusionMultiplier: 5
->>>>>>> 6593b078
             })
         )
     { }
