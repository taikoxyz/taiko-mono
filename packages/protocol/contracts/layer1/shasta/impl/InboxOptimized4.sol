// SPDX-License-Identifier: MIT
pragma solidity ^0.8.24;

import { Inbox } from "./Inbox.sol";
import { IInbox } from "../iface/IInbox.sol";
import { InboxOptimized3 } from "./InboxOptimized3.sol";
import { ICheckpointStore } from "src/shared/shasta/iface/ICheckpointStore.sol";
import { LibHashing } from "../libs/LibHashing.sol";

/// @title InboxOptimized4
/// @notice Fourth optimization layer focusing on efficient hashing operations
/// @dev Key optimizations:
///      - Uses LibHashing library for optimized struct hashing operations
///      - Maintains all optimizations from InboxOptimized1, InboxOptimized2, and InboxOptimized3
/// @custom:security-contact security@taiko.xyz
/// @dev DEPLOYMENT: REQUIRED to use FOUNDRY_PROFILE=layer1o for deployment. Contract exceeds
///      24KB limit without via_ir optimization. Regular compilation will fail deployment.
///      Example: FOUNDRY_PROFILE=layer1o forge build
/// contracts/layer1/shasta/impl/InboxOptimized4.sol
abstract contract InboxOptimized4 is InboxOptimized3 {
    // ---------------------------------------------------------------
    // State Variables
    // ---------------------------------------------------------------

    uint256[50] private __gap;

    // ---------------------------------------------------------------
    // Constructor
    // ---------------------------------------------------------------

    constructor(IInbox.Config memory _config) InboxOptimized3(_config) { }

    // ---------------------------------------------------------------
    // Internal Functions - Overrides
    // ---------------------------------------------------------------

    /// @inheritdoc Inbox
    /// @notice Optimized transition hashing using LibHashing
    /// @dev Uses LibHashing for efficient transition hashing
    /// @param _transition The transition data to hash
    /// @return bytes32 The keccak256 hash of the transition struct
    function _hashTransition(Transition memory _transition)
        internal
        pure
        override
        returns (bytes32)
    {
        return LibHashing.hashTransition(_transition);
    }

    /// @inheritdoc Inbox
    /// @notice Optimized checkpoint hashing using LibHashing
    /// @dev Uses LibHashing for efficient checkpoint hashing
    /// @param _checkpoint The checkpoint data to hash
    /// @return bytes32 The keccak256 hash of the checkpoint struct
<<<<<<< HEAD
    function hashCheckpoint(ICheckpointStore.Checkpoint memory _checkpoint)
        public
=======
    function _hashCheckpoint(ICheckpointManager.Checkpoint memory _checkpoint)
        internal
>>>>>>> b26bc331
        pure
        override
        returns (bytes32)
    {
        return LibHashing.hashCheckpoint(_checkpoint);
    }

    /// @inheritdoc Inbox
    /// @notice Optimized core state hashing using LibHashing
    /// @dev Uses LibHashing for efficient core state hashing
    /// @param _coreState The core state data to hash
    /// @return bytes32 The keccak256 hash of the core state struct
    function _hashCoreState(CoreState memory _coreState) internal pure override returns (bytes32) {
        return LibHashing.hashCoreState(_coreState);
    }

    /// @inheritdoc Inbox
    /// @dev Optimized implementation using LibHashing
    /// @notice Uses efficient hashing for composite key generation
    /// @param _proposalId The proposal ID
    /// @param _parentTransitionHash The parent transition hash
    /// @return bytes32 The composite key for storage mapping
    function _composeTransitionKey(
        uint48 _proposalId,
        bytes32 _parentTransitionHash
    )
        internal
        pure
        override
        returns (bytes32)
    {
        return LibHashing.composeTransitionKey(_proposalId, _parentTransitionHash);
    }
}<|MERGE_RESOLUTION|>--- conflicted
+++ resolved
@@ -53,13 +53,8 @@
     /// @dev Uses LibHashing for efficient checkpoint hashing
     /// @param _checkpoint The checkpoint data to hash
     /// @return bytes32 The keccak256 hash of the checkpoint struct
-<<<<<<< HEAD
-    function hashCheckpoint(ICheckpointStore.Checkpoint memory _checkpoint)
-        public
-=======
-    function _hashCheckpoint(ICheckpointManager.Checkpoint memory _checkpoint)
+    function _hashCheckpoint(ICheckpointStore.Checkpoint memory _checkpoint)
         internal
->>>>>>> b26bc331
         pure
         override
         returns (bytes32)
