--- conflicted
+++ resolved
@@ -16,14 +16,11 @@
 ///      - Compact binary representation using LibProposeInputDecoder and LibProveInputDecoder
 ///      - Reduced transaction costs through efficient data packing
 ///      - Maintains all optimizations from InboxOptimized1 and InboxOptimized2
-<<<<<<< HEAD
-=======
 /// @dev Gas savings: ~40% reduction in calldata costs for propose/prove operations
 /// @dev DEPLOYMENT: REQUIRED to use FOUNDRY_PROFILE=layer1o for deployment. Contract exceeds
 ///      24KB limit without via_ir optimization. Regular compilation will fail deployment.
 ///      Example: FOUNDRY_PROFILE=layer1o forge build
 /// contracts/layer1/shasta/impl/InboxOptimized3.sol
->>>>>>> 38e08a2d
 /// @custom:security-contact security@taiko.xyz
 contract InboxOptimized3 is InboxOptimized2 {
     // ---------------------------------------------------------------
