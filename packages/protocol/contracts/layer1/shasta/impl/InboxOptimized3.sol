// SPDX-License-Identifier: MIT
pragma solidity ^0.8.24;

import { Inbox } from "./Inbox.sol";
import { IInbox } from "../iface/IInbox.sol";
import { InboxOptimized2 } from "./InboxOptimized2.sol";
import { LibProposeInputDecoder } from "../libs/LibProposeInputDecoder.sol";
import { LibProveInputDecoder } from "../libs/LibProveInputDecoder.sol";
import { LibProposedEventEncoder } from "../libs/LibProposedEventEncoder.sol";
import { LibProvedEventEncoder } from "../libs/LibProvedEventEncoder.sol";

/// @title InboxOptimized3
/// @notice Third optimization layer focusing on calldata cost reduction
/// @dev Key optimizations:
///      - Custom calldata encoding for propose and prove inputs
///      - Compact binary representation using LibProposeInputDecoder and LibProveInputDecoder
///      - Reduced transaction costs through efficient data packing
///      - Maintains all optimizations from InboxOptimized1 and InboxOptimized2
/// @dev Gas savings: ~40% reduction in calldata costs for propose/prove operations
/// @dev DEPLOYMENT: REQUIRED to use FOUNDRY_PROFILE=layer1o for deployment. Contract exceeds
///      24KB limit without via_ir optimization. Regular compilation will fail deployment.
///      Example: FOUNDRY_PROFILE=layer1o forge build
/// contracts/layer1/shasta/impl/InboxOptimized3.sol
/// @custom:security-contact security@taiko.xyz
contract InboxOptimized3 is InboxOptimized2 {
    // ---------------------------------------------------------------
    // State Variables
    // ---------------------------------------------------------------

    uint256[50] private __gap;

    // ---------------------------------------------------------------
    // Constructor
    // ---------------------------------------------------------------

    constructor(IInbox.Config memory _config) InboxOptimized2(_config) { }

<<<<<<< HEAD

    // ---------------------------------------------------------------
    // Internal Functions - Overrides
=======
    // ---------------------------------------------------------------
    // Public Functions - Overrides
>>>>>>> 8b5827f7
    // ---------------------------------------------------------------

    /// @inheritdoc Inbox
    /// @notice Decodes custom-encoded proposal input data
    /// @dev Overrides base implementation to use LibProposeInputDecoder
    /// @param _data The custom-encoded propose input data
    /// @return _ The decoded ProposeInput struct
    function _decodeProposeInput(bytes calldata _data)
        internal
        pure
        override
        returns (ProposeInput memory)
    {
        return LibProposeInputDecoder.decode(_data);
    }

    /// @inheritdoc Inbox
    /// @notice Decodes custom-encoded prove input data
    /// @dev Overrides base implementation to use LibProveInputDecoder
    /// @param _data The custom-encoded prove input data
    /// @return The decoded ProveInput struct
    function _decodeProveInput(bytes calldata _data)
        internal
        pure
        override
        returns (ProveInput memory)
    {
        return LibProveInputDecoder.decode(_data);
    }
}<|MERGE_RESOLUTION|>--- conflicted
+++ resolved
@@ -35,14 +35,8 @@
 
     constructor(IInbox.Config memory _config) InboxOptimized2(_config) { }
 
-<<<<<<< HEAD
-
     // ---------------------------------------------------------------
     // Internal Functions - Overrides
-=======
-    // ---------------------------------------------------------------
-    // Public Functions - Overrides
->>>>>>> 8b5827f7
     // ---------------------------------------------------------------
 
     /// @inheritdoc Inbox
