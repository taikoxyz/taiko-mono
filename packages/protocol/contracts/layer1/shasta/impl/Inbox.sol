// SPDX-License-Identifier: MIT
pragma solidity ^0.8.24;

import { IERC20 } from "@openzeppelin/contracts/token/ERC20/IERC20.sol";
import { SafeERC20 } from "@openzeppelin/contracts/token/ERC20/utils/SafeERC20.sol";
import { EssentialContract } from "src/shared/common/EssentialContract.sol";
import { IInbox } from "../iface/IInbox.sol";
import { IForcedInclusionStore } from "../iface/IForcedInclusionStore.sol";
import { IProofVerifier } from "../iface/IProofVerifier.sol";
import { IProposerChecker } from "../iface/IProposerChecker.sol";
import { LibBlobs } from "../libs/LibBlobs.sol";
import { LibBonds } from "src/shared/shasta/libs/LibBonds.sol";
import { LibBondsL1 } from "../libs/LibBondsL1.sol";
import { LibForcedInclusion } from "../libs/LibForcedInclusion.sol";
import { LibCheckpointStore } from "src/shared/shasta/libs/LibCheckpointStore.sol";
import { ICheckpointStore } from "src/shared/shasta/iface/ICheckpointStore.sol";

/// @title Inbox
/// @notice Core contract for managing L2 proposals, proofs, verification and forced inclusion in
/// Taiko's based rollup architecture.
/// @dev This contract implements the fundamental inbox logic including:
///      - Proposal submission with forced inclusion support
///      - Proof verification with transition record management
///      - Ring buffer storage for efficient state management
///      - Bond instruction processing for economic security
///      - Finalization of proven proposals
/// @custom:security-contact security@taiko.xyz
contract Inbox is IInbox, IForcedInclusionStore, ICheckpointStore, EssentialContract {
    using SafeERC20 for IERC20;

    /// @notice Struct for storing transition effective timestamp and hash.
    /// @dev Stores transition record hash and finalization deadline
    struct TransitionRecordHashAndDeadline {
        bytes26 recordHash;
        uint48 finalizationDeadline;
    }

    // ---------------------------------------------------------------
    // Immutable Variables
    // ---------------------------------------------------------------

    /// @notice The token used for bonds.
    IERC20 internal immutable _bondToken;

    /// @notice The proof verifier contract.
    IProofVerifier internal immutable _proofVerifier;

    /// @notice The proposer checker contract.
    IProposerChecker internal immutable _proposerChecker;

    /// @notice The proving window in seconds.
    uint48 internal immutable _provingWindow;

    /// @notice The extended proving window in seconds.
    uint48 internal immutable _extendedProvingWindow;

    /// @notice The maximum number of proposals that can be finalized in one finalization call.
    uint256 internal immutable _maxFinalizationCount;

    /// @notice The finalization grace period in seconds.
    uint48 internal immutable _finalizationGracePeriod;

    /// @notice The ring buffer size for storing proposal hashes.
    uint256 internal immutable _ringBufferSize;

    /// @notice The percentage of basefee paid to coinbase.
    uint8 internal immutable _basefeeSharingPctg;

    /// @notice The minimum number of forced inclusions that the proposer is forced to process if
    /// they are due.
    uint256 internal immutable _minForcedInclusionCount;

    /// @notice The delay for forced inclusions measured in seconds.
    uint64 internal immutable _forcedInclusionDelay;

    /// @notice The fee for forced inclusions in Gwei.
    uint64 internal immutable _forcedInclusionFeeInGwei;

    /// @notice The maximum number of checkpoints to store in ring buffer.
    uint16 internal immutable _maxCheckpointHistory;

    // ---------------------------------------------------------------
    // Events
    // ---------------------------------------------------------------

    /// @notice Emitted when bond is withdrawn from the contract
    /// @param user The user whose bond was withdrawn
    /// @param amount The amount of bond withdrawn
    event BondWithdrawn(address indexed user, uint256 amount);

    // ---------------------------------------------------------------
    // State Variables for compatibility with Pacaya inbox.
    // ---------------------------------------------------------------

    /// @dev Deprecated slots used by Pacaya inbox that contains:
    /// - `batches`
    /// - `transitionIds`
    /// - `transitions`
    /// - `__reserve1`
    /// - `stats1`
    /// - `stats2`
    uint256[6] private __slotsUsedByPacaya;

    /// @notice Bond balance for each account used in Pacaya inbox.
    /// @dev This is not used in Shasta. It is kept so users can withdraw their bond.
    /// @dev Bonds are now handled entirely on L2, by the `BondManager` contract.
    mapping(address account => uint256 bond) public bondBalance;

    // ---------------------------------------------------------------
    // State Variables for Shasta inbox.
    // ---------------------------------------------------------------

    /// @dev Ring buffer for storing proposal hashes indexed by buffer slot
    /// - bufferSlot: The ring buffer slot calculated as proposalId % ringBufferSize
    /// - proposalHash: The keccak256 hash of the Proposal struct
    /// @dev This variable does not reuse pacaya slots for storage safety, since we do buffer wrap
    /// around checks in the contract.
    mapping(uint256 bufferSlot => bytes32 proposalHash) internal _proposalHashes;

    /// @dev Simple mapping for storing transition record hashes
    /// @dev We do not use a ring buffer for this mapping, since a nested mapping does not benefit
    /// from it
    /// @dev Stores transition records for proposals with different parent transitions
    /// - compositeKey: Keccak256 hash of (proposalId, parentTransitionHash)
    /// - value: The struct contains the finalization deadline and the hash of the TransitionRecord
    mapping(bytes32 compositeKey => TransitionRecordHashAndDeadline hashAndDeadline) internal
        _transitionRecordHashAndDeadline;

    /// @dev Storage for forced inclusion requests
    /// @dev 2 slots used
    LibForcedInclusion.Storage private _forcedInclusionStorage;

    /// @dev Storage for checkpoint management
    /// @dev 2 slots used
    LibCheckpointStore.Storage private _checkpointStorage;

    uint256[37] private __gap;

    // ---------------------------------------------------------------
    // Constructor
    // ---------------------------------------------------------------

    /// @notice Initializes the Inbox contract
    /// @param _config Configuration struct containing all constructor parameters
    constructor(IInbox.Config memory _config) {
        require(_config.maxCheckpointHistory != 0, LibCheckpointStore.InvalidMaxCheckpointHistory());
        _bondToken = IERC20(_config.bondToken);
        _proofVerifier = IProofVerifier(_config.proofVerifier);
        _proposerChecker = IProposerChecker(_config.proposerChecker);
        _provingWindow = _config.provingWindow;
        _extendedProvingWindow = _config.extendedProvingWindow;
        _maxFinalizationCount = _config.maxFinalizationCount;
        _finalizationGracePeriod = _config.finalizationGracePeriod;
        _ringBufferSize = _config.ringBufferSize;
        _basefeeSharingPctg = _config.basefeeSharingPctg;
        _minForcedInclusionCount = _config.minForcedInclusionCount;
        _forcedInclusionDelay = _config.forcedInclusionDelay;
        _forcedInclusionFeeInGwei = _config.forcedInclusionFeeInGwei;
        _maxCheckpointHistory = _config.maxCheckpointHistory;
    }

    // ---------------------------------------------------------------
    // External Functions
    // ---------------------------------------------------------------

    /// @notice Initializes the Inbox contract with genesis block
    /// @dev This contract uses a reinitializer so that it works both on fresh deployments as well
    /// as existing inbox proxies(i.e. mainnet)
    /// @dev IMPORTANT: Make sure this function is called in the same tx as the deployment or
    /// upgrade happens. On upgrades this is usually done calling `upgradeToAndCall`
    /// @param _owner The owner of this contract
    /// @param _genesisBlockHash The hash of the genesis block
    function initV3(address _owner, bytes32 _genesisBlockHash) external reinitializer(3) {
        address owner = owner();
        require(owner == address(0) || owner == msg.sender, ACCESS_DENIED());

        if (owner == address(0)) {
            __Essential_init(_owner);
        }
        _initializeInbox(_genesisBlockHash);
    }

    /// @inheritdoc IInbox
    /// @notice Proposes new L2 blocks and forced inclusions to the rollup using blobs for DA.
    /// @dev Key behaviors:
    ///      1. Validates proposer authorization via ProposerChecker
    ///      2. Finalizes eligible proposals up to `config.maxFinalizationCount` to free ring buffer
    ///         space.
    ///      3. Process `input.numForcedInclusions` forced inclusions. The proposer is forced to
    ///         process at least `config.minForcedInclusionCount` if they are due.
    ///      4. Updates core state and emits `Proposed` event
    /// @dev IMPORTANT: The regular proposal might not be included if there is not enough capacity
    ///      available(i.e forced inclusions are prioritized).
    function propose(bytes calldata, /*_lookahead*/ bytes calldata _data) external nonReentrant {
        unchecked {
            // Validate proposer
            uint48 endOfSubmissionWindowTimestamp = _proposerChecker.checkProposer(msg.sender);

            // Decode and validate input data
            ProposeInput memory input = _decodeProposeInput(_data);

            _validateProposeInput(input);

            // Verify parentProposals[0] is actually the last proposal stored on-chain.
            _verifyChainHead(input.parentProposals);

            // IMPORTANT: Finalize first to free ring buffer space and prevent deadlock
            CoreState memory coreState = _finalize(input);

            // Enforce one propose call per Ethereum block to prevent spam attacks that could
            // deplete the
            // ring buffer
            coreState.nextProposalBlockId = uint48(block.number + 1);

            // Verify capacity for new proposals
            require(_getAvailableCapacity(coreState) > 0, NotEnoughCapacity());

            // Add forced inclusions as derivation sources
            uint256 sourceCount = 1;
            IForcedInclusionStore.ForcedInclusion[] memory forcedInclusions;
            if (input.numForcedInclusions > 0) {
                forcedInclusions = LibForcedInclusion.consumeForcedInclusions(
                    _forcedInclusionStorage, msg.sender, input.numForcedInclusions
                );
                sourceCount += forcedInclusions.length;
            }
<<<<<<< HEAD

            require(sourceCount > 0, EmptyDerivationSources());

=======

            require(sourceCount > 0, EmptyDerivationSources());

>>>>>>> 833bcd5b
            // Verify that at least `minForcedInclusionCount` forced inclusions were processed or
            // none remains in the queue that is due.
            require(
                (forcedInclusions.length >= _minForcedInclusionCount)
                    || !LibForcedInclusion.isOldestForcedInclusionDue(
                        _forcedInclusionStorage, _forcedInclusionDelay
                    ),
                UnprocessedForcedInclusionIsDue()
            );

            // Create sources array and populate it
            DerivationSource[] memory sources = new DerivationSource[](sourceCount);
<<<<<<< HEAD
            uint256 i;

            // Add forced inclusion sources first
            for (; i < forcedInclusions.length; ++i) {
                sources[i] = DerivationSource({
                    isForcedInclusion: true,
                    blobSlice: forcedInclusions[i].blobSlice
=======

            uint256 index;
            // Add forced inclusion sources first
            for (; index < forcedInclusions.length; ++index) {
                sources[index] = DerivationSource({
                    isForcedInclusion: true,
                    blobSlice: forcedInclusions[index].blobSlice
>>>>>>> 833bcd5b
                });
            }

            // Add normal proposal source last
            LibBlobs.BlobSlice memory blobSlice =
                LibBlobs.validateBlobReference(input.blobReference);

<<<<<<< HEAD
            sources[i] = DerivationSource({ isForcedInclusion: false, blobSlice: blobSlice });

            // Create single proposal with multi-source derivation - inline implementation
            // use previous block as the origin for the proposal to be able to call `blockhash`
            uint256 parentBlockNumber = block.number - 1;

            Derivation memory derivation = Derivation({
                originBlockNumber: uint48(parentBlockNumber),
                originBlockHash: blockhash(parentBlockNumber),
                basefeeSharingPctg: _basefeeSharingPctg,
                sources: sources
            });

            // Increment nextProposalId (nextProposalBlockId was already set in propose())
            Proposal memory proposal = Proposal({
                id: coreState.nextProposalId++,
                timestamp: uint48(block.timestamp),
                endOfSubmissionWindowTimestamp: endOfSubmissionWindowTimestamp,
                proposer: msg.sender,
                coreStateHash: _hashCoreState(coreState),
                derivationHash: _hashDerivation(derivation)
            });

            _setProposalHash(proposal.id, _hashProposal(proposal));

            // Create payload and emit event with stack-optimized approach
            _emitProposedEvent(proposal, derivation, coreState);
=======
            sources[index] = DerivationSource({ isForcedInclusion: false, blobSlice: blobSlice });

            // Create single proposal with multi-source derivation
            _propose(coreState, sources, endOfSubmissionWindowTimestamp);
>>>>>>> 833bcd5b
        }
    }

    /// @inheritdoc IInbox
    /// @notice Proves the validity of proposed L2 blocks
    /// @dev Validates transitions, calculates bond instructions, and verifies proofs
    function prove(bytes calldata _data, bytes calldata _proof) external nonReentrant {
        // Decode and validate input
        ProveInput memory input = _decodeProveInput(_data);
        require(input.proposals.length != 0, EmptyProposals());
        require(input.proposals.length == input.transitions.length, InconsistentParams());
        require(input.transitions.length == input.metadata.length, InconsistentParams());

        // Build transition records with validation and bond calculations
        _buildAndSaveTransitionRecords(input);

        // Verify the proof using staticcall
        (bool success,) = address(_proofVerifier).staticcall(
            abi.encodeCall(
                IProofVerifier.verifyProof, (_hashTransitionsArray(input.transitions), _proof)
            )
        );
        require(success, ProofVerificationFailed());
    }

    /// @notice Withdraws bond balance to specified address
    /// @dev Legacy function for withdrawing bonds from Pacaya fork
    /// @dev Bonds are now managed on L2 by the BondManager contract
    /// @param _address The recipient address for the bond withdrawal
    function withdrawBond(address _address) external nonReentrant {
        uint256 amount = bondBalance[_address];
        require(amount > 0, NoBondToWithdraw());
        // Clear balance before transfer (checks-effects-interactions)
        bondBalance[_address] = 0;
        // Transfer the bond
        _bondToken.safeTransfer(_address, amount);
        emit BondWithdrawn(_address, amount);
    }

    /// @inheritdoc IForcedInclusionStore
    function saveForcedInclusion(LibBlobs.BlobReference memory _blobReference) external payable {
        LibForcedInclusion.saveForcedInclusion(
            _forcedInclusionStorage,
            _forcedInclusionDelay,
            _forcedInclusionFeeInGwei,
            _blobReference
        );
    }

    // ---------------------------------------------------------------
    // External View Functions
    // ---------------------------------------------------------------

    /// @inheritdoc IForcedInclusionStore
    function isOldestForcedInclusionDue() external view returns (bool) {
        return LibForcedInclusion.isOldestForcedInclusionDue(
            _forcedInclusionStorage, _forcedInclusionDelay
        );
    }

    /// @notice Retrieves the proposal hash for a given proposal ID
    /// @param _proposalId The ID of the proposal to query
    /// @return proposalHash_ The keccak256 hash of the Proposal struct at the ring buffer slot
    function getProposalHash(uint48 _proposalId) external view returns (bytes32 proposalHash_) {
        uint256 bufferSlot = _proposalId % _ringBufferSize;
        proposalHash_ = _proposalHashes[bufferSlot];
    }

    /// @notice Retrieves the transition record hash for a specific proposal and parent transition
    /// @param _proposalId The ID of the proposal containing the transition
    /// @param _parentTransitionHash The hash of the parent transition in the proof chain
    /// @return finalizationDeadline_ The timestamp when finalization is enforced
    /// @return recordHash_ The hash of the transition record
    function getTransitionRecordHash(
        uint48 _proposalId,
        bytes32 _parentTransitionHash
    )
        external
        view
        returns (uint48 finalizationDeadline_, bytes26 recordHash_)
    {
        TransitionRecordHashAndDeadline memory hashAndDeadline =
            _getTransitionRecordHashAndDeadline(_proposalId, _parentTransitionHash);
        return (hashAndDeadline.finalizationDeadline, hashAndDeadline.recordHash);
    }

    /// @inheritdoc IInbox
    function getConfig() external view returns (IInbox.Config memory config_) {
        config_ = IInbox.Config({
            bondToken: address(_bondToken),
            maxCheckpointHistory: _maxCheckpointHistory,
            proofVerifier: address(_proofVerifier),
            proposerChecker: address(_proposerChecker),
            provingWindow: _provingWindow,
            extendedProvingWindow: _extendedProvingWindow,
            maxFinalizationCount: _maxFinalizationCount,
            finalizationGracePeriod: _finalizationGracePeriod,
            ringBufferSize: _ringBufferSize,
            basefeeSharingPctg: _basefeeSharingPctg,
            minForcedInclusionCount: _minForcedInclusionCount,
            forcedInclusionDelay: _forcedInclusionDelay,
            forcedInclusionFeeInGwei: _forcedInclusionFeeInGwei
        });
    }

    /// @inheritdoc ICheckpointStore
    function getCheckpoint(uint48 _offset) external view returns (Checkpoint memory) {
        return LibCheckpointStore.getCheckpoint(_checkpointStorage, _offset, _maxCheckpointHistory);
    }

    /// @inheritdoc ICheckpointStore
    function getLatestCheckpointBlockNumber() external view returns (uint48) {
        return LibCheckpointStore.getLatestCheckpointBlockNumber(_checkpointStorage);
    }

    /// @inheritdoc ICheckpointStore
    function getNumberOfCheckpoints() external view returns (uint48) {
        return LibCheckpointStore.getNumberOfCheckpoints(_checkpointStorage);
    }

    // ---------------------------------------------------------------
    // Internal Functions
    // ---------------------------------------------------------------

    /// @dev Initializes the inbox with genesis state
    /// @notice Sets up the initial proposal and core state with genesis block
    /// @param _genesisBlockHash The hash of the genesis block
    function _initializeInbox(bytes32 _genesisBlockHash) internal {
        Transition memory transition;
        transition.checkpoint.blockHash = _genesisBlockHash;

        CoreState memory coreState;
        coreState.nextProposalId = 1;

        // Set nextProposalBlockId to 2 to ensure the first proposal happens at block 2 or later.
        // This prevents reading blockhash(0) in _propose(), which would return 0x0 and create
        // an invalid origin block hash. The EVM hardcodes blockhash(0) to 0x0, so we must
        // ensure proposals never reference the genesis block.
        coreState.nextProposalBlockId = 2;
        coreState.lastFinalizedTransitionHash = _hashTransition(transition);

        Proposal memory proposal;
        proposal.coreStateHash = _hashCoreState(coreState);

        Derivation memory derivation;
        proposal.derivationHash = _hashDerivation(derivation);

        _setProposalHash(0, _hashProposal(proposal));

        _emitProposedEvent(proposal, derivation, coreState);
    }

    /// @dev Builds and persists transition records for batch proof submissions
    /// @notice Validates transitions, calculates bond instructions, and stores records
    /// @dev Virtual function that can be overridden for optimization (e.g., transition aggregation)
    /// @param _input The ProveInput containing arrays of proposals, transitions, and metadata
    function _buildAndSaveTransitionRecords(ProveInput memory _input) internal virtual {
        for (uint256 i; i < _input.proposals.length; ++i) {
            _processSingleTransitionAtIndex(_input, i);
        }
    }

    /// @dev Processes a single transition at the specified index
    /// @notice Reusable function for validating, building, and storing individual transitions
    /// @param _input The ProveInput containing all transition data
    /// @param _index The index of the transition to process
    function _processSingleTransitionAtIndex(ProveInput memory _input, uint256 _index) internal {
        _validateTransition(_input.proposals[_index], _input.transitions[_index]);

        TransitionRecord memory transitionRecord = _buildTransitionRecord(
            _input.proposals[_index], _input.transitions[_index], _input.metadata[_index]
        );

        _setTransitionRecordHashAndDeadline(
            _input.proposals[_index].id,
            _input.transitions[_index],
            _input.metadata[_index],
            transitionRecord
        );
    }

    /// @dev Stores a proposal hash in the ring buffer
    /// @notice Overwrites any existing hash at the calculated buffer slot
    function _setProposalHash(uint48 _proposalId, bytes32 _proposalHash) internal {
        _proposalHashes[_proposalId % _ringBufferSize] = _proposalHash;
    }

    /// @dev Stores transition record hash and emits Proved event
    /// @notice Virtual function to allow optimization in derived contracts
    /// @dev Uses composite key for unique transition identification
    /// @param _proposalId The ID of the proposal being proven
    /// @param _transition The transition data to include in the event
    /// @param _metadata The metadata containing prover information to include in the event
    /// @param _transitionRecord The transition record to hash and store
    function _setTransitionRecordHashAndDeadline(
        uint48 _proposalId,
        Transition memory _transition,
        TransitionMetadata memory _metadata,
        TransitionRecord memory _transitionRecord
    )
        internal
        virtual
    {
        (bytes26 transitionRecordHash, TransitionRecordHashAndDeadline memory hashAndDeadline) =
            _computeTransitionRecordHashAndDeadline(_transitionRecord);

        bool stored = _storeTransitionRecord(
            _proposalId, _transition.parentTransitionHash, transitionRecordHash, hashAndDeadline
        );
        if (!stored) return;

        ProvedEventPayload memory payload = ProvedEventPayload({
            proposalId: _proposalId,
            transition: _transition,
            transitionRecord: _transitionRecord,
            metadata: _metadata
        });
        emit Proved(_encodeProvedEventData(payload));
    }

    /// @dev Persists transition record metadata in storage.
    /// @notice Returns false when an identical record already exists, avoiding redundant event
    /// emissions.
    /// @param _proposalId The proposal identifier.
    /// @param _parentTransitionHash Hash of the parent transition for uniqueness.
    /// @param _recordHash The keccak hash representing the transition record.
    /// @param _hashAndDeadline The finalization metadata to store alongside the hash.
    /// @return stored_ True if storage was updated and caller should emit the Proved event.
    function _storeTransitionRecord(
        uint48 _proposalId,
        bytes32 _parentTransitionHash,
        bytes26 _recordHash,
        TransitionRecordHashAndDeadline memory _hashAndDeadline
    )
        internal
        virtual
        returns (bool stored_)
    {
        bytes32 compositeKey = _composeTransitionKey(_proposalId, _parentTransitionHash);
        TransitionRecordHashAndDeadline storage entry =
            _transitionRecordHashAndDeadline[compositeKey];

        if (entry.recordHash == _recordHash) return false;

        require(entry.recordHash == 0, TransitionWithSameParentHashAlreadyProved());

        entry.recordHash = _hashAndDeadline.recordHash;
        entry.finalizationDeadline = _hashAndDeadline.finalizationDeadline;
        return true;
    }

    /// @dev Loads transition record metadata from storage.
    /// @param _proposalId The proposal identifier.
    /// @param _parentTransitionHash Hash of the parent transition used as lookup key.
    /// @return hashAndDeadline_ Stored metadata for the given proposal/parent pair.
    function _getTransitionRecordHashAndDeadline(
        uint48 _proposalId,
        bytes32 _parentTransitionHash
    )
        internal
        view
        virtual
        returns (TransitionRecordHashAndDeadline memory hashAndDeadline_)
    {
        bytes32 compositeKey = _composeTransitionKey(_proposalId, _parentTransitionHash);
        hashAndDeadline_ = _transitionRecordHashAndDeadline[compositeKey];
    }

    /// @dev Validates transition consistency with its corresponding proposal
    /// @notice Ensures the transition references the correct proposal hash
    /// @param _proposal The proposal being proven
    /// @param _transition The transition to validate against the proposal
    function _validateTransition(
        Proposal memory _proposal,
        Transition memory _transition
    )
        internal
        view
    {
        bytes32 proposalHash = _checkProposalHash(_proposal);
        require(proposalHash == _transition.proposalHash, ProposalHashMismatchWithTransition());
    }

    /// @dev Validates proposal hash against stored value
    /// @notice Reverts with ProposalHashMismatch if hashes don't match
    /// @param _proposal The proposal to validate
    /// @return proposalHash_ The computed hash of the proposal
    function _checkProposalHash(Proposal memory _proposal)
        internal
        view
        returns (bytes32 proposalHash_)
    {
        proposalHash_ = _hashProposal(_proposal);
        bytes32 storedProposalHash = _proposalHashes[_proposal.id % _ringBufferSize];
        require(proposalHash_ == storedProposalHash, ProposalHashMismatch());
    }

    /// @dev Builds a transition record for a proposal, transition, and metadata tuple.
    /// @param _proposal The proposal the transition is proving.
    /// @param _transition The transition associated with the proposal.
    /// @param _metadata The metadata describing the prover and additional context.
    /// @return record The constructed transition record with span set to one.
    function _buildTransitionRecord(
        Proposal memory _proposal,
        Transition memory _transition,
        TransitionMetadata memory _metadata
    )
        internal
        view
        returns (TransitionRecord memory record)
    {
        record.span = 1;
        record.bondInstructions = LibBondsL1.calculateBondInstructions(
            _provingWindow, _extendedProvingWindow, _proposal, _metadata
        );
        record.transitionHash = _hashTransition(_transition);
        record.checkpointHash = _hashCheckpoint(_transition.checkpoint);
    }

    /// @dev Computes the hash and finalization deadline for a transition record.
    /// @param _transitionRecord The transition record to hash.
    /// @return recordHash_ The keccak hash of the transition record.
    /// @return hashAndDeadline_ The struct containing the hash and deadline to persist.
    function _computeTransitionRecordHashAndDeadline(TransitionRecord memory _transitionRecord)
        internal
        view
        returns (bytes26 recordHash_, TransitionRecordHashAndDeadline memory hashAndDeadline_)
    {
        recordHash_ = _hashTransitionRecord(_transitionRecord);
        hashAndDeadline_ = TransitionRecordHashAndDeadline({
            finalizationDeadline: uint48(block.timestamp + _finalizationGracePeriod),
            recordHash: recordHash_
        });
    }

    // ---------------------------------------------------------------
    // Internal Pure Functions
    // ---------------------------------------------------------------

    /// @dev Computes composite key for transition record storage
    /// @notice Creates unique identifier for proposal-parent transition pairs
    /// @param _proposalId The ID of the proposal
    /// @param _parentTransitionHash Hash of the parent transition
    /// @return _ Keccak256 hash of encoded parameters
    function _composeTransitionKey(
        uint48 _proposalId,
        bytes32 _parentTransitionHash
    )
        internal
        pure
        virtual
        returns (bytes32)
    {
        /// forge-lint: disable-next-line(asm-keccak256)
        return keccak256(abi.encode(_proposalId, _parentTransitionHash));
    }

    // ---------------------------------------------------------------
    // Encoder Functions (alphabetically sorted)
    // ---------------------------------------------------------------

    /// @dev Encodes the proposed event data
    /// @param _payload The ProposedEventPayload object
    /// @return The encoded data
    function _encodeProposedEventData(ProposedEventPayload memory _payload)
        internal
        pure
        virtual
        returns (bytes memory)
    {
        return abi.encode(_payload);
    }

    /// @dev Encodes the proved event data
    /// @param _payload The ProvedEventPayload object
    /// @return The encoded data
    function _encodeProvedEventData(ProvedEventPayload memory _payload)
        internal
        pure
        virtual
        returns (bytes memory)
    {
        return abi.encode(_payload);
    }

    // ---------------------------------------------------------------
    // Decoder Functions (alphabetically sorted)
    // ---------------------------------------------------------------

    /// @dev Decodes proposal input data
    /// @param _data The encoded data
    /// @return input_ The decoded ProposeInput struct containing all proposal data
    function _decodeProposeInput(bytes calldata _data)
        internal
        pure
        virtual
        returns (ProposeInput memory)
    {
        return abi.decode(_data, (ProposeInput));
    }

    /// @dev Decodes prove input data
    /// @param _data The encoded data
    /// @return _ The decoded ProveInput struct containing proposals and transitions
    function _decodeProveInput(bytes calldata _data)
        internal
        pure
        virtual
        returns (ProveInput memory)
    {
        return abi.decode(_data, (ProveInput));
    }

    // ---------------------------------------------------------------
    // Hashing Functions (alphabetically sorted)
    // ---------------------------------------------------------------

    /// @dev Optimized hashing for blob hashes array to reduce stack depth
    /// @param _blobHashes The blob hashes array to hash
    /// @return The hash of the blob hashes array
    function _hashBlobHashesArray(bytes32[] memory _blobHashes)
        internal
        pure
        virtual
        returns (bytes32)
    {
        return keccak256(abi.encode(_blobHashes));
    }

    /// @dev Hashes a Checkpoint struct.
    /// @param _checkpoint The checkpoint to hash.
    /// @return _ The hash of the checkpoint.
    function _hashCheckpoint(ICheckpointStore.Checkpoint memory _checkpoint)
        internal
        pure
        virtual
        returns (bytes32)
    {
        /// forge-lint: disable-next-line(asm-keccak256)
        return keccak256(abi.encode(_checkpoint));
    }

    /// @dev Hashes a CoreState struct.
    /// @param _coreState The core state to hash.
    /// @return _ The hash of the core state.
    function _hashCoreState(CoreState memory _coreState) internal pure virtual returns (bytes32) {
        /// forge-lint: disable-next-line(asm-keccak256)
        return keccak256(abi.encode(_coreState));
    }

    /// @dev Hashes a Derivation struct.
    /// @param _derivation The derivation to hash.
    /// @return _ The hash of the derivation.
    function _hashDerivation(Derivation memory _derivation)
        internal
        pure
        virtual
        returns (bytes32)
    {
        return keccak256(abi.encode(_derivation));
    }

    /// @dev Hashes a Proposal struct.
    /// @param _proposal The proposal to hash.
    /// @return _ The hash of the proposal.
    function _hashProposal(Proposal memory _proposal) internal pure virtual returns (bytes32) {
        /// forge-lint: disable-next-line(asm-keccak256)
        return keccak256(abi.encode(_proposal));
    }

    /// @dev Hashes a Transition struct.
    /// @param _transition The transition to hash.
    /// @return _ The hash of the transition.
    function _hashTransition(Transition memory _transition)
        internal
        pure
        virtual
        returns (bytes32)
    {
        /// forge-lint: disable-next-line(asm-keccak256)
        return keccak256(abi.encode(_transition));
    }

    /// @dev Hashes a TransitionRecord struct.
    /// @param _transitionRecord The transition record to hash.
    /// @return _ The hash of the transition record.
    function _hashTransitionRecord(TransitionRecord memory _transitionRecord)
        internal
        pure
        virtual
        returns (bytes26)
    {
        /// forge-lint: disable-next-line(asm-keccak256)
        return bytes26(keccak256(abi.encode(_transitionRecord)));
    }

    /// @dev Hashes an array of Transitions.
    /// @param _transitions The transitions array to hash.
    /// @return _ The hash of the transitions array.
    function _hashTransitionsArray(Transition[] memory _transitions)
        internal
        pure
        virtual
        returns (bytes32)
    {
        /// forge-lint: disable-next-line(asm-keccak256)
        return keccak256(abi.encode(_transitions));
    }

    // ---------------------------------------------------------------
    // Private Functions
    // ---------------------------------------------------------------

<<<<<<< HEAD
=======
    function _propose(
        CoreState memory _coreState,
        DerivationSource[] memory _derivationSources,
        uint48 _endOfSubmissionWindowTimestamp
    )
        internal
    {
        // use previous block as the origin for the proposal to be able to call `blockhash`
        uint256 parentBlockNumber = block.number - 1;

        Derivation memory derivation = Derivation({
            originBlockNumber: uint48(parentBlockNumber),
            originBlockHash: blockhash(parentBlockNumber),
            basefeeSharingPctg: _basefeeSharingPctg,
            sources: _derivationSources
        });

        // Increment nextProposalId (nextProposalBlockId was already set in propose())
        Proposal memory proposal = Proposal({
            id: _coreState.nextProposalId++,
            timestamp: uint48(block.timestamp),
            endOfSubmissionWindowTimestamp: _endOfSubmissionWindowTimestamp,
            proposer: msg.sender,
            coreStateHash: _hashCoreState(_coreState),
            derivationHash: _hashDerivation(derivation)
        });

        _setProposalHash(proposal.id, _hashProposal(proposal));

        // Create payload and emit event with stack-optimized approach
        _emitProposedEvent(proposal, derivation, _coreState);
    }

>>>>>>> 833bcd5b
    /// @dev Emits the Proposed event with stack-optimized approach
    /// @param _proposal The proposal data
    /// @param _derivation The derivation data
    /// @param _coreState The core state data
    function _emitProposedEvent(
        Proposal memory _proposal,
        Derivation memory _derivation,
        CoreState memory _coreState
    )
        private
    {
        ProposedEventPayload memory payload = ProposedEventPayload({
            proposal: _proposal,
            derivation: _derivation,
            coreState: _coreState
        });
        emit Proposed(_encodeProposedEventData(payload));
    }

    /// @dev Calculates remaining capacity for new proposals
    /// @notice Subtracts unfinalized proposals from total capacity
    /// @param _coreState Current state with proposal counters
    /// @return _ Number of additional proposals that can be submitted
    function _getAvailableCapacity(CoreState memory _coreState) private view returns (uint256) {
        unchecked {
            uint256 numUnfinalizedProposals =
                _coreState.nextProposalId - _coreState.lastFinalizedProposalId - 1;
            return _ringBufferSize - 1 - numUnfinalizedProposals;
        }
    }

    /// @dev Validates propose function inputs
    /// @notice Checks deadline, proposal array, and state consistency
    /// @param _input The ProposeInput to validate
    function _validateProposeInput(ProposeInput memory _input) private view {
        require(_input.deadline == 0 || block.timestamp <= _input.deadline, DeadlineExceeded());
        require(_input.parentProposals.length > 0, EmptyProposals());
        require(block.number >= _input.coreState.nextProposalBlockId, CannotProposeInCurrentBlock());
        require(
            _hashCoreState(_input.coreState) == _input.parentProposals[0].coreStateHash,
            InvalidState()
        );
    }

    /// @dev Verifies that parentProposals[0] is the current chain head
    /// @notice Requires 1 element if next slot empty, 2 if occupied with older proposal
    /// @param _parentProposals Array of 1-2 proposals to verify chain head
    function _verifyChainHead(Proposal[] memory _parentProposals) private view {
        // First verify parentProposals[0] matches what's stored on-chain
        _checkProposalHash(_parentProposals[0]);

        // Then verify it's actually the chain head
        uint256 nextBufferSlot = (_parentProposals[0].id + 1) % _ringBufferSize;
        bytes32 storedNextProposalHash = _proposalHashes[nextBufferSlot];

        if (storedNextProposalHash == bytes32(0)) {
            // Next slot in the ring buffer is empty, only one proposal expected
            require(_parentProposals.length == 1, IncorrectProposalCount());
        } else {
            // Next slot in the ring buffer is occupied, need to prove it contains a
            // proposal with a smaller id
            require(_parentProposals.length == 2, IncorrectProposalCount());
            require(_parentProposals[1].id < _parentProposals[0].id, InvalidLastProposalProof());
            require(
                storedNextProposalHash == _hashProposal(_parentProposals[1]),
                NextProposalHashMismatch()
            );
        }
    }

    /// @dev Finalizes proven proposals and updates checkpoint
    /// @dev Performs up to `maxFinalizationCount` finalization iterations.
    /// The caller is forced to finalize transition records that have passed their finalization
    /// grace period, but can decide to finalize ones that haven't.
    /// @param _input Input containing transition records and end block header
    /// @return _ Core state with updated finalization counters
    function _finalize(ProposeInput memory _input) private returns (CoreState memory) {
        CoreState memory coreState = _input.coreState;
        TransitionRecord memory lastFinalizedRecord;
        TransitionRecord memory emptyRecord;
        uint48 proposalId = coreState.lastFinalizedProposalId + 1;
        uint256 finalizedCount;

        for (uint256 i; i < _maxFinalizationCount; ++i) {
            // Check if there are more proposals to finalize
            if (proposalId >= coreState.nextProposalId) break;

            // Try to finalize the current proposal
            bool hasRecord = i < _input.transitionRecords.length;

            TransitionRecord memory transitionRecord =
                hasRecord ? _input.transitionRecords[i] : emptyRecord;

            bool finalized;
            (finalized, proposalId) =
                _finalizeProposal(coreState, proposalId, transitionRecord, hasRecord);

            if (!finalized) break;

            // Update state for successful finalization
            lastFinalizedRecord = _input.transitionRecords[i];
            finalizedCount++;
        }

        // Update checkpoint if any proposals were finalized
        if (finalizedCount > 0) {
            bytes32 checkpointHash = _hashCheckpoint(_input.checkpoint);
            require(checkpointHash == lastFinalizedRecord.checkpointHash, CheckpointMismatch());
            LibCheckpointStore.saveCheckpoint(
                _checkpointStorage, _input.checkpoint, _maxCheckpointHistory
            );
        }

        return coreState;
    }

    /// @dev Attempts to finalize a single proposal
    /// @notice Updates core state and processes bond instructions if successful
    /// @param _coreState Core state to update (passed by reference)
    /// @param _proposalId The ID of the proposal to finalize
    /// @param _transitionRecord The expected transition record for verification
    /// @param _hasTransitionRecord Whether a transition record was provided in input
    /// @return finalized_ True if proposal was successfully finalized
    /// @return nextProposalId_ Next proposal ID to process (current + span)
    function _finalizeProposal(
        CoreState memory _coreState,
        uint48 _proposalId,
        TransitionRecord memory _transitionRecord,
        bool _hasTransitionRecord
    )
        private
        returns (bool finalized_, uint48 nextProposalId_)
    {
        // Check if transition record exists in storage
        TransitionRecordHashAndDeadline memory hashAndDeadline =
            _getTransitionRecordHashAndDeadline(_proposalId, _coreState.lastFinalizedTransitionHash);

        if (hashAndDeadline.recordHash == 0) return (false, _proposalId);

        // If transition record is provided, allow finalization regardless of finalization grace
        // period
        // If not provided, and finalization grace period has passed, revert
        if (!_hasTransitionRecord) {
            // Check if finalization grace period has passed for forcing
            if (block.timestamp < hashAndDeadline.finalizationDeadline) {
                // Cooldown not passed, don't force finalization
                return (false, _proposalId);
            }
            // Cooldown passed, force finalization
            revert TransitionRecordNotProvided();
        }

        // Verify transition record hash matches
        require(
            _hashTransitionRecord(_transitionRecord) == hashAndDeadline.recordHash,
            TransitionRecordHashMismatchWithStorage()
        );

        // Update core state
        _coreState.lastFinalizedProposalId = _proposalId;

        // Reconstruct the Checkpoint from the transition record hash
        // Note: We need to decode the checkpointHash to get the actual header
        // For finalization, we create a transition with empty block header since we only have the
        // hash
        _coreState.lastFinalizedTransitionHash = _transitionRecord.transitionHash;

        // Process bond instructions
        _processBondInstructions(_coreState, _transitionRecord.bondInstructions);

        // Validate and calculate next proposal ID
        require(_transitionRecord.span > 0, InvalidSpan());
        nextProposalId_ = _proposalId + _transitionRecord.span;
        require(nextProposalId_ <= _coreState.nextProposalId, SpanOutOfBounds());

        return (true, nextProposalId_);
    }

    /// @dev Processes bond instructions and updates aggregated hash
    /// @notice Emits BondInstructed event for L2 bond manager processing
    /// @param _coreState Core state with bond instructions hash to update
    /// @param _instructions Array of bond transfer instructions to aggregate
    function _processBondInstructions(
        CoreState memory _coreState,
        LibBonds.BondInstruction[] memory _instructions
    )
        private
    {
        if (_instructions.length == 0) return;

        emit BondInstructed(_instructions);

        for (uint256 i; i < _instructions.length; ++i) {
            _coreState.bondInstructionsHash =
                LibBonds.aggregateBondInstruction(_coreState.bondInstructionsHash, _instructions[i]);
        }
    }
}

// ---------------------------------------------------------------
// Errors
// ---------------------------------------------------------------

error CannotProposeInCurrentBlock();
error CheckpointMismatch();
error DeadlineExceeded();
error EmptyDerivationSources();
error EmptyProposals();
error ForkNotActive();
error InconsistentParams();
error IncorrectProposalCount();
error InsufficientBond();
error InvalidLastProposalProof();
error InvalidSpan();
error InvalidState();
error LastProposalHashMismatch();
error LastProposalProofNotEmpty();
error NextProposalHashMismatch();
error NotEnoughCapacity();
error NoBondToWithdraw();
error ProofVerificationFailed();
error ProposalHashMismatch();
error ProposalHashMismatchWithStorage();
error ProposalHashMismatchWithTransition();
error ProposalIdMismatch();
error ProposerBondInsufficient();
error RingBufferSizeZero();
error SpanOutOfBounds();
error TransitionRecordHashMismatchWithStorage();
error TransitionRecordNotProvided();
error TransitionWithSameParentHashAlreadyProved();
error UnprocessedForcedInclusionIsDue();<|MERGE_RESOLUTION|>--- conflicted
+++ resolved
@@ -224,15 +224,9 @@
                 );
                 sourceCount += forcedInclusions.length;
             }
-<<<<<<< HEAD
 
             require(sourceCount > 0, EmptyDerivationSources());
 
-=======
-
-            require(sourceCount > 0, EmptyDerivationSources());
-
->>>>>>> 833bcd5b
             // Verify that at least `minForcedInclusionCount` forced inclusions were processed or
             // none remains in the queue that is due.
             require(
@@ -245,15 +239,6 @@
 
             // Create sources array and populate it
             DerivationSource[] memory sources = new DerivationSource[](sourceCount);
-<<<<<<< HEAD
-            uint256 i;
-
-            // Add forced inclusion sources first
-            for (; i < forcedInclusions.length; ++i) {
-                sources[i] = DerivationSource({
-                    isForcedInclusion: true,
-                    blobSlice: forcedInclusions[i].blobSlice
-=======
 
             uint256 index;
             // Add forced inclusion sources first
@@ -261,7 +246,6 @@
                 sources[index] = DerivationSource({
                     isForcedInclusion: true,
                     blobSlice: forcedInclusions[index].blobSlice
->>>>>>> 833bcd5b
                 });
             }
 
@@ -269,40 +253,10 @@
             LibBlobs.BlobSlice memory blobSlice =
                 LibBlobs.validateBlobReference(input.blobReference);
 
-<<<<<<< HEAD
-            sources[i] = DerivationSource({ isForcedInclusion: false, blobSlice: blobSlice });
-
-            // Create single proposal with multi-source derivation - inline implementation
-            // use previous block as the origin for the proposal to be able to call `blockhash`
-            uint256 parentBlockNumber = block.number - 1;
-
-            Derivation memory derivation = Derivation({
-                originBlockNumber: uint48(parentBlockNumber),
-                originBlockHash: blockhash(parentBlockNumber),
-                basefeeSharingPctg: _basefeeSharingPctg,
-                sources: sources
-            });
-
-            // Increment nextProposalId (nextProposalBlockId was already set in propose())
-            Proposal memory proposal = Proposal({
-                id: coreState.nextProposalId++,
-                timestamp: uint48(block.timestamp),
-                endOfSubmissionWindowTimestamp: endOfSubmissionWindowTimestamp,
-                proposer: msg.sender,
-                coreStateHash: _hashCoreState(coreState),
-                derivationHash: _hashDerivation(derivation)
-            });
-
-            _setProposalHash(proposal.id, _hashProposal(proposal));
-
-            // Create payload and emit event with stack-optimized approach
-            _emitProposedEvent(proposal, derivation, coreState);
-=======
             sources[index] = DerivationSource({ isForcedInclusion: false, blobSlice: blobSlice });
 
             // Create single proposal with multi-source derivation
             _propose(coreState, sources, endOfSubmissionWindowTimestamp);
->>>>>>> 833bcd5b
         }
     }
 
@@ -816,8 +770,6 @@
     // Private Functions
     // ---------------------------------------------------------------
 
-<<<<<<< HEAD
-=======
     function _propose(
         CoreState memory _coreState,
         DerivationSource[] memory _derivationSources,
@@ -851,7 +803,6 @@
         _emitProposedEvent(proposal, derivation, _coreState);
     }
 
->>>>>>> 833bcd5b
     /// @dev Emits the Proposed event with stack-optimized approach
     /// @param _proposal The proposal data
     /// @param _derivation The derivation data
