// SPDX-License-Identifier: MIT
pragma solidity ^0.8.24;

import { IERC20 } from "@openzeppelin/contracts/token/ERC20/IERC20.sol";
import { SafeERC20 } from "@openzeppelin/contracts/token/ERC20/utils/SafeERC20.sol";
import { EssentialContract } from "src/shared/common/EssentialContract.sol";
import { IInbox } from "../iface/IInbox.sol";
import { IForcedInclusionStore } from "../iface/IForcedInclusionStore.sol";
import { IProofVerifier } from "../iface/IProofVerifier.sol";
import { IProposerChecker } from "../iface/IProposerChecker.sol";
import { LibBlobs } from "../libs/LibBlobs.sol";
import { LibBonds } from "src/shared/based/libs/LibBonds.sol";
import { LibForcedInclusion } from "../libs/LibForcedInclusion.sol";
import { ICheckpointManager } from "src/shared/based/iface/ICheckpointManager.sol";

/// @title Inbox
/// @notice Core contract for managing L2 proposals, proofs,verification and forced inclusion in
/// Taiko's based
/// rollup architecture.
/// @dev This abstract contract implements the fundamental inbox logic including:
///      - Proposal submission with forced inclusion support
///      - Proof verification with transition record management
///      - Ring buffer storage for efficient state management
///      - Bond instruction processing for economic security
///      - Finalization of proven proposals
/// @custom:security-contact security@taiko.xyz
contract Inbox is IInbox, IForcedInclusionStore, EssentialContract {
    using SafeERC20 for IERC20;

    /// @notice Struct for storing transition effective timestamp and hash.
    /// @dev Stores the first transition record for each proposal to reduce gas costs
    struct TransitionRecordExcerpt {
        uint48 finalizationDeadline;
        bytes26 recordHash;
    }

    // ---------------------------------------------------------------
    // Immutable Variables
    // ---------------------------------------------------------------

    /// @notice The token used for bonds.
    IERC20 internal immutable _bondToken;

    /// @notice The checkpoint manager contract.
    ICheckpointManager internal immutable _checkpointManager;

    /// @notice The proof verifier contract.
    IProofVerifier internal immutable _proofVerifier;

    /// @notice The proposer checker contract.
    IProposerChecker internal immutable _proposerChecker;

    /// @notice The proving window in seconds.
    uint48 internal immutable _provingWindow;

    /// @notice The extended proving window in seconds.
    uint48 internal immutable _extendedProvingWindow;

    /// @notice The maximum number of finalized proposals in one block.
    uint256 internal immutable _maxFinalizationCount;

    /// @notice The finalization grace period in seconds.
    uint48 internal immutable _finalizationGracePeriod;

    /// @notice The ring buffer size for storing proposal hashes.
    uint256 internal immutable _ringBufferSize;

    /// @notice The percentage of basefee paid to coinbase.
    uint8 internal immutable _basefeeSharingPctg;

    /// @notice The minimum number of forced inclusions that the proposer is forced to process if
    /// they are due.
    uint256 internal immutable _minForcedInclusionCount;

    /// @notice The delay for forced inclusions measured in seconds.
    uint64 internal immutable _forcedInclusionDelay;

    /// @notice The fee for forced inclusions in Gwei.
    uint64 internal immutable _forcedInclusionFeeInGwei;

    // ---------------------------------------------------------------
    // Events
    // ---------------------------------------------------------------

    /// @notice Emitted when bond is withdrawn from the contract
    /// @param user The user whose bond was withdrawn
    /// @param amount The amount of bond withdrawn
    event BondWithdrawn(address indexed user, uint256 amount);

    // ---------------------------------------------------------------
    // State Variables for compatibility with Pacaya inbox.
    // ---------------------------------------------------------------

    /// @dev Deprecated slots used by Pacaya inbox that contains:
    /// - `batches`
    /// - `transitionIds`
    /// - `transitions`
    /// - `__reserve1`
    /// - `stats1`
    /// - `stats2`
    uint256[6] private __slotsUsedByPacaya;

    /// @notice Bond balance for each account used in Pacaya inbox.
    /// @dev This is not used in Shasta. It is kept so users can withdraw their bond.
    /// @dev Bonds are now handled entirely on L2, by the `BondManager` contract.
    mapping(address account => uint256 bond) public bondBalance;

    // ---------------------------------------------------------------
    // State Variables for Shasta inbox.
    // ---------------------------------------------------------------

    /// @dev Ring buffer for storing proposal hashes indexed by buffer slot
    /// - bufferSlot: The ring buffer slot calculated as proposalId % ringBufferSize
    /// - proposalHash: The keccak256 hash of the Proposal struct
    /// @dev This variable does not reuse pacaya slots for storage safety, since we do buffer wrap
    /// around checks in the contract.
    mapping(uint256 bufferSlot => bytes32 proposalHash) internal _proposalHashes;

    /// @dev Simple mapping for storing transition record hashes
    /// @dev We do not use a ring buffer for this mapping, since a nested mapping does not benefit
    /// from it
    /// @dev Stores transition records for proposals with different parent transitions
    /// - compositeKey: Keccak256 hash of (proposalId, parentTransitionHash)
    /// - except: The struct contains the finalization deadline and the hash of the TransitionRecord
    mapping(bytes32 compositeKey => TransitionRecordExcerpt except) internal
        _transitionRecordExcepts;

    /// @dev Storage for forced inclusion requests
    ///  Two slots used
    LibForcedInclusion.Storage internal _forcedInclusionStorage;

    uint256[39] private __gap;

    // ---------------------------------------------------------------
    // Constructor
    // ---------------------------------------------------------------

    /// @notice Initializes the Inbox contract
    /// @param _config Configuration struct containing all constructor parameters
    constructor(IInbox.Config memory _config) EssentialContract() {
        _bondToken = IERC20(_config.bondToken);
        _checkpointManager = ICheckpointManager(_config.checkpointManager);
        _proofVerifier = IProofVerifier(_config.proofVerifier);
        _proposerChecker = IProposerChecker(_config.proposerChecker);
        _provingWindow = _config.provingWindow;
        _extendedProvingWindow = _config.extendedProvingWindow;
        _maxFinalizationCount = _config.maxFinalizationCount;
        _finalizationGracePeriod = _config.finalizationGracePeriod;
        _ringBufferSize = _config.ringBufferSize;
        _basefeeSharingPctg = _config.basefeeSharingPctg;
        _minForcedInclusionCount = _config.minForcedInclusionCount;
        _forcedInclusionDelay = _config.forcedInclusionDelay;
        _forcedInclusionFeeInGwei = _config.forcedInclusionFeeInGwei;
    }

    /// @notice Initializes the Inbox contract with genesis block
    /// @dev This contract uses a reinitializer so that it works both on fresh deployments as well
    /// as existing inbox proxies(i.e. mainnet)
    /// @dev IMPORTANT: Make sure this function is called in the same tx as the deployment or
    /// upgrade happens. On upgrades this is usually done calling `upgradeToAndCall`
    /// @param _owner The owner of this contract
    /// @param _genesisBlockHash The hash of the genesis block
    function initV3(address _owner, bytes32 _genesisBlockHash) external reinitializer(3) {
        address owner = owner();
        require(owner == address(0) || owner == msg.sender, ACCESS_DENIED());

        if (owner == address(0)) {
            __Essential_init(_owner);
        }
        _initializeInbox(_genesisBlockHash);
    }

    // ---------------------------------------------------------------
    // External & Public Functions
    // ---------------------------------------------------------------

    /// @inheritdoc IInbox
    /// @notice Proposes new L2 blocks and forced inclusions to the rollup using blobs for DA.
    /// @dev Key behaviors:
    ///      1. Validates proposer authorization via ProposerChecker
    ///      2. Finalizes eligible proposals up to `config.maxFinalizationCount` to free ring buffer
    ///         space.
    ///      3. Process `input.numForcedInclusions` forced inclusions. The proposer is forced to
    ///         process at least `config.minForcedInclusionCount` if they are due.
    ///      4. Updates core state and emits `Proposed` event
    /// @dev IMPORTANT: The regular proposal might not be included if there is not enough capacity
    ///      available(i.e forced inclusions are prioritized).
    function propose(
        bytes calldata,
        /*_lookahead*/
        bytes calldata _data
    )
        external
        nonReentrant
    {
        // Validate proposer
        uint48 lookaheadSlotTimestamp = _proposerChecker.checkProposer(msg.sender);

        // Decode and validate input data
        ProposeInput memory input = decodeProposeInput(_data);

        _validateProposeInput(input);

        // Verify parentProposals[0] is actually the last proposal stored on-chain.
        _verifyChainHead(input.parentProposals);

        // IMPORTANT: Finalize first to free ring buffer space and prevent deadlock
        CoreState memory coreState = _finalize(input);

        // Verify capacity for new proposals
        uint256 availableCapacity = _getAvailableCapacity(coreState);
        require(
            availableCapacity >= input.numForcedInclusions, ExceedsUnfinalizedProposalCapacity()
        );

        if (input.numForcedInclusions > 0) {
            // Process forced inclusion if required
            uint256 numForcedInclusionsProcessed;
            (coreState, numForcedInclusionsProcessed) = _processForcedInclusions(
                coreState, input.numForcedInclusions, lookaheadSlotTimestamp
            );

            availableCapacity -= numForcedInclusionsProcessed;
        }

        // Verify that at least `minForcedInclusionCount` forced inclusions were processed or
        // none remains in the queue that is due.
        require(
            input.numForcedInclusions >= _minForcedInclusionCount
                || !LibForcedInclusion.isOldestForcedInclusionDue(
                    _forcedInclusionStorage, _forcedInclusionDelay
                ),
            UnprocessedForcedInclusionIsDue()
        );

        // Propose the normal proposal after the potential forced inclusions if there is capacity
        // available
        if (availableCapacity > 0) {
            LibBlobs.BlobSlice memory blobSlice =
                LibBlobs.validateBlobReference(input.blobReference);
            _propose(coreState, blobSlice, false, lookaheadSlotTimestamp);
        }
    }

    /// @inheritdoc IInbox
    /// @notice Proves the validity of proposed L2 blocks
    /// @dev Validates transitions, calculates bond instructions, and verifies proofs
    function prove(bytes calldata _data, bytes calldata _proof) external nonReentrant {
        // Decode and validate input
        ProveInput memory input = decodeProveInput(_data);
        require(input.proposals.length != 0, EmptyProposals());
        require(input.proposals.length == input.transitions.length, InconsistentParams());

        // Build transition records with validation and bond calculations
        _buildAndSaveTransitionRecords(input);

        // Verify the proof
<<<<<<< HEAD
        proofVerifier.verifyProof(hashTransitionsArray(input.transitions), _proof);
=======
        _proofVerifier.verifyProof(_hashTransitionsArray(input.transitions), _proof);
>>>>>>> 316b3962
    }

    /// @notice Withdraws bond balance to specified address
    /// @dev Legacy function for withdrawing bonds from Pacaya fork
    /// @dev Bonds are now managed on L2 by the BondManager contract
    /// @param _address The recipient address for the bond withdrawal
    function withdrawBond(address _address) external nonReentrant {
        uint256 amount = bondBalance[_address];
        require(amount > 0, NoBondToWithdraw());
        // Clear balance before transfer (checks-effects-interactions)
        bondBalance[_address] = 0;
        // Transfer the bond
        _bondToken.safeTransfer(_address, amount);
        emit BondWithdrawn(_address, amount);
    }

    /// @inheritdoc IForcedInclusionStore
    function storeForcedInclusion(LibBlobs.BlobReference memory _blobReference) external payable {
        LibForcedInclusion.storeForcedInclusion(
            _forcedInclusionStorage,
            _forcedInclusionDelay,
            _forcedInclusionFeeInGwei,
            _blobReference
        );
    }

    /// @inheritdoc IForcedInclusionStore
    function isOldestForcedInclusionDue() external view returns (bool) {
        return LibForcedInclusion.isOldestForcedInclusionDue(
            _forcedInclusionStorage, _forcedInclusionDelay
        );
    }

    /// @notice Retrieves the proposal hash for a given proposal ID
    /// @param _proposalId The ID of the proposal to query
    /// @return proposalHash_ The keccak256 hash of the Proposal struct at the ring buffer slot
    function getProposalHash(uint48 _proposalId) external view returns (bytes32 proposalHash_) {
        uint256 bufferSlot = _proposalId % _ringBufferSize;
        proposalHash_ = _proposalHashes[bufferSlot];
    }

    /// @notice Retrieves the transition record hash for a specific proposal and parent transition
    /// @param _proposalId The ID of the proposal containing the transition
    /// @param _parentTransitionHash The hash of the parent transition in the proof chain
    /// @return finalizationDeadline_ The timestamp when finalization is enforced
    /// @return recordHash_ The hash of the transition record
    function getTransitionRecordHash(
        uint48 _proposalId,
        bytes32 _parentTransitionHash
    )
        external
        view
        returns (uint48 finalizationDeadline_, bytes26 recordHash_)
    {
        TransitionRecordExcerpt memory excerpt =
            _getTransitionRecordExcerpt(_proposalId, _parentTransitionHash);
        return (excerpt.finalizationDeadline, excerpt.recordHash);
    }

    /// @inheritdoc IInbox
    function getConfig() external view returns (IInbox.Config memory config_) {
        config_ = IInbox.Config({
            bondToken: address(_bondToken),
            checkpointManager: address(_checkpointManager),
            proofVerifier: address(_proofVerifier),
            proposerChecker: address(_proposerChecker),
            provingWindow: _provingWindow,
            extendedProvingWindow: _extendedProvingWindow,
            maxFinalizationCount: _maxFinalizationCount,
            finalizationGracePeriod: _finalizationGracePeriod,
            ringBufferSize: _ringBufferSize,
            basefeeSharingPctg: _basefeeSharingPctg,
            minForcedInclusionCount: _minForcedInclusionCount,
            forcedInclusionDelay: _forcedInclusionDelay,
            forcedInclusionFeeInGwei: _forcedInclusionFeeInGwei
        });
    }

    /// @notice Decodes proposal input data
    /// @param _data The encoded data
    /// @return input_ The decoded ProposeInput struct containing all proposal data
    function decodeProposeInput(bytes calldata _data)
        public
        pure
        virtual
        returns (ProposeInput memory input_)
    {
        input_ = abi.decode(_data, (ProposeInput));
    }

    /// @notice Decodes prove input data
    /// @param _data The encoded data
    /// @return _ The decoded ProveInput struct containing proposals and transitions
    function decodeProveInput(bytes calldata _data)
        public
        pure
        virtual
        returns (ProveInput memory)
    {
        return abi.decode(_data, (ProveInput));
    }

    /// @dev Encodes the proposed event data
    /// @param _payload The ProposedEventPayload object
    /// @return The encoded data
    function encodeProposedEventData(ProposedEventPayload memory _payload)
        public
        pure
        virtual
        returns (bytes memory)
    {
        return abi.encode(_payload);
    }

    /// @dev Encodes the proved event data
    /// @param _payload The ProvedEventPayload object
    /// @return The encoded data
    function encodeProvedEventData(ProvedEventPayload memory _payload)
        public
        pure
        virtual
        returns (bytes memory)
    {
        return abi.encode(_payload);
    }

    /// @dev Encodes the propose input data
    /// @param _input The ProposeInput struct
    /// @return The encoded data
    function encodeProposeInput(ProposeInput memory _input)
        external
        pure
        virtual
        returns (bytes memory)
    {
        return abi.encode(_input);
    }

    /// @dev Encodes the prove input data
    /// @param _input The ProveInput struct
    /// @return The encoded data
    function encodeProveInput(ProveInput memory _input)
        external
        pure
        virtual
        returns (bytes memory)
    {
        return abi.encode(_input);
    }

    /// @notice Hashes a Transition struct.
    /// @param _transition The transition to hash.
    /// @return _ The hash of the transition.
    function hashTransition(Transition memory _transition) public pure virtual returns (bytes32) {
        return keccak256(abi.encode(_transition));
    }

    /// @notice Hashes a Checkpoint struct.
    /// @param _checkpoint The checkpoint to hash.
    /// @return _ The hash of the checkpoint.
    function hashCheckpoint(ICheckpointManager.Checkpoint memory _checkpoint)
        public
        pure
        virtual
        returns (bytes32)
    {
        return keccak256(abi.encode(_checkpoint));
    }

    /// @notice Hashes a CoreState struct.
    /// @param _coreState The core state to hash.
    /// @return _ The hash of the core state.
    function hashCoreState(CoreState memory _coreState) public pure virtual returns (bytes32) {
        return keccak256(abi.encode(_coreState));
    }

    /// @notice Hashes an array of Transitions.
    /// @param _transitions The transitions array to hash.
    /// @return _ The hash of the transitions array.
    function hashTransitionsArray(Transition[] memory _transitions)
        public
        pure
        virtual
        returns (bytes32)
    {
        return keccak256(abi.encode(_transitions));
    }

    /// @notice Hashes a Proposal struct.
    /// @param _proposal The proposal to hash.
    /// @return _ The hash of the proposal.
    function hashProposal(Proposal memory _proposal) public pure virtual returns (bytes32) {
        return keccak256(abi.encode(_proposal));
    }

    /// @notice Hashes a Derivation struct.
    /// @param _derivation The derivation to hash.
    /// @return _ The hash of the derivation.
    function hashDerivation(Derivation memory _derivation) public pure virtual returns (bytes32) {
        return keccak256(abi.encode(_derivation));
    }

    // ---------------------------------------------------------------
    // Internal Functions
    // ---------------------------------------------------------------

    /// @dev Initializes the inbox with genesis state
    /// @notice Sets up the initial proposal and core state with genesis block
    /// @param _genesisBlockHash The hash of the genesis block
    function _initializeInbox(bytes32 _genesisBlockHash) internal {
        Transition memory transition;
        transition.checkpoint.blockHash = _genesisBlockHash;

        CoreState memory coreState;
        coreState.nextProposalId = 1;
        coreState.lastFinalizedTransitionHash = hashTransition(transition);

        Proposal memory proposal;
        proposal.coreStateHash = hashCoreState(coreState);

        Derivation memory derivation;
        proposal.derivationHash = hashDerivation(derivation);

        _setProposalHash(0, hashProposal(proposal));

        emit Proposed(
            encodeProposedEventData(
                ProposedEventPayload({
                    proposal: proposal,
                    derivation: derivation,
                    coreState: coreState
                })
            )
        );
    }

    /// @dev Builds and persists transition records for batch proof submissions
    /// @notice Validates transitions, calculates bond instructions, and stores records
    /// @dev Virtual function that can be overridden for optimization (e.g., transition aggregation)
    /// @param _input The ProveInput containing arrays of proposals and corresponding transitions
    function _buildAndSaveTransitionRecords(ProveInput memory _input) internal virtual {
        // Declare struct instance outside the loop to avoid repeated memory allocations
        TransitionRecord memory transitionRecord;
        transitionRecord.span = 1;

        for (uint256 i; i < _input.proposals.length; ++i) {
            _validateTransition(_input.proposals[i], _input.transitions[i]);

            // Reuse the same memory location for the transitionRecord struct
            transitionRecord.bondInstructions =
                _calculateBondInstructions(_input.proposals[i], _input.transitions[i]);
            transitionRecord.transitionHash = hashTransition(_input.transitions[i]);
            transitionRecord.checkpointHash = hashCheckpoint(_input.transitions[i].checkpoint);

            // Pass transition and transitionRecord to _setTransitionRecordExcerpt which will emit
            // the
            // event
            _setTransitionRecordExcerpt(
                _input.proposals[i].id, _input.transitions[i], transitionRecord
            );
        }
    }

    /// @dev Validates transition consistency with its corresponding proposal
    /// @notice Ensures the transition references the correct proposal hash
    /// @param _proposal The proposal being proven
    /// @param _transition The transition to validate against the proposal
    function _validateTransition(
        Proposal memory _proposal,
        Transition memory _transition
    )
        internal
        view
    {
        bytes32 proposalHash = _checkProposalHash(_proposal);
        require(proposalHash == _transition.proposalHash, ProposalHashMismatchWithTransition());
    }

    /// @dev Calculates bond instructions based on proof timing and prover identity
    /// @notice Bond instruction rules:
    ///         - On-time (within provingWindow): No bond changes
    ///         - Late (within extendedProvingWindow): Liveness bond transfer if prover differs from
    /// designated
    ///         - Very late (after extendedProvingWindow): Provability bond transfer if prover
    /// differs from proposer
    /// @dev Bond instructions affect transition aggregation eligibility - transitions with
    /// instructions
    /// cannot be aggregated
    /// @param _proposal Proposal with timestamp and proposer address
    /// @param _transition Transition with designated and actual prover addresses
    /// @return bondInstructions_ Array of bond transfer instructions (empty if on-time or same
    /// prover)
    function _calculateBondInstructions(
        Proposal memory _proposal,
        Transition memory _transition
    )
        internal
        view
        returns (LibBonds.BondInstruction[] memory bondInstructions_)
    {
        unchecked {
            uint256 proofTimestamp = block.timestamp;
            uint256 windowEnd = _proposal.timestamp + _provingWindow;

            // On-time proof - no bond instructions needed
            if (proofTimestamp <= windowEnd) {
                return new LibBonds.BondInstruction[](0);
            }

            // Late or very late proof - determine bond type and parties
            uint256 extendedWindowEnd = _proposal.timestamp + _extendedProvingWindow;
            bool isWithinExtendedWindow = proofTimestamp <= extendedWindowEnd;

            // Check if bond instruction is needed
            bool needsBondInstruction = isWithinExtendedWindow
                ? (_transition.designatedProver != _transition.actualProver)
                : (_proposal.proposer != _transition.actualProver);

            if (!needsBondInstruction) {
                return new LibBonds.BondInstruction[](0);
            }

            // Create single bond instruction
            bondInstructions_ = new LibBonds.BondInstruction[](1);
            bondInstructions_[0] = LibBonds.BondInstruction({
                proposalId: _proposal.id,
                bondType: isWithinExtendedWindow
                    ? LibBonds.BondType.LIVENESS
                    : LibBonds.BondType.PROVABILITY,
                payer: isWithinExtendedWindow ? _transition.designatedProver : _proposal.proposer,
                receiver: _transition.actualProver
            });
        }
    }

    /// @dev Stores a proposal hash in the ring buffer
    /// @notice Overwrites any existing hash at the calculated buffer slot
    function _setProposalHash(uint48 _proposalId, bytes32 _proposalHash) internal {
        _proposalHashes[_proposalId % _ringBufferSize] = _proposalHash;
    }

    /// @dev Stores transition record hash and emits Proved event
    /// @notice Virtual function to allow optimization in derived contracts
    /// @dev Uses composite key for unique transition identification
    /// @param _proposalId The ID of the proposal being proven
    /// @param _transition The transition data to include in the event
    /// @param _transitionRecord The transition record to hash and store
    function _setTransitionRecordExcerpt(
        uint48 _proposalId,
        Transition memory _transition,
        TransitionRecord memory _transitionRecord
    )
        internal
        virtual
    {
        bytes32 compositeKey = _composeTransitionKey(_proposalId, _transition.parentTransitionHash);
        bytes26 transitionRecordHash = _hashTransitionRecord(_transitionRecord);

        TransitionRecordExcerpt memory excerpt = _transitionRecordExcepts[compositeKey];
        if (excerpt.recordHash == transitionRecordHash) return;

        require(excerpt.recordHash == 0, TransitionWithSameParentHashAlreadyProved());
        _transitionRecordExcepts[compositeKey] = TransitionRecordExcerpt({
            finalizationDeadline: uint48(block.timestamp + _finalizationGracePeriod),
            recordHash: transitionRecordHash
        });

        bytes memory payload = encodeProvedEventData(
            ProvedEventPayload({
                proposalId: _proposalId,
                transition: _transition,
                transitionRecord: _transitionRecord
            })
        );
        emit Proved(payload);
    }

    /// @dev Retrieves transition record hash from storage
    /// @notice Virtual to allow optimization strategies in derived contracts
    /// @param _proposalId The ID of the proposal
    /// @param _parentTransitionHash The hash of the parent transition
    /// @return transitionRecordHash_ The stored transition record hash
    function _getTransitionRecordExcerpt(
        uint48 _proposalId,
        bytes32 _parentTransitionHash
    )
        internal
        view
        virtual
        returns (TransitionRecordExcerpt memory)
    {
        bytes32 compositeKey = _composeTransitionKey(_proposalId, _parentTransitionHash);
        return _transitionRecordExcepts[compositeKey];
    }

    /// @dev Validates proposal hash against stored value
    /// @notice Reverts with ProposalHashMismatch if hashes don't match
    /// @param _proposal The proposal to validate
    /// @return proposalHash_ The computed hash of the proposal
    function _checkProposalHash(Proposal memory _proposal)
        internal
        view
        returns (bytes32 proposalHash_)
    {
<<<<<<< HEAD
        proposalHash_ = hashProposal(_proposal);
        bytes32 storedProposalHash = _proposalHashes[_proposal.id % ringBufferSize];
=======
        proposalHash_ = _hashProposal(_proposal);
        bytes32 storedProposalHash = _proposalHashes[_proposal.id % _ringBufferSize];
        require(proposalHash_ == storedProposalHash, ProposalHashMismatch());
    }
>>>>>>> 316b3962

        require(proposalHash_ == storedProposalHash, ProposalHashMismatch());
    }

    /// @dev Hashes a TransitionRecord struct.
    /// @param _transitionRecord The transition record to hash.
    /// @return _ The hash of the transition record.
    function _hashTransitionRecord(TransitionRecord memory _transitionRecord)
        internal
        pure
<<<<<<< HEAD
        virtual
        returns (bytes32)
=======
        returns (bytes26)
>>>>>>> 316b3962
    {
        return bytes26(keccak256(abi.encode(_transitionRecord)));
    }

    /// @dev Computes composite key for transition record storage
    /// @notice Creates unique identifier for proposal-parent transition pairs
    /// @param _proposalId The ID of the proposal
    /// @param _parentTransitionHash Hash of the parent transition
    /// @return _ Keccak256 hash of encoded parameters
    function _composeTransitionKey(
        uint48 _proposalId,
        bytes32 _parentTransitionHash
    )
        internal
        pure
        virtual
        returns (bytes32)
    {
        return keccak256(abi.encode(_proposalId, _parentTransitionHash));
    }

    // ---------------------------------------------------------------
    // Private Functions
    // ---------------------------------------------------------------

    /// @dev Calculates remaining capacity for new proposals
    /// @notice Subtracts unfinalized proposals from total capacity
    /// @param _coreState Current state with proposal counters
    /// @return _ Number of additional proposals that can be submitted
    function _getAvailableCapacity(CoreState memory _coreState) private view returns (uint256) {
        unchecked {
            uint256 numUnfinalizedProposals =
                _coreState.nextProposalId - _coreState.lastFinalizedProposalId - 1;
            return _ringBufferSize - 1 - numUnfinalizedProposals;
        }
    }

    /// @dev Validates propose function inputs
    /// @notice Checks deadline, proposal array, and state consistency
    /// @param _input The ProposeInput to validate
    function _validateProposeInput(ProposeInput memory _input) private view {
        require(_input.deadline == 0 || block.timestamp <= _input.deadline, DeadlineExceeded());
        require(_input.parentProposals.length > 0, EmptyProposals());
        require(
            hashCoreState(_input.coreState) == _input.parentProposals[0].coreStateHash,
            InvalidState()
        );
    }

    /// @dev Processes multiple forced inclusions from the ForcedInclusionStore
    /// @notice Consumes up to _numForcedInclusions from the queue and proposes them sequentially
    /// @param _coreState Current core state to update with each inclusion processed
    /// @param _numForcedInclusions Maximum number of forced inclusions to process
    /// @param _lookaheadSlotTimestamp The timestamp of the last slot where the current preconfer
    /// can propose.
    /// @return _ Updated core state after processing all consumed forced inclusions
    /// @return _ Number of forced inclusions processed
    function _processForcedInclusions(
        CoreState memory _coreState,
        uint8 _numForcedInclusions,
        uint48 _lookaheadSlotTimestamp
    )
        private
        returns (CoreState memory, uint256)
    {
        IForcedInclusionStore.ForcedInclusion[] memory forcedInclusions = LibForcedInclusion
            .consumeForcedInclusions(_forcedInclusionStorage, msg.sender, _numForcedInclusions);

        for (uint256 i; i < forcedInclusions.length; ++i) {
            _coreState =
                _propose(_coreState, forcedInclusions[i].blobSlice, true, _lookaheadSlotTimestamp);
        }

        return (_coreState, forcedInclusions.length);
    }

    /// @dev Verifies that parentProposals[0] is the current chain head
    /// @notice Requires 1 element if next slot empty, 2 if occupied with older proposal
    /// @param _parentProposals Array of 1-2 proposals to verify chain head
    function _verifyChainHead(Proposal[] memory _parentProposals) private view {
        // First verify parentProposals[0] matches what's stored on-chain
        _checkProposalHash(_parentProposals[0]);

        // Then verify it's actually the chain head
        uint256 nextBufferSlot = (_parentProposals[0].id + 1) % _ringBufferSize;
        bytes32 storedNextProposalHash = _proposalHashes[nextBufferSlot];

        if (storedNextProposalHash == bytes32(0)) {
            // Next slot in the ring buffer is empty, only one proposal expected
            require(_parentProposals.length == 1, IncorrectProposalCount());
        } else {
            // Next slot in the ring buffer is occupied, need to prove it contains a
            // proposal with a smaller id
            require(_parentProposals.length == 2, IncorrectProposalCount());
            require(_parentProposals[1].id < _parentProposals[0].id, InvalidLastProposalProof());
            require(
                storedNextProposalHash == hashProposal(_parentProposals[1]),
                NextProposalHashMismatch()
            );
        }
    }

    /// @dev Creates and stores a new proposal
    /// @notice Increments nextProposalId and emits Proposed event
    /// @param _coreState Current state whose hash is stored in the proposal
    /// @param _blobSlice Blob data slice containing L2 transactions
    /// @param _isForcedInclusion True if this is a forced inclusion proposal
    /// @param _lookaheadSlotTimestamp The timestamp of the last slot where the current preconfer
    /// can propose.
    /// @return Updated core state with incremented nextProposalId
    function _propose(
        CoreState memory _coreState,
        LibBlobs.BlobSlice memory _blobSlice,
        bool _isForcedInclusion,
        uint48 _lookaheadSlotTimestamp
    )
        private
        returns (CoreState memory)
    {
        unchecked {
            // use previous block as the origin for the proposal to be able to call `blockhash`
            uint256 parentBlockNumber = block.number - 1;

            Derivation memory derivation = Derivation({
                originBlockNumber: uint48(parentBlockNumber),
                originBlockHash: blockhash(parentBlockNumber),
                isForcedInclusion: _isForcedInclusion,
                basefeeSharingPctg: _basefeeSharingPctg,
                blobSlice: _blobSlice
            });

            Proposal memory proposal = Proposal({
                id: _coreState.nextProposalId++,
                timestamp: uint48(block.timestamp),
                lookaheadSlotTimestamp: _lookaheadSlotTimestamp,
                proposer: msg.sender,
                coreStateHash: hashCoreState(_coreState),
                derivationHash: hashDerivation(derivation)
            });

            _setProposalHash(proposal.id, hashProposal(proposal));

            bytes memory payload = encodeProposedEventData(
                ProposedEventPayload({
                    proposal: proposal,
                    derivation: derivation,
                    coreState: _coreState
                })
            );
            emit Proposed(payload);

            return _coreState;
        }
    }

    /// @dev Finalizes proven proposals and updates checkpoint
    /// @dev Performs up to `maxFinalizationCount` finalization iterations.
    /// The caller is forced to finalize transition records that have passed their finalization
    /// grace period, but can decide to finalize ones that haven't.
    /// @param _input Input containing transition records and end block header
    /// @return _ Core state with updated finalization counters
    function _finalize(ProposeInput memory _input) private returns (CoreState memory) {
        CoreState memory coreState = _input.coreState;
        TransitionRecord memory lastFinalizedRecord;
        TransitionRecord memory emptyRecord;
        uint48 proposalId = coreState.lastFinalizedProposalId + 1;
        uint256 finalizedCount;

        for (uint256 i; i < _maxFinalizationCount; ++i) {
            // Check if there are more proposals to finalize
            if (proposalId >= coreState.nextProposalId) break;

            // Try to finalize the current proposal
            bool hasRecord = i < _input.transitionRecords.length;

            TransitionRecord memory transitionrecord =
                hasRecord ? _input.transitionRecords[i] : emptyRecord;

            bool finalized;
            (finalized, proposalId) =
                _finalizeProposal(coreState, proposalId, transitionrecord, hasRecord);

            if (!finalized) break;

            // Update state for successful finalization
            lastFinalizedRecord = _input.transitionRecords[i];
            finalizedCount++;
        }

        // Update checkpoint if any proposals were finalized
        if (finalizedCount > 0) {
            bytes32 checkpointHash = hashCheckpoint(_input.checkpoint);
            require(checkpointHash == lastFinalizedRecord.checkpointHash, CheckpointMismatch());
            _checkpointManager.saveCheckpoint(_input.checkpoint);
        }

        return coreState;
    }

    /// @dev Attempts to finalize a single proposal
    /// @notice Updates core state and processes bond instructions if successful
    /// @param _coreState Core state to update (passed by reference)
    /// @param _proposalId The ID of the proposal to finalize
    /// @param _transitionRecord The expected transition record for verification
    /// @param _hasTransitionRecord Whether a transition record was provided in input
    /// @return finalized_ True if proposal was successfully finalized
    /// @return nextProposalId_ Next proposal ID to process (current + span)
    function _finalizeProposal(
        CoreState memory _coreState,
        uint48 _proposalId,
        TransitionRecord memory _transitionRecord,
        bool _hasTransitionRecord
    )
        private
        returns (bool finalized_, uint48 nextProposalId_)
    {
        // Check if transition record exists in storage
        TransitionRecordExcerpt memory excerpt =
            _getTransitionRecordExcerpt(_proposalId, _coreState.lastFinalizedTransitionHash);

        if (excerpt.recordHash == 0) return (false, _proposalId);

        // If transition record is provided, allow finalization regardless of finalization grace
        // period
        // If not provided, and finalization grace period has passed, revert
        if (!_hasTransitionRecord) {
            // Check if finalization grace period has passed for forcing
            if (block.timestamp < excerpt.finalizationDeadline) {
                // Cooldown not passed, don't force finalization
                return (false, _proposalId);
            }
            // Cooldown passed, force finalization
            revert TransitionRecordNotProvided();
        }

        // Verify transition record hash matches
        require(
            _hashTransitionRecord(_transitionRecord) == excerpt.recordHash,
            TransitionRecordHashMismatchWithStorage()
        );

        // Update core state
        _coreState.lastFinalizedProposalId = _proposalId;

        // Reconstruct the Checkpoint from the transition record hash
        // Note: We need to decode the checkpointHash to get the actual header
        // For finalization, we create a transition with empty block header since we only have the
        // hash
        _coreState.lastFinalizedTransitionHash = _transitionRecord.transitionHash;

        // Process bond instructions
        _processBondInstructions(_coreState, _transitionRecord.bondInstructions);

        // Validate and calculate next proposal ID
        require(_transitionRecord.span > 0, InvalidSpan());
        nextProposalId_ = _proposalId + _transitionRecord.span;
        require(nextProposalId_ <= _coreState.nextProposalId, SpanOutOfBounds());

        return (true, nextProposalId_);
    }

    /// @dev Processes bond instructions and updates aggregated hash
    /// @notice Emits BondInstructed event for L2 bond manager processing
    /// @param _coreState Core state with bond instructions hash to update
    /// @param _instructions Array of bond transfer instructions to aggregate
    function _processBondInstructions(
        CoreState memory _coreState,
        LibBonds.BondInstruction[] memory _instructions
    )
        private
    {
        if (_instructions.length == 0) return;

        emit BondInstructed(_instructions);

        for (uint256 i; i < _instructions.length; ++i) {
            _coreState.bondInstructionsHash =
                LibBonds.aggregateBondInstruction(_coreState.bondInstructionsHash, _instructions[i]);
        }
    }
}

// ---------------------------------------------------------------
// Errors
// ---------------------------------------------------------------

error TransitionRecordHashMismatchWithStorage();
error TransitionRecordNotProvided();
error DeadlineExceeded();
error EmptyProposals();
error CheckpointMismatch();
error ExceedsUnfinalizedProposalCapacity();
error ForkNotActive();
error InconsistentParams();
error IncorrectProposalCount();
error InsufficientBond();
error InvalidLastProposalProof();
error InvalidSpan();
error InvalidState();
error LastProposalHashMismatch();
error LastProposalProofNotEmpty();
error NextProposalHashMismatch();
error NoBondToWithdraw();
error ProposalHashMismatch();
error ProposalHashMismatchWithTransition();
error ProposalHashMismatchWithStorage();
error ProposalIdMismatch();
error ProposerBondInsufficient();
error RingBufferSizeZero();
error SpanOutOfBounds();
error TransitionWithSameParentHashAlreadyProved();
error Unauthorized();
error UnprocessedForcedInclusionIsDue();<|MERGE_RESOLUTION|>--- conflicted
+++ resolved
@@ -255,11 +255,7 @@
         _buildAndSaveTransitionRecords(input);
 
         // Verify the proof
-<<<<<<< HEAD
-        proofVerifier.verifyProof(hashTransitionsArray(input.transitions), _proof);
-=======
         _proofVerifier.verifyProof(_hashTransitionsArray(input.transitions), _proof);
->>>>>>> 316b3962
     }
 
     /// @notice Withdraws bond balance to specified address
@@ -664,16 +660,8 @@
         view
         returns (bytes32 proposalHash_)
     {
-<<<<<<< HEAD
         proposalHash_ = hashProposal(_proposal);
-        bytes32 storedProposalHash = _proposalHashes[_proposal.id % ringBufferSize];
-=======
-        proposalHash_ = _hashProposal(_proposal);
         bytes32 storedProposalHash = _proposalHashes[_proposal.id % _ringBufferSize];
-        require(proposalHash_ == storedProposalHash, ProposalHashMismatch());
-    }
->>>>>>> 316b3962
-
         require(proposalHash_ == storedProposalHash, ProposalHashMismatch());
     }
 
@@ -683,14 +671,20 @@
     function _hashTransitionRecord(TransitionRecord memory _transitionRecord)
         internal
         pure
-<<<<<<< HEAD
-        virtual
+        returns (bytes26)
+    {
+        return bytes26(keccak256(abi.encode(_transitionRecord)));
+    }
+
+    /// @dev Hashes an array of Transitions.
+    /// @param _transitions The transitions array to hash.
+    /// @return _ The hash of the transitions array.
+    function _hashTransitionsArray(Transition[] memory _transitions)
+        internal
+        pure
         returns (bytes32)
-=======
-        returns (bytes26)
->>>>>>> 316b3962
-    {
-        return bytes26(keccak256(abi.encode(_transitionRecord)));
+    {
+        return keccak256(abi.encode(_transitions));
     }
 
     /// @dev Computes composite key for transition record storage
