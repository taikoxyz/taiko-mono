--- conflicted
+++ resolved
@@ -11,10 +11,6 @@
 import { IProposerChecker } from "../iface/IProposerChecker.sol";
 import { LibBlobs } from "../libs/LibBlobs.sol";
 import { LibBonds } from "src/shared/based/libs/LibBonds.sol";
-<<<<<<< HEAD
-import { LibDecoder } from "../libs/LibDecoder.sol";
-=======
->>>>>>> ad8527ed
 
 /// @title ShastaInbox
 /// @notice Manages L2 proposals, proofs, and verification for a based rollup architecture.
@@ -111,11 +107,7 @@
     /// @inheritdoc IInbox
     function propose(bytes calldata, /*_lookahead*/ bytes calldata _data) external nonReentrant {
         Config memory config = getConfig();
-<<<<<<< HEAD
-=======
-
         // Validate proposer
->>>>>>> ad8527ed
         IProposerChecker(config.proposerChecker).checkProposer(msg.sender);
 
         // Decode and validate input data
@@ -129,20 +121,9 @@
 
         _validateProposeInputs(deadline, coreState, proposals);
 
-<<<<<<< HEAD
-        bytes32 coreStateHash_ = keccak256(abi.encode(coreState));
-        require(coreStateHash_ == coreStateHash, InvalidState());
-
-        // Check if new proposals would exceed the unfinalized proposal capacity
-        require(
-            coreState.nextProposalId - coreState.lastFinalizedProposalId <= _getCapacity(config),
-            ExceedsUnfinalizedProposalCapacity()
-        );
-=======
         // Validate proposals against storage
         _checkProposalHash(config, proposals[0]);
         _verifyLastProposal(config, proposals);
->>>>>>> ad8527ed
 
         // Finalize proved proposals to make room for new ones
         coreState = _finalize(config, coreState, claimRecords);
@@ -150,52 +131,17 @@
         // Verify capacity for new proposals
         _verifyCapacity(config, coreState);
 
-<<<<<<< HEAD
-            (coreState, proposal) = _propose(config, coreState, forcedInclusion.blobSlice, true);
-            emit Proposed(proposal, coreState);
-            coreStateHash_ = keccak256(abi.encode(coreState));
-        }
-
-        // Create regular proposal
-        LibBlobs.BlobSlice memory blobSlice = LibBlobs.validateBlobReference(blobReference);
-        (coreState, proposal) = _propose(config, coreState, blobSlice, false);
-        // Finalize proved proposals
-        coreState = _finalize(config, coreState, claimRecords);
-        emit Proposed(proposal, coreState);
-
-        // Update stored hash with final coreState
-        _setCoreStateHash(keccak256(abi.encode(coreState)));
-=======
         // Process forced inclusion if required
         coreState = _processForcedInclusion(config, coreState);
 
         // Create regular proposal
         LibBlobs.BlobSlice memory blobSlice = LibBlobs.validateBlobReference(blobReference);
         _propose(config, coreState, blobSlice, false);
->>>>>>> ad8527ed
     }
 
     /// @inheritdoc IInbox
     function prove(bytes calldata _data, bytes calldata _proof) external nonReentrant {
         Config memory config = getConfig();
-<<<<<<< HEAD
-        (Proposal[] memory proposals, Claim[] memory claims) = _data.decodeProveData();
-
-        require(proposals.length == claims.length, InconsistentParams());
-        require(proposals.length != 0, EmptyProposals());
-
-        ClaimRecord[] memory claimRecords = _buildClaimRecords(config, proposals, claims);
-
-        for (uint256 i; i < proposals.length; ++i) {
-            _setClaimRecordHash(
-                config,
-                proposals[i].id,
-                claimRecords[i].claim.parentClaimHash,
-                keccak256(abi.encode(claimRecords[i]))
-            );
-            emit Proved(proposals[i], claimRecords[i]);
-        }
-=======
 
         // Decode and validate input
         (Proposal[] memory proposals, Claim[] memory claims) = decodeProveData(_data);
@@ -203,7 +149,6 @@
 
         // Build claim records with validation and bond calculations
         ClaimRecord[] memory claimRecords = _buildClaimRecords(config, proposals, claims);
->>>>>>> ad8527ed
 
         // Store claim records and emit events
         _storeClaimRecords(config, claimRecords);
@@ -338,62 +283,6 @@
     /// @param _claims The claims containing the proof details.
     /// @return claimRecords_ The built claim records.
     function _buildClaimRecords(
-<<<<<<< HEAD
-        Config memory _config,
-        Proposal[] memory _proposals,
-        Claim[] memory _claims
-    )
-        internal
-        view
-        virtual
-        returns (ClaimRecord[] memory claimRecords_)
-    {
-        claimRecords_ = new ClaimRecord[](_proposals.length);
-        for (uint256 i; i < _proposals.length; ++i) {
-            Proposal memory proposal = _proposals[i];
-            Claim memory claim = _claims[i];
-
-            _validateProposal(_config, proposal, claim);
-
-            LibBonds.BondInstruction[] memory bondInstructions =
-                _calculateBondInstructions(_config, proposal, claim);
-
-            claimRecords_[i] =
-                ClaimRecord({ claim: claim, span: 1, bondInstructions: bondInstructions });
-        }
-    }
-
-    /// @dev Validates that a proposal hash matches both the claim and storage.
-    /// @param _config The configuration parameters.
-    /// @param _proposal The proposal to validate.
-    /// @param _claim The claim to validate against.
-    function _validateProposal(
-        Config memory _config,
-        Proposal memory _proposal,
-        Claim memory _claim
-    )
-        internal
-        view
-    {
-        bytes32 proposalHash = keccak256(abi.encode(_proposal));
-        // Validate proposal hash matches claim and storage in one check
-        if (proposalHash != _claim.proposalHash) revert ProposalHashMismatch();
-
-        uint256 bufferSlot = _proposal.id % _config.ringBufferSize;
-        if (proposalHash != proposalRingBuffer[bufferSlot].proposalHash) {
-            revert ProposalHashMismatch();
-        }
-    }
-
-    /// @dev Sets the hash of the core state.
-    function _setCoreStateHash(bytes32 _coreStateHash) internal {
-        coreStateHash = _coreStateHash;
-    }
-
-    /// @dev Sets the proposal hash for a given proposal ID.
-    function _setProposalHash(
-=======
->>>>>>> ad8527ed
         Config memory _config,
         Proposal[] memory _proposals,
         Claim[] memory _claims
@@ -434,13 +323,6 @@
         uint48 _proposalId
     )
         internal
-<<<<<<< HEAD
-        virtual
-    {
-        uint256 bufferSlot = _proposalId % _config.ringBufferSize;
-        proposalRingBuffer[bufferSlot].claimHashLookup[_parentClaimHash].claimRecordHash =
-            _claimRecordHash;
-=======
         view
     {
         require(_proposal.id == _proposalId, ProposalIdMismatch());
@@ -525,7 +407,6 @@
     {
         ProposalRecord storage proposalRecord = _proposalRecord(_config, _proposalId);
         proposalRecord.claimHashLookup[_parentClaimHash].claimRecordHash = _claimRecordHash;
->>>>>>> ad8527ed
     }
 
     /// @dev Gets the capacity for unfinalized proposals.
@@ -549,11 +430,6 @@
         virtual
         returns (bytes32 claimRecordHash_)
     {
-<<<<<<< HEAD
-        uint256 bufferSlot = _proposalId % _config.ringBufferSize;
-        claimRecordHash_ =
-            proposalRingBuffer[bufferSlot].claimHashLookup[_parentClaimHash].claimRecordHash;
-=======
         ProposalRecord storage proposalRecord = _proposalRecord(_config, _proposalId);
         claimRecordHash_ = proposalRecord.claimHashLookup[_parentClaimHash].claimRecordHash;
     }
@@ -589,7 +465,6 @@
     {
         uint256 bufferSlot = _proposalId % _config.ringBufferSize;
         proposalRecord_ = proposalRingBuffer[bufferSlot];
->>>>>>> ad8527ed
     }
 
     // ---------------------------------------------------------------
@@ -636,21 +511,9 @@
     {
         IForcedInclusionStore store = IForcedInclusionStore(_config.forcedInclusionStore);
 
-<<<<<<< HEAD
-        proposal_ = Proposal({
-            id: proposalId,
-            proposer: msg.sender,
-            originTimestamp: originTimestamp,
-            originBlockNumber: originBlockNumber,
-            isForcedInclusion: _isForcedInclusion,
-            basefeeSharingPctg: _config.basefeeSharingPctg,
-            blobSlice: _blobSlice
-        });
-=======
         if (!store.isOldestForcedInclusionDue()) {
             return _coreState;
         }
->>>>>>> ad8527ed
 
         IForcedInclusionStore.ForcedInclusion memory forcedInclusion =
             store.consumeOldestForcedInclusion(msg.sender);
@@ -672,64 +535,13 @@
         require(_proposals.length != 0, EmptyProposals());
     }
 
-<<<<<<< HEAD
-    /// @dev Calculates the bond instructions based on proof timing and prover identity
-    /// @dev Bond instructions determine how provability and liveness bonds are handled:
-    /// - On-time proofs: Bonds may be refunded or remain unchanged
-    /// - Late proofs: Liveness bonds may be slashed and redistributed
-    /// - Very late proofs: Provability bonds may also be slashed and redistributed
-    /// @dev We always return a bond instruction, regardless if no bond should be slashed. This is
-    /// so that we can reward provers for low-bond proposals.
-    /// @param _config The configuration parameters.
-    /// @param _proposal The proposal containing timing and proposer information
-    /// @param _claim The claim containing the proof details.
-    /// @return bondInstructions_ The bond instructions that affect aggregation eligibility
-    function _calculateBondInstructions(
-=======
     /// @dev Stores claim records and emits events
     /// @param _config The configuration parameters.
     /// @param _claimRecords The claim records to store.
     function _storeClaimRecords(
->>>>>>> ad8527ed
         Config memory _config,
         ClaimRecord[] memory _claimRecords
     )
-<<<<<<< HEAD
-        internal
-        view
-        returns (LibBonds.BondInstruction[] memory bondInstructions_)
-    {
-        bondInstructions_ = new LibBonds.BondInstruction[](1);
-
-        unchecked {
-            if (block.timestamp <= _proposal.originTimestamp + _config.provingWindow) {
-                // Proof submitted within the designated proving window (on-time proof)
-                bondInstructions_[0] = LibBonds.BondInstruction({
-                    proposalId: _proposal.id,
-                    bondType: LibBonds.BondType.NONE,
-                    payer: _claim.designatedProver,
-                    receiver: _claim.designatedProver //Non relevant - there's no bond to pay
-                 });
-            } else if (block.timestamp <= _proposal.originTimestamp + _config.extendedProvingWindow)
-            {
-                // Late proof within extended window - transfer liveness bond
-                bondInstructions_[0] = LibBonds.BondInstruction({
-                    proposalId: _proposal.id,
-                    bondType: LibBonds.BondType.LIVENESS,
-                    payer: _claim.designatedProver,
-                    receiver: _claim.actualProver
-                });
-            } else {
-                // Very late proof - transfer provability bond
-                bondInstructions_[0] = LibBonds.BondInstruction({
-                    proposalId: _proposal.id,
-                    bondType: LibBonds.BondType.PROVABILITY,
-                    payer: _proposal.proposer,
-                    receiver: _claim.actualProver
-                });
-            }
-        }
-=======
         private
     {
         for (uint256 i; i < _claimRecords.length; ++i) {
@@ -797,7 +609,6 @@
         emit Proposed(encodeProposedEventData(proposal, _coreState));
 
         return _coreState;
->>>>>>> ad8527ed
     }
 
     /// @dev Finalizes proposals by verifying claim records and updating state.
@@ -830,36 +641,12 @@
                 i < _claimRecords.length
             );
 
-<<<<<<< HEAD
-            _coreState.lastFinalizedProposalId = proposalId;
-            _coreState.lastFinalizedClaimHash = keccak256(abi.encode(claimRecord.claim));
-
-            if (claimRecord.bondInstructions.length > 0) {
-                emit BondInstructed(claimRecord.bondInstructions);
-                for (uint256 j; j < claimRecord.bondInstructions.length; ++j) {
-                    _coreState.bondInstructionsHash = LibBonds.aggregateBondInstruction(
-                        _coreState.bondInstructionsHash, claimRecord.bondInstructions[j]
-                    );
-                }
-            }
-
-            // Validate span is within bounds
-            require(_claimRecords[i].span > 0, InvalidSpan());
-            require(
-                proposalId + _claimRecords[i].span < _coreState.nextProposalId + 1,
-                SpanOutOfBounds()
-            );
-
-            proposalId = proposalId + _claimRecords[i].span;
-            hasFinalized = true;
-=======
             if (!finalized) break;
 
             // Update state for successful finalization
             lastFinalizedRecord = _claimRecords[i];
             currentProposalId = nextProposalId;
             finalizedCount++;
->>>>>>> ad8527ed
         }
 
         // Update synced block if any proposals were finalized
@@ -873,8 +660,6 @@
 
         return _coreState;
     }
-<<<<<<< HEAD
-=======
 
     /// @dev Attempts to finalize a single proposal
     /// @param _config The configuration parameters.
@@ -940,36 +725,20 @@
                 LibBonds.aggregateBondInstruction(_coreState.bondInstructionsHash, _instructions[i]);
         }
     }
->>>>>>> ad8527ed
 }
 
 // ---------------------------------------------------------------
 // Errors
 // ---------------------------------------------------------------
 
-<<<<<<< HEAD
-error ClaimRecordHashMismatch();
-=======
 error ProposalHashMismatchWithClaim();
 error ProposalHashMismatchWithStorage();
 error ClaimRecordHashMismatchWithStorage();
->>>>>>> ad8527ed
 error ClaimRecordNotProvided();
 error DeadlineExceeded();
 error EmptyProposals();
 error ExceedsUnfinalizedProposalCapacity();
 error ForkNotActive();
-<<<<<<< HEAD
-error InconsistentParams();
-error InsufficientBond();
-error InvalidForcedInclusion();
-error InvalidState();
-error NoBondToWithdraw();
-error ProposalHashMismatch();
-error ProposerBondInsufficient();
-error RingBufferSizeZero();
-error InvalidSpan();
-=======
 error IncorrectProposalCount();
 error InconsistentParams();
 error InsufficientBond();
@@ -985,6 +754,5 @@
 error ProposalIdMismatch();
 error ProposerBondInsufficient();
 error RingBufferSizeZero();
->>>>>>> ad8527ed
 error SpanOutOfBounds();
 error Unauthorized();