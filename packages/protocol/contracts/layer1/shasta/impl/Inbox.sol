// SPDX-License-Identifier: MIT
pragma solidity ^0.8.24;

import { IInbox } from "../iface/IInbox.sol";
import { IBondManager } from "contracts/shared/shasta/iface/IBondManager.sol";
import { ISyncedBlockManager } from "../../../shared/shasta/iface/ISyncedBlockManager.sol";
import { IProofVerifier } from "../iface/IProofVerifier.sol";
import { IProposerChecker } from "../iface/IProposerChecker.sol";
import { LibDecoder } from "../lib/LibDecoder.sol";
<<<<<<< HEAD
import { EssentialContract } from "contracts/shared/common/EssentialContract.sol";
=======
import { IForcedInclusionStore } from "../iface/IForcedInclusionStore.sol";
>>>>>>> 2e0a5328

/// @title ShastaInbox
/// @notice Manages L2 proposals, proofs, and verification for a based rollup architecture.
/// @custom:security-contact security@taiko.xyz

contract Inbox is EssentialContract, IInbox {
    using LibDecoder for bytes;

    struct BondOperation {
        uint48 proposalId;
        address receiver;
        uint256 credit;
    }

    /// @notice Extended claim record that stores both the claim hash and encoded metadata.
    /// @dev The metadata includes the proposal ID and partial parent claim hash for efficient
    /// lookups.
    struct ExtendedClaimRecord {
        bytes32 claimRecordHash;
        uint256 slotReuseMarker;
    }

    /// @notice Stores proposal data and associated claim records.
    /// @dev Each proposal can have multiple claims associated with it, indexed by parent claim
    /// hash.
    struct ProposalRecord {
        /// @dev Hash of the proposal data
        bytes32 proposalHash;
        /// @dev Maps parent claim hashes to their corresponding claim record hashes
        mapping(bytes32 parentClaimHash => ExtendedClaimRecord claimRecordHash) claimHashLookup;
    }

    // -------------------------------------------------------------------------
    // State Variables
    // -------------------------------------------------------------------------

    uint48 public immutable provabilityBond;
    uint48 public immutable livenessBond;
    uint48 public immutable provingWindow;
    uint48 public immutable extendedProvingWindow;
    uint256 public immutable minBondBalance;
    uint256 public immutable maxFinalizationCount;
    uint256 public immutable ringBufferSize;

    /// @notice The bond manager contract
    IBondManager public immutable bondManager;

    /// @notice The synced block manager contract
    ISyncedBlockManager public immutable syncedBlockManager;

    /// @notice The proof verifier contract
    IProofVerifier public immutable proofVerifier;

    /// @notice The proposer checker contract
    IProposerChecker public immutable proposerChecker;

<<<<<<< HEAD
    bytes32 private immutable _DEFAULT_SLOT_HASH = bytes32(uint256(1));

    /// @notice The hash of the core state.
    bytes32 private coreStateHash;

    /// @notice Ring buffer for storing proposal records.
    /// @dev Key is proposalId % ringBufferSize
    mapping(uint256 bufferSlot => ProposalRecord proposalRecord) private proposalRingBuffer;

    uint256[47] private __gap;
=======
    /// @notice The forced inclusion store contract
    IForcedInclusionStore public immutable forcedInclusionStore;
>>>>>>> 2e0a5328

    // -------------------------------------------------------------------------
    // Constructor
    // -------------------------------------------------------------------------

    /// @notice Initializes the Inbox contract with configuration parameters
    /// @param _provabilityBond The bond required for block provability
    /// @param _livenessBond The bond required for prover liveness
    /// @param _provingWindow The initial proving window duration
    /// @param _extendedProvingWindow The extended proving window duration
    /// @param _minBondBalance The minimum bond balance required for proposers
    /// @param _maxFinalizationCount The maximum number of finalizations allowed
    /// @param _ringBufferSize The size of the ring buffer (must be > 0)
    /// @param _bondManager The address of the bond manager contract
    /// @param _syncedBlockManager The address of the synced block manager contract
    /// @param _proofVerifier The address of the proof verifier contract
    /// @param _proposerChecker The address of the proposer checker contract
    /// @param _forcedInclusionStore The address of the forced inclusion store contract
    constructor(
        uint48 _provabilityBond,
        uint48 _livenessBond,
        uint48 _provingWindow,
        uint48 _extendedProvingWindow,
        uint256 _minBondBalance,
        uint256 _maxFinalizationCount,
        uint256 _ringBufferSize,
        address _bondManager,
        address _syncedBlockManager,
        address _proofVerifier,
        address _proposerChecker,
        address _forcedInclusionStore
    ) {
        if (_ringBufferSize == 0) revert RingBufferSizeZero();
        provabilityBond = _provabilityBond;
        livenessBond = _livenessBond;
        provingWindow = _provingWindow;
        extendedProvingWindow = _extendedProvingWindow;
        minBondBalance = _minBondBalance;
        maxFinalizationCount = _maxFinalizationCount;
        ringBufferSize = _ringBufferSize;
        bondManager = IBondManager(_bondManager);
        syncedBlockManager = ISyncedBlockManager(_syncedBlockManager);
        proofVerifier = IProofVerifier(_proofVerifier);
        proposerChecker = IProposerChecker(_proposerChecker);
        forcedInclusionStore = IForcedInclusionStore(_forcedInclusionStore);
    }

    /// @notice Initializes the Inbox contract with genesis block
    /// @param _owner The owner of this contract
    /// @param _genesisBlockHash The hash of the genesis block
    function init(address _owner, bytes32 _genesisBlockHash) external initializer {
        __Essential_init(_owner);

        Claim memory claim;
        claim.endBlockHash = _genesisBlockHash;

        CoreState memory coreState;
        coreState.nextProposalId = 1;
        coreState.lastFinalizedClaimHash = keccak256(abi.encode(claim));
        coreStateHash = keccak256(abi.encode(coreState));
    }

    // -------------------------------------------------------------------------
    // External Transactional Functions
    // -------------------------------------------------------------------------

    /// @inheritdoc IInbox
    function propose(bytes calldata, /*_lookahead*/ bytes calldata _data) external whenNotPaused {
        proposerChecker.checkProposer(msg.sender);
        if (bondManager.getBondBalance(msg.sender) < minBondBalance) revert InsufficientBond();

        (
            CoreState memory coreState,
            BlobLocator memory blobLocator,
            Frame memory forcedInclusionFrame,
            ClaimRecord[] memory claimRecords
        ) = _data.decodeProposeData();

        if (keccak256(abi.encode(coreState)) != getCoreStateHash()) {
            revert InvalidState();
        }

        // Check if new proposals would exceed the unfinalized proposal capacity
        uint256 unfinalizedProposalCapacity = getCapacity();

        if (
            coreState.nextProposalId - coreState.lastFinalizedProposalId
                > unfinalizedProposalCapacity
        ) {
            revert ExceedsUnfinalizedProposalCapacity();
        }

        // Create regular proposal
        Frame memory frame = _validateBlobLocator(blobLocator);
        Proposal memory proposal;
        (coreState, proposal) = _propose(coreState, frame, false);

        // Handle forced inclusion if required
        Proposal memory forcedInclusionProposal;
        bool hasForcedInclusion = forcedInclusionFrame.blobHashes.length > 0;

        if (hasForcedInclusion) {
            (coreState, forcedInclusionProposal) =
                _processForcedInclusion(coreState, forcedInclusionFrame);
        } else {
            // Ensure no forced inclusion is due when none is provided
            _ensureNoForcedInclusionDue();
        }

        // Build proposals array
        Proposal[] memory proposals =
            _buildProposalsArray(proposal, forcedInclusionProposal, hasForcedInclusion);

        // Finalize proved proposals
        coreState = _finalize(coreState, claimRecords);

        _setCoreStateHash(keccak256(abi.encode(coreState)));

        emit Proposed(proposals, coreState);
    }

    /// @inheritdoc IInbox
    function prove(bytes calldata _data, bytes calldata _proof) external whenNotPaused {
        (Proposal[] memory proposals, Claim[] memory claims) = _data.decodeProveData();

        if (proposals.length != claims.length) revert InconsistentParams();

        for (uint256 i; i < proposals.length; ++i) {
            _prove(proposals[i], claims[i]);
        }

        bytes32 claimsHash = keccak256(abi.encode(claims));
        proofVerifier.verifyProof(claimsHash, _proof);
    }

    // -------------------------------------------------------------------------
    // Private Functions
    // -------------------------------------------------------------------------

    /// @dev Proposes a new proposal of L2 blocks.
    /// @param _coreState The core state of the inbox.
    /// @param _frame The frame of the proposal.
    /// @param _isForcedInclusion Whether the proposal is a forced inclusion.
    /// @return coreState_ The updated core state.
    /// @return proposal_ The created proposal.
    function _propose(
        CoreState memory _coreState,
        Frame memory _frame,
        bool _isForcedInclusion
    )
        private
        returns (CoreState memory coreState_, Proposal memory proposal_)
    {
        uint48 proposalId = _coreState.nextProposalId++;
        uint48 originTimestamp = uint48(block.timestamp);
        uint48 originBlockNumber = uint48(block.number);

        proposal_ = Proposal({
            id: proposalId,
            proposer: msg.sender,
            provabilityBond: provabilityBond,
            livenessBond: livenessBond,
            originTimestamp: originTimestamp,
            originBlockNumber: originBlockNumber,
            frame: _frame,
            isForcedInclusion: _isForcedInclusion
        });

        bytes32 proposalHash = keccak256(abi.encode(proposal_));
        _setProposalHash(proposalId, proposalHash);

        return (_coreState, proposal_);
    }

    /// @dev Proves a single proposal by validating the claim and storing the claim record.
    /// @param _proposal The proposal to prove.
    /// @param _claim The claim containing the proof details.
    function _prove(Proposal memory _proposal, Claim memory _claim) private {
        bytes32 proposalHash = keccak256(abi.encode(_proposal));
        if (proposalHash != _claim.proposalHash) revert ProposalHashMismatch();
        if (proposalHash != getProposalHash(_proposal.id)) {
            revert ProposalHashMismatch();
        }

        ProofTiming proofTiming = block.timestamp <= _proposal.originTimestamp + provingWindow
            ? ProofTiming.InProvingWindow
            : block.timestamp <= _proposal.originTimestamp + extendedProvingWindow
                ? ProofTiming.InExtendedProvingWindow
                : ProofTiming.OutOfExtendedProvingWindow;

        ClaimRecord memory claimRecord = ClaimRecord({
            claim: _claim,
            proposer: _proposal.proposer,
            livenessBond: _proposal.livenessBond,
            provabilityBond: _proposal.provabilityBond,
            proofTiming: proofTiming
        });

        bytes32 claimRecordHash = keccak256(abi.encode(claimRecord));
        _setClaimRecordHash(_proposal.id, _claim.parentClaimHash, claimRecordHash);
        emit Proved(_proposal, claimRecord);
    }

    /// @dev Finalizes proposals by verifying claim records and updating state.
    /// @param _coreState The current core state.
    /// @param _claimRecords The claim records to finalize.
    /// @return coreState_ The updated core state
    function _finalize(
        CoreState memory _coreState,
        ClaimRecord[] memory _claimRecords
    )
        private
        returns (CoreState memory coreState_)
    {
        // The last finalized claim record.
        ClaimRecord memory claimRecord;
        bool hasFinalized;

        for (uint256 i; i < maxFinalizationCount; ++i) {
            // Id for the next proposal to be finalized.
            uint48 proposalId = _coreState.lastFinalizedProposalId + 1;

            // There is no more unfinalized proposals
            if (proposalId == _coreState.nextProposalId) break;

            bytes32 storedClaimRecordHash =
                getClaimRecordHash(proposalId, _coreState.lastFinalizedClaimHash);

            // The next proposal cannot be finalized as there is no claim record to link the chain
            if (storedClaimRecordHash == 0) break;

            // There is no claim record provided for the next proposal.
            if (i >= _claimRecords.length) revert ClaimRecordNotProvided();

            claimRecord = _claimRecords[i];

            bytes32 claimRecordHash = keccak256(abi.encode(claimRecord));
            if (claimRecordHash != storedClaimRecordHash) revert ClaimRecordHashMismatch();

            _coreState.lastFinalizedProposalId = proposalId;
            _coreState.lastFinalizedClaimHash = keccak256(abi.encode(claimRecord.claim));
            _coreState.bondOperationsHash =
                _processBonds(proposalId, claimRecord, _coreState.bondOperationsHash);
            hasFinalized = true;
        }

        if (hasFinalized) {
            syncedBlockManager.saveSyncedBlock(
                ISyncedBlockManager.SyncedBlock({
                    blockNumber: claimRecord.claim.endBlockNumber,
                    blockHash: claimRecord.claim.endBlockHash,
                    stateRoot: claimRecord.claim.endStateRoot
                })
            );
        }

        return _coreState;
    }

    /// @dev Handles bond refunds and penalties based on proof timing and prover identity.
    /// @param _proposalId The ID of the proposal.
    /// @param _claimRecord The claim record containing bond and timing information.
    /// @param _bondOperationsHash The hash of the bond operations.
    /// @return bondOperationsHash_ The updated hash of the bond operations.
    function _processBonds(
        uint48 _proposalId,
        ClaimRecord memory _claimRecord,
        bytes32 _bondOperationsHash
    )
        private
        returns (bytes32 bondOperationsHash_)
    {
        uint48 credit;
        address receiver;

        Claim memory claim = _claimRecord.claim;
        uint256 livenessBondWei = uint256(_claimRecord.livenessBond) * 1 gwei;
        uint256 provabilityBondWei = uint256(_claimRecord.provabilityBond) * 1 gwei;

        if (_claimRecord.proofTiming == ProofTiming.InProvingWindow) {
            // Proof submitted within the designated proving window (on-time proof)
            // The designated prover successfully proved the block on time

            if (claim.designatedProver != _claimRecord.proposer) {
                // Proposer and designated prover are different entities
                // The designated prover paid a liveness bond on L2 that needs to be refunded
                credit = _claimRecord.livenessBond;
                receiver = claim.designatedProver;
            }
        } else if (_claimRecord.proofTiming == ProofTiming.InExtendedProvingWindow) {
            // Proof submitted during extended window (late but acceptable proof)
            // The designated prover failed to prove on time, but another prover stepped in

            if (claim.designatedProver == _claimRecord.proposer) {
                bondManager.debitBond(_claimRecord.proposer, livenessBondWei);
                // Proposer was also the designated prover who failed to prove on time
                // Forfeit their liveness bond but reward the actual prover with half
                bondManager.creditBond(claim.actualProver, livenessBondWei / 2);
            } else {
                // Reward the actual prover with half of the liveness bond on L2
                credit = _claimRecord.livenessBond / 2;
                receiver = claim.actualProver;
            }
        } else {
            // Proof submitted after extended window (very late proof)
            // Block was difficult to prove, forfeit provability bond but reward prover
            bondManager.debitBond(_claimRecord.proposer, provabilityBondWei);
            bondManager.creditBond(claim.actualProver, provabilityBondWei / 2);

            // Forfeit proposer's provability bond but give half to the actual prover
            if (claim.designatedProver != _claimRecord.proposer) {
                // Proposer and designated prover are different entities
                // Refund the designated prover's L2 liveness bond
                credit = _claimRecord.livenessBond;
                receiver = claim.designatedProver;
            }
        }

        if (credit == 0) {
            return _bondOperationsHash;
        } else {
            BondOperation memory bondOperation =
                BondOperation({ proposalId: _proposalId, receiver: receiver, credit: credit });

            return keccak256(abi.encode(_bondOperationsHash, bondOperation));
        }
    }

    /// @dev Validates a blob locator and converts it to a frame.
    /// @param _blobLocator The blob locator to validate.
    /// @return frame_ The frame.
    function _validateBlobLocator(BlobLocator memory _blobLocator)
        private
        view
        returns (Frame memory frame_)
    {
        if (_blobLocator.numBlobs == 0) revert InvalidBlobLocator();

        bytes32[] memory blobHashes = new bytes32[](_blobLocator.numBlobs);
        for (uint48 i; i < _blobLocator.numBlobs; ++i) {
            blobHashes[i] = blobhash(_blobLocator.blobStartIndex + i);
            if (blobHashes[i] == 0) revert BlobNotFound();
        }

        return Frame({ blobHashes: blobHashes, offset: _blobLocator.offset });
    }

    /// @dev Processes a forced inclusion proposal and validates it against the stored data on the
    /// `ForcedInclusionStore` contract
    /// @param _coreState The current core state
    /// @param _forcedInclusionFrame The frame containing forced inclusion data
    /// @return coreState_ Updated core state
    /// @return proposal_ The created forced inclusion proposal
    function _processForcedInclusion(
        CoreState memory _coreState,
        Frame memory _forcedInclusionFrame
    )
        private
        returns (CoreState memory coreState_, Proposal memory proposal_)
    {
        // Create the forced inclusion proposal
        (coreState_, proposal_) = _propose(_coreState, _forcedInclusionFrame, true);

        // Consume and validate the oldest forced inclusion
        IForcedInclusionStore.ForcedInclusion memory consumed =
            forcedInclusionStore.consumeOldestForcedInclusion(msg.sender);

        _validateForcedInclusion(consumed, _forcedInclusionFrame);
    }

    /// @dev Validates that a consumed forced inclusion matches the provided frame
    /// @param _consumed The consumed forced inclusion from storage
    /// @param _frame The frame provided by the proposer
    function _validateForcedInclusion(
        IForcedInclusionStore.ForcedInclusion memory _consumed,
        Frame memory _frame
    )
        private
        pure
    {
        if (_consumed.blobHash != _frame.blobHashes[0]) {
            revert InvalidForcedInclusion();
        }
        if (_consumed.blobByteOffset != _frame.offset) {
            revert InvalidForcedInclusion();
        }
    }

    /// @dev Ensures no forced inclusion is due when none is provided
    function _ensureNoForcedInclusionDue() private view {
        if (forcedInclusionStore.isOldestForcedInclusionDue()) {
            revert InvalidForcedInclusion();
        }
    }

    /// @dev Builds the proposals array based on whether forced inclusion exists
    /// @param _proposal The regular proposal
    /// @param _forcedInclusionProposal The forced inclusion proposal (if any)
    /// @param _hasForcedInclusion Whether a forced inclusion exists
    /// @return proposals_ Array containing one or two proposals
    function _buildProposalsArray(
        Proposal memory _proposal,
        Proposal memory _forcedInclusionProposal,
        bool _hasForcedInclusion
    )
        private
        pure
        returns (Proposal[] memory proposals_)
    {
        if (_hasForcedInclusion) {
            proposals_ = new Proposal[](2);
            proposals_[0] = _proposal;
            proposals_[1] = _forcedInclusionProposal;
        } else {
            proposals_ = new Proposal[](1);
            proposals_[0] = _proposal;
        }
    }

    // -------------------------------------------------------------------------
    // Public View Functions
    // -------------------------------------------------------------------------

    /// @notice Gets the hash of the core state.
    /// @return coreStateHash_ The hash of the current core state.
    function getCoreStateHash() public view returns (bytes32 coreStateHash_) {
        coreStateHash_ = coreStateHash;
    }

    /// @notice Gets the proposal hash for a given proposal ID.
    /// @param _proposalId The proposal ID to look up.
    /// @return proposalHash_ The hash stored at the proposal's ring buffer slot.
    function getProposalHash(uint48 _proposalId) public view returns (bytes32 proposalHash_) {
        uint256 bufferSlot = _proposalId % ringBufferSize;
        proposalHash_ = proposalRingBuffer[bufferSlot].proposalHash;
    }

    /// @notice Gets the claim record hash for a given proposal and parent claim.
    /// @param _proposalId The proposal ID to look up.
    /// @param _parentClaimHash The parent claim hash to look up.
    /// @return claimRecordHash_ The claim record hash, or bytes32(0) if not found.
    function getClaimRecordHash(
        uint48 _proposalId,
        bytes32 _parentClaimHash
    )
        public
        view
        returns (bytes32 claimRecordHash_)
    {
        uint256 bufferSlot = _proposalId % ringBufferSize;

        ExtendedClaimRecord storage record =
            proposalRingBuffer[bufferSlot].claimHashLookup[_DEFAULT_SLOT_HASH];

        (uint48 proposalId, bytes32 partialParentClaimHash) =
            _decodeSlotReuseMarker(record.slotReuseMarker);

        // If the reusable slot's proposal ID does not match the given proposal ID, it indicates
        // that there are no claims associated with this proposal at all.
        if (proposalId != _proposalId) return bytes32(0);

        // If there's a record in the default slot with matching parent claim hash, return it
        if (_isPartialParentClaimHashMatch(partialParentClaimHash, _parentClaimHash)) {
            return record.claimRecordHash;
        }

        // Otherwise check the direct mapping
        return proposalRingBuffer[bufferSlot].claimHashLookup[_parentClaimHash].claimRecordHash;
    }

    /// @notice Gets the capacity for unfinalized proposals.
    /// @return _ The maximum number of unfinalized proposals that can exist.
    function getCapacity() public view returns (uint256) {
        // The ring buffer can hold ringBufferSize proposals total, but we need to ensure
        // unfinalized proposals are not overwritten. Therefore, the maximum number of
        // unfinalized proposals is ringBufferSize - 1.
        unchecked {
            return ringBufferSize - 1;
        }
    }

    // -------------------------------------------------------------------------
    // Internal State Management Functions
    // -------------------------------------------------------------------------

    /// @dev Sets the hash of the core state.
    function _setCoreStateHash(bytes32 _coreStateHash) internal {
        coreStateHash = _coreStateHash;
    }

    /// @dev Sets the proposal hash for a given proposal ID.
    function _setProposalHash(uint48 _proposalId, bytes32 _proposalHash) internal {
        uint256 bufferSlot = _proposalId % ringBufferSize;
        proposalRingBuffer[bufferSlot].proposalHash = _proposalHash;
    }

    /// @dev Sets the claim record hash for a given proposal and parent claim.
    function _setClaimRecordHash(
        uint48 _proposalId,
        bytes32 _parentClaimHash,
        bytes32 _claimRecordHash
    )
        internal
    {
        ProposalRecord storage proposalRecord = proposalRingBuffer[_proposalId % ringBufferSize];

        ExtendedClaimRecord storage record = proposalRecord.claimHashLookup[_DEFAULT_SLOT_HASH];

        (uint48 proposalId, bytes32 partialParentClaimHash) =
            _decodeSlotReuseMarker(record.slotReuseMarker);

        // Check if we need to use the default slot
        if (proposalId != _proposalId) {
            // Different proposal ID, so we can use the default slot
            record.claimRecordHash = _claimRecordHash;
            record.slotReuseMarker = _encodeSlotReuseMarker(_proposalId, _parentClaimHash);
        } else if (_isPartialParentClaimHashMatch(partialParentClaimHash, _parentClaimHash)) {
            // Same proposal ID and same parent claim hash (partial match), update the default slot
            record.claimRecordHash = _claimRecordHash;
        } else {
            // Same proposal ID but different parent claim hash, use direct mapping
            proposalRecord.claimHashLookup[_parentClaimHash].claimRecordHash = _claimRecordHash;
        }
    }

    /// @dev Decodes a slot reuse marker into proposal ID and partial parent claim hash.
    function _decodeSlotReuseMarker(uint256 _slotReuseMarker)
        internal
        pure
        returns (uint48 proposalId_, bytes32 partialParentClaimHash_)
    {
        proposalId_ = uint48(_slotReuseMarker >> 208);
        partialParentClaimHash_ = bytes32(_slotReuseMarker << 48);
    }

    /// @dev Encodes a proposal ID and parent claim hash into a slot reuse marker.
    function _encodeSlotReuseMarker(
        uint48 _proposalId,
        bytes32 _parentClaimHash
    )
        internal
        pure
        returns (uint256 slotReuseMarker_)
    {
        slotReuseMarker_ = (uint256(_proposalId) << 208) | (uint256(_parentClaimHash) >> 48);
    }

    /// @dev Checks if two parent claim hashes match in their high 208 bits.
    function _isPartialParentClaimHashMatch(
        bytes32 _partialParentClaimHash,
        bytes32 _parentClaimHash
    )
        internal
        pure
        returns (bool)
    {
        return _partialParentClaimHash >> 48 == bytes32(uint256(_parentClaimHash) >> 48);
    }

    // -------------------------------------------------------------------------
    // Errors
    // -------------------------------------------------------------------------

    error BlobNotFound();
    error ClaimRecordHashMismatch();
    error ClaimRecordNotProvided();
    error ExceedsUnfinalizedProposalCapacity();
    error InconsistentParams();
    error InsufficientBond();
    error InvalidBlobLocator();
    error InvalidState();
    error ProposalHashMismatch();
    error RingBufferSizeZero();
    error Unauthorized();
    error InvalidForcedInclusion();
}<|MERGE_RESOLUTION|>--- conflicted
+++ resolved
@@ -7,11 +7,7 @@
 import { IProofVerifier } from "../iface/IProofVerifier.sol";
 import { IProposerChecker } from "../iface/IProposerChecker.sol";
 import { LibDecoder } from "../lib/LibDecoder.sol";
-<<<<<<< HEAD
 import { EssentialContract } from "contracts/shared/common/EssentialContract.sol";
-=======
-import { IForcedInclusionStore } from "../iface/IForcedInclusionStore.sol";
->>>>>>> 2e0a5328
 
 /// @title ShastaInbox
 /// @notice Manages L2 proposals, proofs, and verification for a based rollup architecture.
@@ -67,8 +63,10 @@
 
     /// @notice The proposer checker contract
     IProposerChecker public immutable proposerChecker;
-
-<<<<<<< HEAD
+    
+    /// @notice The forced inclusion store contract
+    IForcedInclusionStore public immutable forcedInclusionStore;
+
     bytes32 private immutable _DEFAULT_SLOT_HASH = bytes32(uint256(1));
 
     /// @notice The hash of the core state.
@@ -78,11 +76,7 @@
     /// @dev Key is proposalId % ringBufferSize
     mapping(uint256 bufferSlot => ProposalRecord proposalRecord) private proposalRingBuffer;
 
-    uint256[47] private __gap;
-=======
-    /// @notice The forced inclusion store contract
-    IForcedInclusionStore public immutable forcedInclusionStore;
->>>>>>> 2e0a5328
+    uint256[48] private __gap;
 
     // -------------------------------------------------------------------------
     // Constructor
