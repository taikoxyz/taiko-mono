// SPDX-License-Identifier: MIT
pragma solidity ^0.8.24;

import { IERC20 } from "@openzeppelin/contracts/token/ERC20/IERC20.sol";
import { SafeERC20 } from "@openzeppelin/contracts/token/ERC20/utils/SafeERC20.sol";
import { EssentialContract } from "src/shared/common/EssentialContract.sol";
import { IInbox } from "../iface/IInbox.sol";
import { IForcedInclusionStore } from "../iface/IForcedInclusionStore.sol";
import { IProofVerifier } from "../iface/IProofVerifier.sol";
import { IProposerChecker } from "../iface/IProposerChecker.sol";
import { LibBlobs } from "../libs/LibBlobs.sol";
import { LibBonds } from "src/shared/based/libs/LibBonds.sol";
import { LibBondsL1 } from "../libs/LibBondsL1.sol";
import { LibForcedInclusion } from "../libs/LibForcedInclusion.sol";
import { ICheckpointManager } from "src/shared/based/iface/ICheckpointManager.sol";

/// @title Inbox
/// @notice Core contract for managing L2 proposals, proofs, verification and forced inclusion in
/// Taiko's based
/// rollup architecture.
/// @dev This abstract contract implements the fundamental inbox logic including:
///      - Proposal submission with forced inclusion support
///      - Proof verification with transition record management
///      - Ring buffer storage for efficient state management
///      - Bond instruction processing for economic security
///      - Finalization of proven proposals
/// @dev DEPLOYMENT: For mainnet deployment, use FOUNDRY_PROFILE=layer1o to enable via_ir
///      and yul optimizations. Regular compilation may exceed 24KB contract size limit.
///      Example: FOUNDRY_PROFILE=layer1o forge build contracts/layer1/shasta/impl/Inbox.sol
/// @custom:security-contact security@taiko.xyz
contract Inbox is IInbox, IForcedInclusionStore, EssentialContract {
    using SafeERC20 for IERC20;

    /// @notice Struct for storing transition effective timestamp and hash.
    /// @dev Stores the first transition record for each proposal to reduce gas costs
    struct TransitionRecordHashAndDeadline {
        bytes26 recordHash;
        uint48 finalizationDeadline;
    }

    // ---------------------------------------------------------------
    // Immutable Variables
    // ---------------------------------------------------------------

    /// @notice The token used for bonds.
    IERC20 internal immutable _bondToken;

    /// @notice The checkpoint manager contract.
    ICheckpointManager internal immutable _checkpointManager;

    /// @notice The proof verifier contract.
    IProofVerifier internal immutable _proofVerifier;

    /// @notice The proposer checker contract.
    IProposerChecker internal immutable _proposerChecker;

    /// @notice The proving window in seconds.
    uint48 internal immutable _provingWindow;

    /// @notice The extended proving window in seconds.
    uint48 internal immutable _extendedProvingWindow;

    /// @notice The maximum number of finalized proposals in one block.
    uint256 internal immutable _maxFinalizationCount;

    /// @notice The finalization grace period in seconds.
    uint48 internal immutable _finalizationGracePeriod;

    /// @notice The ring buffer size for storing proposal hashes.
    uint256 internal immutable _ringBufferSize;

    /// @notice The percentage of basefee paid to coinbase.
    uint8 internal immutable _basefeeSharingPctg;

    /// @notice The minimum number of forced inclusions that the proposer is forced to process if
    /// they are due.
    uint256 internal immutable _minForcedInclusionCount;

    /// @notice The delay for forced inclusions measured in seconds.
    uint64 internal immutable _forcedInclusionDelay;

    /// @notice The fee for forced inclusions in Gwei.
    uint64 internal immutable _forcedInclusionFeeInGwei;

    // ---------------------------------------------------------------
    // Events
    // ---------------------------------------------------------------

    /// @notice Emitted when bond is withdrawn from the contract
    /// @param user The user whose bond was withdrawn
    /// @param amount The amount of bond withdrawn
    event BondWithdrawn(address indexed user, uint256 amount);

    // ---------------------------------------------------------------
    // State Variables for compatibility with Pacaya inbox.
    // ---------------------------------------------------------------

    /// @dev Deprecated slots used by Pacaya inbox that contains:
    /// - `batches`
    /// - `transitionIds`
    /// - `transitions`
    /// - `__reserve1`
    /// - `stats1`
    /// - `stats2`
    uint256[6] private __slotsUsedByPacaya;

    /// @notice Bond balance for each account used in Pacaya inbox.
    /// @dev This is not used in Shasta. It is kept so users can withdraw their bond.
    /// @dev Bonds are now handled entirely on L2, by the `BondManager` contract.
    mapping(address account => uint256 bond) public bondBalance;

    // ---------------------------------------------------------------
    // State Variables for Shasta inbox.
    // ---------------------------------------------------------------

    /// @dev Ring buffer for storing proposal hashes indexed by buffer slot
    /// - bufferSlot: The ring buffer slot calculated as proposalId % ringBufferSize
    /// - proposalHash: The keccak256 hash of the Proposal struct
    /// @dev This variable does not reuse pacaya slots for storage safety, since we do buffer wrap
    /// around checks in the contract.
    mapping(uint256 bufferSlot => bytes32 proposalHash) internal _proposalHashes;

    /// @dev Simple mapping for storing transition record hashes
    /// @dev We do not use a ring buffer for this mapping, since a nested mapping does not benefit
    /// from it
    /// @dev Stores transition records for proposals with different parent transitions
    /// - compositeKey: Keccak256 hash of (proposalId, parentTransitionHash)
    /// - except: The struct contains the finalization deadline and the hash of the TransitionRecord
    mapping(bytes32 compositeKey => TransitionRecordHashAndDeadline hashAndDeadline) internal
        _transitionRecordHashAndDeadline;

    /// @dev Storage for forced inclusion requests
    ///  Two slots used
    LibForcedInclusion.Storage internal _forcedInclusionStorage;

    uint256[39] private __gap;

    // ---------------------------------------------------------------
    // Constructor
    // ---------------------------------------------------------------

    /// @notice Initializes the Inbox contract
    /// @param _config Configuration struct containing all constructor parameters
    constructor(IInbox.Config memory _config) {
        _bondToken = IERC20(_config.bondToken);
        _checkpointManager = ICheckpointManager(_config.checkpointManager);
        _proofVerifier = IProofVerifier(_config.proofVerifier);
        _proposerChecker = IProposerChecker(_config.proposerChecker);
        _provingWindow = _config.provingWindow;
        _extendedProvingWindow = _config.extendedProvingWindow;
        _maxFinalizationCount = _config.maxFinalizationCount;
        _finalizationGracePeriod = _config.finalizationGracePeriod;
        _ringBufferSize = _config.ringBufferSize;
        _basefeeSharingPctg = _config.basefeeSharingPctg;
        _minForcedInclusionCount = _config.minForcedInclusionCount;
        _forcedInclusionDelay = _config.forcedInclusionDelay;
        _forcedInclusionFeeInGwei = _config.forcedInclusionFeeInGwei;
    }

    /// @notice Initializes the Inbox contract with genesis block
    /// @dev This contract uses a reinitializer so that it works both on fresh deployments as well
    /// as existing inbox proxies(i.e. mainnet)
    /// @dev IMPORTANT: Make sure this function is called in the same tx as the deployment or
    /// upgrade happens. On upgrades this is usually done calling `upgradeToAndCall`
    /// @param _owner The owner of this contract
    /// @param _genesisBlockHash The hash of the genesis block
    function initV3(address _owner, bytes32 _genesisBlockHash) external reinitializer(3) {
        address owner = owner();
        require(owner == address(0) || owner == msg.sender, ACCESS_DENIED());

        if (owner == address(0)) {
            __Essential_init(_owner);
        }
        _initializeInbox(_genesisBlockHash);
    }

    // ---------------------------------------------------------------
    // External & Public Functions
    // ---------------------------------------------------------------

    /// @inheritdoc IInbox
    /// @notice Proposes new L2 blocks and forced inclusions to the rollup using blobs for DA.
    /// @dev Key behaviors:
    ///      1. Validates proposer authorization via ProposerChecker
    ///      2. Finalizes eligible proposals up to `config.maxFinalizationCount` to free ring buffer
    ///         space.
    ///      3. Process `input.numForcedInclusions` forced inclusions. The proposer is forced to
    ///         process at least `config.minForcedInclusionCount` if they are due.
    ///      4. Updates core state and emits `Proposed` event
    /// @dev IMPORTANT: The regular proposal might not be included if there is not enough capacity
    ///      available(i.e forced inclusions are prioritized).
    function propose(
        bytes calldata,
        /*_lookahead*/
        bytes calldata _data
    )
        external
        nonReentrant
    {
        // Validate proposer
        uint48 endOfSubmissionWindowTimestamp = _proposerChecker.checkProposer(msg.sender);

        // Decode and validate input data
        ProposeInput memory input = _decodeProposeInput(_data);

        _validateProposeInput(input);

        // Verify parentProposals[0] is actually the last proposal stored on-chain.
        _verifyChainHead(input.parentProposals);

        // IMPORTANT: Finalize first to free ring buffer space and prevent deadlock
        CoreState memory coreState = _finalize(input);

        unchecked {
            // Enforce one propose call per Ethereum block to prevent spam attacks to deplete the
            // ring buffer
            coreState.nextProposalBlockId = uint48(block.number + 1);
        }

        // Verify capacity for new proposals
        uint256 availableCapacity = _getAvailableCapacity(coreState);
        require(
            availableCapacity >= input.numForcedInclusions, ExceedsUnfinalizedProposalCapacity()
        );

        if (input.numForcedInclusions > 0) {
            // Process forced inclusion if required
            uint256 numForcedInclusionsProcessed;
            (coreState, numForcedInclusionsProcessed) = _processForcedInclusions(
                coreState, input.numForcedInclusions, endOfSubmissionWindowTimestamp
            );

            availableCapacity -= numForcedInclusionsProcessed;
        }

        // Verify that at least `minForcedInclusionCount` forced inclusions were processed or
        // none remains in the queue that is due.
        require(
            input.numForcedInclusions >= _minForcedInclusionCount
                || !LibForcedInclusion.isOldestForcedInclusionDue(
                    _forcedInclusionStorage, _forcedInclusionDelay
                ),
            UnprocessedForcedInclusionIsDue()
        );

        // Propose the normal proposal after the potential forced inclusions if there is capacity
        // available
        if (availableCapacity > 0) {
            LibBlobs.BlobSlice memory blobSlice =
                LibBlobs.validateBlobReference(input.blobReference);
            _propose(coreState, blobSlice, false, endOfSubmissionWindowTimestamp);
        }
    }

    /// @inheritdoc IInbox
    /// @notice Proves the validity of proposed L2 blocks
    /// @dev Validates transitions, calculates bond instructions, and verifies proofs
    function prove(bytes calldata _data, bytes calldata _proof) external nonReentrant {
        // Decode and validate input
        ProveInput memory input = _decodeProveInput(_data);
        require(input.proposals.length != 0, EmptyProposals());
        require(input.proposals.length == input.transitions.length, InconsistentParams());
        require(input.transitions.length == input.metadata.length, InconsistentParams());

        // Build transition records with validation and bond calculations
        _buildAndSaveTransitionRecords(input);

        // Verify the proof
        _proofVerifier.verifyProof(_hashTransitionsArray(input.transitions), _proof);
    }

    /// @notice Withdraws bond balance to specified address
    /// @dev Legacy function for withdrawing bonds from Pacaya fork
    /// @dev Bonds are now managed on L2 by the BondManager contract
    /// @param _address The recipient address for the bond withdrawal
    function withdrawBond(address _address) external nonReentrant {
        uint256 amount = bondBalance[_address];
        require(amount > 0, NoBondToWithdraw());
        // Clear balance before transfer (checks-effects-interactions)
        bondBalance[_address] = 0;
        // Transfer the bond
        _bondToken.safeTransfer(_address, amount);
        emit BondWithdrawn(_address, amount);
    }

    /// @inheritdoc IForcedInclusionStore
    function storeForcedInclusion(LibBlobs.BlobReference memory _blobReference) external payable {
        LibForcedInclusion.storeForcedInclusion(
            _forcedInclusionStorage,
            _forcedInclusionDelay,
            _forcedInclusionFeeInGwei,
            _blobReference
        );
    }

    /// @inheritdoc IForcedInclusionStore
    function isOldestForcedInclusionDue() external view returns (bool) {
        return LibForcedInclusion.isOldestForcedInclusionDue(
            _forcedInclusionStorage, _forcedInclusionDelay
        );
    }

    /// @notice Retrieves the proposal hash for a given proposal ID
    /// @param _proposalId The ID of the proposal to query
    /// @return proposalHash_ The keccak256 hash of the Proposal struct at the ring buffer slot
    function getProposalHash(uint48 _proposalId) external view returns (bytes32 proposalHash_) {
        uint256 bufferSlot = _proposalId % _ringBufferSize;
        proposalHash_ = _proposalHashes[bufferSlot];
    }

    /// @notice Retrieves the transition record hash for a specific proposal and parent transition
    /// @param _proposalId The ID of the proposal containing the transition
    /// @param _parentTransitionHash The hash of the parent transition in the proof chain
    /// @return finalizationDeadline_ The timestamp when finalization is enforced
    /// @return recordHash_ The hash of the transition record
    function getTransitionRecordHash(
        uint48 _proposalId,
        bytes32 _parentTransitionHash
    )
        external
        view
        returns (uint48 finalizationDeadline_, bytes26 recordHash_)
    {
        TransitionRecordHashAndDeadline memory hashAndDeadline =
            _getTransitionRecordHashAndDeadline(_proposalId, _parentTransitionHash);
        return (hashAndDeadline.finalizationDeadline, hashAndDeadline.recordHash);
    }

    /// @inheritdoc IInbox
    function getConfig() external view returns (IInbox.Config memory config_) {
        config_ = IInbox.Config({
            bondToken: address(_bondToken),
            checkpointManager: address(_checkpointManager),
            proofVerifier: address(_proofVerifier),
            proposerChecker: address(_proposerChecker),
            provingWindow: _provingWindow,
            extendedProvingWindow: _extendedProvingWindow,
            maxFinalizationCount: _maxFinalizationCount,
            finalizationGracePeriod: _finalizationGracePeriod,
            ringBufferSize: _ringBufferSize,
            basefeeSharingPctg: _basefeeSharingPctg,
            minForcedInclusionCount: _minForcedInclusionCount,
            forcedInclusionDelay: _forcedInclusionDelay,
            forcedInclusionFeeInGwei: _forcedInclusionFeeInGwei
        });
    }

    // ---------------------------------------------------------------
    // Internal Functions
    // ---------------------------------------------------------------

    /// @dev Initializes the inbox with genesis state
    /// @notice Sets up the initial proposal and core state with genesis block
    /// @param _genesisBlockHash The hash of the genesis block
    function _initializeInbox(bytes32 _genesisBlockHash) internal {
        Transition memory transition;
        transition.checkpoint.blockHash = _genesisBlockHash;

        CoreState memory coreState;
        coreState.nextProposalId = 1;
<<<<<<< HEAD
        coreState.lastFinalizedTransitionHash = _hashTransition(transition);
=======
        // Set nextProposalBlockId to 2 to ensure the first proposal happens at block 2 or later.
        // This prevents reading blockhash(0) in _propose(), which would return 0x0 and create
        // an invalid origin block hash. The EVM hardcodes blockhash(0) to 0x0, so we must
        // ensure proposals never reference the genesis block.
        coreState.nextProposalBlockId = 2;
        coreState.lastFinalizedTransitionHash = hashTransition(transition);
>>>>>>> ba3c2918

        Proposal memory proposal;
        proposal.coreStateHash = _hashCoreState(coreState);

        Derivation memory derivation;
        proposal.derivationHash = _hashDerivation(derivation);

        _setProposalHash(0, _hashProposal(proposal));

        emit Proposed(
            _encodeProposedEventData(
                ProposedEventPayload({
                    proposal: proposal,
                    derivation: derivation,
                    coreState: coreState
                })
            )
        );
    }

    /// @dev Builds and persists transition records for batch proof submissions
    /// @notice Validates transitions, calculates bond instructions, and stores records
    /// @dev Virtual function that can be overridden for optimization (e.g., transition aggregation)
    /// @param _input The ProveInput containing arrays of proposals, transitions, and metadata
    function _buildAndSaveTransitionRecords(ProveInput memory _input) internal virtual {
        // Declare struct instance outside the loop to avoid repeated memory allocations
        TransitionRecord memory transitionRecord;
        transitionRecord.span = 1;

        for (uint256 i; i < _input.proposals.length; ++i) {
            _validateTransition(_input.proposals[i], _input.transitions[i]);

            // Reuse the same memory location for the transitionRecord struct
            transitionRecord.bondInstructions = LibBondsL1.calculateBondInstructions(
                _provingWindow, _extendedProvingWindow, _input.proposals[i], _input.metadata[i]
            );
            transitionRecord.transitionHash = _hashTransition(_input.transitions[i]);
            transitionRecord.checkpointHash = _hashCheckpoint(_input.transitions[i].checkpoint);

            _setTransitionRecordHashAndDeadline(
                _input.proposals[i].id, _input.transitions[i], _input.metadata[i], transitionRecord
            );
        }
    }

    /// @dev Validates transition consistency with its corresponding proposal
    /// @notice Ensures the transition references the correct proposal hash
    /// @param _proposal The proposal being proven
    /// @param _transition The transition to validate against the proposal
    function _validateTransition(
        Proposal memory _proposal,
        Transition memory _transition
    )
        internal
        view
    {
        bytes32 proposalHash = _checkProposalHash(_proposal);
        require(proposalHash == _transition.proposalHash, ProposalHashMismatchWithTransition());
    }

    /// @dev Stores a proposal hash in the ring buffer
    /// @notice Overwrites any existing hash at the calculated buffer slot
    function _setProposalHash(uint48 _proposalId, bytes32 _proposalHash) internal {
        _proposalHashes[_proposalId % _ringBufferSize] = _proposalHash;
    }

    /// @dev Stores transition record hash and emits Proved event
    /// @notice Virtual function to allow optimization in derived contracts
    /// @dev Uses composite key for unique transition identification
    /// @param _proposalId The ID of the proposal being proven
    /// @param _transition The transition data to include in the event
    /// @param _metadata The metadata containing prover information to include in the event
    /// @param _transitionRecord The transition record to hash and store
    function _setTransitionRecordHashAndDeadline(
        uint48 _proposalId,
        Transition memory _transition,
        TransitionMetadata memory _metadata,
        TransitionRecord memory _transitionRecord
    )
        internal
        virtual
    {
        bytes32 compositeKey = _composeTransitionKey(_proposalId, _transition.parentTransitionHash);
        bytes26 transitionRecordHash = _hashTransitionRecord(_transitionRecord);

        TransitionRecordHashAndDeadline memory hashAndDeadline =
            _transitionRecordHashAndDeadline[compositeKey];
        if (hashAndDeadline.recordHash == transitionRecordHash) return;

        require(hashAndDeadline.recordHash == 0, TransitionWithSameParentHashAlreadyProved());
        _transitionRecordHashAndDeadline[compositeKey] = TransitionRecordHashAndDeadline({
            finalizationDeadline: uint48(block.timestamp + _finalizationGracePeriod),
            recordHash: transitionRecordHash
        });

        bytes memory payload = _encodeProvedEventData(
            ProvedEventPayload({
                proposalId: _proposalId,
                transition: _transition,
                transitionRecord: _transitionRecord,
                metadata: _metadata
            })
        );
        emit Proved(payload);
    }

    /// @dev Retrieves transition record hash from storage
    /// @notice Virtual to allow optimization strategies in derived contracts
    /// @param _proposalId The ID of the proposal
    /// @param _parentTransitionHash The hash of the parent transition
    /// @return transitionRecordHash_ The stored transition record hash
    function _getTransitionRecordHashAndDeadline(
        uint48 _proposalId,
        bytes32 _parentTransitionHash
    )
        internal
        view
        virtual
        returns (TransitionRecordHashAndDeadline memory)
    {
        bytes32 compositeKey = _composeTransitionKey(_proposalId, _parentTransitionHash);
        return _transitionRecordHashAndDeadline[compositeKey];
    }

    /// @dev Validates proposal hash against stored value
    /// @notice Reverts with ProposalHashMismatch if hashes don't match
    /// @param _proposal The proposal to validate
    /// @return proposalHash_ The computed hash of the proposal
    function _checkProposalHash(Proposal memory _proposal)
        internal
        view
        returns (bytes32 proposalHash_)
    {
        proposalHash_ = _hashProposal(_proposal);
        bytes32 storedProposalHash = _proposalHashes[_proposal.id % _ringBufferSize];
        require(proposalHash_ == storedProposalHash, ProposalHashMismatch());
    }

    /// @dev Hashes a TransitionRecord struct.
    /// @param _transitionRecord The transition record to hash.
    /// @return _ The hash of the transition record.
    function _hashTransitionRecord(TransitionRecord memory _transitionRecord)
        internal
        pure
        returns (bytes26)
    {
        /// forge-lint: disable-next-line(asm-keccak256)
        return bytes26(keccak256(abi.encode(_transitionRecord)));
    }

    /// @dev Hashes an array of Transitions.
    /// @param _transitions The transitions array to hash.
    /// @return _ The hash of the transitions array.
    function _hashTransitionsArray(Transition[] memory _transitions)
        internal
        pure
        returns (bytes32)
    {
        /// forge-lint: disable-next-line(asm-keccak256)
        return keccak256(abi.encode(_transitions));
    }

    /// @dev Computes composite key for transition record storage
    /// @notice Creates unique identifier for proposal-parent transition pairs
    /// @param _proposalId The ID of the proposal
    /// @param _parentTransitionHash Hash of the parent transition
    /// @return _ Keccak256 hash of encoded parameters
    function _composeTransitionKey(
        uint48 _proposalId,
        bytes32 _parentTransitionHash
    )
        internal
        pure
        virtual
        returns (bytes32)
    {
        /// forge-lint: disable-next-line(asm-keccak256)
        return keccak256(abi.encode(_proposalId, _parentTransitionHash));
    }

    /// @dev Hashes a Transition struct.
    /// @param _transition The transition to hash.
    /// @return _ The hash of the transition.
    function _hashTransition(Transition memory _transition)
        internal
        pure
        virtual
        returns (bytes32)
    {
        /// forge-lint: disable-next-line(asm-keccak256)
        return keccak256(abi.encode(_transition));
    }

    /// @dev Hashes a Checkpoint struct.
    /// @param _checkpoint The checkpoint to hash.
    /// @return _ The hash of the checkpoint.
    function _hashCheckpoint(ICheckpointManager.Checkpoint memory _checkpoint)
        internal
        pure
        virtual
        returns (bytes32)
    {
        /// forge-lint: disable-next-line(asm-keccak256)
        return keccak256(abi.encode(_checkpoint));
    }

    /// @dev Hashes a CoreState struct.
    /// @param _coreState The core state to hash.
    /// @return _ The hash of the core state.
    function _hashCoreState(CoreState memory _coreState) internal pure virtual returns (bytes32) {
        /// forge-lint: disable-next-line(asm-keccak256)
        return keccak256(abi.encode(_coreState));
    }

    /// @dev Hashes a Proposal struct.
    /// @param _proposal The proposal to hash.
    /// @return _ The hash of the proposal.
    function _hashProposal(Proposal memory _proposal) internal pure virtual returns (bytes32) {
        /// forge-lint: disable-next-line(asm-keccak256)
        return keccak256(abi.encode(_proposal));
    }

    /// @dev Hashes a Derivation struct.
    /// @param _derivation The derivation to hash.
    /// @return _ The hash of the derivation.
    function _hashDerivation(Derivation memory _derivation)
        internal
        pure
        virtual
        returns (bytes32)
    {
        /// forge-lint: disable-next-line(asm-keccak256)
        return keccak256(abi.encode(_derivation));
    }

    /// @dev Decodes proposal input data
    /// @param _data The encoded data
    /// @return input_ The decoded ProposeInput struct containing all proposal data
    function _decodeProposeInput(bytes calldata _data)
        internal
        pure
        virtual
        returns (ProposeInput memory input_)
    {
        input_ = abi.decode(_data, (ProposeInput));
    }

    /// @dev Decodes prove input data
    /// @param _data The encoded data
    /// @return _ The decoded ProveInput struct containing proposals and transitions
    function _decodeProveInput(bytes calldata _data)
        internal
        pure
        virtual
        returns (ProveInput memory)
    {
        return abi.decode(_data, (ProveInput));
    }

    /// @dev Encodes the proposed event data
    /// @param _payload The ProposedEventPayload object
    /// @return The encoded data
    function _encodeProposedEventData(ProposedEventPayload memory _payload)
        internal
        pure
        virtual
        returns (bytes memory)
    {
        return abi.encode(_payload);
    }

    /// @dev Encodes the proved event data
    /// @param _payload The ProvedEventPayload object
    /// @return The encoded data
    function _encodeProvedEventData(ProvedEventPayload memory _payload)
        internal
        pure
        virtual
        returns (bytes memory)
    {
        return abi.encode(_payload);
    }

    // ---------------------------------------------------------------
    // Private Functions
    // ---------------------------------------------------------------

    /// @dev Calculates remaining capacity for new proposals
    /// @notice Subtracts unfinalized proposals from total capacity
    /// @param _coreState Current state with proposal counters
    /// @return _ Number of additional proposals that can be submitted
    function _getAvailableCapacity(CoreState memory _coreState) private view returns (uint256) {
        unchecked {
            uint256 numUnfinalizedProposals =
                _coreState.nextProposalId - _coreState.lastFinalizedProposalId - 1;
            return _ringBufferSize - 1 - numUnfinalizedProposals;
        }
    }

    /// @dev Validates propose function inputs
    /// @notice Checks deadline, proposal array, and state consistency
    /// @param _input The ProposeInput to validate
    function _validateProposeInput(ProposeInput memory _input) private view {
        require(_input.deadline == 0 || block.timestamp <= _input.deadline, DeadlineExceeded());
        require(_input.parentProposals.length > 0, EmptyProposals());
        require(block.number >= _input.coreState.nextProposalBlockId, CannotProposeInCurrentBlock());
        require(
            _hashCoreState(_input.coreState) == _input.parentProposals[0].coreStateHash,
            InvalidState()
        );
    }

    /// @dev Processes multiple forced inclusions from the ForcedInclusionStore
    /// @notice Consumes up to _numForcedInclusions from the queue and proposes them sequentially
    /// @param _coreState Current core state to update with each inclusion processed
    /// @param _numForcedInclusions Maximum number of forced inclusions to process
    /// @param _endOfSubmissionWindowTimestamp The timestamp of the last slot where the current
    /// preconfer
    /// can propose.
    /// @return _ Updated core state after processing all consumed forced inclusions
    /// @return _ Number of forced inclusions processed
    function _processForcedInclusions(
        CoreState memory _coreState,
        uint8 _numForcedInclusions,
        uint48 _endOfSubmissionWindowTimestamp
    )
        private
        returns (CoreState memory, uint256)
    {
        IForcedInclusionStore.ForcedInclusion[] memory forcedInclusions = LibForcedInclusion
            .consumeForcedInclusions(_forcedInclusionStorage, msg.sender, _numForcedInclusions);

        for (uint256 i; i < forcedInclusions.length; ++i) {
            _coreState = _propose(
                _coreState, forcedInclusions[i].blobSlice, true, _endOfSubmissionWindowTimestamp
            );
        }

        return (_coreState, forcedInclusions.length);
    }

    /// @dev Verifies that parentProposals[0] is the current chain head
    /// @notice Requires 1 element if next slot empty, 2 if occupied with older proposal
    /// @param _parentProposals Array of 1-2 proposals to verify chain head
    function _verifyChainHead(Proposal[] memory _parentProposals) private view {
        // First verify parentProposals[0] matches what's stored on-chain
        _checkProposalHash(_parentProposals[0]);

        // Then verify it's actually the chain head
        uint256 nextBufferSlot = (_parentProposals[0].id + 1) % _ringBufferSize;
        bytes32 storedNextProposalHash = _proposalHashes[nextBufferSlot];

        if (storedNextProposalHash == bytes32(0)) {
            // Next slot in the ring buffer is empty, only one proposal expected
            require(_parentProposals.length == 1, IncorrectProposalCount());
        } else {
            // Next slot in the ring buffer is occupied, need to prove it contains a
            // proposal with a smaller id
            require(_parentProposals.length == 2, IncorrectProposalCount());
            require(_parentProposals[1].id < _parentProposals[0].id, InvalidLastProposalProof());
            require(
                storedNextProposalHash == _hashProposal(_parentProposals[1]),
                NextProposalHashMismatch()
            );
        }
    }

    /// @dev Creates and stores a new proposal
    /// @notice Increments nextProposalId and emits Proposed event
    /// @param _coreState Current state whose hash is stored in the proposal
    /// @param _blobSlice Blob data slice containing L2 transactions
    /// @param _isForcedInclusion True if this is a forced inclusion proposal
    /// @param _endOfSubmissionWindowTimestamp The timestamp of the last slot where the current
    /// preconfer
    /// can propose.
    /// @return Updated core state with incremented nextProposalId
    function _propose(
        CoreState memory _coreState,
        LibBlobs.BlobSlice memory _blobSlice,
        bool _isForcedInclusion,
        uint48 _endOfSubmissionWindowTimestamp
    )
        private
        returns (CoreState memory)
    {
        unchecked {
            // use previous block as the origin for the proposal to be able to call `blockhash`
            uint256 parentBlockNumber = block.number - 1;

            Derivation memory derivation = Derivation({
                originBlockNumber: uint48(parentBlockNumber),
                originBlockHash: blockhash(parentBlockNumber),
                isForcedInclusion: _isForcedInclusion,
                basefeeSharingPctg: _basefeeSharingPctg,
                blobSlice: _blobSlice
            });

            // Increment nextProposalId (nextProposalBlockId was already set in propose())
            uint48 proposalId = _coreState.nextProposalId++;

            Proposal memory proposal = Proposal({
                id: proposalId,
                timestamp: uint48(block.timestamp),
                endOfSubmissionWindowTimestamp: _endOfSubmissionWindowTimestamp,
                proposer: msg.sender,
                coreStateHash: _hashCoreState(_coreState),
                derivationHash: _hashDerivation(derivation)
            });

            _setProposalHash(proposal.id, _hashProposal(proposal));

            bytes memory payload = _encodeProposedEventData(
                ProposedEventPayload({
                    proposal: proposal,
                    derivation: derivation,
                    coreState: _coreState
                })
            );
            emit Proposed(payload);

            return _coreState;
        }
    }

    /// @dev Finalizes proven proposals and updates checkpoint
    /// @dev Performs up to `maxFinalizationCount` finalization iterations.
    /// The caller is forced to finalize transition records that have passed their finalization
    /// grace period, but can decide to finalize ones that haven't.
    /// @param _input Input containing transition records and end block header
    /// @return _ Core state with updated finalization counters
    function _finalize(ProposeInput memory _input) private returns (CoreState memory) {
        CoreState memory coreState = _input.coreState;
        TransitionRecord memory lastFinalizedRecord;
        TransitionRecord memory emptyRecord;
        uint48 proposalId = coreState.lastFinalizedProposalId + 1;
        uint256 finalizedCount;

        for (uint256 i; i < _maxFinalizationCount; ++i) {
            // Check if there are more proposals to finalize
            if (proposalId >= coreState.nextProposalId) break;

            // Try to finalize the current proposal
            bool hasRecord = i < _input.transitionRecords.length;

            TransitionRecord memory transitionRecord =
                hasRecord ? _input.transitionRecords[i] : emptyRecord;

            bool finalized;
            (finalized, proposalId) =
                _finalizeProposal(coreState, proposalId, transitionRecord, hasRecord);

            if (!finalized) break;

            // Update state for successful finalization
            lastFinalizedRecord = _input.transitionRecords[i];
            finalizedCount++;
        }

        // Update checkpoint if any proposals were finalized
        if (finalizedCount > 0) {
            bytes32 checkpointHash = _hashCheckpoint(_input.checkpoint);
            require(checkpointHash == lastFinalizedRecord.checkpointHash, CheckpointMismatch());
            _checkpointManager.saveCheckpoint(_input.checkpoint);
        }

        return coreState;
    }

    /// @dev Attempts to finalize a single proposal
    /// @notice Updates core state and processes bond instructions if successful
    /// @param _coreState Core state to update (passed by reference)
    /// @param _proposalId The ID of the proposal to finalize
    /// @param _transitionRecord The expected transition record for verification
    /// @param _hasTransitionRecord Whether a transition record was provided in input
    /// @return finalized_ True if proposal was successfully finalized
    /// @return nextProposalId_ Next proposal ID to process (current + span)
    function _finalizeProposal(
        CoreState memory _coreState,
        uint48 _proposalId,
        TransitionRecord memory _transitionRecord,
        bool _hasTransitionRecord
    )
        private
        returns (bool finalized_, uint48 nextProposalId_)
    {
        // Check if transition record exists in storage
        TransitionRecordHashAndDeadline memory hashAndDeadline =
            _getTransitionRecordHashAndDeadline(_proposalId, _coreState.lastFinalizedTransitionHash);

        if (hashAndDeadline.recordHash == 0) return (false, _proposalId);

        // If transition record is provided, allow finalization regardless of finalization grace
        // period
        // If not provided, and finalization grace period has passed, revert
        if (!_hasTransitionRecord) {
            // Check if finalization grace period has passed for forcing
            if (block.timestamp < hashAndDeadline.finalizationDeadline) {
                // Cooldown not passed, don't force finalization
                return (false, _proposalId);
            }
            // Cooldown passed, force finalization
            revert TransitionRecordNotProvided();
        }

        // Verify transition record hash matches
        require(
            _hashTransitionRecord(_transitionRecord) == hashAndDeadline.recordHash,
            TransitionRecordHashMismatchWithStorage()
        );

        // Update core state
        _coreState.lastFinalizedProposalId = _proposalId;

        // Reconstruct the Checkpoint from the transition record hash
        // Note: We need to decode the checkpointHash to get the actual header
        // For finalization, we create a transition with empty block header since we only have the
        // hash
        _coreState.lastFinalizedTransitionHash = _transitionRecord.transitionHash;

        // Process bond instructions
        _processBondInstructions(_coreState, _transitionRecord.bondInstructions);

        // Validate and calculate next proposal ID
        require(_transitionRecord.span > 0, InvalidSpan());
        nextProposalId_ = _proposalId + _transitionRecord.span;
        require(nextProposalId_ <= _coreState.nextProposalId, SpanOutOfBounds());

        return (true, nextProposalId_);
    }

    /// @dev Processes bond instructions and updates aggregated hash
    /// @notice Emits BondInstructed event for L2 bond manager processing
    /// @param _coreState Core state with bond instructions hash to update
    /// @param _instructions Array of bond transfer instructions to aggregate
    function _processBondInstructions(
        CoreState memory _coreState,
        LibBonds.BondInstruction[] memory _instructions
    )
        private
    {
        if (_instructions.length == 0) return;

        emit BondInstructed(_instructions);

        for (uint256 i; i < _instructions.length; ++i) {
            _coreState.bondInstructionsHash =
                LibBonds.aggregateBondInstruction(_coreState.bondInstructionsHash, _instructions[i]);
        }
    }
}

// ---------------------------------------------------------------
// Errors
// ---------------------------------------------------------------

error CannotProposeInCurrentBlock();
error CheckpointMismatch();
error DeadlineExceeded();
error EmptyProposals();
error ExceedsUnfinalizedProposalCapacity();
error ForkNotActive();
error InconsistentParams();
error IncorrectProposalCount();
error InsufficientBond();
error InvalidLastProposalProof();
error InvalidSpan();
error InvalidState();
error LastProposalHashMismatch();
error LastProposalProofNotEmpty();
error NextProposalHashMismatch();
error NoBondToWithdraw();
error ProposalHashMismatch();
error ProposalHashMismatchWithStorage();
error ProposalHashMismatchWithTransition();
error ProposalIdMismatch();
error ProposerBondInsufficient();
error RingBufferSizeZero();
error SpanOutOfBounds();
error TransitionRecordHashMismatchWithStorage();
error TransitionRecordNotProvided();
error TransitionWithSameParentHashAlreadyProved();
error UnprocessedForcedInclusionIsDue();<|MERGE_RESOLUTION|>--- conflicted
+++ resolved
@@ -358,16 +358,13 @@
 
         CoreState memory coreState;
         coreState.nextProposalId = 1;
-<<<<<<< HEAD
-        coreState.lastFinalizedTransitionHash = _hashTransition(transition);
-=======
+
         // Set nextProposalBlockId to 2 to ensure the first proposal happens at block 2 or later.
         // This prevents reading blockhash(0) in _propose(), which would return 0x0 and create
         // an invalid origin block hash. The EVM hardcodes blockhash(0) to 0x0, so we must
         // ensure proposals never reference the genesis block.
         coreState.nextProposalBlockId = 2;
-        coreState.lastFinalizedTransitionHash = hashTransition(transition);
->>>>>>> ba3c2918
+        coreState.lastFinalizedTransitionHash = _hashTransition(transition);
 
         Proposal memory proposal;
         proposal.coreStateHash = _hashCoreState(coreState);
