--- conflicted
+++ resolved
@@ -15,13 +15,7 @@
 import { LibBlobs } from "../libs/LibBlobs.sol";
 import { LibBondsL1 } from "../libs/LibBondsL1.sol";
 import { LibForcedInclusion } from "../libs/LibForcedInclusion.sol";
-<<<<<<< HEAD
 import { LibHashSimple } from "../libs/LibHashSimple.sol";
-=======
-import { LibCheckpointStore } from "src/shared/shasta/libs/LibCheckpointStore.sol";
-import { LibHashSimple } from "../libs/LibHashSimple.sol";
-import { ICheckpointStore } from "src/shared/shasta/iface/ICheckpointStore.sol";
->>>>>>> 75c94a5a
 
 /// @title Inbox
 /// @notice Core contract for managing L2 proposals, proofs, verification and forced inclusion in
@@ -207,13 +201,6 @@
     ///      available(i.e forced inclusions are prioritized).
     function propose(bytes calldata _lookahead, bytes calldata _data) external nonReentrant {
         unchecked {
-<<<<<<< HEAD
-=======
-            // Validate proposer
-            uint48 endOfSubmissionWindowTimestamp =
-                _proposerChecker.checkProposer(msg.sender, _lookahead);
-
->>>>>>> 75c94a5a
             // Decode and validate input data
             ProposeInput memory input = _decodeProposeInput(_data);
             _validateProposeInput(input);
