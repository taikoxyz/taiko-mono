// SPDX-License-Identifier: MIT
pragma solidity ^0.8.24;

import { IERC20 } from "@openzeppelin/contracts/token/ERC20/IERC20.sol";
import { SafeERC20 } from "@openzeppelin/contracts/token/ERC20/utils/SafeERC20.sol";
import { EssentialContract } from "src/shared/common/EssentialContract.sol";
import { IInbox } from "../iface/IInbox.sol";
import { IForcedInclusionStore } from "../iface/IForcedInclusionStore.sol";
import { IProofVerifier } from "../iface/IProofVerifier.sol";
import { IProposerChecker } from "../iface/IProposerChecker.sol";
import { LibBlobs } from "../libs/LibBlobs.sol";
import { LibBonds } from "src/shared/shasta/libs/LibBonds.sol";
import { LibBondsL1 } from "../libs/LibBondsL1.sol";
import { LibForcedInclusion } from "../libs/LibForcedInclusion.sol";
import { LibCheckpointStore } from "src/shared/shasta/libs/LibCheckpointStore.sol";
import { LibHashSimple } from "../libs/LibHashSimple.sol";
import { ICheckpointStore } from "src/shared/shasta/iface/ICheckpointStore.sol";
import { LibMath } from "src/shared/libs/LibMath.sol";

/// @title Inbox
/// @notice Core contract for managing L2 proposals, proofs, verification and forced inclusion in
/// Taiko's based rollup architecture.
/// @dev This contract implements the fundamental inbox logic including:
///      - Proposal submission with forced inclusion support
///      - Proof verification with transition record management
///      - Ring buffer storage for efficient state management
///      - Bond instruction processing for economic security
///      - Finalization of proven proposals
/// @custom:security-contact security@taiko.xyz
contract Inbox is IInbox, IForcedInclusionStore, ICheckpointStore, EssentialContract {
    using SafeERC20 for IERC20;
    using LibMath for uint48;

    /// @notice Struct for storing transition effective timestamp and hash.
    /// @dev Stores transition record hash and finalization deadline
    struct TransitionRecordHashAndDeadline {
        bytes26 recordHash;
        uint48 finalizationDeadline;
    }

    // ---------------------------------------------------------------
    // Immutable Variables
    // ---------------------------------------------------------------
    /// @notice The codec used for encoding and hashing.
    address private immutable _codec;

    /// @notice The token used for bonds.
    IERC20 internal immutable _bondToken;

    /// @notice The proof verifier contract.
    IProofVerifier internal immutable _proofVerifier;

    /// @notice The proposer checker contract.
    IProposerChecker internal immutable _proposerChecker;

    /// @notice The proving window in seconds.
    uint48 internal immutable _provingWindow;

    /// @notice The extended proving window in seconds.
    uint48 internal immutable _extendedProvingWindow;

    /// @notice The maximum number of proposals that can be finalized in one finalization call.
    uint256 internal immutable _maxFinalizationCount;

    /// @notice The finalization grace period in seconds.
    uint48 internal immutable _finalizationGracePeriod;

    /// @notice The ring buffer size for storing proposal hashes.
    uint256 internal immutable _ringBufferSize;

    /// @notice The percentage of basefee paid to coinbase.
    uint8 internal immutable _basefeeSharingPctg;

    /// @notice The minimum number of forced inclusions that the proposer is forced to process if
    /// they are due.
    uint256 internal immutable _minForcedInclusionCount;

    /// @notice The delay for forced inclusions measured in seconds.
    uint16 internal immutable _forcedInclusionDelay;

    /// @notice The fee for forced inclusions in Gwei.
    uint64 internal immutable _forcedInclusionFeeInGwei;

    /// @notice The maximum number of checkpoints to store in ring buffer.
    uint16 internal immutable _maxCheckpointHistory;

    /// @notice The multiplier to determine when a forced inclusion is too old so that proposing
    /// becomes permissionless
    uint8 internal immutable _permissionlessInclusionMultiplier;

    // ---------------------------------------------------------------
    // State Variables
    // ---------------------------------------------------------------

    /// @dev The address responsible for calling `activate` on the inbox.
    address internal _shastaInitializer;

    /// @dev Ring buffer for storing proposal hashes indexed by buffer slot
    /// - bufferSlot: The ring buffer slot calculated as proposalId % ringBufferSize
    /// - proposalHash: The keccak256 hash of the Proposal struct
    mapping(uint256 bufferSlot => bytes32 proposalHash) internal _proposalHashes;

    /// @dev Simple mapping for storing transition record hashes
    /// @dev We do not use a ring buffer for this mapping, since a nested mapping does not benefit
    /// from it
    /// @dev Stores transition records for proposals with different parent transitions
    /// - compositeKey: Keccak256 hash of (proposalId, parentTransitionHash)
    /// - value: The struct contains the finalization deadline and the hash of the TransitionRecord
    mapping(bytes32 compositeKey => TransitionRecordHashAndDeadline hashAndDeadline) internal
        _transitionRecordHashAndDeadline;

    /// @dev Storage for forced inclusion requests
    /// @dev 2 slots used
    LibForcedInclusion.Storage private _forcedInclusionStorage;

    /// @dev Storage for checkpoint management
    /// @dev 2 slots used
    LibCheckpointStore.Storage private _checkpointStorage;

    uint256[37] private __gap;

    // ---------------------------------------------------------------
    // Constructor
    // ---------------------------------------------------------------

    /// @notice Initializes the Inbox contract
    /// @param _config Configuration struct containing all constructor parameters
    constructor(IInbox.Config memory _config) {
        require(_config.maxCheckpointHistory != 0, LibCheckpointStore.InvalidMaxCheckpointHistory());
        require(_config.ringBufferSize != 0, RingBufferSizeZero());

        _codec = _config.codec;
        _bondToken = IERC20(_config.bondToken);
        _proofVerifier = IProofVerifier(_config.proofVerifier);
        _proposerChecker = IProposerChecker(_config.proposerChecker);
        _provingWindow = _config.provingWindow;
        _extendedProvingWindow = _config.extendedProvingWindow;
        _maxFinalizationCount = _config.maxFinalizationCount;
        _finalizationGracePeriod = _config.finalizationGracePeriod;
        _ringBufferSize = _config.ringBufferSize;
        _basefeeSharingPctg = _config.basefeeSharingPctg;
        _minForcedInclusionCount = _config.minForcedInclusionCount;
        _forcedInclusionDelay = _config.forcedInclusionDelay;
        _forcedInclusionFeeInGwei = _config.forcedInclusionFeeInGwei;
        _maxCheckpointHistory = _config.maxCheckpointHistory;
        _permissionlessInclusionMultiplier = _config.permissionlessInclusionMultiplier;
    }

    // ---------------------------------------------------------------
    // External Functions
    // ---------------------------------------------------------------

    /// @notice Initializes the owner of the inbox. The inbox then needs to be activated by the
    /// `shastaInitializer` later in order to start accepting proposals.
    /// @param _owner The owner of this contract
    function init(address _owner, address shastaInitializer) external initializer {
        __Essential_init(_owner);
        _shastaInitializer = shastaInitializer;
    }

    /// @notice Activates the inbox so that it can start accepting proposals.
    ///         This function can only be called once.
    /// @dev Only the `shastaInitializer` can call this function.
    /// @param _genesisBlockHash The hash of the genesis block
    function activate(bytes32 _genesisBlockHash) external {
        require(msg.sender == _shastaInitializer, ACCESS_DENIED());
        _activateInbox(_genesisBlockHash);

        // Set the shastaInitializer to zero to prevent further calls to `activate`
        _shastaInitializer = address(0);
    }

    /// @inheritdoc IInbox
    /// @notice Proposes new L2 blocks and forced inclusions to the rollup using blobs for DA.
    /// @dev Key behaviors:
    ///      1. Validates proposer authorization via ProposerChecker
    ///      2. Finalizes eligible proposals up to `config.maxFinalizationCount` to free ring buffer
    ///         space.
    ///      3. Process `input.numForcedInclusions` forced inclusions. The proposer is forced to
    ///         process at least `config.minForcedInclusionCount` if they are due.
    ///      4. Updates core state and emits `Proposed` event
    /// @dev IMPORTANT: The regular proposal might not be included if there is not enough capacity
    ///      available(i.e forced inclusions are prioritized).
    function propose(bytes calldata _lookahead, bytes calldata _data) external nonReentrant {
        unchecked {
            // Decode and validate input data
            ProposeInput memory input = _decodeProposeInput(_data);

            _validateProposeInput(input);

            // Verify parentProposals[0] is actually the last proposal stored on-chain.
            _verifyChainHead(input.parentProposals);

            // IMPORTANT: Finalize first to free ring buffer space and prevent deadlock
            CoreState memory coreState = _finalize(input);

            // Enforce one propose call per Ethereum block to prevent spam attacks that could
<<<<<<< HEAD
            // deplete the ring buffer
            coreState.nextProposalBlockId = uint48(block.number + 1);
=======
            // deplete the
            // ring buffer
            coreState.lastProposalBlockId = uint48(block.number);
>>>>>>> 2e14f270

            // Verify capacity for new proposals
            require(_getAvailableCapacity(coreState) > 0, NotEnoughCapacity());

            (DerivationSource[] memory sources, uint48 oldestForcedInclusionTimestamp) =
                _buildDerivationSources(input);

            // If there was a forced inclusion, and it was too old, allow anyone to propose(and
            // endOfSubmissionWindowTimestamp = 0).
            // Otherwise, only the current preconfer can propose.
            uint48 endOfSubmissionWindowTimestamp;
            if (
                block.timestamp
                    <= oldestForcedInclusionTimestamp
                        + _forcedInclusionDelay * _permissionlessInclusionMultiplier
            ) {
                endOfSubmissionWindowTimestamp =
                    _proposerChecker.checkProposer(msg.sender, _lookahead);
            }

            // Create single proposal with multi-source derivation
            _propose(coreState, sources, endOfSubmissionWindowTimestamp);
        }
    }

    /// @inheritdoc IInbox
    /// @notice Proves the validity of proposed L2 blocks
    /// @dev Validates transitions, calculates bond instructions, and verifies proofs
    function prove(bytes calldata _data, bytes calldata _proof) external nonReentrant {
        // Decode and validate input
        ProveInput memory input = _decodeProveInput(_data);
        require(input.proposals.length != 0, EmptyProposals());
        require(input.proposals.length == input.transitions.length, InconsistentParams());
        require(input.transitions.length == input.metadata.length, InconsistentParams());

        // Build transition records with validation and bond calculations
        _buildAndSaveTransitionRecords(input);

        bytes32 aggregatedProvingHash =
            _hashTransitionsWithMetadata(input.transitions, input.metadata);
        _proofVerifier.verifyProof(aggregatedProvingHash, _proof);
    }

    /// @inheritdoc IForcedInclusionStore
    function saveForcedInclusion(LibBlobs.BlobReference memory _blobReference) external payable {
        LibForcedInclusion.saveForcedInclusion(
            _forcedInclusionStorage,
            _forcedInclusionDelay,
            _forcedInclusionFeeInGwei,
            _blobReference
        );
    }

    // ---------------------------------------------------------------
    // External View Functions
    // ---------------------------------------------------------------

    /// @inheritdoc IForcedInclusionStore
    function isOldestForcedInclusionDue() external view returns (bool) {
        return LibForcedInclusion.isOldestForcedInclusionDue(
            _forcedInclusionStorage, _forcedInclusionDelay
        );
    }

    /// @notice Retrieves the proposal hash for a given proposal ID
    /// @param _proposalId The ID of the proposal to query
    /// @return proposalHash_ The keccak256 hash of the Proposal struct at the ring buffer slot
    function getProposalHash(uint48 _proposalId) external view returns (bytes32 proposalHash_) {
        uint256 bufferSlot = _proposalId % _ringBufferSize;
        proposalHash_ = _proposalHashes[bufferSlot];
    }

    /// @notice Retrieves the transition record hash for a specific proposal and parent transition
    /// @param _proposalId The ID of the proposal containing the transition
    /// @param _parentTransitionHash The hash of the parent transition in the proof chain
    /// @return finalizationDeadline_ The timestamp when finalization is enforced
    /// @return recordHash_ The hash of the transition record
    function getTransitionRecordHash(
        uint48 _proposalId,
        bytes32 _parentTransitionHash
    )
        external
        view
        returns (uint48 finalizationDeadline_, bytes26 recordHash_)
    {
        TransitionRecordHashAndDeadline memory hashAndDeadline =
            _getTransitionRecordHashAndDeadline(_proposalId, _parentTransitionHash);
        return (hashAndDeadline.finalizationDeadline, hashAndDeadline.recordHash);
    }

    /// @inheritdoc IInbox
    function getConfig() external view returns (IInbox.Config memory config_) {
        config_ = IInbox.Config({
            codec: _codec,
            bondToken: address(_bondToken),
            maxCheckpointHistory: _maxCheckpointHistory,
            proofVerifier: address(_proofVerifier),
            proposerChecker: address(_proposerChecker),
            provingWindow: _provingWindow,
            extendedProvingWindow: _extendedProvingWindow,
            maxFinalizationCount: _maxFinalizationCount,
            finalizationGracePeriod: _finalizationGracePeriod,
            ringBufferSize: _ringBufferSize,
            basefeeSharingPctg: _basefeeSharingPctg,
            minForcedInclusionCount: _minForcedInclusionCount,
            forcedInclusionDelay: _forcedInclusionDelay,
            forcedInclusionFeeInGwei: _forcedInclusionFeeInGwei,
            permissionlessInclusionMultiplier: _permissionlessInclusionMultiplier
        });
    }

    /// @inheritdoc ICheckpointStore
    function getCheckpoint(uint48 _offset) external view returns (Checkpoint memory) {
        return LibCheckpointStore.getCheckpoint(_checkpointStorage, _offset, _maxCheckpointHistory);
    }

    /// @inheritdoc ICheckpointStore
    function getLatestCheckpointBlockNumber() external view returns (uint48) {
        return LibCheckpointStore.getLatestCheckpointBlockNumber(_checkpointStorage);
    }

    /// @inheritdoc ICheckpointStore
    function getNumberOfCheckpoints() external view returns (uint48) {
        return LibCheckpointStore.getNumberOfCheckpoints(_checkpointStorage);
    }

    // ---------------------------------------------------------------
    // Internal Functions
    // ---------------------------------------------------------------

    /// @dev Activates the inbox with genesis state so that it can start accepting proposals.
    /// @notice Sets up the initial proposal and core state with genesis block
    /// @param _genesisBlockHash The hash of the genesis block
    function _activateInbox(bytes32 _genesisBlockHash) internal {
        Transition memory transition;
        transition.checkpoint.blockHash = _genesisBlockHash;

        CoreState memory coreState;
        coreState.nextProposalId = 1;

        // Set lastProposalBlockId to 1 to ensure the first proposal happens at block 2 or later.
        // This prevents reading blockhash(0) in _propose(), which would return 0x0 and create
        // an invalid origin block hash. The EVM hardcodes blockhash(0) to 0x0, so we must
        // ensure proposals never reference the genesis block.
        coreState.lastProposalBlockId = 1;
        coreState.lastFinalizedTransitionHash = _hashTransition(transition);

        Proposal memory proposal;
        proposal.coreStateHash = _hashCoreState(coreState);

        Derivation memory derivation;
        proposal.derivationHash = _hashDerivation(derivation);

        _setProposalHash(0, _hashProposal(proposal));

        _emitProposedEvent(proposal, derivation, coreState);
    }

    /// @dev Builds and persists transition records for batch proof submissions
    /// @notice Validates transitions, calculates bond instructions, and stores records
    /// @dev Virtual function that can be overridden for optimization (e.g., transition aggregation)
    /// @param _input The ProveInput containing arrays of proposals, transitions, and metadata
    function _buildAndSaveTransitionRecords(ProveInput memory _input) internal virtual {
        for (uint256 i; i < _input.proposals.length; ++i) {
            _processSingleTransitionAtIndex(_input, i);
        }
    }

    /// @dev Processes a single transition at the specified index
    /// @notice Reusable function for validating, building, and storing individual transitions
    /// @param _input The ProveInput containing all transition data
    /// @param _index The index of the transition to process
    function _processSingleTransitionAtIndex(ProveInput memory _input, uint256 _index) internal {
        _validateTransition(_input.proposals[_index], _input.transitions[_index]);

        TransitionRecord memory transitionRecord = _buildTransitionRecord(
            _input.proposals[_index], _input.transitions[_index], _input.metadata[_index]
        );

        _setTransitionRecordHashAndDeadline(
            _input.proposals[_index].id,
            _input.transitions[_index],
            _input.metadata[_index],
            transitionRecord
        );
    }

    /// @dev Stores a proposal hash in the ring buffer
    /// @notice Overwrites any existing hash at the calculated buffer slot
    function _setProposalHash(uint48 _proposalId, bytes32 _proposalHash) internal {
        _proposalHashes[_proposalId % _ringBufferSize] = _proposalHash;
    }

    /// @dev Stores transition record hash and emits Proved event
    /// @notice Virtual function to allow optimization in derived contracts
    /// @dev Uses composite key for unique transition identification
    /// @param _proposalId The ID of the proposal being proven
    /// @param _transition The transition data to include in the event
    /// @param _metadata The metadata containing prover information to include in the event
    /// @param _transitionRecord The transition record to hash and store
    function _setTransitionRecordHashAndDeadline(
        uint48 _proposalId,
        Transition memory _transition,
        TransitionMetadata memory _metadata,
        TransitionRecord memory _transitionRecord
    )
        internal
        virtual
    {
        (bytes26 transitionRecordHash, TransitionRecordHashAndDeadline memory hashAndDeadline) =
            _computeTransitionRecordHashAndDeadline(_transitionRecord);

        bool stored = _storeTransitionRecord(
            _proposalId, _transition.parentTransitionHash, transitionRecordHash, hashAndDeadline
        );
        if (!stored) return;

        ProvedEventPayload memory payload = ProvedEventPayload({
            proposalId: _proposalId,
            transition: _transition,
            transitionRecord: _transitionRecord,
            metadata: _metadata
        });
        emit Proved(_encodeProvedEventData(payload));
    }

    /// @dev Persists transition record metadata in storage.
    /// @notice Returns false when an identical record already exists, avoiding redundant event
    /// emissions.
    /// @param _proposalId The proposal identifier.
    /// @param _parentTransitionHash Hash of the parent transition for uniqueness.
    /// @param _recordHash The keccak hash representing the transition record.
    /// @param _hashAndDeadline The finalization metadata to store alongside the hash.
    /// @return stored_ True if storage was updated and caller should emit the Proved event.
    function _storeTransitionRecord(
        uint48 _proposalId,
        bytes32 _parentTransitionHash,
        bytes26 _recordHash,
        TransitionRecordHashAndDeadline memory _hashAndDeadline
    )
        internal
        virtual
        returns (bool stored_)
    {
        bytes32 compositeKey = _composeTransitionKey(_proposalId, _parentTransitionHash);
        TransitionRecordHashAndDeadline storage entry =
            _transitionRecordHashAndDeadline[compositeKey];

        if (entry.recordHash == _recordHash) return false;

        require(entry.recordHash == 0, TransitionWithSameParentHashAlreadyProved());

        entry.recordHash = _hashAndDeadline.recordHash;
        entry.finalizationDeadline = _hashAndDeadline.finalizationDeadline;
        return true;
    }

    /// @dev Loads transition record metadata from storage.
    /// @param _proposalId The proposal identifier.
    /// @param _parentTransitionHash Hash of the parent transition used as lookup key.
    /// @return hashAndDeadline_ Stored metadata for the given proposal/parent pair.
    function _getTransitionRecordHashAndDeadline(
        uint48 _proposalId,
        bytes32 _parentTransitionHash
    )
        internal
        view
        virtual
        returns (TransitionRecordHashAndDeadline memory hashAndDeadline_)
    {
        bytes32 compositeKey = _composeTransitionKey(_proposalId, _parentTransitionHash);
        hashAndDeadline_ = _transitionRecordHashAndDeadline[compositeKey];
    }

    /// @dev Validates transition consistency with its corresponding proposal
    /// @notice Ensures the transition references the correct proposal hash
    /// @param _proposal The proposal being proven
    /// @param _transition The transition to validate against the proposal
    function _validateTransition(
        Proposal memory _proposal,
        Transition memory _transition
    )
        internal
        view
    {
        bytes32 proposalHash = _checkProposalHash(_proposal);
        require(proposalHash == _transition.proposalHash, ProposalHashMismatchWithTransition());
    }

    /// @dev Validates proposal hash against stored value
    /// @notice Reverts with ProposalHashMismatch if hashes don't match
    /// @param _proposal The proposal to validate
    /// @return proposalHash_ The computed hash of the proposal
    function _checkProposalHash(Proposal memory _proposal)
        internal
        view
        returns (bytes32 proposalHash_)
    {
        proposalHash_ = _hashProposal(_proposal);
        bytes32 storedProposalHash = _proposalHashes[_proposal.id % _ringBufferSize];
        require(proposalHash_ == storedProposalHash, ProposalHashMismatch());
    }

    /// @dev Builds a transition record for a proposal, transition, and metadata tuple.
    /// @param _proposal The proposal the transition is proving.
    /// @param _transition The transition associated with the proposal.
    /// @param _metadata The metadata describing the prover and additional context.
    /// @return record The constructed transition record with span set to one.
    function _buildTransitionRecord(
        Proposal memory _proposal,
        Transition memory _transition,
        TransitionMetadata memory _metadata
    )
        internal
        view
        returns (TransitionRecord memory record)
    {
        record.span = 1;
        record.bondInstructions = LibBondsL1.calculateBondInstructions(
            _provingWindow, _extendedProvingWindow, _proposal, _metadata
        );
        record.transitionHash = _hashTransition(_transition);
        record.checkpointHash = _hashCheckpoint(_transition.checkpoint);
    }

    /// @dev Computes the hash and finalization deadline for a transition record.
    /// @param _transitionRecord The transition record to hash.
    /// @return recordHash_ The keccak hash of the transition record.
    /// @return hashAndDeadline_ The struct containing the hash and deadline to persist.
    function _computeTransitionRecordHashAndDeadline(TransitionRecord memory _transitionRecord)
        internal
        view
        returns (bytes26 recordHash_, TransitionRecordHashAndDeadline memory hashAndDeadline_)
    {
        recordHash_ = _hashTransitionRecord(_transitionRecord);
        hashAndDeadline_ = TransitionRecordHashAndDeadline({
            finalizationDeadline: uint48(block.timestamp + _finalizationGracePeriod),
            recordHash: recordHash_
        });
    }

    // ---------------------------------------------------------------
    // Internal Pure Functions
    // ---------------------------------------------------------------

    /// @dev Computes composite key for transition record storage
    /// @notice Creates unique identifier for proposal-parent transition pairs
    /// @param _proposalId The ID of the proposal
    /// @param _parentTransitionHash Hash of the parent transition
    /// @return _ Keccak256 hash of encoded parameters
    function _composeTransitionKey(
        uint48 _proposalId,
        bytes32 _parentTransitionHash
    )
        internal
        pure
        virtual
        returns (bytes32)
    {
        return LibHashSimple.composeTransitionKey(_proposalId, _parentTransitionHash);
    }

    // ---------------------------------------------------------------
    // Encoder Functions
    // ---------------------------------------------------------------

    /// @dev Encodes the proposed event data
    /// @param _payload The ProposedEventPayload object
    /// @return The encoded data
    function _encodeProposedEventData(ProposedEventPayload memory _payload)
        internal
        pure
        virtual
        returns (bytes memory)
    {
        return abi.encode(_payload);
    }

    /// @dev Encodes the proved event data
    /// @param _payload The ProvedEventPayload object
    /// @return The encoded data
    function _encodeProvedEventData(ProvedEventPayload memory _payload)
        internal
        pure
        virtual
        returns (bytes memory)
    {
        return abi.encode(_payload);
    }

    // ---------------------------------------------------------------
    // Decoder Functions
    // ---------------------------------------------------------------

    /// @dev Decodes proposal input data
    /// @param _data The encoded data
    /// @return input_ The decoded ProposeInput struct containing all proposal data
    function _decodeProposeInput(bytes calldata _data)
        internal
        pure
        virtual
        returns (ProposeInput memory)
    {
        return abi.decode(_data, (ProposeInput));
    }

    /// @dev Decodes prove input data
    /// @param _data The encoded data
    /// @return _ The decoded ProveInput struct containing proposals and transitions
    function _decodeProveInput(bytes calldata _data)
        internal
        pure
        virtual
        returns (ProveInput memory)
    {
        return abi.decode(_data, (ProveInput));
    }

    // ---------------------------------------------------------------
    // Hashing Functions
    // ---------------------------------------------------------------

    /// @dev Optimized hashing for blob hashes array to reduce stack depth
    /// @param _blobHashes The blob hashes array to hash
    /// @return The hash of the blob hashes array
    function _hashBlobHashesArray(bytes32[] memory _blobHashes)
        internal
        pure
        virtual
        returns (bytes32)
    {
        return LibHashSimple.hashBlobHashesArray(_blobHashes);
    }

    /// @dev Hashes a Checkpoint struct.
    /// @param _checkpoint The checkpoint to hash.
    /// @return _ The hash of the checkpoint.
    function _hashCheckpoint(ICheckpointStore.Checkpoint memory _checkpoint)
        internal
        pure
        virtual
        returns (bytes32)
    {
        return LibHashSimple.hashCheckpoint(_checkpoint);
    }

    /// @dev Hashes a CoreState struct.
    /// @param _coreState The core state to hash.
    /// @return _ The hash of the core state.
    function _hashCoreState(CoreState memory _coreState) internal pure virtual returns (bytes32) {
        return LibHashSimple.hashCoreState(_coreState);
    }

    /// @dev Hashes a Derivation struct.
    /// @param _derivation The derivation to hash.
    /// @return _ The hash of the derivation.
    function _hashDerivation(Derivation memory _derivation)
        internal
        pure
        virtual
        returns (bytes32)
    {
        return LibHashSimple.hashDerivation(_derivation);
    }

    /// @dev Hashes a Proposal struct.
    /// @param _proposal The proposal to hash.
    /// @return _ The hash of the proposal.
    function _hashProposal(Proposal memory _proposal) internal pure virtual returns (bytes32) {
        return LibHashSimple.hashProposal(_proposal);
    }

    /// @dev Hashes a Transition struct.
    /// @param _transition The transition to hash.
    /// @return _ The hash of the transition.
    function _hashTransition(Transition memory _transition)
        internal
        pure
        virtual
        returns (bytes32)
    {
        return LibHashSimple.hashTransition(_transition);
    }

    /// @dev Hashes a TransitionRecord struct.
    /// @param _transitionRecord The transition record to hash.
    /// @return _ The hash of the transition record.
    function _hashTransitionRecord(TransitionRecord memory _transitionRecord)
        internal
        pure
        virtual
        returns (bytes26)
    {
        return LibHashSimple.hashTransitionRecord(_transitionRecord);
    }

    /// @dev Hashes an array of Transitions.
    /// @param _transitions The transitions array to hash.
    /// @param _metadata The metadata array to hash.
    /// @return _ The hash of the transitions array.
    function _hashTransitionsWithMetadata(
        Transition[] memory _transitions,
        TransitionMetadata[] memory _metadata
    )
        internal
        pure
        virtual
        returns (bytes32)
    {
        return LibHashSimple.hashTransitionsWithMetadata(_transitions, _metadata);
    }

    // ---------------------------------------------------------------
    // Private Functions
    // ---------------------------------------------------------------

    function _propose(
        CoreState memory _coreState,
        DerivationSource[] memory _derivationSources,
        uint48 _endOfSubmissionWindowTimestamp
    )
        internal
    {
        // use previous block as the origin for the proposal to be able to call `blockhash`
        uint256 parentBlockNumber = block.number - 1;

        Derivation memory derivation = Derivation({
            originBlockNumber: uint48(parentBlockNumber),
            originBlockHash: blockhash(parentBlockNumber),
            basefeeSharingPctg: _basefeeSharingPctg,
            sources: _derivationSources
        });

        // Increment nextProposalId (lastProposalBlockId was already set in propose())
        Proposal memory proposal = Proposal({
            id: _coreState.nextProposalId++,
            timestamp: uint48(block.timestamp),
            endOfSubmissionWindowTimestamp: _endOfSubmissionWindowTimestamp,
            proposer: msg.sender,
            coreStateHash: _hashCoreState(_coreState),
            derivationHash: _hashDerivation(derivation)
        });

        _setProposalHash(proposal.id, _hashProposal(proposal));
        _emitProposedEvent(proposal, derivation, _coreState);
    }

    /// @dev Creates derivation sources array from forced inclusions and regular proposal
    /// @notice Processes forced inclusions and creates a unified sources array for derivation
    /// @param _input The ProposeInput containing numForcedInclusions and blobReference
    /// @return sources Array of derivation sources with forced inclusions first, then regular
    /// proposal
    /// @return oldestForcedInclusionTimestamp The timestamp of the oldest forced inclusion that was
    /// processed. type(uint48).max if there are no forced inclusions.
    function _buildDerivationSources(ProposeInput memory _input)
        private
        returns (DerivationSource[] memory sources, uint48 oldestForcedInclusionTimestamp)
    {
        uint256 remainingForcedInclusions = type(uint256).max;

        if (_input.numForcedInclusions > 0) {
            // Get derivation sources with forced inclusions marked and an extra slot for normal
            // source
            (sources, remainingForcedInclusions, oldestForcedInclusionTimestamp) =
                LibForcedInclusion.consumeForcedInclusions(
                _forcedInclusionStorage, msg.sender, _input.numForcedInclusions
            );
        } else {
            // When no forced inclusions, allocate array of size 1 for normal source
            sources = new DerivationSource[](1);
            oldestForcedInclusionTimestamp = type(uint48).max;
        }

        // Verify that at least `minForcedInclusionCount` forced inclusions were attempted to be
        // processed
        // OR the queue is empty
        // OR none remaining are due
        require(
            (_input.numForcedInclusions >= _minForcedInclusionCount)
                || remainingForcedInclusions == 0
                || !LibForcedInclusion.isOldestForcedInclusionDue(
                    _forcedInclusionStorage, _forcedInclusionDelay
                ),
            UnprocessedForcedInclusionIsDue()
        );

        // Add normal proposal source in the last slot
        sources[sources.length - 1] =
            DerivationSource(false, LibBlobs.validateBlobReference(_input.blobReference));
    }

    /// @dev Emits the Proposed event with stack-optimized approach
    /// @param _proposal The proposal data
    /// @param _derivation The derivation data
    /// @param _coreState The core state data
    function _emitProposedEvent(
        Proposal memory _proposal,
        Derivation memory _derivation,
        CoreState memory _coreState
    )
        private
    {
        ProposedEventPayload memory payload = ProposedEventPayload({
            proposal: _proposal,
            derivation: _derivation,
            coreState: _coreState
        });
        emit Proposed(_encodeProposedEventData(payload));
    }

    /// @dev Calculates remaining capacity for new proposals
    /// @notice Subtracts unfinalized proposals from total capacity
    /// @param _coreState Current state with proposal counters
    /// @return _ Number of additional proposals that can be submitted
    function _getAvailableCapacity(CoreState memory _coreState) private view returns (uint256) {
        unchecked {
            uint256 numUnfinalizedProposals =
                _coreState.nextProposalId - _coreState.lastFinalizedProposalId - 1;
            return _ringBufferSize - 1 - numUnfinalizedProposals;
        }
    }

    /// @dev Validates propose function inputs
    /// @notice Checks deadline, proposal array, and state consistency
    /// @param _input The ProposeInput to validate
    function _validateProposeInput(ProposeInput memory _input) private view {
        require(_input.deadline == 0 || block.timestamp <= _input.deadline, DeadlineExceeded());
        require(_input.parentProposals.length > 0, EmptyProposals());
        require(block.number > _input.coreState.lastProposalBlockId, CannotProposeInCurrentBlock());
        require(
            _hashCoreState(_input.coreState) == _input.parentProposals[0].coreStateHash,
            InvalidState()
        );
    }

    /// @dev Verifies that parentProposals[0] is the current chain head
    /// @notice Requires 1 element if next slot empty, 2 if occupied with older proposal
    /// @param _parentProposals Array of 1-2 proposals to verify chain head
    function _verifyChainHead(Proposal[] memory _parentProposals) private view {
        // First verify parentProposals[0] matches what's stored on-chain
        _checkProposalHash(_parentProposals[0]);

        // Then verify it's actually the chain head
        uint256 nextBufferSlot = (_parentProposals[0].id + 1) % _ringBufferSize;
        bytes32 storedNextProposalHash = _proposalHashes[nextBufferSlot];

        if (storedNextProposalHash == bytes32(0)) {
            // Next slot in the ring buffer is empty, only one proposal expected
            require(_parentProposals.length == 1, IncorrectProposalCount());
        } else {
            // Next slot in the ring buffer is occupied, need to prove it contains a
            // proposal with a smaller id
            require(_parentProposals.length == 2, IncorrectProposalCount());
            require(_parentProposals[1].id < _parentProposals[0].id, InvalidLastProposalProof());
            require(
                storedNextProposalHash == _hashProposal(_parentProposals[1]),
                NextProposalHashMismatch()
            );
        }
    }

    /// @dev Finalizes proven proposals and updates checkpoint
    /// @dev Performs up to `maxFinalizationCount` finalization iterations.
    /// The caller is forced to finalize transition records that have passed their finalization
    /// grace period, but can decide to finalize ones that haven't.
    /// @param _input Input containing transition records and end block header
    /// @return _ Core state with updated finalization counters
    function _finalize(ProposeInput memory _input) private returns (CoreState memory) {
        CoreState memory coreState = _input.coreState;
        TransitionRecord memory lastFinalizedRecord;
        TransitionRecord memory emptyRecord;
        uint48 proposalId = coreState.lastFinalizedProposalId + 1;
        uint256 finalizedCount;

        for (uint256 i; i < _maxFinalizationCount; ++i) {
            // Check if there are more proposals to finalize
            if (proposalId >= coreState.nextProposalId) break;

            // Try to finalize the current proposal
            bool hasRecord = i < _input.transitionRecords.length;

            TransitionRecord memory transitionRecord =
                hasRecord ? _input.transitionRecords[i] : emptyRecord;

            bool finalized;
            (finalized, proposalId) =
                _finalizeProposal(coreState, proposalId, transitionRecord, hasRecord);

            if (!finalized) break;

            // Update state for successful finalization
            lastFinalizedRecord = _input.transitionRecords[i];
            finalizedCount++;
        }

        // Update checkpoint if any proposals were finalized
        if (finalizedCount > 0) {
            bytes32 checkpointHash = _hashCheckpoint(_input.checkpoint);
            require(checkpointHash == lastFinalizedRecord.checkpointHash, CheckpointMismatch());
            LibCheckpointStore.saveCheckpoint(
                _checkpointStorage, _input.checkpoint, _maxCheckpointHistory
            );
        }

        return coreState;
    }

    /// @dev Attempts to finalize a single proposal
    /// @notice Updates core state and processes bond instructions if successful
    /// @param _coreState Core state to update (passed by reference)
    /// @param _proposalId The ID of the proposal to finalize
    /// @param _transitionRecord The expected transition record for verification
    /// @param _hasTransitionRecord Whether a transition record was provided in input
    /// @return finalized_ True if proposal was successfully finalized
    /// @return nextProposalId_ Next proposal ID to process (current + span)
    function _finalizeProposal(
        CoreState memory _coreState,
        uint48 _proposalId,
        TransitionRecord memory _transitionRecord,
        bool _hasTransitionRecord
    )
        private
        view
        returns (bool finalized_, uint48 nextProposalId_)
    {
        // Check if transition record exists in storage
        TransitionRecordHashAndDeadline memory hashAndDeadline =
            _getTransitionRecordHashAndDeadline(_proposalId, _coreState.lastFinalizedTransitionHash);

        if (hashAndDeadline.recordHash == 0) return (false, _proposalId);

        // If transition record is provided, allow finalization regardless of finalization grace
        // period
        // If not provided, and finalization grace period has passed, revert
        if (!_hasTransitionRecord) {
            // Check if finalization grace period has passed for forcing
            if (block.timestamp < hashAndDeadline.finalizationDeadline) {
                // Cooldown not passed, don't force finalization
                return (false, _proposalId);
            }
            // Cooldown passed, force finalization
            revert TransitionRecordNotProvided();
        }

        // Verify transition record hash matches
        require(
            _hashTransitionRecord(_transitionRecord) == hashAndDeadline.recordHash,
            TransitionRecordHashMismatchWithStorage()
        );

        // Update core state
        _coreState.lastFinalizedProposalId = _proposalId;

        // Reconstruct the Checkpoint from the transition record hash
        // Note: We need to decode the checkpointHash to get the actual header
        // For finalization, we create a transition with empty block header since we only have the
        // hash
        _coreState.lastFinalizedTransitionHash = _transitionRecord.transitionHash;

        // Process bond instructions
        _processBondInstructions(_coreState, _transitionRecord.bondInstructions);

        // Validate and calculate next proposal ID
        require(_transitionRecord.span > 0, InvalidSpan());
        nextProposalId_ = _proposalId + _transitionRecord.span;
        require(nextProposalId_ <= _coreState.nextProposalId, SpanOutOfBounds());

        return (true, nextProposalId_);
    }

    /// @dev Processes bond instructions and updates aggregated hash
    /// @param _coreState Core state with bond instructions hash to update
    /// @param _instructions Array of bond transfer instructions to aggregate
    function _processBondInstructions(
        CoreState memory _coreState,
        LibBonds.BondInstruction[] memory _instructions
    )
        private
        pure
    {
        if (_instructions.length == 0) return;

        for (uint256 i; i < _instructions.length; ++i) {
            _coreState.bondInstructionsHash =
                LibBonds.aggregateBondInstruction(_coreState.bondInstructionsHash, _instructions[i]);
        }
    }
}

// ---------------------------------------------------------------
// Errors
// ---------------------------------------------------------------

error CannotProposeInCurrentBlock();
error CheckpointMismatch();
error DeadlineExceeded();
error EmptyProposals();
error ForkNotActive();
error InconsistentParams();
error IncorrectProposalCount();
error InsufficientBond();
error InvalidLastProposalProof();
error InvalidSpan();
error InvalidState();
error LastProposalHashMismatch();
error LastProposalProofNotEmpty();
error NextProposalHashMismatch();
error NotEnoughCapacity();
error NoBondToWithdraw();
error ProposalHashMismatch();
error ProposalHashMismatchWithStorage();
error ProposalHashMismatchWithTransition();
error ProposalIdMismatch();
error ProposerBondInsufficient();
error RingBufferSizeZero();
error SpanOutOfBounds();
error TransitionRecordHashMismatchWithStorage();
error TransitionRecordNotProvided();
error TransitionWithSameParentHashAlreadyProved();
error UnprocessedForcedInclusionIsDue();<|MERGE_RESOLUTION|>--- conflicted
+++ resolved
@@ -195,14 +195,8 @@
             CoreState memory coreState = _finalize(input);
 
             // Enforce one propose call per Ethereum block to prevent spam attacks that could
-<<<<<<< HEAD
             // deplete the ring buffer
-            coreState.nextProposalBlockId = uint48(block.number + 1);
-=======
-            // deplete the
-            // ring buffer
             coreState.lastProposalBlockId = uint48(block.number);
->>>>>>> 2e14f270
 
             // Verify capacity for new proposals
             require(_getAvailableCapacity(coreState) > 0, NotEnoughCapacity());
