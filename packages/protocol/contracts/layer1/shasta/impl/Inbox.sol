// SPDX-License-Identifier: MIT
pragma solidity ^0.8.24;

import { IERC20 } from "@openzeppelin/contracts/token/ERC20/IERC20.sol";
import { SafeERC20 } from "@openzeppelin/contracts/token/ERC20/utils/SafeERC20.sol";
import { EssentialContract } from "src/shared/common/EssentialContract.sol";
import { IInbox } from "../iface/IInbox.sol";
import { IForcedInclusionStore } from "../iface/IForcedInclusionStore.sol";
import { IProofVerifier } from "../iface/IProofVerifier.sol";
import { IProposerChecker } from "../iface/IProposerChecker.sol";
import { LibAddress } from "src/shared/libs/LibAddress.sol";
import { LibBlobs } from "../libs/LibBlobs.sol";
import { LibBonds } from "src/shared/shasta/libs/LibBonds.sol";
import { LibBondsL1 } from "../libs/LibBondsL1.sol";
import { LibForcedInclusion } from "../libs/LibForcedInclusion.sol";
import { LibHashSimple } from "../libs/LibHashSimple.sol";
import { ICheckpointStore } from "src/shared/shasta/iface/ICheckpointStore.sol";
import { LibMath } from "src/shared/libs/LibMath.sol";

/// @title Inbox
/// @notice Core contract for managing L2 proposals, proofs, verification and forced inclusion in
/// Taiko's based rollup architecture.
/// @dev This contract implements the fundamental inbox logic including:
///      - Proposal submission with forced inclusion support
///      - Proof verification with transition record management
///      - Ring buffer storage for efficient state management
///      - Bond instruction processing for economic security
///      - Finalization of proven proposals with checkpoint rate limiting
/// @custom:security-contact security@taiko.xyz
<<<<<<< HEAD
contract Inbox is IInbox, IForcedInclusionStore, EssentialContract {
=======
contract Inbox is IInbox, IForcedInclusionStore, ICheckpointStore, EssentialContract {
    using LibAddress for address;
    using LibMath for uint48;
    using LibMath for uint256;
>>>>>>> 2174550f
    using SafeERC20 for IERC20;

    /// @notice Struct for storing transition effective timestamp and hash.
    /// @dev Stores transition record hash and finalization deadline
    struct TransitionRecordHashAndDeadline {
        bytes26 recordHash;
        uint48 finalizationDeadline;
    }

    /// @notice Result from consuming forced inclusions
    struct ConsumptionResult {
        IInbox.DerivationSource[] sources;
        bool allowsPermissionless;
    }

    // ---------------------------------------------------------------
    // Immutable Variables
    // ---------------------------------------------------------------
    /// @notice The codec used for encoding and hashing.
    address private immutable _codec;

    /// @notice The token used for bonds.
    IERC20 internal immutable _bondToken;

    /// @notice The proof verifier contract.
    IProofVerifier internal immutable _proofVerifier;

    /// @notice The proposer checker contract.
    IProposerChecker internal immutable _proposerChecker;

    /// @notice The proving window in seconds.
    uint48 internal immutable _provingWindow;

    /// @notice The extended proving window in seconds.
    uint48 internal immutable _extendedProvingWindow;

    /// @notice The maximum number of proposals that can be finalized in one finalization call.
    uint256 internal immutable _maxFinalizationCount;

    /// @notice The finalization grace period in seconds.
    uint48 internal immutable _finalizationGracePeriod;

    /// @notice The ring buffer size for storing proposal hashes.
    uint256 internal immutable _ringBufferSize;

    /// @notice The percentage of basefee paid to coinbase.
    uint8 internal immutable _basefeeSharingPctg;

    /// @notice The minimum number of forced inclusions that the proposer is forced to process if
    /// they are due.
    uint256 internal immutable _minForcedInclusionCount;

    /// @notice The delay for forced inclusions measured in seconds.
    uint16 internal immutable _forcedInclusionDelay;

    /// @notice The fee for forced inclusions in Gwei.
    uint64 internal immutable _forcedInclusionFeeInGwei;

<<<<<<< HEAD
=======
    /// @notice The maximum number of checkpoints to store in ring buffer.
    uint16 internal immutable _maxCheckpointHistory;

    /// @notice The minimum delay between checkpoints in seconds.
    uint16 internal immutable _minCheckpointDelay;

    /// @notice The multiplier to determine when a forced inclusion is too old so that proposing
    /// becomes permissionless
    uint8 internal immutable _permissionlessInclusionMultiplier;

    /// @notice Version identifier for composite key generation
    /// @dev Used to invalidate all proved but unfinalized transition records to recover from
    /// potential proof verifier bugs
    uint16 internal immutable _compositeKeyVersion;

>>>>>>> 2174550f
    // ---------------------------------------------------------------
    // State Variables
    // ---------------------------------------------------------------

    /// @dev The address responsible for calling `activate` on the inbox.
    address internal _shastaInitializer;

    /// @notice Flag indicating whether a conflicting transition record has been detected
    bool public conflictingTransitionDetected;

    /// @dev Ring buffer for storing proposal hashes indexed by buffer slot
    /// - bufferSlot: The ring buffer slot calculated as proposalId % ringBufferSize
    /// - proposalHash: The keccak256 hash of the Proposal struct
    mapping(uint256 bufferSlot => bytes32 proposalHash) internal _proposalHashes;

    /// @dev Simple mapping for storing transition record hashes
    /// @dev We do not use a ring buffer for this mapping, since a nested mapping does not benefit
    /// from it
    /// @dev Stores transition records for proposals with different parent transitions
    /// - compositeKey: Keccak256 hash of (proposalId, parentTransitionHash)
    /// - value: The struct contains the finalization deadline and the hash of the TransitionRecord
    mapping(bytes32 compositeKey => TransitionRecordHashAndDeadline hashAndDeadline) internal
        _transitionRecordHashAndDeadline;

    /// @dev Storage for forced inclusion requests
    /// @dev 2 slots used
    LibForcedInclusion.Storage private _forcedInclusionStorage;

    /// @notice Signal service responsible for checkpoints
    ICheckpointStore public immutable signalService;

    uint256[37] private __gap;

    // ---------------------------------------------------------------
    // Constructor
    // ---------------------------------------------------------------

    /// @notice Initializes the Inbox contract
    /// @param _config Configuration struct containing all constructor parameters
    constructor(IInbox.Config memory _config) {
        require(_config.signalService != address(0), ZERO_ADDRESS());
        require(_config.ringBufferSize != 0, RingBufferSizeZero());

        _codec = _config.codec;
        _bondToken = IERC20(_config.bondToken);
        _proofVerifier = IProofVerifier(_config.proofVerifier);
        _proposerChecker = IProposerChecker(_config.proposerChecker);
        signalService = ICheckpointStore(_config.signalService);
        _provingWindow = _config.provingWindow;
        _extendedProvingWindow = _config.extendedProvingWindow;
        _maxFinalizationCount = _config.maxFinalizationCount;
        _finalizationGracePeriod = _config.finalizationGracePeriod;
        _ringBufferSize = _config.ringBufferSize;
        _basefeeSharingPctg = _config.basefeeSharingPctg;
        _minForcedInclusionCount = _config.minForcedInclusionCount;
        _forcedInclusionDelay = _config.forcedInclusionDelay;
        _forcedInclusionFeeInGwei = _config.forcedInclusionFeeInGwei;
<<<<<<< HEAD
=======
        _maxCheckpointHistory = _config.maxCheckpointHistory;
        _minCheckpointDelay = _config.minCheckpointDelay;
        _permissionlessInclusionMultiplier = _config.permissionlessInclusionMultiplier;
        _compositeKeyVersion = _config.compositeKeyVersion;
>>>>>>> 2174550f
    }

    // ---------------------------------------------------------------
    // External Functions
    // ---------------------------------------------------------------

    /// @notice Initializes the owner of the inbox. The inbox then needs to be activated by the
    /// `shastaInitializer` later in order to start accepting proposals.
    /// @param _owner The owner of this contract
    function init(address _owner, address shastaInitializer) external initializer {
        __Essential_init(_owner);
        _shastaInitializer = shastaInitializer;
    }

    /// @notice Activates the inbox so that it can start accepting proposals.
    ///         This function can only be called once.
    /// @dev Only the `shastaInitializer` can call this function.
    /// @param _genesisBlockHash The hash of the genesis block
    function activate(bytes32 _genesisBlockHash) external {
        require(msg.sender == _shastaInitializer, ACCESS_DENIED());
        _activateInbox(_genesisBlockHash);

        // Set the shastaInitializer to zero to prevent further calls to `activate`
        _shastaInitializer = address(0);
    }

    /// @inheritdoc IInbox
    /// @notice Proposes new L2 blocks and forced inclusions to the rollup using blobs for DA.
    /// @dev Key behaviors:
    ///      1. Validates proposer authorization via ProposerChecker
    ///      2. Finalizes eligible proposals up to `config.maxFinalizationCount` to free ring buffer
    ///         space.
    ///      3. Process `input.numForcedInclusions` forced inclusions. The proposer is forced to
    ///         process at least `config.minForcedInclusionCount` if they are due.
    ///      4. Updates core state and emits `Proposed` event
    /// @dev IMPORTANT: The regular proposal might not be included if there is not enough capacity
    ///      available(i.e forced inclusions are prioritized).
    function propose(bytes calldata _lookahead, bytes calldata _data) external nonReentrant {
        unchecked {
            // Decode and validate input data
            ProposeInput memory input = _decodeProposeInput(_data);

            _validateProposeInput(input);

            // Verify parentProposals[0] is actually the last proposal stored on-chain.
            _verifyChainHead(input.parentProposals);

            // IMPORTANT: Finalize first to free ring buffer space and prevent deadlock
            CoreState memory coreState = _finalize(input);

            // Enforce one propose call per Ethereum block to prevent spam attacks that could
            // deplete the ring buffer
            coreState.lastProposalBlockId = uint48(block.number);

            // Verify capacity for new proposals
            require(_getAvailableCapacity(coreState) > 0, NotEnoughCapacity());

            // Consume forced inclusions (validation happens inside)
            ConsumptionResult memory result =
                _consumeForcedInclusions(msg.sender, input.numForcedInclusions);

            // Add normal proposal source in last slot
            result.sources[result.sources.length - 1] =
                DerivationSource(false, LibBlobs.validateBlobReference(input.blobReference));

            // If forced inclusion is old enough, allow anyone to propose
            // and set endOfSubmissionWindowTimestamp = 0
            // Otherwise, only the current preconfer can propose
            uint48 endOfSubmissionWindowTimestamp = result.allowsPermissionless
                ? 0
                : _proposerChecker.checkProposer(msg.sender, _lookahead);

            // Create single proposal with multi-source derivation
            // Use previous block as the origin for the proposal to be able to call `blockhash`
            uint256 parentBlockNumber = block.number - 1;

            Derivation memory derivation = Derivation({
                originBlockNumber: uint48(parentBlockNumber),
                originBlockHash: blockhash(parentBlockNumber),
                basefeeSharingPctg: _basefeeSharingPctg,
                sources: result.sources
            });

            // Increment nextProposalId (lastProposalBlockId was already set above)
            Proposal memory proposal = Proposal({
                id: coreState.nextProposalId++,
                timestamp: uint48(block.timestamp),
                endOfSubmissionWindowTimestamp: endOfSubmissionWindowTimestamp,
                proposer: msg.sender,
                coreStateHash: _hashCoreState(coreState),
                derivationHash: _hashDerivation(derivation)
            });

            _setProposalHash(proposal.id, _hashProposal(proposal));
            _emitProposedEvent(proposal, derivation, coreState);
        }
    }

    /// @inheritdoc IInbox
    /// @notice Proves the validity of proposed L2 blocks
    /// @dev Validates transitions, calculates bond instructions, and verifies proofs
    function prove(bytes calldata _data, bytes calldata _proof) external nonReentrant {
        // Decode and validate input
        ProveInput memory input = _decodeProveInput(_data);
        require(input.proposals.length != 0, EmptyProposals());
        require(input.proposals.length == input.transitions.length, InconsistentParams());
        require(input.transitions.length == input.metadata.length, InconsistentParams());

        // Build transition records with validation and bond calculations
        _buildAndSaveTransitionRecords(input);

        bytes32 aggregatedProvingHash =
            _hashTransitionsWithMetadata(input.transitions, input.metadata);
        _proofVerifier.verifyProof(aggregatedProvingHash, _proof);
    }

    /// @inheritdoc IForcedInclusionStore
    function saveForcedInclusion(LibBlobs.BlobReference memory _blobReference) external payable {
        LibForcedInclusion.saveForcedInclusion(
            _forcedInclusionStorage, _forcedInclusionFeeInGwei, _blobReference
        );
    }

    // ---------------------------------------------------------------
    // External View Functions
    // ---------------------------------------------------------------

    /// @inheritdoc IForcedInclusionStore
    function isOldestForcedInclusionDue() external view returns (bool) {
        return LibForcedInclusion.isOldestForcedInclusionDue(
            _forcedInclusionStorage, _forcedInclusionDelay
        );
    }

    /// @notice Retrieves the proposal hash for a given proposal ID
    /// @param _proposalId The ID of the proposal to query
    /// @return proposalHash_ The keccak256 hash of the Proposal struct at the ring buffer slot
    function getProposalHash(uint48 _proposalId) external view returns (bytes32 proposalHash_) {
        uint256 bufferSlot = _proposalId % _ringBufferSize;
        proposalHash_ = _proposalHashes[bufferSlot];
    }

    /// @notice Retrieves the transition record hash for a specific proposal and parent transition
    /// @param _proposalId The ID of the proposal containing the transition
    /// @param _parentTransitionHash The hash of the parent transition in the proof chain
    /// @return finalizationDeadline_ The timestamp when finalization is enforced
    /// @return recordHash_ The hash of the transition record
    function getTransitionRecordHash(
        uint48 _proposalId,
        bytes32 _parentTransitionHash
    )
        external
        view
        returns (uint48 finalizationDeadline_, bytes26 recordHash_)
    {
        TransitionRecordHashAndDeadline memory hashAndDeadline =
            _getTransitionRecordHashAndDeadline(_proposalId, _parentTransitionHash);
        return (hashAndDeadline.finalizationDeadline, hashAndDeadline.recordHash);
    }

    /// @inheritdoc IInbox
    function getConfig() external view returns (IInbox.Config memory config_) {
        config_ = IInbox.Config({
            codec: _codec,
            bondToken: address(_bondToken),
<<<<<<< HEAD
            signalService: address(signalService),
=======
>>>>>>> 2174550f
            proofVerifier: address(_proofVerifier),
            proposerChecker: address(_proposerChecker),
            provingWindow: _provingWindow,
            extendedProvingWindow: _extendedProvingWindow,
            maxFinalizationCount: _maxFinalizationCount,
            finalizationGracePeriod: _finalizationGracePeriod,
            ringBufferSize: _ringBufferSize,
            basefeeSharingPctg: _basefeeSharingPctg,
            minForcedInclusionCount: _minForcedInclusionCount,
            forcedInclusionDelay: _forcedInclusionDelay,
            forcedInclusionFeeInGwei: _forcedInclusionFeeInGwei,
            maxCheckpointHistory: _maxCheckpointHistory,
            minCheckpointDelay: _minCheckpointDelay,
            permissionlessInclusionMultiplier: _permissionlessInclusionMultiplier,
            compositeKeyVersion: _compositeKeyVersion
        });
    }

    // ---------------------------------------------------------------
    // Internal Functions
    // ---------------------------------------------------------------

    /// @dev Activates the inbox with genesis state so that it can start accepting proposals.
    /// @notice Sets up the initial proposal and core state with genesis block
    /// @param _genesisBlockHash The hash of the genesis block
    function _activateInbox(bytes32 _genesisBlockHash) internal {
        Transition memory transition;
        transition.checkpoint.blockHash = _genesisBlockHash;

        CoreState memory coreState;
        coreState.nextProposalId = 1;

        // Set lastProposalBlockId to 1 to ensure the first proposal happens at block 2 or later.
        // This prevents reading blockhash(0) in propose(), which would return 0x0 and create
        // an invalid origin block hash. The EVM hardcodes blockhash(0) to 0x0, so we must
        // ensure proposals never reference the genesis block.
        coreState.lastProposalBlockId = 1;
        coreState.lastFinalizedTransitionHash = _hashTransition(transition);

        Proposal memory proposal;
        proposal.coreStateHash = _hashCoreState(coreState);

        Derivation memory derivation;
        proposal.derivationHash = _hashDerivation(derivation);

        _setProposalHash(0, _hashProposal(proposal));

        _emitProposedEvent(proposal, derivation, coreState);
    }

    /// @dev Builds and persists transition records for batch proof submissions
    /// @notice Validates transitions, calculates bond instructions, and stores records
    /// @dev Virtual function that can be overridden for optimization (e.g., transition aggregation)
    /// @param _input The ProveInput containing arrays of proposals, transitions, and metadata
    function _buildAndSaveTransitionRecords(ProveInput memory _input) internal virtual {
        for (uint256 i; i < _input.proposals.length; ++i) {
            _processSingleTransitionAtIndex(_input, i);
        }
    }

    /// @dev Processes a single transition at the specified index
    /// @notice Reusable function for validating, building, and storing individual transitions
    /// @param _input The ProveInput containing all transition data
    /// @param _index The index of the transition to process
    function _processSingleTransitionAtIndex(ProveInput memory _input, uint256 _index) internal {
        _validateTransition(_input.proposals[_index], _input.transitions[_index]);

        TransitionRecord memory transitionRecord = _buildTransitionRecord(
            _input.proposals[_index], _input.transitions[_index], _input.metadata[_index]
        );

        _setTransitionRecordHashAndDeadline(
            _input.proposals[_index].id,
            _input.transitions[_index],
            _input.metadata[_index],
            transitionRecord
        );
    }

    /// @dev Stores a proposal hash in the ring buffer
    /// @notice Overwrites any existing hash at the calculated buffer slot
    function _setProposalHash(uint48 _proposalId, bytes32 _proposalHash) internal {
        _proposalHashes[_proposalId % _ringBufferSize] = _proposalHash;
    }

    /// @dev Stores transition record hash and emits Proved event
    /// @notice Virtual function to allow optimization in derived contracts
    /// @dev Uses composite key for unique transition identification
    /// @param _proposalId The ID of the proposal being proven
    /// @param _transition The transition data to include in the event
    /// @param _metadata The metadata containing prover information to include in the event
    /// @param _transitionRecord The transition record to hash and store
    function _setTransitionRecordHashAndDeadline(
        uint48 _proposalId,
        Transition memory _transition,
        TransitionMetadata memory _metadata,
        TransitionRecord memory _transitionRecord
    )
        internal
        virtual
    {
        (bytes26 transitionRecordHash, TransitionRecordHashAndDeadline memory hashAndDeadline) =
            _computeTransitionRecordHashAndDeadline(_transitionRecord);

        _storeTransitionRecord(
            _proposalId, _transition.parentTransitionHash, transitionRecordHash, hashAndDeadline
        );

        ProvedEventPayload memory payload = ProvedEventPayload({
            proposalId: _proposalId,
            transition: _transition,
            transitionRecord: _transitionRecord,
            metadata: _metadata
        });
        emit Proved(_encodeProvedEventData(payload));
    }

    /// @dev Persists transition record metadata in storage.
    /// @notice Returns false when an identical record already exists, avoiding redundant event
    /// emissions.
    /// @param _proposalId The proposal identifier.
    /// @param _parentTransitionHash Hash of the parent transition for uniqueness.
    /// @param _recordHash The keccak hash representing the transition record.
    /// @param _hashAndDeadline The finalization metadata to store alongside the hash.
    function _storeTransitionRecord(
        uint48 _proposalId,
        bytes32 _parentTransitionHash,
        bytes26 _recordHash,
        TransitionRecordHashAndDeadline memory _hashAndDeadline
    )
        internal
        virtual
    {
        bytes32 compositeKey = _composeTransitionKey(_proposalId, _parentTransitionHash);
        TransitionRecordHashAndDeadline storage entry =
            _transitionRecordHashAndDeadline[compositeKey];
        bytes26 recordHash = entry.recordHash;

        if (recordHash == 0) {
            entry.recordHash = _recordHash;
            entry.finalizationDeadline = _hashAndDeadline.finalizationDeadline;
        } else if (recordHash == _recordHash) {
            emit TransitionDuplicateDetected();
        } else {
            emit TransitionConflictDetected();
            conflictingTransitionDetected = true;
            entry.finalizationDeadline = type(uint48).max;
        }
    }

    /// @dev Loads transition record metadata from storage.
    /// @param _proposalId The proposal identifier.
    /// @param _parentTransitionHash Hash of the parent transition used as lookup key.
    /// @return hashAndDeadline_ Stored metadata for the given proposal/parent pair.
    function _getTransitionRecordHashAndDeadline(
        uint48 _proposalId,
        bytes32 _parentTransitionHash
    )
        internal
        view
        virtual
        returns (TransitionRecordHashAndDeadline memory hashAndDeadline_)
    {
        bytes32 compositeKey = _composeTransitionKey(_proposalId, _parentTransitionHash);
        hashAndDeadline_ = _transitionRecordHashAndDeadline[compositeKey];
    }

    /// @dev Validates transition consistency with its corresponding proposal
    /// @notice Ensures the transition references the correct proposal hash
    /// @param _proposal The proposal being proven
    /// @param _transition The transition to validate against the proposal
    function _validateTransition(
        Proposal memory _proposal,
        Transition memory _transition
    )
        internal
        view
    {
        bytes32 proposalHash = _checkProposalHash(_proposal);
        require(proposalHash == _transition.proposalHash, ProposalHashMismatchWithTransition());
    }

    /// @dev Validates proposal hash against stored value
    /// @notice Reverts with ProposalHashMismatch if hashes don't match
    /// @param _proposal The proposal to validate
    /// @return proposalHash_ The computed hash of the proposal
    function _checkProposalHash(Proposal memory _proposal)
        internal
        view
        returns (bytes32 proposalHash_)
    {
        proposalHash_ = _hashProposal(_proposal);
        bytes32 storedProposalHash = _proposalHashes[_proposal.id % _ringBufferSize];
        require(proposalHash_ == storedProposalHash, ProposalHashMismatch());
    }

    /// @dev Builds a transition record for a proposal, transition, and metadata tuple.
    /// @param _proposal The proposal the transition is proving.
    /// @param _transition The transition associated with the proposal.
    /// @param _metadata The metadata describing the prover and additional context.
    /// @return record The constructed transition record with span set to one.
    function _buildTransitionRecord(
        Proposal memory _proposal,
        Transition memory _transition,
        TransitionMetadata memory _metadata
    )
        internal
        view
        returns (TransitionRecord memory record)
    {
        record.span = 1;
        record.bondInstructions = LibBondsL1.calculateBondInstructions(
            _provingWindow, _extendedProvingWindow, _proposal, _metadata
        );
        record.transitionHash = _hashTransition(_transition);
        record.checkpointHash =
            _hashCheckpoint(_transition.checkpointBlockNumber, _transition.checkpoint);
    }

    /// @dev Computes the hash and finalization deadline for a transition record.
    /// @param _transitionRecord The transition record to hash.
    /// @return recordHash_ The keccak hash of the transition record.
    /// @return hashAndDeadline_ The struct containing the hash and deadline to persist.
    function _computeTransitionRecordHashAndDeadline(TransitionRecord memory _transitionRecord)
        internal
        view
        returns (bytes26 recordHash_, TransitionRecordHashAndDeadline memory hashAndDeadline_)
    {
        unchecked {
            recordHash_ = _hashTransitionRecord(_transitionRecord);
            hashAndDeadline_ = TransitionRecordHashAndDeadline({
                finalizationDeadline: uint48(block.timestamp + _finalizationGracePeriod),
                recordHash: recordHash_
            });
        }
    }

    /// @dev Computes composite key for transition record storage
    /// @notice Creates unique identifier for proposal-parent transition pairs
    /// @param _proposalId The ID of the proposal
    /// @param _parentTransitionHash Hash of the parent transition
    /// @return _ Keccak256 hash of encoded parameters
    function _composeTransitionKey(
        uint48 _proposalId,
        bytes32 _parentTransitionHash
    )
        internal
        view
        virtual
        returns (bytes32)
    {
        return LibHashSimple.composeTransitionKey(
            _proposalId, _compositeKeyVersion, _parentTransitionHash
        );
    }

    // ---------------------------------------------------------------
    // Encoder Functions
    // ---------------------------------------------------------------

    /// @dev Encodes the proposed event data
    /// @param _payload The ProposedEventPayload object
    /// @return The encoded data
    function _encodeProposedEventData(ProposedEventPayload memory _payload)
        internal
        pure
        virtual
        returns (bytes memory)
    {
        return abi.encode(_payload);
    }

    /// @dev Encodes the proved event data
    /// @param _payload The ProvedEventPayload object
    /// @return The encoded data
    function _encodeProvedEventData(ProvedEventPayload memory _payload)
        internal
        pure
        virtual
        returns (bytes memory)
    {
        return abi.encode(_payload);
    }

    // ---------------------------------------------------------------
    // Decoder Functions
    // ---------------------------------------------------------------

    /// @dev Decodes proposal input data
    /// @param _data The encoded data
    /// @return input_ The decoded ProposeInput struct containing all proposal data
    function _decodeProposeInput(bytes calldata _data)
        internal
        pure
        virtual
        returns (ProposeInput memory)
    {
        return abi.decode(_data, (ProposeInput));
    }

    /// @dev Decodes prove input data
    /// @param _data The encoded data
    /// @return _ The decoded ProveInput struct containing proposals and transitions
    function _decodeProveInput(bytes calldata _data)
        internal
        pure
        virtual
        returns (ProveInput memory)
    {
        return abi.decode(_data, (ProveInput));
    }

    // ---------------------------------------------------------------
    // Hashing Functions
    // ---------------------------------------------------------------

    /// @dev Optimized hashing for blob hashes array to reduce stack depth
    /// @param _blobHashes The blob hashes array to hash
    /// @return The hash of the blob hashes array
    function _hashBlobHashesArray(bytes32[] memory _blobHashes)
        internal
        pure
        virtual
        returns (bytes32)
    {
        return LibHashSimple.hashBlobHashesArray(_blobHashes);
    }

    /// @dev Hashes a Checkpoint struct.
    /// @param _checkpoint The checkpoint to hash.
    /// @return _ The hash of the checkpoint.
    function _hashCheckpoint(
        uint48 _blockNumber,
        ICheckpointStore.Checkpoint memory _checkpoint
    )
        internal
        pure
        virtual
        returns (bytes32)
    {
        return LibHashSimple.hashCheckpoint(_blockNumber, _checkpoint);
    }

    /// @dev Hashes a CoreState struct.
    /// @param _coreState The core state to hash.
    /// @return _ The hash of the core state.
    function _hashCoreState(CoreState memory _coreState) internal pure virtual returns (bytes32) {
        return LibHashSimple.hashCoreState(_coreState);
    }

    /// @dev Hashes a Derivation struct.
    /// @param _derivation The derivation to hash.
    /// @return _ The hash of the derivation.
    function _hashDerivation(Derivation memory _derivation)
        internal
        pure
        virtual
        returns (bytes32)
    {
        return LibHashSimple.hashDerivation(_derivation);
    }

    /// @dev Hashes a Proposal struct.
    /// @param _proposal The proposal to hash.
    /// @return _ The hash of the proposal.
    function _hashProposal(Proposal memory _proposal) internal pure virtual returns (bytes32) {
        return LibHashSimple.hashProposal(_proposal);
    }

    /// @dev Hashes a Transition struct.
    /// @param _transition The transition to hash.
    /// @return _ The hash of the transition.
    function _hashTransition(Transition memory _transition)
        internal
        pure
        virtual
        returns (bytes32)
    {
        return LibHashSimple.hashTransition(_transition);
    }

    /// @dev Hashes a TransitionRecord struct.
    /// @param _transitionRecord The transition record to hash.
    /// @return _ The hash of the transition record.
    function _hashTransitionRecord(TransitionRecord memory _transitionRecord)
        internal
        pure
        virtual
        returns (bytes26)
    {
        return LibHashSimple.hashTransitionRecord(_transitionRecord);
    }

    /// @dev Hashes an array of Transitions.
    /// @param _transitions The transitions array to hash.
    /// @param _metadata The metadata array to hash.
    /// @return _ The hash of the transitions array.
    function _hashTransitionsWithMetadata(
        Transition[] memory _transitions,
        TransitionMetadata[] memory _metadata
    )
        internal
        pure
        virtual
        returns (bytes32)
    {
        return LibHashSimple.hashTransitionsWithMetadata(_transitions, _metadata);
    }

    // ---------------------------------------------------------------
    // Private Functions
    // ---------------------------------------------------------------

    /// @dev Consumes forced inclusions from the queue and returns result with extra slot for normal
    /// source
    /// @param _feeRecipient Address to receive accumulated fees
    /// @param _numForcedInclusionsRequested Maximum number of forced inclusions to consume
    /// @return result_ ConsumptionResult with sources array (size: processed + 1, last slot empty)
    /// and whether permissionless proposals are allowed
    function _consumeForcedInclusions(
        address _feeRecipient,
        uint256 _numForcedInclusionsRequested
    )
        private
        returns (ConsumptionResult memory result_)
    {
        unchecked {
            LibForcedInclusion.Storage storage $ = _forcedInclusionStorage;

            // Load storage once
            (uint48 head, uint48 tail, uint48 lastProcessedAt) = ($.head, $.tail, $.lastProcessedAt);

            uint256 available = tail - head;
            uint256 toProcess = _numForcedInclusionsRequested > available
                ? available
                : _numForcedInclusionsRequested;

            // Allocate array with extra slot for normal source
            result_.sources = new IInbox.DerivationSource[](toProcess + 1);

            // Process inclusions if any
            uint48 oldestTimestamp;
            (oldestTimestamp, head, lastProcessedAt) = _dequeueAndProcessForcedInclusions(
                $, _feeRecipient, result_.sources, head, lastProcessedAt, toProcess
            );

            // We check the following conditions are met:
            // 1. Proposer is willing to include at least the minimum required
            // (_minForcedInclusionCount)
            // 2. Proposer included all available inclusions
            // 3. The oldest inclusion is not due
            if (_numForcedInclusionsRequested < _minForcedInclusionCount && available > toProcess) {
                bool isOldestInclusionDue = LibForcedInclusion.isOldestForcedInclusionDue(
                    $, head, tail, lastProcessedAt, _forcedInclusionDelay
                );
                require(!isOldestInclusionDue, UnprocessedForcedInclusionIsDue());
            }

            // Check if permissionless proposals are allowed
            uint256 permissionlessTimestamp = uint256(_forcedInclusionDelay)
                * _permissionlessInclusionMultiplier + oldestTimestamp;
            result_.allowsPermissionless = block.timestamp > permissionlessTimestamp;
        }
    }

    /// @dev Dequeues and processes forced inclusions from the queue
    /// @param $ Storage reference
    /// @param _feeRecipient Address to receive fees
    /// @param _sources Array to populate with derivation sources
    /// @param _head Current queue head position
    /// @param _lastProcessedAt Timestamp of last processing
    /// @param _toProcess Number of inclusions to process
    /// @return oldestTimestamp_ Oldest timestamp from processed inclusions
    /// @return head_ Updated head position
    /// @return lastProcessedAt_ Updated last processed timestamp
    function _dequeueAndProcessForcedInclusions(
        LibForcedInclusion.Storage storage $,
        address _feeRecipient,
        IInbox.DerivationSource[] memory _sources,
        uint48 _head,
        uint48 _lastProcessedAt,
        uint256 _toProcess
    )
        private
        returns (uint48 oldestTimestamp_, uint48 head_, uint48 lastProcessedAt_)
    {
        if (_toProcess > 0) {
            // Process inclusions and accumulate fees
            uint256 totalFees;
            unchecked {
                for (uint256 i; i < _toProcess; ++i) {
                    IForcedInclusionStore.ForcedInclusion storage inclusion = $.queue[_head + i];
                    _sources[i] = IInbox.DerivationSource(true, inclusion.blobSlice);
                    totalFees += inclusion.feeInGwei;
                }
            }

            // Transfer accumulated fees
            if (totalFees > 0) {
                _feeRecipient.sendEtherAndVerify(totalFees * 1 gwei);
            }

            // Oldest timestamp is max of first inclusion timestamp and last processed time
            oldestTimestamp_ = uint48(_sources[0].blobSlice.timestamp.max(_lastProcessedAt));

            // Update queue position and last processed time
            head_ = _head + uint48(_toProcess);
            lastProcessedAt_ = uint48(block.timestamp);

            // Write to storage once
            ($.head, $.lastProcessedAt) = (head_, lastProcessedAt_);
        } else {
            // No inclusions processed
            oldestTimestamp_ = type(uint48).max;
            head_ = _head;
            lastProcessedAt_ = _lastProcessedAt;
        }
    }

    /// @dev Emits the Proposed event with stack-optimized approach
    /// @param _proposal The proposal data
    /// @param _derivation The derivation data
    /// @param _coreState The core state data
    function _emitProposedEvent(
        Proposal memory _proposal,
        Derivation memory _derivation,
        CoreState memory _coreState
    )
        private
    {
        ProposedEventPayload memory payload = ProposedEventPayload({
            proposal: _proposal,
            derivation: _derivation,
            coreState: _coreState
        });
        emit Proposed(_encodeProposedEventData(payload));
    }

    /// @dev Finalizes proven proposals and updates checkpoints with rate limiting.
    /// Checkpoints are only saved if minCheckpointDelay seconds have passed since the last save,
    /// reducing SSTORE operations but making L2 checkpoints less frequently available on L1.
    /// Set minCheckpointDelay to 0 to disable rate limiting.
    /// @param _input Contains transition records and the end block header.
    /// @return _ Updated core state with new finalization counters.
    function _finalize(ProposeInput memory _input) private returns (CoreState memory) {
        unchecked {
            CoreState memory coreState = _input.coreState;
            TransitionRecord memory lastFinalizedRecord;
            TransitionRecord memory emptyRecord;
            uint48 proposalId = coreState.lastFinalizedProposalId + 1;
            uint256 finalizedCount;

            for (uint256 i; i < _maxFinalizationCount; ++i) {
                // Check if there are more proposals to finalize
                if (proposalId >= coreState.nextProposalId) break;

                // Try to finalize the current proposal
                bool hasRecord = i < _input.transitionRecords.length;

                TransitionRecord memory transitionRecord =
                    hasRecord ? _input.transitionRecords[i] : emptyRecord;

                bool finalized;
                (finalized, proposalId) =
                    _finalizeProposal(coreState, proposalId, transitionRecord, hasRecord);

                if (!finalized) break;

                // Update state for successful finalization
                lastFinalizedRecord = _input.transitionRecords[i];
                ++finalizedCount;
            }

            // Update checkpoint if any proposals were finalized and minimum delay has passed
            if (finalizedCount > 0) {
                _syncCheckpointIfNeeded(
                    _input.checkpoint, lastFinalizedRecord.checkpointHash, coreState
                );
            }

            return coreState;
        }
    }

    /// @dev Syncs checkpoint to storage if conditions are met (voluntary or forced sync).
    /// @notice Validates checkpoint hash and updates checkpoint storage and timestamp.
    /// @param _checkpoint The checkpoint data to sync.
    /// @param _expectedCheckpointHash The expected hash to validate against.
    /// @param _coreState Core state to update with new checkpoint timestamp.
    function _syncCheckpointIfNeeded(
        ICheckpointStore.Checkpoint memory _checkpoint,
        bytes32 _expectedCheckpointHash,
        CoreState memory _coreState
    )
        private
    {
        // Check if checkpoint sync should occur:
        // 1. Voluntary: proposer provided a checkpoint (blockHash != 0)
        // 2. Forced: minimum delay elapsed since last checkpoint
        if (_checkpoint.blockHash != 0) {
            bytes32 checkpointHash = _hashCheckpoint(_checkpoint);
            require(checkpointHash == _expectedCheckpointHash, CheckpointMismatch());

            LibCheckpointStore.saveCheckpoint(
                _checkpointStorage, _checkpoint, _maxCheckpointHistory
            );
            _coreState.lastCheckpointTimestamp = uint48(block.timestamp);
        } else {
            require(
                block.timestamp < _coreState.lastCheckpointTimestamp + _minCheckpointDelay,
                CheckpointNotProvided()
            );
        }
    }

    /// @dev Calculates remaining capacity for new proposals
    /// @notice Subtracts unfinalized proposals from total capacity
    /// @param _coreState Current state with proposal counters
    /// @return _ Number of additional proposals that can be submitted
    function _getAvailableCapacity(CoreState memory _coreState) private view returns (uint256) {
        unchecked {
            uint256 numUnfinalizedProposals =
                _coreState.nextProposalId - _coreState.lastFinalizedProposalId - 1;
            return _ringBufferSize - 1 - numUnfinalizedProposals;
        }
    }

    /// @dev Validates propose function inputs
    /// @notice Checks deadline, proposal array, and state consistency
    /// @param _input The ProposeInput to validate
    function _validateProposeInput(ProposeInput memory _input) private view {
        require(_input.deadline == 0 || block.timestamp <= _input.deadline, DeadlineExceeded());
        require(_input.parentProposals.length > 0, EmptyProposals());
        require(block.number > _input.coreState.lastProposalBlockId, CannotProposeInCurrentBlock());
        require(
            _hashCoreState(_input.coreState) == _input.parentProposals[0].coreStateHash,
            InvalidState()
        );
    }

    /// @dev Verifies that parentProposals[0] is the current chain head
    /// @notice Requires 1 element if next slot empty, 2 if occupied with older proposal
    /// @param _parentProposals Array of 1-2 proposals to verify chain head
    function _verifyChainHead(Proposal[] memory _parentProposals) private view {
<<<<<<< HEAD
        // First verify parentProposals[0] matches what's stored on-chain
        _checkProposalHash(_parentProposals[0]);

        // Then verify it's actually the chain head
        uint256 nextBufferSlot = (_parentProposals[0].id + 1) % _ringBufferSize;
        bytes32 storedNextProposalHash = _proposalHashes[nextBufferSlot];

        if (storedNextProposalHash == bytes32(0)) {
            // Next slot in the ring buffer is empty, only one proposal expected
            require(_parentProposals.length == 1, IncorrectProposalCount());
        } else {
            // Next slot in the ring buffer is occupied, need to prove it contains a
            // proposal with a smaller id
            require(_parentProposals.length == 2, IncorrectProposalCount());
            require(_parentProposals[1].id < _parentProposals[0].id, InvalidLastProposalProof());
            require(
                storedNextProposalHash == _hashProposal(_parentProposals[1]),
                NextProposalHashMismatch()
            );
        }
    }

    /// @dev Finalizes proven proposals and updates checkpoint
    /// @dev Performs up to `maxFinalizationCount` finalization iterations.
    /// The caller is forced to finalize transition records that have passed their finalization
    /// grace period, but can decide to finalize ones that haven't.
    /// @param _input Input containing transition records and end block header
    /// @return _ Core state with updated finalization counters
    function _finalize(ProposeInput memory _input) private returns (CoreState memory) {
        CoreState memory coreState = _input.coreState;
        TransitionRecord memory lastFinalizedRecord;
        TransitionRecord memory emptyRecord;
        uint48 proposalId = coreState.lastFinalizedProposalId + 1;
        uint256 finalizedCount;

        for (uint256 i; i < _maxFinalizationCount; ++i) {
            // Check if there are more proposals to finalize
            if (proposalId >= coreState.nextProposalId) break;

            // Try to finalize the current proposal
            bool hasRecord = i < _input.transitionRecords.length;

            TransitionRecord memory transitionRecord =
                hasRecord ? _input.transitionRecords[i] : emptyRecord;

            bool finalized;
            (finalized, proposalId) =
                _finalizeProposal(coreState, proposalId, transitionRecord, hasRecord);

            if (!finalized) break;

            // Update state for successful finalization
            lastFinalizedRecord = _input.transitionRecords[i];
            finalizedCount++;
        }

        // Update checkpoint if any proposals were finalized
        if (finalizedCount > 0) {
            bytes32 checkpointHash =
                _hashCheckpoint(_input.checkpointBlockNumber, _input.checkpoint);
            require(checkpointHash == lastFinalizedRecord.checkpointHash, CheckpointMismatch());
            signalService.saveCheckpoint(_input.checkpointBlockNumber, _input.checkpoint);
=======
        unchecked {
            // First verify parentProposals[0] matches what's stored on-chain
            _checkProposalHash(_parentProposals[0]);

            // Then verify it's actually the chain head
            uint256 nextBufferSlot = (_parentProposals[0].id + 1) % _ringBufferSize;
            bytes32 storedNextProposalHash = _proposalHashes[nextBufferSlot];

            if (storedNextProposalHash == bytes32(0)) {
                // Next slot in the ring buffer is empty, only one proposal expected
                require(_parentProposals.length == 1, IncorrectProposalCount());
            } else {
                // Next slot in the ring buffer is occupied, need to prove it contains a
                // proposal with a smaller id
                require(_parentProposals.length == 2, IncorrectProposalCount());
                require(_parentProposals[1].id < _parentProposals[0].id, InvalidLastProposalProof());
                require(
                    storedNextProposalHash == _hashProposal(_parentProposals[1]),
                    NextProposalHashMismatch()
                );
            }
>>>>>>> 2174550f
        }
    }

    /// @dev Attempts to finalize a single proposal
    /// @notice Updates core state and processes bond instructions if successful
    /// @param _coreState Core state to update (passed by reference)
    /// @param _proposalId The ID of the proposal to finalize
    /// @param _transitionRecord The expected transition record for verification
    /// @param _hasTransitionRecord Whether a transition record was provided in input
    /// @return finalized_ True if proposal was successfully finalized
    /// @return nextProposalId_ Next proposal ID to process (current + span)
    function _finalizeProposal(
        CoreState memory _coreState,
        uint48 _proposalId,
        TransitionRecord memory _transitionRecord,
        bool _hasTransitionRecord
    )
        private
        view
        returns (bool finalized_, uint48 nextProposalId_)
    {
        // Check if transition record exists in storage
        TransitionRecordHashAndDeadline memory hashAndDeadline =
            _getTransitionRecordHashAndDeadline(_proposalId, _coreState.lastFinalizedTransitionHash);

        if (hashAndDeadline.recordHash == 0) return (false, _proposalId);

        // If transition record is provided, allow finalization regardless of finalization grace
        // period
        // If not provided, and finalization grace period has passed, revert
        if (!_hasTransitionRecord) {
            // Check if finalization grace period has passed for forcing
            if (block.timestamp < hashAndDeadline.finalizationDeadline) {
                // Cooldown not passed, don't force finalization
                return (false, _proposalId);
            }
            // Cooldown passed, force finalization
            revert TransitionRecordNotProvided();
        }

        // Verify transition record hash matches
        require(
            _hashTransitionRecord(_transitionRecord) == hashAndDeadline.recordHash,
            TransitionRecordHashMismatchWithStorage()
        );

        // Update core state
        _coreState.lastFinalizedProposalId = _proposalId;

        // Reconstruct the Checkpoint from the transition record hash
        // Note: We need to decode the checkpointHash to get the actual header
        // For finalization, we create a transition with empty block header since we only have the
        // hash
        _coreState.lastFinalizedTransitionHash = _transitionRecord.transitionHash;

        // Process bond instructions
        for (uint256 i; i < _transitionRecord.bondInstructions.length; ++i) {
            _coreState.bondInstructionsHash = LibBonds.aggregateBondInstruction(
                _coreState.bondInstructionsHash, _transitionRecord.bondInstructions[i]
            );
        }

        // Validate and calculate next proposal ID
        require(_transitionRecord.span > 0, InvalidSpan());
        nextProposalId_ = _proposalId + _transitionRecord.span;
        require(nextProposalId_ <= _coreState.nextProposalId, SpanOutOfBounds());

        return (true, nextProposalId_);
    }
}

// ---------------------------------------------------------------
// Errors
// ---------------------------------------------------------------

error CannotProposeInCurrentBlock();
error CheckpointMismatch();
error CheckpointNotProvided();
error DeadlineExceeded();
error EmptyProposals();
error ForkNotActive();
error InconsistentParams();
error IncorrectProposalCount();
error InsufficientBond();
error InvalidLastProposalProof();
error InvalidSpan();
error InvalidState();
error LastProposalHashMismatch();
error LastProposalProofNotEmpty();
error NextProposalHashMismatch();
error NoBondToWithdraw();
error NotEnoughCapacity();
error ProposalHashMismatch();
error ProposalHashMismatchWithStorage();
error ProposalHashMismatchWithTransition();
error ProposalIdMismatch();
error ProposerBondInsufficient();
error RingBufferSizeZero();
error SpanOutOfBounds();
error TransitionRecordHashMismatchWithStorage();
error TransitionRecordNotProvided();
error UnprocessedForcedInclusionIsDue();<|MERGE_RESOLUTION|>--- conflicted
+++ resolved
@@ -14,8 +14,8 @@
 import { LibBondsL1 } from "../libs/LibBondsL1.sol";
 import { LibForcedInclusion } from "../libs/LibForcedInclusion.sol";
 import { LibHashSimple } from "../libs/LibHashSimple.sol";
+import { LibMath } from "src/shared/libs/LibMath.sol";
 import { ICheckpointStore } from "src/shared/shasta/iface/ICheckpointStore.sol";
-import { LibMath } from "src/shared/libs/LibMath.sol";
 
 /// @title Inbox
 /// @notice Core contract for managing L2 proposals, proofs, verification and forced inclusion in
@@ -27,14 +27,10 @@
 ///      - Bond instruction processing for economic security
 ///      - Finalization of proven proposals with checkpoint rate limiting
 /// @custom:security-contact security@taiko.xyz
-<<<<<<< HEAD
 contract Inbox is IInbox, IForcedInclusionStore, EssentialContract {
-=======
-contract Inbox is IInbox, IForcedInclusionStore, ICheckpointStore, EssentialContract {
     using LibAddress for address;
     using LibMath for uint48;
     using LibMath for uint256;
->>>>>>> 2174550f
     using SafeERC20 for IERC20;
 
     /// @notice Struct for storing transition effective timestamp and hash.
@@ -93,11 +89,6 @@
     /// @notice The fee for forced inclusions in Gwei.
     uint64 internal immutable _forcedInclusionFeeInGwei;
 
-<<<<<<< HEAD
-=======
-    /// @notice The maximum number of checkpoints to store in ring buffer.
-    uint16 internal immutable _maxCheckpointHistory;
-
     /// @notice The minimum delay between checkpoints in seconds.
     uint16 internal immutable _minCheckpointDelay;
 
@@ -110,7 +101,6 @@
     /// potential proof verifier bugs
     uint16 internal immutable _compositeKeyVersion;
 
->>>>>>> 2174550f
     // ---------------------------------------------------------------
     // State Variables
     // ---------------------------------------------------------------
@@ -168,13 +158,9 @@
         _minForcedInclusionCount = _config.minForcedInclusionCount;
         _forcedInclusionDelay = _config.forcedInclusionDelay;
         _forcedInclusionFeeInGwei = _config.forcedInclusionFeeInGwei;
-<<<<<<< HEAD
-=======
-        _maxCheckpointHistory = _config.maxCheckpointHistory;
         _minCheckpointDelay = _config.minCheckpointDelay;
         _permissionlessInclusionMultiplier = _config.permissionlessInclusionMultiplier;
         _compositeKeyVersion = _config.compositeKeyVersion;
->>>>>>> 2174550f
     }
 
     // ---------------------------------------------------------------
@@ -340,10 +326,7 @@
         config_ = IInbox.Config({
             codec: _codec,
             bondToken: address(_bondToken),
-<<<<<<< HEAD
             signalService: address(signalService),
-=======
->>>>>>> 2174550f
             proofVerifier: address(_proofVerifier),
             proposerChecker: address(_proposerChecker),
             provingWindow: _provingWindow,
@@ -355,7 +338,6 @@
             minForcedInclusionCount: _minForcedInclusionCount,
             forcedInclusionDelay: _forcedInclusionDelay,
             forcedInclusionFeeInGwei: _forcedInclusionFeeInGwei,
-            maxCheckpointHistory: _maxCheckpointHistory,
             minCheckpointDelay: _minCheckpointDelay,
             permissionlessInclusionMultiplier: _permissionlessInclusionMultiplier,
             compositeKeyVersion: _compositeKeyVersion
@@ -920,7 +902,7 @@
             // Update checkpoint if any proposals were finalized and minimum delay has passed
             if (finalizedCount > 0) {
                 _syncCheckpointIfNeeded(
-                    _input.checkpoint, lastFinalizedRecord.checkpointHash, coreState
+                    _input.checkpointBlockNumber, _input.checkpoint, lastFinalizedRecord.checkpointHash, coreState
                 );
             }
 
@@ -934,6 +916,7 @@
     /// @param _expectedCheckpointHash The expected hash to validate against.
     /// @param _coreState Core state to update with new checkpoint timestamp.
     function _syncCheckpointIfNeeded(
+        uint48 _checkpointBlockNumber,
         ICheckpointStore.Checkpoint memory _checkpoint,
         bytes32 _expectedCheckpointHash,
         CoreState memory _coreState
@@ -944,13 +927,12 @@
         // 1. Voluntary: proposer provided a checkpoint (blockHash != 0)
         // 2. Forced: minimum delay elapsed since last checkpoint
         if (_checkpoint.blockHash != 0) {
-            bytes32 checkpointHash = _hashCheckpoint(_checkpoint);
+            bytes32 checkpointHash = _hashCheckpoint(_checkpointBlockNumber,_checkpoint);
             require(checkpointHash == _expectedCheckpointHash, CheckpointMismatch());
 
-            LibCheckpointStore.saveCheckpoint(
-                _checkpointStorage, _checkpoint, _maxCheckpointHistory
-            );
+            signalService.saveCheckpoint(_checkpointBlockNumber, _checkpoint);
             _coreState.lastCheckpointTimestamp = uint48(block.timestamp);
+            
         } else {
             require(
                 block.timestamp < _coreState.lastCheckpointTimestamp + _minCheckpointDelay,
@@ -988,70 +970,6 @@
     /// @notice Requires 1 element if next slot empty, 2 if occupied with older proposal
     /// @param _parentProposals Array of 1-2 proposals to verify chain head
     function _verifyChainHead(Proposal[] memory _parentProposals) private view {
-<<<<<<< HEAD
-        // First verify parentProposals[0] matches what's stored on-chain
-        _checkProposalHash(_parentProposals[0]);
-
-        // Then verify it's actually the chain head
-        uint256 nextBufferSlot = (_parentProposals[0].id + 1) % _ringBufferSize;
-        bytes32 storedNextProposalHash = _proposalHashes[nextBufferSlot];
-
-        if (storedNextProposalHash == bytes32(0)) {
-            // Next slot in the ring buffer is empty, only one proposal expected
-            require(_parentProposals.length == 1, IncorrectProposalCount());
-        } else {
-            // Next slot in the ring buffer is occupied, need to prove it contains a
-            // proposal with a smaller id
-            require(_parentProposals.length == 2, IncorrectProposalCount());
-            require(_parentProposals[1].id < _parentProposals[0].id, InvalidLastProposalProof());
-            require(
-                storedNextProposalHash == _hashProposal(_parentProposals[1]),
-                NextProposalHashMismatch()
-            );
-        }
-    }
-
-    /// @dev Finalizes proven proposals and updates checkpoint
-    /// @dev Performs up to `maxFinalizationCount` finalization iterations.
-    /// The caller is forced to finalize transition records that have passed their finalization
-    /// grace period, but can decide to finalize ones that haven't.
-    /// @param _input Input containing transition records and end block header
-    /// @return _ Core state with updated finalization counters
-    function _finalize(ProposeInput memory _input) private returns (CoreState memory) {
-        CoreState memory coreState = _input.coreState;
-        TransitionRecord memory lastFinalizedRecord;
-        TransitionRecord memory emptyRecord;
-        uint48 proposalId = coreState.lastFinalizedProposalId + 1;
-        uint256 finalizedCount;
-
-        for (uint256 i; i < _maxFinalizationCount; ++i) {
-            // Check if there are more proposals to finalize
-            if (proposalId >= coreState.nextProposalId) break;
-
-            // Try to finalize the current proposal
-            bool hasRecord = i < _input.transitionRecords.length;
-
-            TransitionRecord memory transitionRecord =
-                hasRecord ? _input.transitionRecords[i] : emptyRecord;
-
-            bool finalized;
-            (finalized, proposalId) =
-                _finalizeProposal(coreState, proposalId, transitionRecord, hasRecord);
-
-            if (!finalized) break;
-
-            // Update state for successful finalization
-            lastFinalizedRecord = _input.transitionRecords[i];
-            finalizedCount++;
-        }
-
-        // Update checkpoint if any proposals were finalized
-        if (finalizedCount > 0) {
-            bytes32 checkpointHash =
-                _hashCheckpoint(_input.checkpointBlockNumber, _input.checkpoint);
-            require(checkpointHash == lastFinalizedRecord.checkpointHash, CheckpointMismatch());
-            signalService.saveCheckpoint(_input.checkpointBlockNumber, _input.checkpoint);
-=======
         unchecked {
             // First verify parentProposals[0] matches what's stored on-chain
             _checkProposalHash(_parentProposals[0]);
@@ -1073,7 +991,6 @@
                     NextProposalHashMismatch()
                 );
             }
->>>>>>> 2174550f
         }
     }
 
