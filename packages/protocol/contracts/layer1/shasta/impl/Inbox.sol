// SPDX-License-Identifier: MIT
pragma solidity ^0.8.24;

import { IERC20 } from "@openzeppelin/contracts/token/ERC20/IERC20.sol";
import { SafeERC20 } from "@openzeppelin/contracts/token/ERC20/utils/SafeERC20.sol";
import { EssentialContract } from "contracts/shared/common/EssentialContract.sol";
<<<<<<< HEAD
import { IBondManager } from "contracts/shared/based/iface/IBondManager.sol";
=======
import { IBondManager as IShastaBondManager } from "contracts/shared/based/iface/IBondManager.sol";
>>>>>>> 45bfe59a
import { ISyncedBlockManager } from "contracts/shared/based/iface/ISyncedBlockManager.sol";
import { IForcedInclusionStore } from "../iface/IForcedInclusionStore.sol";
import { IInbox } from "../iface/IInbox.sol";
import { IProofVerifier } from "../iface/IProofVerifier.sol";
import { IProposerChecker } from "../iface/IProposerChecker.sol";
<<<<<<< HEAD
import { LibBlobs } from "../lib/LibBlobs.sol";
import { LibBondOperation } from "contracts/shared/based/libs/LibBondOperation.sol";
import { LibDecoder } from "../lib/LibDecoder.sol";
=======
import { LibBlobs } from "../libs/LibBlobs.sol";
import { LibDecoder } from "../libs/LibDecoder.sol";
import { LibBondOperation } from "contracts/shared/based/libs/LibBondOperation.sol";
>>>>>>> 45bfe59a

/// @title ShastaInbox
/// @notice Manages L2 proposals, proofs, and verification for a based rollup architecture.
/// @custom:security-contact security@taiko.xyz

abstract contract Inbox is EssentialContract, IInbox {
    using LibDecoder for bytes;
    using SafeERC20 for IERC20;

    // ---------------------------------------------------------------
    // Events
    // ---------------------------------------------------------------

    /// @notice Emitted when bond is withdrawn from the contract
    /// @param user The user whose bond was withdrawn
    /// @param amount The amount of bond withdrawn
    event BondWithdrawn(address indexed user, uint256 amount);

    // ---------------------------------------------------------------
    // Structs
    // ---------------------------------------------------------------

    /// @notice Extended claim record that stores both the claim hash and encoded metadata.
    /// @dev The metadata includes the proposal ID and partial parent claim hash for efficient
    /// lookups.
    struct ExtendedClaimRecord {
        bytes32 claimRecordHash;
        uint256 slotReuseMarker;
    }

    /// @notice Stores proposal data and associated claim records.
    /// @dev Each proposal can have multiple claims associated with it, indexed by parent claim
    /// hash.
    struct ProposalRecord {
        /// @dev Hash of the proposal data
        bytes32 proposalHash;
        /// @dev Maps parent claim hashes to their corresponding claim record hashes
        mapping(bytes32 parentClaimHash => ExtendedClaimRecord claimRecordHash) claimHashLookup;
    }

    struct PacayaStats2 {
        uint64 numBatches;
        uint64 lastVerifiedBatchId;
        bool paused;
        uint56 lastProposedIn;
        uint64 lastUnpausedAt;
    }

    // ---------------------------------------------------------------
    // Constants
    // ---------------------------------------------------------------

    uint256 public constant REWARD_FRACTION = 2;
    bytes32 private constant _DEFAULT_SLOT_HASH = bytes32(uint256(1));

    // ---------------------------------------------------------------
    // State Variables
    // ---------------------------------------------------------------

    // 5 slots are used by the State object defined in Pacaya inbox:
    // mapping(uint256 batchId_mod_batchRingBufferSize => Batch batch) batches;
    // mapping(uint256 batchId => mapping(bytes32 parentHash => uint24 transitionId)) transitionIds;
    // mapping(uint256 batchId_mod_batchRingBufferSize => mapping(uint24 transitionId =>
    //         TransitionState ts)) transitions;
    // bytes32 __reserve1;
    // Stats1 stats1;
    uint256[5] private __slotsUsedByPacaya;

    PacayaStats2 private _pacayaStats2;

    mapping(address account => uint256 bond) public bondBalance;

    /// @dev The hash of the core state.
    bytes32 internal coreStateHash;

    /// @dev Ring buffer for storing proposal records.
    mapping(uint256 bufferSlot => ProposalRecord proposalRecord) internal proposalRingBuffer;

    uint256[41] private __gap;

    // ---------------------------------------------------------------
    // Constructor
    // ---------------------------------------------------------------

    /// @notice Initializes the Inbox contract
    constructor() EssentialContract() { }

    /// @notice Initializes the Inbox contract with genesis block
    /// @param _owner The owner of this contract
    /// @param _genesisBlockHash The hash of the genesis block
    function init(address _owner, bytes32 _genesisBlockHash) external initializer {
        __Essential_init(_owner);

        Claim memory claim;
        claim.endBlockHash = _genesisBlockHash;

        CoreState memory coreState;
        coreState.nextProposalId = 1;
        coreState.lastFinalizedClaimHash = keccak256(abi.encode(claim));
        coreStateHash = keccak256(abi.encode(coreState));

        emit CoreStateSet(coreState);
    }

    // ---------------------------------------------------------------
    // External & Public Functions
    // ---------------------------------------------------------------

    /// @inheritdoc IInbox
    function propose(bytes calldata, /*_lookahead*/ bytes calldata _data) external nonReentrant {
        Config memory config = getConfig();
        require(_isForkActive(config), ForkNotActive());
        IProposerChecker(config.proposerChecker).checkProposer(msg.sender);
        require(
<<<<<<< HEAD
            IBondManager(config.bondManager).hasSufficientBond(msg.sender, 0),
            ProposerBondInsufficient()
=======
            IShastaBondManager(config.bondManager).getBondBalance(msg.sender)
                >= config.minBondBalance,
            InsufficientBond()
>>>>>>> 45bfe59a
        );

        (
            CoreState memory coreState,
            LibBlobs.BlobReference memory blobReference,
            ClaimRecord[] memory claimRecords
        ) = _data.decodeProposeData();

        require(keccak256(abi.encode(coreState)) == coreStateHash, InvalidState());

        // Check if new proposals would exceed the unfinalized proposal capacity
        require(
            coreState.nextProposalId - coreState.lastFinalizedProposalId <= _getCapacity(config),
            ExceedsUnfinalizedProposalCapacity()
        );

        Proposal memory proposal;

        // Handle forced inclusion if required
        if (IForcedInclusionStore(config.forcedInclusionStore).isOldestForcedInclusionDue()) {
            IForcedInclusionStore.ForcedInclusion memory forcedInclusion = IForcedInclusionStore(
                config.forcedInclusionStore
            ).consumeOldestForcedInclusion(msg.sender);

            (coreState, proposal) = _propose(config, coreState, forcedInclusion.blobSlice, true);
            emit Proposed(proposal, coreState);
        }

        // Create regular proposal
        LibBlobs.BlobSlice memory blobSlice = LibBlobs.validateBlobReference(blobReference);
        (coreState, proposal) = _propose(config, coreState, blobSlice, false);
        // Finalize proved proposals
        coreState = _finalize(config, coreState, claimRecords);
        emit Proposed(proposal, coreState);

        _setCoreStateHash(keccak256(abi.encode(coreState)));
    }

    /// @inheritdoc IInbox
    // TODO(daniel): support proving a segment of proposals with one claim.
    function prove(bytes calldata _data, bytes calldata _proof) external nonReentrant {
        Config memory config = getConfig();
        (Proposal[] memory proposals, Claim[] memory claims) = _data.decodeProveData();

        require(proposals.length == claims.length, InconsistentParams());
        require(proposals.length != 0, EmptyProposals());

        for (uint256 i; i < proposals.length; ++i) {
            ClaimRecord memory claimRecord = _buildClaimRecord(config, proposals[i], claims[i]);
            _setClaimRecordHash(
                config,
                proposals[i].id,
                claims[i].parentClaimHash,
                keccak256(abi.encode(claimRecord))
            );
            emit Proved(proposals[i], claimRecord);
        }

        bytes32 claimsHash = keccak256(abi.encode(claims));
        IProofVerifier(config.proofVerifier).verifyProof(claimsHash, _proof);
    }

    /// @notice Withdraws bond balance for a given user.
    /// @dev Anyone can call this function to withdraw bond for any user.
    function withdrawBond() external nonReentrant {
        uint256 amount = bondBalance[msg.sender];
        require(amount > 0, NoBondToWithdraw());

        bondBalance[msg.sender] = 0;
        Config memory config = getConfig();
        IERC20(config.bondToken).safeTransfer(msg.sender, amount);

        emit BondWithdrawn(msg.sender, amount);
    }

    /// @notice Gets the proposal hash for a given proposal ID.
    /// @param _proposalId The proposal ID to look up.
    /// @return proposalHash_ The hash stored at the proposal's ring buffer slot.
    function getProposalHash(uint48 _proposalId) public view returns (bytes32 proposalHash_) {
        Config memory config = getConfig();
        uint256 bufferSlot = _proposalId % config.ringBufferSize;
        proposalHash_ = proposalRingBuffer[bufferSlot].proposalHash;
    }

    /// @notice Gets the claim record hash for a given proposal and parent claim.
    /// @param _proposalId The proposal ID to look up.
    /// @param _parentClaimHash The parent claim hash to look up.
    /// @return claimRecordHash_ The claim record hash, or bytes32(0) if not found.
    function getClaimRecordHash(
        uint48 _proposalId,
        bytes32 _parentClaimHash
    )
        public
        view
        returns (bytes32 claimRecordHash_)
    {
        Config memory config = getConfig();
        uint256 bufferSlot = _proposalId % config.ringBufferSize;

        ExtendedClaimRecord storage record =
            proposalRingBuffer[bufferSlot].claimHashLookup[_DEFAULT_SLOT_HASH];

        (uint48 proposalId, bytes32 partialParentClaimHash) =
            _decodeSlotReuseMarker(record.slotReuseMarker);

        // If the reusable slot's proposal ID does not match the given proposal ID, it indicates
        // that there are no claims associated with this proposal at all.
        if (proposalId != _proposalId) return bytes32(0);

        // If there's a record in the default slot with matching parent claim hash, return it
        if (_isPartialParentClaimHashMatch(partialParentClaimHash, _parentClaimHash)) {
            return record.claimRecordHash;
        }

        // Otherwise check the direct mapping
        return proposalRingBuffer[bufferSlot].claimHashLookup[_parentClaimHash].claimRecordHash;
    }

    /// @notice Gets the capacity for unfinalized proposals.
    /// @return _ The maximum number of unfinalized proposals that can exist.
    function getCapacity() public view returns (uint256) {
        Config memory config = getConfig();
        return _getCapacity(config);
    }

    /// @notice Gets the configuration for this Inbox contract
    /// @dev This function must be overridden by subcontracts to provide their specific
    /// configuration
    /// @return _ The configuration struct
    function getConfig() public view virtual returns (Config memory);

    // ---------------------------------------------------------------
    // Internal Functions
    // ---------------------------------------------------------------

    /// @dev Sets the hash of the core state.
    function _setCoreStateHash(bytes32 _coreStateHash) internal {
        coreStateHash = _coreStateHash;
    }

    /// @dev Sets the proposal hash for a given proposal ID.
    function _setProposalHash(
        Config memory _config,
        uint48 _proposalId,
        bytes32 _proposalHash
    )
        internal
    {
        uint256 bufferSlot = _proposalId % _config.ringBufferSize;
        proposalRingBuffer[bufferSlot].proposalHash = _proposalHash;
    }

    /// @dev Sets the claim record hash for a given proposal and parent claim.
    function _setClaimRecordHash(
        Config memory _config,
        uint48 _proposalId,
        bytes32 _parentClaimHash,
        bytes32 _claimRecordHash
    )
        internal
    {
        ProposalRecord storage proposalRecord =
            proposalRingBuffer[_proposalId % _config.ringBufferSize];

        ExtendedClaimRecord storage record = proposalRecord.claimHashLookup[_DEFAULT_SLOT_HASH];

        (uint48 proposalId, bytes32 partialParentClaimHash) =
            _decodeSlotReuseMarker(record.slotReuseMarker);

        // Check if we need to use the default slot
        if (proposalId != _proposalId) {
            // Different proposal ID, so we can use the default slot
            record.claimRecordHash = _claimRecordHash;
            record.slotReuseMarker = _encodeSlotReuseMarker(_proposalId, _parentClaimHash);
        } else if (_isPartialParentClaimHashMatch(partialParentClaimHash, _parentClaimHash)) {
            // Same proposal ID and same parent claim hash (partial match), update the default slot
            record.claimRecordHash = _claimRecordHash;
        } else {
            // Same proposal ID but different parent claim hash, use direct mapping
            proposalRecord.claimHashLookup[_parentClaimHash].claimRecordHash = _claimRecordHash;
        }
    }

    /// @dev Decodes a slot reuse marker into proposal ID and partial parent claim hash.
    function _decodeSlotReuseMarker(uint256 _slotReuseMarker)
        internal
        pure
        returns (uint48 proposalId_, bytes32 partialParentClaimHash_)
    {
        proposalId_ = uint48(_slotReuseMarker >> 208);
        partialParentClaimHash_ = bytes32(_slotReuseMarker << 48);
    }

    /// @dev Encodes a proposal ID and parent claim hash into a slot reuse marker.
    function _encodeSlotReuseMarker(
        uint48 _proposalId,
        bytes32 _parentClaimHash
    )
        internal
        pure
        returns (uint256 slotReuseMarker_)
    {
        slotReuseMarker_ = (uint256(_proposalId) << 208) | (uint256(_parentClaimHash) >> 48);
    }

    /// @dev Checks if two parent claim hashes match in their high 208 bits.
    function _isPartialParentClaimHashMatch(
        bytes32 _partialParentClaimHash,
        bytes32 _parentClaimHash
    )
        internal
        pure
        returns (bool)
    {
        return _partialParentClaimHash >> 48 == bytes32(uint256(_parentClaimHash) >> 48);
    }

    /// @dev Gets the capacity for unfinalized proposals.
    function _getCapacity(Config memory _config) internal pure returns (uint256) {
        // The ring buffer can hold ringBufferSize proposals total, but we need to ensure
        // unfinalized proposals are not overwritten. Therefore, the maximum number of
        // unfinalized proposals is ringBufferSize - 1.
        unchecked {
            return _config.ringBufferSize - 1;
        }
    }

    /// @dev Gets the claim record hash for a given proposal and parent claim.
    function _getClaimRecordHash(
        Config memory _config,
        uint48 _proposalId,
        bytes32 _parentClaimHash
    )
        internal
        view
        returns (bytes32 claimRecordHash_)
    {
        uint256 bufferSlot = _proposalId % _config.ringBufferSize;

        ExtendedClaimRecord storage record =
            proposalRingBuffer[bufferSlot].claimHashLookup[_DEFAULT_SLOT_HASH];

        (uint48 proposalId, bytes32 partialParentClaimHash) =
            _decodeSlotReuseMarker(record.slotReuseMarker);

        // If the reusable slot's proposal ID does not match the given proposal ID, it indicates
        // that there are no claims associated with this proposal at all.
        if (proposalId != _proposalId) return bytes32(0);

        // If there's a record in the default slot with matching parent claim hash, return it
        if (_isPartialParentClaimHashMatch(partialParentClaimHash, _parentClaimHash)) {
            return record.claimRecordHash;
        }

        // Otherwise check the direct mapping
        return proposalRingBuffer[bufferSlot].claimHashLookup[_parentClaimHash].claimRecordHash;
    }

    // ---------------------------------------------------------------
    // Private Functions
    // ---------------------------------------------------------------

    /// @dev Proposes a new proposal of L2 blocks.
    /// @param _config The configuration parameters.
    /// @param _coreState The core state of the inbox.
    /// @param _blobSlice The blob slice of the proposal.
    /// @param _isForcedInclusion Whether the proposal is a forced inclusion.
    /// @return coreState_ The updated core state.
    /// @return proposal_ The created proposal.
    function _propose(
        Config memory _config,
        CoreState memory _coreState,
        LibBlobs.BlobSlice memory _blobSlice,
        bool _isForcedInclusion
    )
        private
        returns (CoreState memory coreState_, Proposal memory proposal_)
    {
        uint48 proposalId = _coreState.nextProposalId++;
        uint48 originTimestamp = uint48(block.timestamp);
        uint48 originBlockNumber = uint48(block.number);

        proposal_ = Proposal({
            id: proposalId,
            proposer: msg.sender,
            originTimestamp: originTimestamp,
            originBlockNumber: originBlockNumber,
            isForcedInclusion: _isForcedInclusion,
            basefeeSharingPctg: _config.basefeeSharingPctg,
            provabilityBondGwei: _config.provabilityBondGwei,
            livenessBondGwei: _config.livenessBondGwei,
            blobSlice: _blobSlice
        });

        bytes32 proposalHash = keccak256(abi.encode(proposal_));

        _setProposalHash(_config, proposalId, proposalHash);

        return (_coreState, proposal_);
    }

    /// @dev Builds a claim record for a single proposal.
    /// @param _config The configuration parameters.
    /// @param _proposal The proposal to prove.
    /// @param _claim The claim containing the proof details.
    function _buildClaimRecord(
        Config memory _config,
        Proposal memory _proposal,
        Claim memory _claim
    )
        private
        view
        returns (ClaimRecord memory claimRecord_)
    {
        bytes32 proposalHash = keccak256(abi.encode(_proposal));
        if (proposalHash != _claim.proposalHash) revert ProposalHashMismatch();
        uint256 bufferSlot = _proposal.id % _config.ringBufferSize;
        if (proposalHash != proposalRingBuffer[bufferSlot].proposalHash) {
            revert ProposalHashMismatch();
        }

        BondDecision bondDecision = _calculateBondDecision(_config, _claim, _proposal);

        uint48 livenessBond = bondDecision == BondDecision.L1SlashLivenessRewardProver
            || bondDecision == BondDecision.L2SlashLivenessRewardProver ? _proposal.livenessBondGwei : 0;

        uint48 provabilityBond = bondDecision == BondDecision.L1SlashProvabilityRewardProver
            ? _proposal.provabilityBondGwei
            : 0;

        claimRecord_ = ClaimRecord({
            claim: _claim,
            proposer: _proposal.proposer,
            livenessBondGwei: livenessBond,
            provabilityBondGwei: provabilityBond,
            bondDecision: bondDecision,
            nextProposalId: _proposal.id + 1
        });
    }

    /// @dev Calculates the bond decision based on proof timing and prover identity
    /// @notice Bond decisions determine how provability and liveness bonds are handled:
    /// - On-time proofs: Bonds may be refunded or remain unchanged
    /// - Late proofs: Liveness bonds may be slashed and redistributed
    /// - Very late proofs: Provability bonds may also be slashed
    /// The decision affects whether claim records can be aggregated
    /// @param _config The configuration parameters.
    /// @param _claim The claim containing prover information
    /// @param _proposal The proposal containing timing and proposer information
    /// @return bondDecision_ The bond decision that affects aggregation eligibility
    function _calculateBondDecision(
        Config memory _config,
        Claim memory _claim,
        Proposal memory _proposal
    )
        private
        view
        returns (BondDecision bondDecision_)
    {
        unchecked {
            if (block.timestamp <= _proposal.originTimestamp + _config.provingWindow) {
                // Proof submitted within the designated proving window (on-time proof)
                return BondDecision.NoOp;
            }

            if (block.timestamp <= _proposal.originTimestamp + _config.extendedProvingWindow) {
                // Proof submitted during extended window (late but acceptable proof)
                return _claim.designatedProver == _proposal.proposer
                    ? BondDecision.L1SlashLivenessRewardProver
                    : BondDecision.L2SlashLivenessRewardProver;
            }

            // Proof submitted after extended window (very late proof)
            return BondDecision.L1SlashProvabilityRewardProver;
        }
    }

    /// @dev Finalizes proposals by verifying claim records and updating state.
    /// @param _config The configuration parameters.
    /// @param _coreState The current core state.
    /// @param _claimRecords The claim records to finalize.
    /// @return coreState_ The updated core state
    function _finalize(
        Config memory _config,
        CoreState memory _coreState,
        ClaimRecord[] memory _claimRecords
    )
        private
        returns (CoreState memory coreState_)
    {
        // The last finalized claim record.
        ClaimRecord memory claimRecord;
        bool hasFinalized;

        uint48 proposalId = _coreState.lastFinalizedProposalId + 1;

        for (uint256 i; i < _config.maxFinalizationCount; ++i) {
            // Id for the next proposal to be finalized.

            // There is no more unfinalized proposals
            if (proposalId >= _coreState.nextProposalId) break;

            bytes32 storedClaimRecordHash =
                _getClaimRecordHash(_config, proposalId, _coreState.lastFinalizedClaimHash);

            // The next proposal cannot be finalized as there is no claim record to link the chain
            if (storedClaimRecordHash == 0) break;

            // There is no claim record provided for the next proposal.
            require(i < _claimRecords.length, ClaimRecordNotProvided());

            claimRecord = _claimRecords[i];

            bytes32 claimRecordHash = keccak256(abi.encode(claimRecord));
            require(claimRecordHash == storedClaimRecordHash, ClaimRecordHashMismatch());

            _coreState.lastFinalizedProposalId = proposalId;
            _coreState.lastFinalizedClaimHash = keccak256(abi.encode(claimRecord.claim));
            _coreState.bondOperationsHash =
                _processBonds(_config, proposalId, claimRecord, _coreState.bondOperationsHash);

            proposalId = _claimRecords[i].nextProposalId;
            hasFinalized = true;
        }

        if (hasFinalized) {
            ISyncedBlockManager(_config.syncedBlockManager).saveSyncedBlock(
                claimRecord.claim.endBlockNumber,
                claimRecord.claim.endBlockHash,
                claimRecord.claim.endStateRoot
            );
        }

        return _coreState;
    }

    /// @dev Handles bond refunds and penalties based on the bond decision
    /// @notice Processes bonds for potentially aggregated claim records. When a claim
    /// record represents multiple aggregated proposals, liveness bonds are summed
    /// and processed together, reducing the number of bond operations
    /// @param _config The configuration parameters.
    /// @param _proposalId The first proposal ID in the aggregated record
    /// @param _claimRecord The claim record (may represent multiple proposals)
    /// @param _bondOperationsHash The current hash of bond operations
    /// @return _ The updated hash including this operation
    function _processBonds(
        Config memory _config,
        uint48 _proposalId,
        ClaimRecord memory _claimRecord,
        bytes32 _bondOperationsHash
    )
        private
        returns (bytes32)
    {
        LibBondOperation.BondOperation memory bondOperation;

        Claim memory claim = _claimRecord.claim;
<<<<<<< HEAD
        uint96 livenessBondWei = _claimRecord.livenessBondGwei * 1 gwei;
        uint96 provabilityBondWei = _claimRecord.provabilityBondGwei * 1 gwei;

        if (_claimRecord.bondDecision == BondDecision.NoOp) {
            // No bond operations needed
        } else if (_claimRecord.bondDecision == BondDecision.L2RefundLiveness) {
            // Proposer and designated prover are different entities
            // The designated prover paid a liveness bond on L2 that needs to be refunded
            bondOperation.credit = livenessBondWei;
            bondOperation.receiver = claim.designatedProver;
        } else if (_claimRecord.bondDecision == BondDecision.L1SlashLivenessRewardProver) {
            // Proposer was also the designated prover who failed to prove on time
            // Forfeit their liveness bond but reward the actual prover with half
            IBondManager(_cfg.bondManager).debitBond(_claimRecord.proposer, livenessBondWei);
            IBondManager(_cfg.bondManager).creditBond(
                claim.actualProver, uint96(livenessBondWei / REWARD_FRACTION)
            );
        } else if (_claimRecord.bondDecision == BondDecision.L2RewardProver) {
            // Reward the actual prover with half of the liveness bond on L2
            bondOperation.credit = uint96(livenessBondWei / REWARD_FRACTION);
            bondOperation.receiver = claim.actualProver;
        } else if (
            _claimRecord.bondDecision == BondDecision.L1SlashProvabilityRewardProverL2RefundLiveness
        ) {
            // Proof submitted after extended window (very late proof)
            // Block was difficult to prove, forfeit provability bond but reward prover
            IBondManager(_cfg.bondManager).debitBond(_claimRecord.proposer, provabilityBondWei);
            IBondManager(_cfg.bondManager).creditBond(
                claim.actualProver, uint96(provabilityBondWei / REWARD_FRACTION)
=======

        if (_claimRecord.bondDecision == BondDecision.L2SlashLivenessRewardProver) {
            bondOperation = LibBondOperation.BondOperation({
                proposalId: _proposalId,
                creditAmountGwei: uint48(_claimRecord.livenessBondGwei / REWARD_FRACTION),
                creditTo: claim.actualProver,
                debitAmountGwei: _claimRecord.livenessBondGwei,
                debitFrom: claim.designatedProver
            });
            emit BondRequest(bondOperation);
            return LibBondOperation.aggregateBondOperation(_bondOperationsHash, bondOperation);
        }

        IShastaBondManager bondManager = IShastaBondManager(_config.bondManager);

        if (_claimRecord.bondDecision == BondDecision.L1SlashLivenessRewardProver) {
            bondManager.debitBond(_claimRecord.proposer, _claimRecord.livenessBondGwei);
            bondManager.creditBond(
                claim.actualProver, _claimRecord.livenessBondGwei / REWARD_FRACTION
>>>>>>> 45bfe59a
            );
        } else if (_claimRecord.bondDecision == BondDecision.L1SlashProvabilityRewardProver) {
<<<<<<< HEAD
            // Proof submitted after extended window, proposer and designated prover are same
            // Forfeit provability bond but reward the actual prover
            IBondManager(_cfg.bondManager).debitBond(_claimRecord.proposer, provabilityBondWei);
            IBondManager(_cfg.bondManager).creditBond(
                claim.actualProver, uint96(provabilityBondWei / REWARD_FRACTION)
=======
            bondManager.debitBond(_claimRecord.proposer, _claimRecord.provabilityBondGwei);
            bondManager.creditBond(
                claim.actualProver, _claimRecord.provabilityBondGwei / REWARD_FRACTION
>>>>>>> 45bfe59a
            );
        }
        return _bondOperationsHash;
    }

    function _isForkActive(Config memory _cfg) internal view returns (bool) {
        return _cfg.forkActivationHeight == 0
            || _pacayaStats2.numBatches + 1 == _cfg.forkActivationHeight;
    }

    // ---------------------------------------------------------------
    // Errors
    // ---------------------------------------------------------------

    error ClaimRecordHashMismatch();
    error ClaimRecordNotProvided();
    error EmptyProposals();
    error ExceedsUnfinalizedProposalCapacity();
    error ForkNotActive();
    error InconsistentParams();
    error InsufficientBond();
    error InvalidForcedInclusion();
    error InvalidState();
    error NoBondToWithdraw();
    error ProposalHashMismatch();
    error ProposerBondInsufficient();
    error RingBufferSizeZero();
    error Unauthorized();
}<|MERGE_RESOLUTION|>--- conflicted
+++ resolved
@@ -4,25 +4,15 @@
 import { IERC20 } from "@openzeppelin/contracts/token/ERC20/IERC20.sol";
 import { SafeERC20 } from "@openzeppelin/contracts/token/ERC20/utils/SafeERC20.sol";
 import { EssentialContract } from "contracts/shared/common/EssentialContract.sol";
-<<<<<<< HEAD
 import { IBondManager } from "contracts/shared/based/iface/IBondManager.sol";
-=======
-import { IBondManager as IShastaBondManager } from "contracts/shared/based/iface/IBondManager.sol";
->>>>>>> 45bfe59a
 import { ISyncedBlockManager } from "contracts/shared/based/iface/ISyncedBlockManager.sol";
 import { IForcedInclusionStore } from "../iface/IForcedInclusionStore.sol";
 import { IInbox } from "../iface/IInbox.sol";
 import { IProofVerifier } from "../iface/IProofVerifier.sol";
 import { IProposerChecker } from "../iface/IProposerChecker.sol";
-<<<<<<< HEAD
-import { LibBlobs } from "../lib/LibBlobs.sol";
+import { LibBlobs } from "../libs/LibBlobs.sol";
 import { LibBondOperation } from "contracts/shared/based/libs/LibBondOperation.sol";
-import { LibDecoder } from "../lib/LibDecoder.sol";
-=======
-import { LibBlobs } from "../libs/LibBlobs.sol";
 import { LibDecoder } from "../libs/LibDecoder.sol";
-import { LibBondOperation } from "contracts/shared/based/libs/LibBondOperation.sol";
->>>>>>> 45bfe59a
 
 /// @title ShastaInbox
 /// @notice Manages L2 proposals, proofs, and verification for a based rollup architecture.
@@ -137,14 +127,8 @@
         require(_isForkActive(config), ForkNotActive());
         IProposerChecker(config.proposerChecker).checkProposer(msg.sender);
         require(
-<<<<<<< HEAD
             IBondManager(config.bondManager).hasSufficientBond(msg.sender, 0),
             ProposerBondInsufficient()
-=======
-            IShastaBondManager(config.bondManager).getBondBalance(msg.sender)
-                >= config.minBondBalance,
-            InsufficientBond()
->>>>>>> 45bfe59a
         );
 
         (
@@ -602,37 +586,6 @@
         LibBondOperation.BondOperation memory bondOperation;
 
         Claim memory claim = _claimRecord.claim;
-<<<<<<< HEAD
-        uint96 livenessBondWei = _claimRecord.livenessBondGwei * 1 gwei;
-        uint96 provabilityBondWei = _claimRecord.provabilityBondGwei * 1 gwei;
-
-        if (_claimRecord.bondDecision == BondDecision.NoOp) {
-            // No bond operations needed
-        } else if (_claimRecord.bondDecision == BondDecision.L2RefundLiveness) {
-            // Proposer and designated prover are different entities
-            // The designated prover paid a liveness bond on L2 that needs to be refunded
-            bondOperation.credit = livenessBondWei;
-            bondOperation.receiver = claim.designatedProver;
-        } else if (_claimRecord.bondDecision == BondDecision.L1SlashLivenessRewardProver) {
-            // Proposer was also the designated prover who failed to prove on time
-            // Forfeit their liveness bond but reward the actual prover with half
-            IBondManager(_cfg.bondManager).debitBond(_claimRecord.proposer, livenessBondWei);
-            IBondManager(_cfg.bondManager).creditBond(
-                claim.actualProver, uint96(livenessBondWei / REWARD_FRACTION)
-            );
-        } else if (_claimRecord.bondDecision == BondDecision.L2RewardProver) {
-            // Reward the actual prover with half of the liveness bond on L2
-            bondOperation.credit = uint96(livenessBondWei / REWARD_FRACTION);
-            bondOperation.receiver = claim.actualProver;
-        } else if (
-            _claimRecord.bondDecision == BondDecision.L1SlashProvabilityRewardProverL2RefundLiveness
-        ) {
-            // Proof submitted after extended window (very late proof)
-            // Block was difficult to prove, forfeit provability bond but reward prover
-            IBondManager(_cfg.bondManager).debitBond(_claimRecord.proposer, provabilityBondWei);
-            IBondManager(_cfg.bondManager).creditBond(
-                claim.actualProver, uint96(provabilityBondWei / REWARD_FRACTION)
-=======
 
         if (_claimRecord.bondDecision == BondDecision.L2SlashLivenessRewardProver) {
             bondOperation = LibBondOperation.BondOperation({
@@ -646,26 +599,17 @@
             return LibBondOperation.aggregateBondOperation(_bondOperationsHash, bondOperation);
         }
 
-        IShastaBondManager bondManager = IShastaBondManager(_config.bondManager);
+        IBondManager bondManager = IBondManager(_config.bondManager);
 
         if (_claimRecord.bondDecision == BondDecision.L1SlashLivenessRewardProver) {
-            bondManager.debitBond(_claimRecord.proposer, _claimRecord.livenessBondGwei);
+            bondManager.debitBond(_claimRecord.proposer, uint96(_claimRecord.livenessBondGwei));
             bondManager.creditBond(
-                claim.actualProver, _claimRecord.livenessBondGwei / REWARD_FRACTION
->>>>>>> 45bfe59a
+                claim.actualProver, uint96(_claimRecord.livenessBondGwei / REWARD_FRACTION)
             );
         } else if (_claimRecord.bondDecision == BondDecision.L1SlashProvabilityRewardProver) {
-<<<<<<< HEAD
-            // Proof submitted after extended window, proposer and designated prover are same
-            // Forfeit provability bond but reward the actual prover
-            IBondManager(_cfg.bondManager).debitBond(_claimRecord.proposer, provabilityBondWei);
-            IBondManager(_cfg.bondManager).creditBond(
-                claim.actualProver, uint96(provabilityBondWei / REWARD_FRACTION)
-=======
-            bondManager.debitBond(_claimRecord.proposer, _claimRecord.provabilityBondGwei);
+            bondManager.debitBond(_claimRecord.proposer, uint96(_claimRecord.provabilityBondGwei));
             bondManager.creditBond(
-                claim.actualProver, _claimRecord.provabilityBondGwei / REWARD_FRACTION
->>>>>>> 45bfe59a
+                claim.actualProver, uint96(_claimRecord.provabilityBondGwei / REWARD_FRACTION)
             );
         }
         return _bondOperationsHash;
