--- conflicted
+++ resolved
@@ -383,55 +383,13 @@
         return (_coreState, proposal_);
     }
 
-<<<<<<< HEAD
-    /// @dev Builds a claim record for a single proposal.
-    /// @param _config The configuration parameters.
-    /// @param _proposal The proposal to prove.
-    /// @param _claim The claim containing the proof details.
-    function _buildClaimRecord(
-        Config memory _config,
-        Proposal memory _proposal,
-        Claim memory _claim
-    )
-        private
-        view
-        returns (ClaimRecord memory claimRecord_)
-    {
-        bytes32 proposalHash = keccak256(abi.encode(_proposal));
-        // Validate proposal hash matches claim and storage in one check
-        if (proposalHash != _claim.proposalHash) revert ProposalHashMismatch();
-
-        uint256 bufferSlot = _proposal.id % _config.ringBufferSize;
-        if (proposalHash != proposalRingBuffer[bufferSlot].proposalHash) {
-            revert ProposalHashMismatch();
-        }
-
-        LibBondInstruction.BondInstruction[] memory bondInstructions =
-            _calculateBondInstructions(_config, _proposal, _claim);
-
-        claimRecord_ = ClaimRecord({
-            claim: _claim,
-            proposer: _proposal.proposer,
-            nextProposalId: _proposal.id + 1,
-            bondInstructions: bondInstructions
-        });
-    }
-
-    /// @notice Calculates the bond instructions based on proof timing and prover identity
+    /// @dev Calculates the bond instructions based on proof timing and prover identity
     /// @dev Bond instructions determine how provability and liveness bonds are handled:
     /// - On-time proofs: Bonds may be refunded or remain unchanged
     /// - Late proofs: Liveness bonds may be slashed and redistributed
     /// - Very late proofs: Provability bonds may also be slashed and redistributed
-    /// The decision affects whether claim records can be aggregated
     /// @dev We always return a bond instruction, regardless if no bond should be slashed. This is
     /// so that we can reward provers for low-bond proposals.
-=======
-    /// @dev Calculates the bond instructions based on proof timing and prover identity
-    /// @notice Bond instructions determine how provability and liveness bonds are handled:
-    /// - On-time proofs: Bonds may be refunded or remain unchanged
-    /// - Late proofs: Liveness bonds may be slashed and redistributed
-    /// - Very late proofs: Provability bonds may also be slashed and redistributed
->>>>>>> d0dabe8a
     /// @param _config The configuration parameters.
     /// @param _proposal The proposal containing timing and proposer information
     /// @param _claim The claim containing the proof details.
@@ -445,58 +403,32 @@
         view
         returns (LibBonds.BondInstruction[] memory bondInstructions_)
     {
-        bondInstructions_ = new LibBondInstruction.BondInstruction[](1);
+        bondInstructions_ = new LibBonds.BondInstruction[](1);
 
         unchecked {
             if (block.timestamp <= _proposal.originTimestamp + _config.provingWindow) {
                 // Proof submitted within the designated proving window (on-time proof)
-<<<<<<< HEAD
-                bondInstructions_[0] = LibBondInstruction.BondInstruction({
+                bondInstructions_[0] = LibBonds.BondInstruction({
                     proposalId: _proposal.id,
-                    bondType: LibBondInstruction.BondType.NONE,
-                    creditTo: _claim.actualProver,
-                    debitFrom: _claim.designatedProver
+                    bondType: LibBonds.BondType.NONE,
+                    payer: _claim.actualProver,
+                    receiver: _claim.designatedProver
                 });
             } else {
                 if (block.timestamp <= _proposal.originTimestamp + _config.extendedProvingWindow) {
-                    bondInstructions_[0] = LibBondInstruction.BondInstruction({
+                    bondInstructions_[0] = LibBonds.BondInstruction({
                         proposalId: _proposal.id,
-                        bondType: LibBondInstruction.BondType.LIVENESS,
-                        creditTo: _claim.actualProver,
-                        debitFrom: _claim.designatedProver
+                        bondType: LibBonds.BondType.LIVENESS,
+                        payer: _claim.actualProver,
+                        receiver: _claim.designatedProver
                     });
                 } else {
-                    bondInstructions_[0] = LibBondInstruction.BondInstruction({
+                    bondInstructions_[0] = LibBonds.BondInstruction({
                         proposalId: _proposal.id,
-                        bondType: LibBondInstruction.BondType.PROVABILITY,
-                        creditTo: _claim.actualProver,
-                        debitFrom: _proposal.proposer
+                        bondType: LibBonds.BondType.PROVABILITY,
+                        payer: _proposal.proposer,
+                        receiver: _claim.actualProver
                     });
-=======
-                return new LibBonds.BondInstruction[](0);
-            } else {
-                LibBonds.BondInstruction[] memory bondInstructions =
-                    new LibBonds.BondInstruction[](1);
-
-                if (block.timestamp <= _proposal.originTimestamp + _config.extendedProvingWindow) {
-                    if (_claim.designatedProver != _claim.actualProver) {
-                        bondInstructions[0] = LibBonds.BondInstruction({
-                            proposalId: _proposal.id,
-                            bondType: LibBonds.BondType.LIVENESS,
-                            payer: _claim.designatedProver,
-                            receiver: _claim.actualProver
-                        });
-                    }
-                } else {
-                    if (_proposal.proposer != _claim.actualProver) {
-                        bondInstructions[0] = LibBonds.BondInstruction({
-                            proposalId: _proposal.id,
-                            bondType: LibBonds.BondType.PROVABILITY,
-                            payer: _proposal.proposer,
-                            receiver: _claim.actualProver
-                        });
-                    }
->>>>>>> d0dabe8a
                 }
             }
         }
