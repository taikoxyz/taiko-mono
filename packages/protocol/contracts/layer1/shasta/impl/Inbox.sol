// SPDX-License-Identifier: MIT
pragma solidity ^0.8.24;

import { IInbox } from "../iface/IInbox.sol";
import { IInboxStateManager } from "../iface/IInboxStateManager.sol";
import { IBondManager } from "contracts/shared/shasta/iface/IBondManager.sol";
import { ISyncedBlockManager } from "../../../shared/shasta/iface/ISyncedBlockManager.sol";
import { IProofVerifier } from "../iface/IProofVerifier.sol";
import { IProposerChecker } from "../iface/IProposerChecker.sol";
import { LibDecoder } from "../lib/LibDecoder.sol";
import { IForcedInclusionStore } from "../iface/IForcedInclusionStore.sol";

/// @title ShastaInbox
/// @notice Manages L2 proposals, proofs, and verification for Taiko's based rollup architecture
/// @dev This contract implements gas-efficient batch processing through claim record aggregation,
/// which allows multiple consecutive proposals with the same prover and bond decision to be
/// stored as a single record. This optimization significantly reduces gas costs for:
/// - Proof submission: Multiple proofs can be submitted and aggregated in one transaction
/// - Finalization: Aggregated claim records reduce storage operations during finalization
/// - Bond processing: Aggregated liveness bonds are processed together
///
/// Key features:
/// - Atomic propose and finalize operations
/// - Automatic claim record aggregation for gas savings
/// - Flexible bond management based on proof timing
/// - Support for batch proving of multiple proposals
/// @custom:security-contact security@taiko.xyz

contract Inbox is IInbox {
    using LibDecoder for bytes;

    // -------------------------------------------------------------------------
    // Structs
    // -------------------------------------------------------------------------

    struct BondOperation {
        uint48 proposalId;
        address receiver;
        uint256 credit;
    }

    // -------------------------------------------------------------------------
    // State Variables
    // -------------------------------------------------------------------------

    uint48 private constant REWARD_FRACTION = 2;

    uint48 public immutable provabilityBond;
    uint48 public immutable livenessBond;
    uint48 public immutable provingWindow;
    uint48 public immutable extendedProvingWindow;
    uint256 public immutable minBondBalance;
    uint256 public immutable maxFinalizationCount;

    /// @notice The bond manager contract
    IBondManager public immutable bondManager;

    /// @notice The state manager contract
    IInboxStateManager public immutable inboxStateManager;

    /// @notice The synced block manager contract
    ISyncedBlockManager public immutable syncedBlockManager;

    /// @notice The proof verifier contract
    IProofVerifier public immutable proofVerifier;

    /// @notice The proposer checker contract
    IProposerChecker public immutable proposerChecker;

    /// @notice The forced inclusion store contract
    IForcedInclusionStore public immutable forcedInclusionStore;

    // -------------------------------------------------------------------------
    // Constructor
    // -------------------------------------------------------------------------

    /// @notice Initializes the Inbox contract with configuration parameters
    /// @param _provabilityBond The bond required for block provability
    /// @param _livenessBond The bond required for prover liveness
    /// @param _provingWindow The initial proving window duration
    /// @param _extendedProvingWindow The extended proving window duration
    /// @param _minBondBalance The minimum bond balance required for proposers
    /// @param _maxFinalizationCount The maximum number of finalizations allowed
    /// @param _stateManager The address of the state manager contract
    /// @param _bondManager The address of the bond manager contract
    /// @param _syncedBlockManager The address of the synced block manager contract
    /// @param _proofVerifier The address of the proof verifier contract
    /// @param _proposerChecker The address of the proposer checker contract
    /// @param _forcedInclusionStore The address of the forced inclusion store contract
    constructor(
        uint48 _provabilityBond,
        uint48 _livenessBond,
        uint48 _provingWindow,
        uint48 _extendedProvingWindow,
        uint256 _minBondBalance,
        uint256 _maxFinalizationCount,
        address _stateManager,
        address _bondManager,
        address _syncedBlockManager,
        address _proofVerifier,
        address _proposerChecker,
        address _forcedInclusionStore
    ) {
        provabilityBond = _provabilityBond;
        livenessBond = _livenessBond;
        provingWindow = _provingWindow;
        extendedProvingWindow = _extendedProvingWindow;
        minBondBalance = _minBondBalance;
        maxFinalizationCount = _maxFinalizationCount;
        inboxStateManager = IInboxStateManager(_stateManager);
        bondManager = IBondManager(_bondManager);
        syncedBlockManager = ISyncedBlockManager(_syncedBlockManager);
        proofVerifier = IProofVerifier(_proofVerifier);
        proposerChecker = IProposerChecker(_proposerChecker);
        forcedInclusionStore = IForcedInclusionStore(_forcedInclusionStore);
    }

    // -------------------------------------------------------------------------
    // External Transactional Functions
    // -------------------------------------------------------------------------

    /// @inheritdoc IInbox
    /// @dev Atomically proposes a new L2 block and finalizes previously proven proposals.
    /// Gas optimization: Finalization processes aggregated claim records, reducing the
    /// number of storage operations needed compared to processing individual records
    function propose(bytes calldata, /*_lookahead*/ bytes calldata _data) external {
        proposerChecker.checkProposer(msg.sender);
        if (bondManager.getBondBalance(msg.sender) < minBondBalance) revert InsufficientBond();

        (
            CoreState memory coreState,
            BlobLocator memory blobLocator,
            Frame memory forcedInclusionFrame,
            ClaimRecord[] memory claimRecords
        ) = _data.decodeProposeData();

        if (keccak256(abi.encode(coreState)) != inboxStateManager.getCoreStateHash()) {
            revert InvalidState();
        }

        // Check if new proposals would exceed the unfinalized proposal capacity
        uint256 unfinalizedProposalCapacity = inboxStateManager.getCapacity();

        if (
            coreState.nextProposalId - coreState.lastFinalizedProposalId
                > unfinalizedProposalCapacity
        ) {
            revert ExceedsUnfinalizedProposalCapacity();
        }

<<<<<<< HEAD
        Proposal memory proposal;

        Frame memory frame = _validateBlobLocator(blobLocator);
        (coreState, proposal) = _propose(coreState, frame);
=======
        // Create regular proposal
        Frame memory frame = _validateBlobLocator(blobLocator);
        Proposal memory proposal;
        (coreState, proposal) = _propose(coreState, frame, false);

        // Handle forced inclusion if required
        Proposal memory forcedInclusionProposal;
        bool hasForcedInclusion = forcedInclusionFrame.blobHashes.length > 0;

        if (hasForcedInclusion) {
            (coreState, forcedInclusionProposal) =
                _processForcedInclusion(coreState, forcedInclusionFrame);
        } else {
            // Ensure no forced inclusion is due when none is provided
            _ensureNoForcedInclusionDue();
        }

        // Build proposals array
        Proposal[] memory proposals =
            _buildProposalsArray(proposal, forcedInclusionProposal, hasForcedInclusion);

        // Finalize proved proposals
>>>>>>> 2e0a5328
        coreState = _finalize(coreState, claimRecords);
        emit Proposed(proposal, coreState);

        inboxStateManager.setCoreStateHash(keccak256(abi.encode(coreState)));
    }

    /// @inheritdoc IInbox
    /// @dev Proves multiple proposals in a single transaction with automatic aggregation.
    /// Gas optimization: The _aggregateClaimRecords function combines consecutive claim
    /// records that share the same prover and bond decision, significantly reducing
    /// storage costs when proving multiple proposals
    function prove(bytes calldata _data, bytes calldata _proof) external {
        (Proposal[] memory proposals, Claim[] memory claims) = _data.decodeProveData();

        if (proposals.length != claims.length) revert InconsistentParams();

        ClaimRecord[] memory claimRecords = new ClaimRecord[](proposals.length);

        for (uint256 i; i < proposals.length; ++i) {
            claimRecords[i] = _prove(proposals[i], claims[i]);
        }

        (uint48[] memory proposalIds, ClaimRecord[] memory aggregatedClaimRecords) =
            _aggregateClaimRecords(proposals, claimRecords);

        for (uint256 i; i < aggregatedClaimRecords.length; ++i) {
            bytes32 claimRecordHash = keccak256(abi.encode(aggregatedClaimRecords[i]));
            // Use the parentClaimHash from the aggregated claim record
            inboxStateManager.setClaimRecordHash(
                proposalIds[i], aggregatedClaimRecords[i].claim.parentClaimHash, claimRecordHash
            );
        }

        bytes32 claimsHash = keccak256(abi.encode(claims));
        proofVerifier.verifyProof(claimsHash, _proof);
    }

    // -------------------------------------------------------------------------
    // Private Functions
    // -------------------------------------------------------------------------

<<<<<<< HEAD
    /// @dev Proposes a new L2 block and updates the inbox state
    /// @notice Creates a proposal with associated bonds and stores its hash on-chain.
    /// The proposal includes timing information used to determine bond decisions
    /// during the proving phase
    /// @param _coreState The current core state of the inbox
    /// @param _frame The frame containing blob references for the proposal data
    /// @return coreState_ The updated core state with incremented proposal ID
    /// @return proposal_ The created proposal with all metadata
=======
    /// @dev Proposes a new proposal of L2 blocks.
    /// @param _coreState The core state of the inbox.
    /// @param _frame The frame of the proposal.
    /// @param _isForcedInclusion Whether the proposal is a forced inclusion.
    /// @return coreState_ The updated core state.
    /// @return proposal_ The created proposal.
>>>>>>> 2e0a5328
    function _propose(
        CoreState memory _coreState,
        Frame memory _frame,
        bool _isForcedInclusion
    )
        private
        returns (CoreState memory coreState_, Proposal memory proposal_)
    {
        uint48 proposalId = _coreState.nextProposalId++;
        uint48 originTimestamp = uint48(block.timestamp);
        uint48 originBlockNumber = uint48(block.number);

        proposal_ = Proposal({
            id: proposalId,
            proposer: msg.sender,
            provabilityBond: provabilityBond,
            livenessBond: livenessBond,
            originTimestamp: originTimestamp,
            originBlockNumber: originBlockNumber,
            frame: _frame,
            isForcedInclusion: _isForcedInclusion
        });

        bytes32 proposalHash = keccak256(abi.encode(proposal_));
        inboxStateManager.setProposalHash(proposalId, proposalHash);

        return (_coreState, proposal_);
    }

    /// @dev Proves a single proposal by validating the claim and creating the claim record
    /// @notice This function validates the proposal hash and determines the bond decision
    /// based on proof timing. The resulting claim record may be aggregated with others
    /// for gas efficiency
    /// @param _proposal The proposal to prove
    /// @param _claim The claim containing the state transition details
    /// @return claimRecord_ The claim record that may be aggregated with others
    function _prove(
        Proposal memory _proposal,
        Claim memory _claim
    )
        private
        returns (ClaimRecord memory claimRecord_)
    {
        bytes32 proposalHash = keccak256(abi.encode(_proposal));
        if (proposalHash != _claim.proposalHash) revert ProposalHashMismatch();
        if (proposalHash != inboxStateManager.getProposalHash(_proposal.id)) {
            revert ProposalHashMismatch();
        }

        BondDecision bondDecision = _calculateBondDecision(_claim, _proposal);

        claimRecord_ = ClaimRecord({
            claim: _claim,
            proposer: _proposal.proposer,
            livenessBond: _proposal.livenessBond,
            provabilityBond: _proposal.provabilityBond,
            bondDecision: bondDecision,
            nextProposalId: _proposal.id + 1
        });

        emit Proved(_proposal, claimRecord_);
    }

    /// @dev Finalizes proposals by verifying claim records and updating state
    /// @notice Processes aggregated claim records to finalize multiple proposals efficiently.
    /// Each aggregated record may represent multiple consecutive proposals, reducing
    /// the number of storage reads and bond operations required
    /// @param _coreState The current core state
    /// @param _claimRecords The claim records to finalize (may be aggregated)
    /// @return coreState_ The updated core state with finalized proposals
    function _finalize(
        CoreState memory _coreState,
        ClaimRecord[] memory _claimRecords
    )
        private
        returns (CoreState memory coreState_)
    {
        // The last finalized claim record.
        ClaimRecord memory claimRecord;

        uint48 proposalId = _coreState.lastFinalizedProposalId + 1;

        for (uint256 i; i < maxFinalizationCount; ++i) {
            // There is no more unfinalized proposals
            if (proposalId == _coreState.nextProposalId) break;

            bytes32 storedClaimRecordHash =
                inboxStateManager.getClaimRecordHash(proposalId, _coreState.lastFinalizedClaimHash);

            // The next proposal cannot be finalized as there is no claim record to link the chain
            if (storedClaimRecordHash == 0) break;

            // There is no claim record provided for the next proposal.
            if (i >= _claimRecords.length) revert ClaimRecordNotProvided();

            claimRecord = _claimRecords[i];

            bytes32 claimRecordHash = keccak256(abi.encode(claimRecord));
            if (claimRecordHash != storedClaimRecordHash) revert ClaimRecordHashMismatch();

            _coreState.lastFinalizedProposalId = proposalId;
            _coreState.lastFinalizedClaimHash = keccak256(abi.encode(claimRecord.claim));
            _coreState.bondOperationsHash =
                _processBonds(proposalId, claimRecord, _coreState.bondOperationsHash);
            proposalId = claimRecord.nextProposalId;
        }

        if (proposalId != _coreState.lastFinalizedProposalId) {
            syncedBlockManager.saveSyncedBlock(
                ISyncedBlockManager.SyncedBlock({
                    blockNumber: claimRecord.claim.endBlockNumber,
                    blockHash: claimRecord.claim.endBlockHash,
                    stateRoot: claimRecord.claim.endStateRoot
                })
            );
        }

        return _coreState;
    }

    /// @dev Handles bond refunds and penalties based on the bond decision
    /// @notice Processes bonds for potentially aggregated claim records. When a claim
    /// record represents multiple aggregated proposals, liveness bonds are summed
    /// and processed together, reducing the number of bond operations
    /// @param _proposalId The first proposal ID in the aggregated record
    /// @param _claimRecord The claim record (may represent multiple proposals)
    /// @param _bondOperationsHash The current hash of bond operations
    /// @return bondOperationsHash_ The updated hash including this operation
    function _processBonds(
        uint48 _proposalId,
        ClaimRecord memory _claimRecord,
        bytes32 _bondOperationsHash
    )
        private
        returns (bytes32 bondOperationsHash_)
    {
        uint48 credit;
        address receiver;

        Claim memory claim = _claimRecord.claim;

        if (_claimRecord.bondDecision == BondDecision.NoOp) {
            // No bond operations needed
        } else if (_claimRecord.bondDecision == BondDecision.L2RefundLiveness) {
            // Proposer and designated prover are different entities
            // The designated prover paid a liveness bond on L2 that needs to be refunded
            credit = _claimRecord.livenessBond;
            receiver = claim.designatedProver;
        } else if (_claimRecord.bondDecision == BondDecision.L1SlashLivenessRewardProver) {
            // Proposer was also the designated prover who failed to prove on time
            // Forfeit their liveness bond but reward the actual prover with half
            uint256 livenessBondWei = uint256(_claimRecord.livenessBond) * 1 gwei;
            bondManager.debitBond(_claimRecord.proposer, livenessBondWei);
            bondManager.creditBond(claim.actualProver, livenessBondWei / REWARD_FRACTION);
        } else if (_claimRecord.bondDecision == BondDecision.L2RewardProver) {
            // Reward the actual prover with half of the liveness bond on L2
            credit = _claimRecord.livenessBond / REWARD_FRACTION;
            receiver = claim.actualProver;
        } else if (
            _claimRecord.bondDecision == BondDecision.L1SlashProvabilityRewardProverL2RefundLiveness
        ) {
            // Proof submitted after extended window (very late proof)
            // Block was difficult to prove, forfeit provability bond but reward prover
            uint256 provabilityBondWei = uint256(_claimRecord.provabilityBond) * 1 gwei;
            bondManager.debitBond(_claimRecord.proposer, provabilityBondWei);
            bondManager.creditBond(claim.actualProver, provabilityBondWei / REWARD_FRACTION);
            // Proposer and designated prover are different entities
            // Refund the designated prover's L2 liveness bond
            credit = _claimRecord.livenessBond;
            receiver = claim.designatedProver;
        } else if (_claimRecord.bondDecision == BondDecision.L1SlashProvabilityRewardProver) {
            // Proof submitted after extended window, proposer and designated prover are same
            // Forfeit provability bond but reward the actual prover
            uint256 provabilityBondWei = uint256(_claimRecord.provabilityBond) * 1 gwei;
            bondManager.debitBond(_claimRecord.proposer, provabilityBondWei);
            bondManager.creditBond(claim.actualProver, provabilityBondWei / REWARD_FRACTION);
        }

        BondOperation memory bondOperation =
            BondOperation({ proposalId: _proposalId, receiver: receiver, credit: credit });

        return keccak256(abi.encode(_bondOperationsHash, bondOperation));
    }

    // -------------------------------------------------------------------------
    // Private View Functions
    // -------------------------------------------------------------------------

    /// @dev Calculates the bond decision based on proof timing and prover identity
    /// @notice Bond decisions determine how provability and liveness bonds are handled:
    /// - On-time proofs: Bonds may be refunded or remain unchanged
    /// - Late proofs: Liveness bonds may be slashed and redistributed
    /// - Very late proofs: Provability bonds may also be slashed
    /// The decision affects whether claim records can be aggregated
    /// @param _claim The claim containing prover information
    /// @param _proposal The proposal containing timing and proposer information
    /// @return bondDecision_ The bond decision that affects aggregation eligibility
    function _calculateBondDecision(
        Claim memory _claim,
        Proposal memory _proposal
    )
        private
        view
        returns (BondDecision bondDecision_)
    {
        unchecked {
            if (block.timestamp <= _proposal.originTimestamp + provingWindow) {
                // Proof submitted within the designated proving window (on-time proof)
                return _claim.designatedProver != _proposal.proposer
                    ? BondDecision.L2RefundLiveness
                    : BondDecision.NoOp;
            }

            if (block.timestamp <= _proposal.originTimestamp + extendedProvingWindow) {
                // Proof submitted during extended window (late but acceptable proof)
                return _claim.designatedProver == _proposal.proposer
                    ? BondDecision.L1SlashLivenessRewardProver
                    : BondDecision.L2RewardProver;
            }

            // Proof submitted after extended window (very late proof)
            return _claim.designatedProver != _proposal.proposer
                ? BondDecision.L1SlashProvabilityRewardProverL2RefundLiveness
                : BondDecision.L1SlashProvabilityRewardProver;
        }
    }

    /// @dev Validates a blob locator and converts it to a frame.
    /// @param _blobLocator The blob locator to validate.
    /// @return frame_ The frame.
    function _validateBlobLocator(BlobLocator memory _blobLocator)
        private
        view
        returns (Frame memory frame_)
    {
        if (_blobLocator.numBlobs == 0) revert InvalidBlobLocator();

        bytes32[] memory blobHashes = new bytes32[](_blobLocator.numBlobs);
        for (uint48 i; i < _blobLocator.numBlobs; ++i) {
            blobHashes[i] = blobhash(_blobLocator.blobStartIndex + i);
            if (blobHashes[i] == 0) revert BlobNotFound();
        }

        return Frame({ blobHashes: blobHashes, offset: _blobLocator.offset });
    }

    /// @dev Processes a forced inclusion proposal and validates it against the stored data on the
    /// `ForcedInclusionStore` contract
    /// @param _coreState The current core state
    /// @param _forcedInclusionFrame The frame containing forced inclusion data
    /// @return coreState_ Updated core state
    /// @return proposal_ The created forced inclusion proposal
    function _processForcedInclusion(
        CoreState memory _coreState,
        Frame memory _forcedInclusionFrame
    )
        private
        returns (CoreState memory coreState_, Proposal memory proposal_)
    {
        // Create the forced inclusion proposal
        (coreState_, proposal_) = _propose(_coreState, _forcedInclusionFrame, true);

        // Consume and validate the oldest forced inclusion
        IForcedInclusionStore.ForcedInclusion memory consumed =
            forcedInclusionStore.consumeOldestForcedInclusion(msg.sender);

        _validateForcedInclusion(consumed, _forcedInclusionFrame);
    }

    /// @dev Validates that a consumed forced inclusion matches the provided frame
    /// @param _consumed The consumed forced inclusion from storage
    /// @param _frame The frame provided by the proposer
    function _validateForcedInclusion(
        IForcedInclusionStore.ForcedInclusion memory _consumed,
        Frame memory _frame
    )
        private
        pure
    {
        if (_consumed.blobHash != _frame.blobHashes[0]) {
            revert InvalidForcedInclusion();
        }
        if (_consumed.blobByteOffset != _frame.offset) {
            revert InvalidForcedInclusion();
        }
    }

    /// @dev Ensures no forced inclusion is due when none is provided
    function _ensureNoForcedInclusionDue() private view {
        if (forcedInclusionStore.isOldestForcedInclusionDue()) {
            revert InvalidForcedInclusion();
        }
    }

    /// @dev Builds the proposals array based on whether forced inclusion exists
    /// @param _proposal The regular proposal
    /// @param _forcedInclusionProposal The forced inclusion proposal (if any)
    /// @param _hasForcedInclusion Whether a forced inclusion exists
    /// @return proposals_ Array containing one or two proposals
    function _buildProposalsArray(
        Proposal memory _proposal,
        Proposal memory _forcedInclusionProposal,
        bool _hasForcedInclusion
    )
        private
        pure
        returns (Proposal[] memory proposals_)
    {
        if (_hasForcedInclusion) {
            proposals_ = new Proposal[](2);
            proposals_[0] = _proposal;
            proposals_[1] = _forcedInclusionProposal;
        } else {
            proposals_ = new Proposal[](1);
            proposals_[0] = _proposal;
        }
    }

    // -------------------------------------------------------------------------
    // Private Pure Functions
    // -------------------------------------------------------------------------

    /// @dev Aggregates consecutive claim records to reduce gas costs
    /// @notice This function is a key gas optimization that combines multiple claim records
    /// into fewer records when they share compatible properties:
    /// - Same parent claim hash (ensures they're part of the same chain)
    /// - Same bond decision (ensures consistent bond handling)
    /// - Same designated prover (for L2RefundLiveness decisions)
    /// - Same actual prover (for L2RewardProver decisions)
    ///
    /// Gas savings example: If 10 consecutive proposals are proven by the same prover,
    /// they can be stored as 1 aggregated record instead of 10 individual records
    /// @param _proposals Array of proposals being proven
    /// @param _claimRecords Array of claim records to aggregate
    /// @return _ Array of proposal IDs (first ID of each aggregated group)
    /// @return _ Array of aggregated claim records
    function _aggregateClaimRecords(
        Proposal[] memory _proposals,
        ClaimRecord[] memory _claimRecords
    )
        private
        pure
        returns (uint48[] memory, ClaimRecord[] memory)
    {
        unchecked {
            if (_claimRecords.length == 0) {
                return (new uint48[](0), new ClaimRecord[](0));
            }

            // Allocate proposal IDs array with max possible size
            uint48[] memory proposalIds = new uint48[](_claimRecords.length);
            proposalIds[0] = _proposals[0].id;

            // Reuse _claimRecords array for aggregation
            uint256 writeIndex = 0;
            uint256 readIndex = 1;

            while (readIndex < _claimRecords.length) {
                ClaimRecord memory writeRecord = _claimRecords[writeIndex];
                ClaimRecord memory readRecord = _claimRecords[readIndex];

                if (_canAggregate(writeRecord, readRecord, _proposals[readIndex].id)) {
                    // Update the aggregated record at writeIndex to span multiple proposals
                    writeRecord.nextProposalId = readRecord.nextProposalId;
                    writeRecord.claim.endBlockNumber = readRecord.claim.endBlockNumber;
                    writeRecord.claim.endBlockHash = readRecord.claim.endBlockHash;
                    writeRecord.claim.endStateRoot = readRecord.claim.endStateRoot;

                    if (
                        writeRecord.bondDecision == BondDecision.L2RefundLiveness
                            || writeRecord.bondDecision == BondDecision.L2RewardProver
                    ) {
                        writeRecord.livenessBond += readRecord.livenessBond;
                    } else {
                        // assert(writeRecord.bondDecision == BondDecision.NoOp);
                        writeRecord.livenessBond = 0;
                    }
                } else {
                    // Move to next write position and copy the current record
                    writeIndex++;
                    if (writeIndex != readIndex) {
                        _claimRecords[writeIndex] = _claimRecords[readIndex];
                    }
                    proposalIds[writeIndex] = _proposals[readIndex].id;
                }
                readIndex++;
            }

            // Final aggregated count
            uint256 aggregatedCount = writeIndex + 1;

            // Set the correct length for proposalIds array using assembly
            assembly {
                mstore(proposalIds, aggregatedCount)
                mstore(_claimRecords, aggregatedCount)
            }
            return (proposalIds, _claimRecords);
        }
    }

    /// @dev Checks if two claim records can be aggregated for gas optimization
    /// @notice Aggregation rules ensure that only compatible records are combined:
    /// - Records must be consecutive (recordA.nextProposalId == proposalBId)
    /// - Must share the same parent claim hash (same chain)
    /// - Must have the same bond decision
    /// - For certain bond decisions, must have the same prover
    /// - Liveness bond sum must not overflow uint48
    /// @param _recordA The first claim record
    /// @param _recordB The second claim record
    /// @param _proposalBId The proposal ID of the second claim record
    /// @return _ True if the records can be aggregated, false otherwise
    function _canAggregate(
        ClaimRecord memory _recordA,
        ClaimRecord memory _recordB,
        uint48 _proposalBId
    )
        private
        pure
        returns (bool)
    {
        // Check if a.nextProposalId equals the proposal id of b
        // Since ClaimRecord stores nextProposalId which is proposalId + 1,
        // we need to check if a.nextProposalId == b's implied proposalId
        // b's proposalId = b.nextProposalId - 1
        if (_recordA.nextProposalId != _proposalBId) return false;

        // Check if parentClaimHash matches (required for valid aggregation)
        if (_recordA.claim.parentClaimHash != _recordB.claim.parentClaimHash) return false;

        // Check if bondDecision matches
        if (_recordA.bondDecision != _recordB.bondDecision) return false;

        // Check specific conditions for aggregation
        if (_recordA.bondDecision == BondDecision.NoOp) return true;

        // For other decions, we need to aggregate the liveness bonds. We need to make sure the sum
        // does not overflow.
        if (uint256(_recordA.livenessBond) + _recordB.livenessBond > type(uint48).max) return false;

        // For L2RefundLiveness, we need to make sure the designated prover is the same.
        if (
            _recordA.bondDecision == BondDecision.L2RefundLiveness
                && _recordA.claim.designatedProver == _recordB.claim.designatedProver
        ) return true;

        // For L2RewardProver, we need to make sure the actual prover is the same.
        if (
            _recordA.bondDecision == BondDecision.L2RewardProver
                && _recordA.claim.actualProver == _recordB.claim.actualProver
        ) return true;

        return false;
    }

    // -------------------------------------------------------------------------
    // Errors
    // -------------------------------------------------------------------------

    error BlobNotFound();
    error ClaimRecordHashMismatch();
    error ClaimRecordNotProvided();
    error ExceedsUnfinalizedProposalCapacity();
    error InconsistentParams();
    error InsufficientBond();
    error InvalidBlobLocator();
    error InvalidState();
    error ProposalHashMismatch();
    error Unauthorized();
    error InvalidForcedInclusion();
}<|MERGE_RESOLUTION|>--- conflicted
+++ resolved
@@ -148,12 +148,6 @@
             revert ExceedsUnfinalizedProposalCapacity();
         }
 
-<<<<<<< HEAD
-        Proposal memory proposal;
-
-        Frame memory frame = _validateBlobLocator(blobLocator);
-        (coreState, proposal) = _propose(coreState, frame);
-=======
         // Create regular proposal
         Frame memory frame = _validateBlobLocator(blobLocator);
         Proposal memory proposal;
@@ -176,7 +170,6 @@
             _buildProposalsArray(proposal, forcedInclusionProposal, hasForcedInclusion);
 
         // Finalize proved proposals
->>>>>>> 2e0a5328
         coreState = _finalize(coreState, claimRecords);
         emit Proposed(proposal, coreState);
 
@@ -218,23 +211,15 @@
     // Private Functions
     // -------------------------------------------------------------------------
 
-<<<<<<< HEAD
     /// @dev Proposes a new L2 block and updates the inbox state
     /// @notice Creates a proposal with associated bonds and stores its hash on-chain.
     /// The proposal includes timing information used to determine bond decisions
     /// during the proving phase
     /// @param _coreState The current core state of the inbox
     /// @param _frame The frame containing blob references for the proposal data
+    /// @param _isForcedInclusion Whether the proposal is a forced inclusion.
     /// @return coreState_ The updated core state with incremented proposal ID
     /// @return proposal_ The created proposal with all metadata
-=======
-    /// @dev Proposes a new proposal of L2 blocks.
-    /// @param _coreState The core state of the inbox.
-    /// @param _frame The frame of the proposal.
-    /// @param _isForcedInclusion Whether the proposal is a forced inclusion.
-    /// @return coreState_ The updated core state.
-    /// @return proposal_ The created proposal.
->>>>>>> 2e0a5328
     function _propose(
         CoreState memory _coreState,
         Frame memory _frame,
