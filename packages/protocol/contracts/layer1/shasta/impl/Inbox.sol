// SPDX-License-Identifier: MIT
pragma solidity ^0.8.24;

import { IERC20 } from "@openzeppelin/contracts/token/ERC20/IERC20.sol";
import { SafeERC20 } from "@openzeppelin/contracts/token/ERC20/utils/SafeERC20.sol";
import { EssentialContract } from "src/shared/common/EssentialContract.sol";
import { IForcedInclusionStore } from "../iface/IForcedInclusionStore.sol";
import { IInbox } from "../iface/IInbox.sol";
import { IProofVerifier } from "../iface/IProofVerifier.sol";
import { IProposerChecker } from "../iface/IProposerChecker.sol";
import { LibBlobs } from "../libs/LibBlobs.sol";
import { LibBonds } from "src/shared/based/libs/LibBonds.sol";
<<<<<<< HEAD
import { ShastaForcedInclusionStore } from "./ShastaForcedInclusionStore.sol";
=======
import { ICheckpointManager } from "src/shared/based/iface/ICheckpointManager.sol";
>>>>>>> 4996b30a

/// @title Inbox
/// @notice Core contract for managing L2 proposals, proofs, and verification in Taiko's based
/// rollup architecture.
/// @dev This abstract contract implements the fundamental inbox logic including:
///      - Proposal submission with forced inclusion support
///      - Proof verification with transition record management
///      - Ring buffer storage for efficient state management
///      - Bond instruction processing for economic security
///      - Finalization of proven proposals
/// @custom:security-contact security@taiko.xyz
abstract contract Inbox is ShastaForcedInclusionStore, IInbox {
    using SafeERC20 for IERC20;

    // ---------------------------------------------------------------
    // Events
    // ---------------------------------------------------------------

    /// @notice Emitted when bond is withdrawn from the contract
    /// @param user The user whose bond was withdrawn
    /// @param amount The amount of bond withdrawn
    event BondWithdrawn(address indexed user, uint256 amount);

    // ---------------------------------------------------------------
    // State Variables
    // ---------------------------------------------------------------

    /// @dev Ring buffer for storing transition record hashes with composite key indexing
    /// @dev Stores transition records for proposals with different parent transitions
    /// - bufferSlot: The ring buffer slot calculated as proposalId % ringBufferSize
    /// - compositeKey: Keccak256 hash of (proposalId, parentTransitionHash)
    /// - transitionRecordHash: The hash of the TransitionRecord struct
    /// @dev Reuses the `batches` slot from Pacaya fork for storage efficiency
    mapping(uint256 bufferSlot => mapping(bytes32 compositeKey => bytes32 transitionRecordHash))
        internal _transitionRecordHashes;

    /// @dev Deprecated slots used by Pacaya inbox that contains:
    /// - `transitionIds`
    /// - `transitions`
    /// - `__reserve1`
    /// - `stats1`
    /// - `stats2`
    uint256[5] private __slotsUsedByPacaya;

    /// @notice Bond balance for each account used in Pacaya inbox.
    /// @dev This is not used in Shasta. It is kept so users can withdraw their bond.
    /// @dev Bonds are now handled entirely on L2, by the `BondManager` contract.
    mapping(address account => uint256 bond) public bondBalance;

    /// @dev Ring buffer for storing proposal hashes indexed by buffer slot
    /// - bufferSlot: The ring buffer slot calculated as proposalId % ringBufferSize
    /// - proposalHash: The keccak256 hash of the Proposal struct
    /// @dev This variable does not reuse pacaya slots for storage safety, since we do buffer wrap
    /// around checks in the contract.
    mapping(uint256 bufferSlot => bytes32 proposalHash) internal _proposalHashes;

    uint256[42] private __gap;

    // ---------------------------------------------------------------
    // Constructor
    // ---------------------------------------------------------------

    /// @notice Initializes the Inbox contract
    constructor(
        uint64 _forcedInclusionDelay,
        uint64 _feeInGwei
    )
        ShastaForcedInclusionStore(_forcedInclusionDelay, _feeInGwei)
    { }

    /// @notice Initializes the Inbox contract with genesis block
    /// @param _owner The owner of this contract
    /// @param _genesisBlockHash The hash of the genesis block
    function init(address _owner, bytes32 _genesisBlockHash) external initializer {
        __Essential_init(_owner);

        Transition memory transition;
        transition.checkpoint.blockHash = _genesisBlockHash;

        CoreState memory coreState;
        coreState.nextProposalId = 1;
        coreState.lastFinalizedTransitionHash = _hashTransition(transition);

        Proposal memory proposal;
        proposal.coreStateHash = _hashCoreState(coreState);

        Derivation memory derivation;
        proposal.derivationHash = _hashDerivation(derivation);

        _setProposalHash(getConfig(), 0, _hashProposal(proposal));
        emit Proposed(
            encodeProposedEventData(
                ProposedEventPayload({
                    proposal: proposal,
                    derivation: derivation,
                    coreState: coreState
                })
            )
        );
    }

    // ---------------------------------------------------------------
    // External & Public Functions
    // ---------------------------------------------------------------

    /// @inheritdoc IInbox
    /// @notice Proposes new L2 blocks and forced inclusions to the rollup using blobs for DA.
    /// @dev Key behaviors:
    ///      1. Validates proposer authorization via ProposerChecker
    ///      2. Finalizes eligible proposals up to `config.maxFinalizationCount` to free ring buffer
    ///         space.
    ///      3. Process `input.numForcedInclusions` forced inclusions. The proposer is forced to
    ///         process at least `config.minForcedInclusionCount` if they are due.
    ///      4. Updates core state and emits `Proposed` event
    /// @dev IMPORTANT: The regular proposal might not be included if there is not enough capacity
    ///      available(i.e forced inclusions are prioritized).
    function propose(
        bytes calldata,
        /*_lookahead*/
        bytes calldata _data
    )
        external
        nonReentrant
    {
        Config memory config = getConfig();

        // Validate proposer
        IProposerChecker(config.proposerChecker).checkProposer(msg.sender);

        // Decode and validate input data
        ProposeInput memory input = decodeProposeInput(_data);

        _validateProposeInput(input);

        // Verify parentProposals[0] is actually the last proposal stored on-chain.
        _verifyChainHead(config, input.parentProposals);

        // IMPORTANT: Finalize first to free ring buffer space and prevent deadlock
        CoreState memory coreState = _finalize(config, input);

        // Verify capacity for new proposals
        uint256 availableCapacity = _getAvailableCapacity(config, coreState);
        require(
            availableCapacity >= input.numForcedInclusions, ExceedsUnfinalizedProposalCapacity()
        );

        // Process forced inclusion if required
        uint256 amountOfForcedInclusionsProcessed;
        (coreState, amountOfForcedInclusionsProcessed) =
            _processForcedInclusions(config, coreState, input.numForcedInclusions);
        availableCapacity -= amountOfForcedInclusionsProcessed;

        // Verify that at least `config.minForcedInclusionCount` forced inclusions were processed or
        // none remains in the queue that is due.
        require(
            input.numForcedInclusions >= config.minForcedInclusionCount
                || !_isOldestForcedInclusionDue(),
            UnprocessedForcedInclusionIsDue()
        );

        // Propose the normal proposal after the potential forced inclusions if there is capacity
        // available
        if (availableCapacity > 0) {
            LibBlobs.BlobSlice memory blobSlice =
                LibBlobs.validateBlobReference(input.blobReference, _getBlobHash);
            _propose(config, coreState, blobSlice, false);
        }
    }

    /// @inheritdoc IInbox
    /// @notice Proves the validity of proposed L2 blocks
    /// @dev Validates transitions, calculates bond instructions, and verifies proofs
    function prove(bytes calldata _data, bytes calldata _proof) external nonReentrant {
        Config memory config = getConfig();

        // Decode and validate input
        ProveInput memory input = decodeProveInput(_data);
        require(input.proposals.length != 0, EmptyProposals());
        require(input.proposals.length == input.transitions.length, InconsistentParams());

        // Build transition records with validation and bond calculations
        _buildAndSaveTransitionRecords(config, input);

        // Verify the proof
        IProofVerifier(config.proofVerifier).verifyProof(
            _hashTransitionsArray(input.transitions), _proof
        );
    }

    /// @notice Withdraws bond balance to specified address
    /// @dev Legacy function for withdrawing bonds from Pacaya fork
    /// @dev Bonds are now managed on L2 by the BondManager contract
    /// @param _address The recipient address for the bond withdrawal
    function withdrawBond(address _address) external nonReentrant {
        uint256 amount = bondBalance[_address];
        require(amount > 0, NoBondToWithdraw());
        // Clear balance before transfer (checks-effects-interactions)
        bondBalance[_address] = 0;
        // Transfer the bond
        IERC20(getConfig().bondToken).safeTransfer(_address, amount);
        emit BondWithdrawn(_address, amount);
    }

    /// @notice Retrieves the proposal hash for a given proposal ID
    /// @param _proposalId The ID of the proposal to query
    /// @return proposalHash_ The keccak256 hash of the Proposal struct at the ring buffer slot
    function getProposalHash(uint48 _proposalId) external view returns (bytes32 proposalHash_) {
        Config memory config = getConfig();
        uint256 bufferSlot = _proposalId % config.ringBufferSize;
        proposalHash_ = _proposalHashes[bufferSlot];
    }

    /// @notice Retrieves the transition record hash for a specific proposal and parent transition
    /// @param _proposalId The ID of the proposal containing the transition
    /// @param _parentTransitionHash The hash of the parent transition in the proof chain
    /// @return transitionRecordHash_ The keccak256 hash of the TransitionRecord, or bytes32(0) if
    /// not found
    function getTransitionRecordHash(
        uint48 _proposalId,
        bytes32 _parentTransitionHash
    )
        external
        view
        returns (bytes32 transitionRecordHash_)
    {
        Config memory config = getConfig();
        return _getTransitionRecordHash(config, _proposalId, _parentTransitionHash);
    }

    /// @notice Returns the maximum capacity for unfinalized proposals
    /// @dev Capacity is ringBufferSize - 1 to prevent overwriting unfinalized proposals
    /// @return _ The maximum number of unfinalized proposals allowed
    function getCapacity() external view returns (uint256) {
        Config memory config = getConfig();
        return _getCapacity(config);
    }

    /// @notice Returns the configuration parameters for this Inbox instance
    /// @dev Must be overridden by concrete implementations to provide specific configuration
    /// @return _ The Config struct containing all configuration parameters
    function getConfig() public view virtual returns (Config memory);

    /// @notice Decodes proposal input data
    /// @param _data The encoded data
    /// @return input_ The decoded ProposeInput struct containing all proposal data
    function decodeProposeInput(bytes calldata _data)
        public
        pure
        virtual
        returns (ProposeInput memory input_)
    {
        input_ = abi.decode(_data, (ProposeInput));
    }

    /// @notice Decodes prove input data
    /// @param _data The encoded data
    /// @return _ The decoded ProveInput struct containing proposals and transitions
    function decodeProveInput(bytes calldata _data)
        public
        pure
        virtual
        returns (ProveInput memory)
    {
        return abi.decode(_data, (ProveInput));
    }

    /// @dev Encodes the proposed event data
    /// @param _payload The ProposedEventPayload object
    /// @return The encoded data
    function encodeProposedEventData(ProposedEventPayload memory _payload)
        public
        pure
        virtual
        returns (bytes memory)
    {
        return abi.encode(_payload);
    }

    /// @dev Encodes the proved event data
    /// @param _payload The ProvedEventPayload object
    /// @return The encoded data
    function encodeProvedEventData(ProvedEventPayload memory _payload)
        public
        pure
        virtual
        returns (bytes memory)
    {
        return abi.encode(_payload);
    }

    /// @dev Encodes the propose input data
    /// @param _input The ProposeInput struct
    /// @return The encoded data
    function encodeProposeInput(ProposeInput memory _input)
        external
        pure
        virtual
        returns (bytes memory)
    {
        return abi.encode(_input);
    }

    /// @dev Encodes the prove input data
    /// @param _input The ProveInput struct
    /// @return The encoded data
    function encodeProveInput(ProveInput memory _input)
        external
        pure
        virtual
        returns (bytes memory)
    {
        return abi.encode(_input);
    }

    // ---------------------------------------------------------------
    // Internal Functions
    // ---------------------------------------------------------------

    /// @dev Builds and persists transition records for batch proof submissions
    /// @notice Validates transitions, calculates bond instructions, and stores records
    /// @dev Virtual function that can be overridden for optimization (e.g., transition aggregation)
    /// @param _config The configuration parameters for validation and storage
    /// @param _input The ProveInput containing arrays of proposals and corresponding transitions
    function _buildAndSaveTransitionRecords(
        Config memory _config,
        ProveInput memory _input
    )
        internal
        virtual
    {
        // Declare struct instance outside the loop to avoid repeated memory allocations
        TransitionRecord memory transitionRecord;
        transitionRecord.span = 1;

        for (uint256 i; i < _input.proposals.length; ++i) {
            _validateTransition(_config, _input.proposals[i], _input.transitions[i]);

            // Reuse the same memory location for the transitionRecord struct
            transitionRecord.bondInstructions =
                _calculateBondInstructions(_config, _input.proposals[i], _input.transitions[i]);
            transitionRecord.transitionHash = _hashTransition(_input.transitions[i]);
            transitionRecord.checkpointHash = _hashCheckpoint(_input.transitions[i].checkpoint);

            // Pass transition and transitionRecord to _setTransitionRecordHash which will emit the
            // event
            _setTransitionRecordHash(
                _config, _input.proposals[i].id, _input.transitions[i], transitionRecord
            );
        }
    }

    /// @dev Retrieves the hash of a blob at the specified index
    /// @notice Uses EIP-4844 blobhash opcode to access blob data
    /// @dev Virtual to allow test contracts to mock blob hash retrieval
    /// @param _blobIndex The index of the blob in the transaction
    /// @return _ The versioned hash of the blob
    function _getBlobHash(uint256 _blobIndex) internal view virtual returns (bytes32) {
        return blobhash(_blobIndex);
    }

    /// @dev Validates transition consistency with its corresponding proposal
    /// @notice Ensures the transition references the correct proposal hash
    /// @param _config The configuration parameters for validation
    /// @param _proposal The proposal being proven
    /// @param _transition The transition to validate against the proposal
    function _validateTransition(
        Config memory _config,
        Proposal memory _proposal,
        Transition memory _transition
    )
        internal
        view
    {
        bytes32 proposalHash = _checkProposalHash(_config, _proposal);
        require(proposalHash == _transition.proposalHash, ProposalHashMismatchWithTransition());
    }

    /// @dev Calculates bond instructions based on proof timing and prover identity
    /// @notice Bond instruction rules:
    ///         - On-time (within provingWindow): No bond changes
    ///         - Late (within extendedProvingWindow): Liveness bond transfer if prover differs from
    /// designated
    ///         - Very late (after extendedProvingWindow): Provability bond transfer if prover
    /// differs from proposer
    /// @dev Bond instructions affect transition aggregation eligibility - transitions with
    /// instructions
    /// cannot be aggregated
    /// @param _config Configuration containing timing windows
    /// @param _proposal Proposal with timestamp and proposer address
    /// @param _transition Transition with designated and actual prover addresses
    /// @return bondInstructions_ Array of bond transfer instructions (empty if on-time or same
    /// prover)
    function _calculateBondInstructions(
        Config memory _config,
        Proposal memory _proposal,
        Transition memory _transition
    )
        internal
        view
        returns (LibBonds.BondInstruction[] memory bondInstructions_)
    {
        unchecked {
            uint256 proofTimestamp = block.timestamp;
            uint256 windowEnd = _proposal.timestamp + _config.provingWindow;

            // On-time proof - no bond instructions needed
            if (proofTimestamp <= windowEnd) {
                return new LibBonds.BondInstruction[](0);
            }

            // Late or very late proof - determine bond type and parties
            uint256 extendedWindowEnd = _proposal.timestamp + _config.extendedProvingWindow;
            bool isWithinExtendedWindow = proofTimestamp <= extendedWindowEnd;

            // Check if bond instruction is needed
            bool needsBondInstruction = isWithinExtendedWindow
                ? (_transition.designatedProver != _transition.actualProver)
                : (_proposal.proposer != _transition.actualProver);

            if (!needsBondInstruction) {
                return new LibBonds.BondInstruction[](0);
            }

            // Create single bond instruction
            bondInstructions_ = new LibBonds.BondInstruction[](1);
            bondInstructions_[0] = LibBonds.BondInstruction({
                proposalId: _proposal.id,
                bondType: isWithinExtendedWindow
                    ? LibBonds.BondType.LIVENESS
                    : LibBonds.BondType.PROVABILITY,
                payer: isWithinExtendedWindow ? _transition.designatedProver : _proposal.proposer,
                receiver: _transition.actualProver
            });
        }
    }

    /// @dev Stores a proposal hash in the ring buffer
    /// @notice Overwrites any existing hash at the calculated buffer slot
    function _setProposalHash(
        Config memory _config,
        uint48 _proposalId,
        bytes32 _proposalHash
    )
        internal
    {
        _proposalHashes[_proposalId % _config.ringBufferSize] = _proposalHash;
    }

    /// @dev Stores transition record hash and emits Proved event
    /// @notice Virtual function to allow optimization in derived contracts
    /// @dev Calculates composite key for unique transition identification
    /// @param _config Configuration containing ring buffer size
    /// @param _proposalId The ID of the proposal being proven
    /// @param _transition The transition data to include in the event
    /// @param _transitionRecord The transition record to hash and store
    function _setTransitionRecordHash(
        Config memory _config,
        uint48 _proposalId,
        Transition memory _transition,
        TransitionRecord memory _transitionRecord
    )
        internal
        virtual
    {
        uint256 bufferSlot = _proposalId % _config.ringBufferSize;
        bytes32 compositeKey = _composeTransitionKey(_proposalId, _transition.parentTransitionHash);
        bytes32 transitionRecordHash = _hashTransitionRecord(_transitionRecord);

        bytes32 storedTransitionRecordHash = _transitionRecordHashes[bufferSlot][compositeKey];
        if (storedTransitionRecordHash == transitionRecordHash) return;

        require(storedTransitionRecordHash == 0, TransitionWithSameParentHashAlreadyProved());
        _transitionRecordHashes[bufferSlot][compositeKey] = transitionRecordHash;

        bytes memory payload = encodeProvedEventData(
            ProvedEventPayload({
                proposalId: _proposalId,
                transition: _transition,
                transitionRecord: _transitionRecord
            })
        );
        emit Proved(payload);
    }

    /// @dev Calculates the maximum number of unfinalized proposals
    /// @notice Returns ringBufferSize - 1 to ensure one slot always remains free
    function _getCapacity(Config memory _config) internal pure returns (uint256) {
        // The ring buffer can hold ringBufferSize proposals total, but we need to ensure
        // unfinalized proposals are not overwritten. Therefore, the maximum number of
        // unfinalized proposals is ringBufferSize - 1.
        unchecked {
            return _config.ringBufferSize - 1;
        }
    }

    /// @dev Retrieves transition record hash from storage
    /// @notice Virtual to allow optimization strategies in derived contracts
    function _getTransitionRecordHash(
        Config memory _config,
        uint48 _proposalId,
        bytes32 _parentTransitionHash
    )
        internal
        view
        virtual
        returns (bytes32 transitionRecordHash_)
    {
        uint256 bufferSlot = _proposalId % _config.ringBufferSize;
        bytes32 compositeKey = _composeTransitionKey(_proposalId, _parentTransitionHash);
        transitionRecordHash_ = _transitionRecordHashes[bufferSlot][compositeKey];
    }

    /// @dev Validates proposal hash against stored value
    /// @notice Reverts with ProposalHashMismatch if hashes don't match
    /// @param _config Configuration containing ring buffer size
    /// @param _proposal The proposal to validate
    /// @return proposalHash_ The computed hash of the proposal
    function _checkProposalHash(
        Config memory _config,
        Proposal memory _proposal
    )
        internal
        view
        returns (bytes32 proposalHash_)
    {
        proposalHash_ = _hashProposal(_proposal);
        bytes32 storedProposalHash = _proposalHashes[_proposal.id % _config.ringBufferSize];
        require(proposalHash_ == storedProposalHash, ProposalHashMismatch());
    }

    /// @dev Hashes a Transition struct.
    /// @param _transition The transition to hash.
    /// @return _ The hash of the transition.
    function _hashTransition(Transition memory _transition) internal pure returns (bytes32) {
        return keccak256(abi.encode(_transition));
    }

    /// @dev Hashes a TransitionRecord struct.
    /// @param _transitionRecord The transition record to hash.
    /// @return _ The hash of the transition record.
    function _hashTransitionRecord(TransitionRecord memory _transitionRecord)
        internal
        pure
        returns (bytes32)
    {
        return keccak256(abi.encode(_transitionRecord));
    }

    /// @dev Hashes a Checkpoint struct.
    /// @param _checkpoint The checkpoint to hash.
    /// @return _ The hash of the checkpoint.
    function _hashCheckpoint(ICheckpointManager.Checkpoint memory _checkpoint)
        internal
        pure
        returns (bytes32)
    {
        return keccak256(abi.encode(_checkpoint));
    }

    // ---------------------------------------------------------------
    // Private Functions
    // ---------------------------------------------------------------

    /// @dev Calculates remaining capacity for new proposals
    /// @notice Subtracts unfinalized proposals from total capacity
    /// @param _config Configuration containing ring buffer size
    /// @param _coreState Current state with proposal counters
    /// @return _ Number of additional proposals that can be submitted
    function _getAvailableCapacity(
        Config memory _config,
        CoreState memory _coreState
    )
        private
        pure
        returns (uint256)
    {
        unchecked {
            uint256 numUnfinalizedProposals =
                _coreState.nextProposalId - _coreState.lastFinalizedProposalId - 1;
            return _getCapacity(_config) - numUnfinalizedProposals;
        }
    }

    /// @dev Validates propose function inputs
    /// @notice Checks deadline, proposal array, and state consistency
    /// @param _input The ProposeInput to validate
    function _validateProposeInput(ProposeInput memory _input) private view {
        require(_input.deadline == 0 || block.timestamp <= _input.deadline, DeadlineExceeded());
        require(_input.parentProposals.length > 0, EmptyProposals());
        require(
            _hashCoreState(_input.coreState) == _input.parentProposals[0].coreStateHash,
            InvalidState()
        );
    }

    /// @dev Processes multiple forced inclusions from the ForcedInclusionStore
    /// @notice Consumes up to _numForcedInclusions from the queue and proposes them sequentially
    /// @param _config Configuration containing forced inclusion store address
    /// @param _coreState Current core state to update with each inclusion processed
    /// @param _numForcedInclusions Maximum number of forced inclusions to process
    /// @return _ Updated core state after processing all consumed forced inclusions
    /// @return _ Number of forced inclusions processed
    function _processForcedInclusions(
        Config memory _config,
        CoreState memory _coreState,
        uint8 _numForcedInclusions
    )
        private
        returns (CoreState memory, uint256)
    {
        IForcedInclusionStore.ForcedInclusion[] memory forcedInclusions =
            _consumeForcedInclusions(msg.sender, _numForcedInclusions);

        for (uint256 i; i < forcedInclusions.length; ++i) {
            _coreState = _propose(_config, _coreState, forcedInclusions[i].blobSlice, true);
        }

        return (_coreState, forcedInclusions.length);
    }

    /// @dev Verifies that parentProposals[0] is the current chain head
    /// @notice Requires 1 element if next slot empty, 2 if occupied with older proposal
    /// @param _config Configuration containing ring buffer size
    /// @param _parentProposals Array of 1-2 proposals to verify chain head
    function _verifyChainHead(
        Config memory _config,
        Proposal[] memory _parentProposals
    )
        private
        view
    {
        // First verify parentProposals[0] matches what's stored on-chain
        _checkProposalHash(_config, _parentProposals[0]);

        // Then verify it's actually the chain head
        uint256 nextBufferSlot = (_parentProposals[0].id + 1) % _config.ringBufferSize;
        bytes32 storedNextProposalHash = _proposalHashes[nextBufferSlot];

        if (storedNextProposalHash == bytes32(0)) {
            // Next slot in the ring buffer is empty, only one proposal expected
            require(_parentProposals.length == 1, IncorrectProposalCount());
        } else {
            // Next slot in the ring buffer is occupied, need to prove it contains a
            // proposal with a smaller id
            require(_parentProposals.length == 2, IncorrectProposalCount());
            require(_parentProposals[1].id < _parentProposals[0].id, InvalidLastProposalProof());
            require(
                storedNextProposalHash == _hashProposal(_parentProposals[1]),
                NextProposalHashMismatch()
            );
        }
    }

    /// @dev Creates and stores a new proposal
    /// @notice Increments nextProposalId and emits Proposed event
    /// @param _config Configuration with basefee sharing percentage
    /// @param _coreState Current state whose hash is stored in the proposal
    /// @param _blobSlice Blob data slice containing L2 transactions
    /// @param _isForcedInclusion True if this is a forced inclusion proposal
    /// @return Updated core state with incremented nextProposalId
    function _propose(
        Config memory _config,
        CoreState memory _coreState,
        LibBlobs.BlobSlice memory _blobSlice,
        bool _isForcedInclusion
    )
        private
        returns (CoreState memory)
    {
        unchecked {
            // use previous block as the origin for the proposal to be able to call `blockhash`
            uint256 parentBlockNumber = block.number - 1;

            Derivation memory derivation = Derivation({
                originBlockNumber: uint48(parentBlockNumber),
                originBlockHash: blockhash(parentBlockNumber),
                isForcedInclusion: _isForcedInclusion,
                basefeeSharingPctg: _config.basefeeSharingPctg,
                blobSlice: _blobSlice
            });

            Proposal memory proposal = Proposal({
                id: _coreState.nextProposalId++,
                proposer: msg.sender,
                timestamp: uint48(block.timestamp),
                coreStateHash: _hashCoreState(_coreState),
                derivationHash: _hashDerivation(derivation)
            });

            _setProposalHash(_config, proposal.id, _hashProposal(proposal));
            bytes memory payload = encodeProposedEventData(
                ProposedEventPayload({
                    proposal: proposal,
                    derivation: derivation,
                    coreState: _coreState
                })
            );
            emit Proposed(payload);

            return _coreState;
        }
    }

    /// @dev Finalizes proven proposals and updates checkpoint
    /// @notice Processes up to maxFinalizationCount proposals in sequence
    /// @dev Stops at first missing transition record or span boundary
    /// @param _config Configuration with finalization parameters
    /// @param _input Input containing transition records and end block header
    /// @return _ Core state with updated finalization counters
    function _finalize(
        Config memory _config,
        ProposeInput memory _input
    )
        private
        returns (CoreState memory)
    {
        CoreState memory coreState = _input.coreState;
        TransitionRecord memory lastFinalizedRecord;
        uint48 proposalId = coreState.lastFinalizedProposalId + 1;
        uint256 finalizedCount;

        for (uint256 i; i < _config.maxFinalizationCount; ++i) {
            // Check if there are more proposals to finalize
            if (proposalId >= coreState.nextProposalId) break;

            // Try to finalize the current proposal
            bool finalized;
            (finalized, proposalId) = _finalizeProposal(
                _config,
                coreState,
                proposalId,
                i < _input.transitionRecords.length
                    ? _input.transitionRecords[i]
                    : lastFinalizedRecord,
                i < _input.transitionRecords.length
            );

            if (!finalized) break;

            // Update state for successful finalization
            lastFinalizedRecord = _input.transitionRecords[i];
            finalizedCount++;
        }

        // Update checkpoint if any proposals were finalized
        if (finalizedCount > 0) {
            bytes32 checkpointHash = _hashCheckpoint(_input.checkpoint);
            require(checkpointHash == lastFinalizedRecord.checkpointHash, CheckpointMismatch());
            ICheckpointManager(_config.checkpointManager).saveCheckpoint(_input.checkpoint);
        }

        return coreState;
    }

    /// @dev Attempts to finalize a single proposal
    /// @notice Updates core state and processes bond instructions if successful
    /// @param _config Configuration for transition record retrieval
    /// @param _coreState Core state to update (passed by reference)
    /// @param _proposalId The ID of the proposal to finalize
    /// @param _transitionRecord The expected transition record for verification
    /// @param _hasTransitionRecord Whether a transition record was provided in input
    /// @return finalized_ True if proposal was successfully finalized
    /// @return nextProposalId_ Next proposal ID to process (current + span)
    function _finalizeProposal(
        Config memory _config,
        CoreState memory _coreState,
        uint48 _proposalId,
        TransitionRecord memory _transitionRecord,
        bool _hasTransitionRecord
    )
        private
        returns (bool finalized_, uint48 nextProposalId_)
    {
        // Check if transition record exists in storage
        bytes32 storedHash =
            _getTransitionRecordHash(_config, _proposalId, _coreState.lastFinalizedTransitionHash);

        if (storedHash == 0) return (false, _proposalId);

        // Verify transition record was provided
        require(_hasTransitionRecord, TransitionRecordNotProvided());

        // Verify transition record hash matches
        bytes32 transitionRecordHash = _hashTransitionRecord(_transitionRecord);
        require(transitionRecordHash == storedHash, TransitionRecordHashMismatchWithStorage());

        // Update core state
        _coreState.lastFinalizedProposalId = _proposalId;

        // Reconstruct the Checkpoint from the transition record hash
        // Note: We need to decode the checkpointHash to get the actual header
        // For finalization, we create a transition with empty block header since we only have the
        // hash
        _coreState.lastFinalizedTransitionHash = _transitionRecord.transitionHash;

        // Process bond instructions
        _processBondInstructions(_coreState, _transitionRecord.bondInstructions);

        // Validate and calculate next proposal ID
        require(_transitionRecord.span > 0, InvalidSpan());
        nextProposalId_ = _proposalId + _transitionRecord.span;
        require(nextProposalId_ <= _coreState.nextProposalId, SpanOutOfBounds());

        return (true, nextProposalId_);
    }

    /// @dev Processes bond instructions and updates aggregated hash
    /// @notice Emits BondInstructed event for L2 bond manager processing
    /// @param _coreState Core state with bond instructions hash to update
    /// @param _instructions Array of bond transfer instructions to aggregate
    function _processBondInstructions(
        CoreState memory _coreState,
        LibBonds.BondInstruction[] memory _instructions
    )
        private
    {
        if (_instructions.length == 0) return;

        emit BondInstructed(_instructions);

        for (uint256 i; i < _instructions.length; ++i) {
            _coreState.bondInstructionsHash =
                LibBonds.aggregateBondInstruction(_coreState.bondInstructionsHash, _instructions[i]);
        }
    }

    /// @dev Computes composite key for transition record storage
    /// @notice Creates unique identifier for proposal-parent transition pairs
    /// @param _proposalId The ID of the proposal
    /// @param _parentTransitionHash Hash of the parent transition
    /// @return _ Keccak256 hash of encoded parameters
    function _composeTransitionKey(
        uint48 _proposalId,
        bytes32 _parentTransitionHash
    )
        internal
        pure
        returns (bytes32)
    {
        return keccak256(abi.encode(_proposalId, _parentTransitionHash));
    }

    /// @dev Hashes a Proposal struct.
    /// @param _proposal The proposal to hash.
    /// @return _ The hash of the proposal.
    function _hashProposal(Proposal memory _proposal) private pure returns (bytes32) {
        return keccak256(abi.encode(_proposal));
    }

    /// @dev Hashes a CoreState struct.
    /// @param _coreState The core state to hash.
    /// @return _ The hash of the core state.
    function _hashCoreState(CoreState memory _coreState) private pure returns (bytes32) {
        return keccak256(abi.encode(_coreState));
    }

    /// @dev Hashes a Derivation struct.
    /// @param _derivation The derivation to hash.
    /// @return _ The hash of the derivation.
    function _hashDerivation(Derivation memory _derivation) private pure returns (bytes32) {
        return keccak256(abi.encode(_derivation));
    }

    /// @dev Hashes an array of Transitions.
    /// @param _transitions The transitions array to hash.
    /// @return _ The hash of the transitions array.
    function _hashTransitionsArray(Transition[] memory _transitions)
        private
        pure
        returns (bytes32)
    {
        return keccak256(abi.encode(_transitions));
    }
}

// ---------------------------------------------------------------
// Errors
// ---------------------------------------------------------------

error TransitionRecordHashMismatchWithStorage();
error TransitionRecordNotProvided();
error DeadlineExceeded();
error EmptyProposals();
error CheckpointMismatch();
error ExceedsUnfinalizedProposalCapacity();
error ForkNotActive();
error InconsistentParams();
error IncorrectProposalCount();
error InsufficientBond();
error InvalidLastProposalProof();
error InvalidSpan();
error InvalidState();
error LastProposalHashMismatch();
error LastProposalProofNotEmpty();
error NextProposalHashMismatch();
error NoBondToWithdraw();
error ProposalHashMismatch();
error ProposalHashMismatchWithTransition();
error ProposalHashMismatchWithStorage();
error ProposalIdMismatch();
error ProposerBondInsufficient();
error RingBufferSizeZero();
error SpanOutOfBounds();
error TransitionWithSameParentHashAlreadyProved();
error Unauthorized();
error UnprocessedForcedInclusionIsDue();<|MERGE_RESOLUTION|>--- conflicted
+++ resolved
@@ -10,11 +10,8 @@
 import { IProposerChecker } from "../iface/IProposerChecker.sol";
 import { LibBlobs } from "../libs/LibBlobs.sol";
 import { LibBonds } from "src/shared/based/libs/LibBonds.sol";
-<<<<<<< HEAD
 import { ShastaForcedInclusionStore } from "./ShastaForcedInclusionStore.sol";
-=======
 import { ICheckpointManager } from "src/shared/based/iface/ICheckpointManager.sol";
->>>>>>> 4996b30a
 
 /// @title Inbox
 /// @notice Core contract for managing L2 proposals, proofs, and verification in Taiko's based
