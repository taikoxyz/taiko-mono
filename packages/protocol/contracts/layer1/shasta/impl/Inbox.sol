// SPDX-License-Identifier: MIT
pragma solidity ^0.8.24;

import { IERC20 } from "@openzeppelin/contracts/token/ERC20/IERC20.sol";
import { SafeERC20 } from "@openzeppelin/contracts/token/ERC20/utils/SafeERC20.sol";
import { EssentialContract } from "src/shared/common/EssentialContract.sol";
import { IInbox } from "../iface/IInbox.sol";
import { IForcedInclusionStore } from "../iface/IForcedInclusionStore.sol";
import { IProofVerifier } from "../iface/IProofVerifier.sol";
import { IProposerChecker } from "../iface/IProposerChecker.sol";
import { LibBlobs } from "../libs/LibBlobs.sol";
import { LibBonds } from "src/shared/shasta/libs/LibBonds.sol";
import { LibBondsL1 } from "../libs/LibBondsL1.sol";
import { LibForcedInclusion } from "../libs/LibForcedInclusion.sol";
import { LibCheckpointStore } from "src/shared/shasta/libs/LibCheckpointStore.sol";
import { LibHashSimple } from "../libs/LibHashSimple.sol";
import { ICheckpointStore } from "src/shared/shasta/iface/ICheckpointStore.sol";

/// @title Inbox
/// @notice Core contract for managing L2 proposals, proofs, verification and forced inclusion in
/// Taiko's based rollup architecture.
/// @dev This contract implements the fundamental inbox logic including:
///      - Proposal submission with forced inclusion support
///      - Proof verification with transition record management
///      - Ring buffer storage for efficient state management
///      - Bond instruction processing for economic security
///      - Finalization of proven proposals
/// @custom:security-contact security@taiko.xyz
contract Inbox is IInbox, IForcedInclusionStore, ICheckpointStore, EssentialContract {
    using SafeERC20 for IERC20;

    /// @notice Struct for storing transition effective timestamp and hash.
    /// @dev Stores transition record hash and finalization deadline
    struct TransitionRecordHashAndDeadline {
        bytes26 recordHash;
        uint48 finalizationDeadline;
    }

    // ---------------------------------------------------------------
    // Immutable Variables
    // ---------------------------------------------------------------
    /// @notice The codec used for encoding and hashing.
    address private immutable _codec;

    /// @notice The token used for bonds.
    IERC20 internal immutable _bondToken;

    /// @notice The proof verifier contract.
    IProofVerifier internal immutable _proofVerifier;

    /// @notice The proposer checker contract.
    IProposerChecker internal immutable _proposerChecker;

    /// @notice The proving window in seconds.
    uint48 internal immutable _provingWindow;

    /// @notice The extended proving window in seconds.
    uint48 internal immutable _extendedProvingWindow;

    /// @notice The maximum number of proposals that can be finalized in one finalization call.
    uint256 internal immutable _maxFinalizationCount;

    /// @notice The finalization grace period in seconds.
    uint48 internal immutable _finalizationGracePeriod;

    /// @notice The ring buffer size for storing proposal hashes.
    uint256 internal immutable _ringBufferSize;

    /// @notice The percentage of basefee paid to coinbase.
    uint8 internal immutable _basefeeSharingPctg;

    /// @notice The minimum number of forced inclusions that the proposer is forced to process if
    /// they are due.
    uint256 internal immutable _minForcedInclusionCount;

    /// @notice The delay for forced inclusions measured in seconds.
    uint16 internal immutable _forcedInclusionDelay;

    /// @notice The fee for forced inclusions in Gwei.
    uint64 internal immutable _forcedInclusionFeeInGwei;

    /// @notice The maximum number of checkpoints to store in ring buffer.
    uint16 internal immutable _maxCheckpointHistory;

    // ---------------------------------------------------------------
    // State Variables
    // ---------------------------------------------------------------

    /// @dev The address responsible for calling `activate` on the inbox.
    address internal _shastaInitializer;
    
    /// @dev Ring buffer for storing proposal hashes indexed by buffer slot
    /// - bufferSlot: The ring buffer slot calculated as proposalId % ringBufferSize
    /// - proposalHash: The keccak256 hash of the Proposal struct
    mapping(uint256 bufferSlot => bytes32 proposalHash) internal _proposalHashes;

    /// @dev Simple mapping for storing transition record hashes
    /// @dev We do not use a ring buffer for this mapping, since a nested mapping does not benefit
    /// from it
    /// @dev Stores transition records for proposals with different parent transitions
    /// - compositeKey: Keccak256 hash of (proposalId, parentTransitionHash)
    /// - value: The struct contains the finalization deadline and the hash of the TransitionRecord
    mapping(bytes32 compositeKey => TransitionRecordHashAndDeadline hashAndDeadline) internal
        _transitionRecordHashAndDeadline;

    /// @dev Storage for forced inclusion requests
    /// @dev 2 slots used
    LibForcedInclusion.Storage private _forcedInclusionStorage;

    /// @dev Storage for checkpoint management
    /// @dev 2 slots used
    LibCheckpointStore.Storage private _checkpointStorage;

<<<<<<< HEAD
    uint256[45] private __gap;
=======
    uint256[37] private __gap;
>>>>>>> bd7b3607

    // ---------------------------------------------------------------
    // Constructor
    // ---------------------------------------------------------------

    /// @notice Initializes the Inbox contract
    /// @param _config Configuration struct containing all constructor parameters
    constructor(IInbox.Config memory _config) {
        require(_config.maxCheckpointHistory != 0, LibCheckpointStore.InvalidMaxCheckpointHistory());
        require(_config.ringBufferSize != 0, RingBufferSizeZero());

        _codec = _config.codec;
        _bondToken = IERC20(_config.bondToken);
        _proofVerifier = IProofVerifier(_config.proofVerifier);
        _proposerChecker = IProposerChecker(_config.proposerChecker);
        _provingWindow = _config.provingWindow;
        _extendedProvingWindow = _config.extendedProvingWindow;
        _maxFinalizationCount = _config.maxFinalizationCount;
        _finalizationGracePeriod = _config.finalizationGracePeriod;
        _ringBufferSize = _config.ringBufferSize;
        _basefeeSharingPctg = _config.basefeeSharingPctg;
        _minForcedInclusionCount = _config.minForcedInclusionCount;
        _forcedInclusionDelay = _config.forcedInclusionDelay;
        _forcedInclusionFeeInGwei = _config.forcedInclusionFeeInGwei;
        _maxCheckpointHistory = _config.maxCheckpointHistory;
    }

<<<<<<< HEAD
    /// @notice Initializes the owner of the inbox. The inbox then needs to be activated by the `shastaInitializer` later in order to start accepting proposals.
=======
    // ---------------------------------------------------------------
    // External Functions
    // ---------------------------------------------------------------

    /// @notice Initializes the Inbox contract with genesis block
    /// @dev This contract uses a reinitializer so that it works both on fresh deployments as well
    /// as existing inbox proxies(i.e. mainnet)
>>>>>>> bd7b3607
    /// @dev IMPORTANT: Make sure this function is called in the same tx as the deployment or
    /// upgrade happens. On upgrades this is usually done calling `upgradeToAndCall`
    /// @param _owner The owner of this contract
    function init(address _owner, address shastaInitializer) external initializer {
        __Essential_init(_owner);
        _shastaInitializer = shastaInitializer;
    }

    /// @notice Activates the inbox so that it can start accepting proposals.
    ///         This function can only be called once.
    /// @dev Only the `shastaInitializer` can call this function.
    /// @param _genesisBlockHash The hash of the genesis block
    function activate(bytes32 _genesisBlockHash) external {
        require(msg.sender == _shastaInitializer, ACCESS_DENIED());
        _activateInbox(_genesisBlockHash);

        // Set the shastaInitializer to zero to prevent further calls to `activate`
        _shastaInitializer = address(0);
    }

    /// @inheritdoc IInbox
    /// @notice Proposes new L2 blocks and forced inclusions to the rollup using blobs for DA.
    /// @dev Key behaviors:
    ///      1. Validates proposer authorization via ProposerChecker
    ///      2. Finalizes eligible proposals up to `config.maxFinalizationCount` to free ring buffer
    ///         space.
    ///      3. Process `input.numForcedInclusions` forced inclusions. The proposer is forced to
    ///         process at least `config.minForcedInclusionCount` if they are due.
    ///      4. Updates core state and emits `Proposed` event
    /// @dev IMPORTANT: The regular proposal might not be included if there is not enough capacity
    ///      available(i.e forced inclusions are prioritized).
    function propose(bytes calldata _lookahead, bytes calldata _data) external nonReentrant {
        unchecked {
            // Validate proposer
            uint48 endOfSubmissionWindowTimestamp =
                _proposerChecker.checkProposer(msg.sender, _lookahead);

            // Decode and validate input data
            ProposeInput memory input = _decodeProposeInput(_data);

            _validateProposeInput(input);

            // Verify parentProposals[0] is actually the last proposal stored on-chain.
            _verifyChainHead(input.parentProposals);

            // IMPORTANT: Finalize first to free ring buffer space and prevent deadlock
            CoreState memory coreState = _finalize(input);

            // Enforce one propose call per Ethereum block to prevent spam attacks that could
            // deplete the
            // ring buffer
            coreState.nextProposalBlockId = uint48(block.number + 1);

            // Verify capacity for new proposals
            require(_getAvailableCapacity(coreState) > 0, NotEnoughCapacity());

            // Add forced inclusions as derivation sources
            uint256 sourceCount = 1;
            IForcedInclusionStore.ForcedInclusion[] memory forcedInclusions;
            if (input.numForcedInclusions > 0) {
                forcedInclusions = LibForcedInclusion.consumeForcedInclusions(
                    _forcedInclusionStorage, msg.sender, input.numForcedInclusions
                );
                sourceCount += forcedInclusions.length;
            }

            // Verify that at least `minForcedInclusionCount` forced inclusions were processed or
            // none remains in the queue that is due.
            require(
                (forcedInclusions.length >= _minForcedInclusionCount)
                    || !LibForcedInclusion.isOldestForcedInclusionDue(
                        _forcedInclusionStorage, _forcedInclusionDelay
                    ),
                UnprocessedForcedInclusionIsDue()
            );

            // Create sources array and populate it
            DerivationSource[] memory sources = new DerivationSource[](sourceCount);

            uint256 index;
            // Add forced inclusion sources first
            for (; index < forcedInclusions.length; ++index) {
                sources[index] = DerivationSource({
                    isForcedInclusion: true,
                    blobSlice: forcedInclusions[index].blobSlice
                });
            }

            // Add normal proposal source last
            LibBlobs.BlobSlice memory blobSlice =
                LibBlobs.validateBlobReference(input.blobReference);

            sources[index] = DerivationSource({ isForcedInclusion: false, blobSlice: blobSlice });

            // Create single proposal with multi-source derivation
            _propose(coreState, sources, endOfSubmissionWindowTimestamp);
        }
    }

    /// @inheritdoc IInbox
    /// @notice Proves the validity of proposed L2 blocks
    /// @dev Validates transitions, calculates bond instructions, and verifies proofs
    function prove(bytes calldata _data, bytes calldata _proof) external nonReentrant {
        // Decode and validate input
        ProveInput memory input = _decodeProveInput(_data);
        require(input.proposals.length != 0, EmptyProposals());
        require(input.proposals.length == input.transitions.length, InconsistentParams());
        require(input.transitions.length == input.metadata.length, InconsistentParams());

        // Build transition records with validation and bond calculations
        _buildAndSaveTransitionRecords(input);

        bytes32 aggregatedProvingHash =
            _hashTransitionsWithMetadata(input.transitions, input.metadata);
        _proofVerifier.verifyProof(aggregatedProvingHash, _proof);
    }

    /// @inheritdoc IForcedInclusionStore
    function saveForcedInclusion(LibBlobs.BlobReference memory _blobReference) external payable {
        LibForcedInclusion.saveForcedInclusion(
            _forcedInclusionStorage,
            _forcedInclusionDelay,
            _forcedInclusionFeeInGwei,
            _blobReference
        );
    }

    // ---------------------------------------------------------------
    // External View Functions
    // ---------------------------------------------------------------

    /// @inheritdoc IForcedInclusionStore
    function isOldestForcedInclusionDue() external view returns (bool) {
        return LibForcedInclusion.isOldestForcedInclusionDue(
            _forcedInclusionStorage, _forcedInclusionDelay
        );
    }

    /// @notice Retrieves the proposal hash for a given proposal ID
    /// @param _proposalId The ID of the proposal to query
    /// @return proposalHash_ The keccak256 hash of the Proposal struct at the ring buffer slot
    function getProposalHash(uint48 _proposalId) external view returns (bytes32 proposalHash_) {
        uint256 bufferSlot = _proposalId % _ringBufferSize;
        proposalHash_ = _proposalHashes[bufferSlot];
    }

    /// @notice Retrieves the transition record hash for a specific proposal and parent transition
    /// @param _proposalId The ID of the proposal containing the transition
    /// @param _parentTransitionHash The hash of the parent transition in the proof chain
    /// @return finalizationDeadline_ The timestamp when finalization is enforced
    /// @return recordHash_ The hash of the transition record
    function getTransitionRecordHash(
        uint48 _proposalId,
        bytes32 _parentTransitionHash
    )
        external
        view
        returns (uint48 finalizationDeadline_, bytes26 recordHash_)
    {
        TransitionRecordHashAndDeadline memory hashAndDeadline =
            _getTransitionRecordHashAndDeadline(_proposalId, _parentTransitionHash);
        return (hashAndDeadline.finalizationDeadline, hashAndDeadline.recordHash);
    }

    /// @inheritdoc IInbox
    function getConfig() external view returns (IInbox.Config memory config_) {
        config_ = IInbox.Config({
            codec: _codec,
            bondToken: address(_bondToken),
            maxCheckpointHistory: _maxCheckpointHistory,
            proofVerifier: address(_proofVerifier),
            proposerChecker: address(_proposerChecker),
            provingWindow: _provingWindow,
            extendedProvingWindow: _extendedProvingWindow,
            maxFinalizationCount: _maxFinalizationCount,
            finalizationGracePeriod: _finalizationGracePeriod,
            ringBufferSize: _ringBufferSize,
            basefeeSharingPctg: _basefeeSharingPctg,
            minForcedInclusionCount: _minForcedInclusionCount,
            forcedInclusionDelay: _forcedInclusionDelay,
            forcedInclusionFeeInGwei: _forcedInclusionFeeInGwei,
        });
    }

    /// @inheritdoc ICheckpointStore
    function getCheckpoint(uint48 _offset) external view returns (Checkpoint memory) {
        return LibCheckpointStore.getCheckpoint(_checkpointStorage, _offset, _maxCheckpointHistory);
    }

    /// @inheritdoc ICheckpointStore
    function getLatestCheckpointBlockNumber() external view returns (uint48) {
        return LibCheckpointStore.getLatestCheckpointBlockNumber(_checkpointStorage);
    }

    /// @inheritdoc ICheckpointStore
    function getNumberOfCheckpoints() external view returns (uint48) {
        return LibCheckpointStore.getNumberOfCheckpoints(_checkpointStorage);
    }

    // ---------------------------------------------------------------
    // Internal Functions
    // ---------------------------------------------------------------

    /// @dev Activates the inbox with genesis state so that it can start accepting proposals.
    /// @notice Sets up the initial proposal and core state with genesis block
    /// @param _genesisBlockHash The hash of the genesis block
    function _activateInbox(bytes32 _genesisBlockHash) internal {
        Transition memory transition;
        transition.checkpoint.blockHash = _genesisBlockHash;

        CoreState memory coreState;
        coreState.nextProposalId = 1;

        // Set nextProposalBlockId to 2 to ensure the first proposal happens at block 2 or later.
        // This prevents reading blockhash(0) in _propose(), which would return 0x0 and create
        // an invalid origin block hash. The EVM hardcodes blockhash(0) to 0x0, so we must
        // ensure proposals never reference the genesis block.
        coreState.nextProposalBlockId = 2;
        coreState.lastFinalizedTransitionHash = _hashTransition(transition);

        Proposal memory proposal;
        proposal.coreStateHash = _hashCoreState(coreState);

        Derivation memory derivation;
        proposal.derivationHash = _hashDerivation(derivation);

        _setProposalHash(0, _hashProposal(proposal));

        _emitProposedEvent(proposal, derivation, coreState);
    }

    /// @dev Builds and persists transition records for batch proof submissions
    /// @notice Validates transitions, calculates bond instructions, and stores records
    /// @dev Virtual function that can be overridden for optimization (e.g., transition aggregation)
    /// @param _input The ProveInput containing arrays of proposals, transitions, and metadata
    function _buildAndSaveTransitionRecords(ProveInput memory _input) internal virtual {
        for (uint256 i; i < _input.proposals.length; ++i) {
            _processSingleTransitionAtIndex(_input, i);
        }
    }

    /// @dev Processes a single transition at the specified index
    /// @notice Reusable function for validating, building, and storing individual transitions
    /// @param _input The ProveInput containing all transition data
    /// @param _index The index of the transition to process
    function _processSingleTransitionAtIndex(ProveInput memory _input, uint256 _index) internal {
        _validateTransition(_input.proposals[_index], _input.transitions[_index]);

        TransitionRecord memory transitionRecord = _buildTransitionRecord(
            _input.proposals[_index], _input.transitions[_index], _input.metadata[_index]
        );

        _setTransitionRecordHashAndDeadline(
            _input.proposals[_index].id,
            _input.transitions[_index],
            _input.metadata[_index],
            transitionRecord
        );
    }

    /// @dev Stores a proposal hash in the ring buffer
    /// @notice Overwrites any existing hash at the calculated buffer slot
    function _setProposalHash(uint48 _proposalId, bytes32 _proposalHash) internal {
        _proposalHashes[_proposalId % _ringBufferSize] = _proposalHash;
    }

    /// @dev Stores transition record hash and emits Proved event
    /// @notice Virtual function to allow optimization in derived contracts
    /// @dev Uses composite key for unique transition identification
    /// @param _proposalId The ID of the proposal being proven
    /// @param _transition The transition data to include in the event
    /// @param _metadata The metadata containing prover information to include in the event
    /// @param _transitionRecord The transition record to hash and store
    function _setTransitionRecordHashAndDeadline(
        uint48 _proposalId,
        Transition memory _transition,
        TransitionMetadata memory _metadata,
        TransitionRecord memory _transitionRecord
    )
        internal
        virtual
    {
        (bytes26 transitionRecordHash, TransitionRecordHashAndDeadline memory hashAndDeadline) =
            _computeTransitionRecordHashAndDeadline(_transitionRecord);

        bool stored = _storeTransitionRecord(
            _proposalId, _transition.parentTransitionHash, transitionRecordHash, hashAndDeadline
        );
        if (!stored) return;

        ProvedEventPayload memory payload = ProvedEventPayload({
            proposalId: _proposalId,
            transition: _transition,
            transitionRecord: _transitionRecord,
            metadata: _metadata
        });
        emit Proved(_encodeProvedEventData(payload));
    }

    /// @dev Persists transition record metadata in storage.
    /// @notice Returns false when an identical record already exists, avoiding redundant event
    /// emissions.
    /// @param _proposalId The proposal identifier.
    /// @param _parentTransitionHash Hash of the parent transition for uniqueness.
    /// @param _recordHash The keccak hash representing the transition record.
    /// @param _hashAndDeadline The finalization metadata to store alongside the hash.
    /// @return stored_ True if storage was updated and caller should emit the Proved event.
    function _storeTransitionRecord(
        uint48 _proposalId,
        bytes32 _parentTransitionHash,
        bytes26 _recordHash,
        TransitionRecordHashAndDeadline memory _hashAndDeadline
    )
        internal
        virtual
        returns (bool stored_)
    {
        bytes32 compositeKey = _composeTransitionKey(_proposalId, _parentTransitionHash);
        TransitionRecordHashAndDeadline storage entry =
            _transitionRecordHashAndDeadline[compositeKey];

        if (entry.recordHash == _recordHash) return false;

        require(entry.recordHash == 0, TransitionWithSameParentHashAlreadyProved());

        entry.recordHash = _hashAndDeadline.recordHash;
        entry.finalizationDeadline = _hashAndDeadline.finalizationDeadline;
        return true;
    }

    /// @dev Loads transition record metadata from storage.
    /// @param _proposalId The proposal identifier.
    /// @param _parentTransitionHash Hash of the parent transition used as lookup key.
    /// @return hashAndDeadline_ Stored metadata for the given proposal/parent pair.
    function _getTransitionRecordHashAndDeadline(
        uint48 _proposalId,
        bytes32 _parentTransitionHash
    )
        internal
        view
        virtual
        returns (TransitionRecordHashAndDeadline memory hashAndDeadline_)
    {
        bytes32 compositeKey = _composeTransitionKey(_proposalId, _parentTransitionHash);
        hashAndDeadline_ = _transitionRecordHashAndDeadline[compositeKey];
    }

    /// @dev Validates transition consistency with its corresponding proposal
    /// @notice Ensures the transition references the correct proposal hash
    /// @param _proposal The proposal being proven
    /// @param _transition The transition to validate against the proposal
    function _validateTransition(
        Proposal memory _proposal,
        Transition memory _transition
    )
        internal
        view
    {
        bytes32 proposalHash = _checkProposalHash(_proposal);
        require(proposalHash == _transition.proposalHash, ProposalHashMismatchWithTransition());
    }

    /// @dev Validates proposal hash against stored value
    /// @notice Reverts with ProposalHashMismatch if hashes don't match
    /// @param _proposal The proposal to validate
    /// @return proposalHash_ The computed hash of the proposal
    function _checkProposalHash(Proposal memory _proposal)
        internal
        view
        returns (bytes32 proposalHash_)
    {
        proposalHash_ = _hashProposal(_proposal);
        bytes32 storedProposalHash = _proposalHashes[_proposal.id % _ringBufferSize];
        require(proposalHash_ == storedProposalHash, ProposalHashMismatch());
    }

    /// @dev Builds a transition record for a proposal, transition, and metadata tuple.
    /// @param _proposal The proposal the transition is proving.
    /// @param _transition The transition associated with the proposal.
    /// @param _metadata The metadata describing the prover and additional context.
    /// @return record The constructed transition record with span set to one.
    function _buildTransitionRecord(
        Proposal memory _proposal,
        Transition memory _transition,
        TransitionMetadata memory _metadata
    )
        internal
        view
        returns (TransitionRecord memory record)
    {
        record.span = 1;
        record.bondInstructions = LibBondsL1.calculateBondInstructions(
            _provingWindow, _extendedProvingWindow, _proposal, _metadata
        );
        record.transitionHash = _hashTransition(_transition);
        record.checkpointHash = _hashCheckpoint(_transition.checkpoint);
    }

    /// @dev Computes the hash and finalization deadline for a transition record.
    /// @param _transitionRecord The transition record to hash.
    /// @return recordHash_ The keccak hash of the transition record.
    /// @return hashAndDeadline_ The struct containing the hash and deadline to persist.
    function _computeTransitionRecordHashAndDeadline(TransitionRecord memory _transitionRecord)
        internal
        view
        returns (bytes26 recordHash_, TransitionRecordHashAndDeadline memory hashAndDeadline_)
    {
        recordHash_ = _hashTransitionRecord(_transitionRecord);
        hashAndDeadline_ = TransitionRecordHashAndDeadline({
            finalizationDeadline: uint48(block.timestamp + _finalizationGracePeriod),
            recordHash: recordHash_
        });
    }

    // ---------------------------------------------------------------
    // Internal Pure Functions
    // ---------------------------------------------------------------

    /// @dev Computes composite key for transition record storage
    /// @notice Creates unique identifier for proposal-parent transition pairs
    /// @param _proposalId The ID of the proposal
    /// @param _parentTransitionHash Hash of the parent transition
    /// @return _ Keccak256 hash of encoded parameters
    function _composeTransitionKey(
        uint48 _proposalId,
        bytes32 _parentTransitionHash
    )
        internal
        pure
        virtual
        returns (bytes32)
    {
        return LibHashSimple.composeTransitionKey(_proposalId, _parentTransitionHash);
    }

    // ---------------------------------------------------------------
    // Encoder Functions
    // ---------------------------------------------------------------

    /// @dev Encodes the proposed event data
    /// @param _payload The ProposedEventPayload object
    /// @return The encoded data
    function _encodeProposedEventData(ProposedEventPayload memory _payload)
        internal
        pure
        virtual
        returns (bytes memory)
    {
        return abi.encode(_payload);
    }

    /// @dev Encodes the proved event data
    /// @param _payload The ProvedEventPayload object
    /// @return The encoded data
    function _encodeProvedEventData(ProvedEventPayload memory _payload)
        internal
        pure
        virtual
        returns (bytes memory)
    {
        return abi.encode(_payload);
    }

    // ---------------------------------------------------------------
    // Decoder Functions
    // ---------------------------------------------------------------

    /// @dev Decodes proposal input data
    /// @param _data The encoded data
    /// @return input_ The decoded ProposeInput struct containing all proposal data
    function _decodeProposeInput(bytes calldata _data)
        internal
        pure
        virtual
        returns (ProposeInput memory)
    {
        return abi.decode(_data, (ProposeInput));
    }

    /// @dev Decodes prove input data
    /// @param _data The encoded data
    /// @return _ The decoded ProveInput struct containing proposals and transitions
    function _decodeProveInput(bytes calldata _data)
        internal
        pure
        virtual
        returns (ProveInput memory)
    {
        return abi.decode(_data, (ProveInput));
    }

    // ---------------------------------------------------------------
    // Hashing Functions
    // ---------------------------------------------------------------

    /// @dev Optimized hashing for blob hashes array to reduce stack depth
    /// @param _blobHashes The blob hashes array to hash
    /// @return The hash of the blob hashes array
    function _hashBlobHashesArray(bytes32[] memory _blobHashes)
        internal
        pure
        virtual
        returns (bytes32)
    {
        return LibHashSimple.hashBlobHashesArray(_blobHashes);
    }

    /// @dev Hashes a Checkpoint struct.
    /// @param _checkpoint The checkpoint to hash.
    /// @return _ The hash of the checkpoint.
    function _hashCheckpoint(ICheckpointStore.Checkpoint memory _checkpoint)
        internal
        pure
        virtual
        returns (bytes32)
    {
        return LibHashSimple.hashCheckpoint(_checkpoint);
    }

    /// @dev Hashes a CoreState struct.
    /// @param _coreState The core state to hash.
    /// @return _ The hash of the core state.
    function _hashCoreState(CoreState memory _coreState) internal pure virtual returns (bytes32) {
        return LibHashSimple.hashCoreState(_coreState);
    }

    /// @dev Hashes a Derivation struct.
    /// @param _derivation The derivation to hash.
    /// @return _ The hash of the derivation.
    function _hashDerivation(Derivation memory _derivation)
        internal
        pure
        virtual
        returns (bytes32)
    {
        return LibHashSimple.hashDerivation(_derivation);
    }

    /// @dev Hashes a Proposal struct.
    /// @param _proposal The proposal to hash.
    /// @return _ The hash of the proposal.
    function _hashProposal(Proposal memory _proposal) internal pure virtual returns (bytes32) {
        return LibHashSimple.hashProposal(_proposal);
    }

    /// @dev Hashes a Transition struct.
    /// @param _transition The transition to hash.
    /// @return _ The hash of the transition.
    function _hashTransition(Transition memory _transition)
        internal
        pure
        virtual
        returns (bytes32)
    {
        return LibHashSimple.hashTransition(_transition);
    }

    /// @dev Hashes a TransitionRecord struct.
    /// @param _transitionRecord The transition record to hash.
    /// @return _ The hash of the transition record.
    function _hashTransitionRecord(TransitionRecord memory _transitionRecord)
        internal
        pure
        virtual
        returns (bytes26)
    {
        return LibHashSimple.hashTransitionRecord(_transitionRecord);
    }

    /// @dev Hashes an array of Transitions.
    /// @param _transitions The transitions array to hash.
    /// @param _metadata The metadata array to hash.
    /// @return _ The hash of the transitions array.
    function _hashTransitionsWithMetadata(
        Transition[] memory _transitions,
        TransitionMetadata[] memory _metadata
    )
        internal
        pure
        virtual
        returns (bytes32)
    {
        return LibHashSimple.hashTransitionsWithMetadata(_transitions, _metadata);
    }

    // ---------------------------------------------------------------
    // Private Functions
    // ---------------------------------------------------------------

    function _propose(
        CoreState memory _coreState,
        DerivationSource[] memory _derivationSources,
        uint48 _endOfSubmissionWindowTimestamp
    )
        internal
    {
        // use previous block as the origin for the proposal to be able to call `blockhash`
        uint256 parentBlockNumber = block.number - 1;

        Derivation memory derivation = Derivation({
            originBlockNumber: uint48(parentBlockNumber),
            originBlockHash: blockhash(parentBlockNumber),
            basefeeSharingPctg: _basefeeSharingPctg,
            sources: _derivationSources
        });

        // Increment nextProposalId (nextProposalBlockId was already set in propose())
        Proposal memory proposal = Proposal({
            id: _coreState.nextProposalId++,
            timestamp: uint48(block.timestamp),
            endOfSubmissionWindowTimestamp: _endOfSubmissionWindowTimestamp,
            proposer: msg.sender,
            coreStateHash: _hashCoreState(_coreState),
            derivationHash: _hashDerivation(derivation)
        });

        _setProposalHash(proposal.id, _hashProposal(proposal));
        _emitProposedEvent(proposal, derivation, _coreState);
    }

    /// @dev Emits the Proposed event with stack-optimized approach
    /// @param _proposal The proposal data
    /// @param _derivation The derivation data
    /// @param _coreState The core state data
    function _emitProposedEvent(
        Proposal memory _proposal,
        Derivation memory _derivation,
        CoreState memory _coreState
    )
        private
    {
        ProposedEventPayload memory payload = ProposedEventPayload({
            proposal: _proposal,
            derivation: _derivation,
            coreState: _coreState
        });
        emit Proposed(_encodeProposedEventData(payload));
    }

    /// @dev Calculates remaining capacity for new proposals
    /// @notice Subtracts unfinalized proposals from total capacity
    /// @param _coreState Current state with proposal counters
    /// @return _ Number of additional proposals that can be submitted
    function _getAvailableCapacity(CoreState memory _coreState) private view returns (uint256) {
        unchecked {
            uint256 numUnfinalizedProposals =
                _coreState.nextProposalId - _coreState.lastFinalizedProposalId - 1;
            return _ringBufferSize - 1 - numUnfinalizedProposals;
        }
    }

    /// @dev Validates propose function inputs
    /// @notice Checks deadline, proposal array, and state consistency
    /// @param _input The ProposeInput to validate
    function _validateProposeInput(ProposeInput memory _input) private view {
        require(_input.deadline == 0 || block.timestamp <= _input.deadline, DeadlineExceeded());
        require(_input.parentProposals.length > 0, EmptyProposals());
        require(block.number >= _input.coreState.nextProposalBlockId, CannotProposeInCurrentBlock());
        require(
            _hashCoreState(_input.coreState) == _input.parentProposals[0].coreStateHash,
            InvalidState()
        );
    }

    /// @dev Verifies that parentProposals[0] is the current chain head
    /// @notice Requires 1 element if next slot empty, 2 if occupied with older proposal
    /// @param _parentProposals Array of 1-2 proposals to verify chain head
    function _verifyChainHead(Proposal[] memory _parentProposals) private view {
        // First verify parentProposals[0] matches what's stored on-chain
        _checkProposalHash(_parentProposals[0]);

        // Then verify it's actually the chain head
        uint256 nextBufferSlot = (_parentProposals[0].id + 1) % _ringBufferSize;
        bytes32 storedNextProposalHash = _proposalHashes[nextBufferSlot];

        if (storedNextProposalHash == bytes32(0)) {
            // Next slot in the ring buffer is empty, only one proposal expected
            require(_parentProposals.length == 1, IncorrectProposalCount());
        } else {
            // Next slot in the ring buffer is occupied, need to prove it contains a
            // proposal with a smaller id
            require(_parentProposals.length == 2, IncorrectProposalCount());
            require(_parentProposals[1].id < _parentProposals[0].id, InvalidLastProposalProof());
            require(
                storedNextProposalHash == _hashProposal(_parentProposals[1]),
                NextProposalHashMismatch()
            );
        }
    }

    /// @dev Finalizes proven proposals and updates checkpoint
    /// @dev Performs up to `maxFinalizationCount` finalization iterations.
    /// The caller is forced to finalize transition records that have passed their finalization
    /// grace period, but can decide to finalize ones that haven't.
    /// @param _input Input containing transition records and end block header
    /// @return _ Core state with updated finalization counters
    function _finalize(ProposeInput memory _input) private returns (CoreState memory) {
        CoreState memory coreState = _input.coreState;
        TransitionRecord memory lastFinalizedRecord;
        TransitionRecord memory emptyRecord;
        uint48 proposalId = coreState.lastFinalizedProposalId + 1;
        uint256 finalizedCount;

        for (uint256 i; i < _maxFinalizationCount; ++i) {
            // Check if there are more proposals to finalize
            if (proposalId >= coreState.nextProposalId) break;

            // Try to finalize the current proposal
            bool hasRecord = i < _input.transitionRecords.length;

            TransitionRecord memory transitionRecord =
                hasRecord ? _input.transitionRecords[i] : emptyRecord;

            bool finalized;
            (finalized, proposalId) =
                _finalizeProposal(coreState, proposalId, transitionRecord, hasRecord);

            if (!finalized) break;

            // Update state for successful finalization
            lastFinalizedRecord = _input.transitionRecords[i];
            finalizedCount++;
        }

        // Update checkpoint if any proposals were finalized
        if (finalizedCount > 0) {
            bytes32 checkpointHash = _hashCheckpoint(_input.checkpoint);
            require(checkpointHash == lastFinalizedRecord.checkpointHash, CheckpointMismatch());
            LibCheckpointStore.saveCheckpoint(
                _checkpointStorage, _input.checkpoint, _maxCheckpointHistory
            );
        }

        return coreState;
    }

    /// @dev Attempts to finalize a single proposal
    /// @notice Updates core state and processes bond instructions if successful
    /// @param _coreState Core state to update (passed by reference)
    /// @param _proposalId The ID of the proposal to finalize
    /// @param _transitionRecord The expected transition record for verification
    /// @param _hasTransitionRecord Whether a transition record was provided in input
    /// @return finalized_ True if proposal was successfully finalized
    /// @return nextProposalId_ Next proposal ID to process (current + span)
    function _finalizeProposal(
        CoreState memory _coreState,
        uint48 _proposalId,
        TransitionRecord memory _transitionRecord,
        bool _hasTransitionRecord
    )
        private
        view
        returns (bool finalized_, uint48 nextProposalId_)
    {
        // Check if transition record exists in storage
        TransitionRecordHashAndDeadline memory hashAndDeadline =
            _getTransitionRecordHashAndDeadline(_proposalId, _coreState.lastFinalizedTransitionHash);

        if (hashAndDeadline.recordHash == 0) return (false, _proposalId);

        // If transition record is provided, allow finalization regardless of finalization grace
        // period
        // If not provided, and finalization grace period has passed, revert
        if (!_hasTransitionRecord) {
            // Check if finalization grace period has passed for forcing
            if (block.timestamp < hashAndDeadline.finalizationDeadline) {
                // Cooldown not passed, don't force finalization
                return (false, _proposalId);
            }
            // Cooldown passed, force finalization
            revert TransitionRecordNotProvided();
        }

        // Verify transition record hash matches
        require(
            _hashTransitionRecord(_transitionRecord) == hashAndDeadline.recordHash,
            TransitionRecordHashMismatchWithStorage()
        );

        // Update core state
        _coreState.lastFinalizedProposalId = _proposalId;

        // Reconstruct the Checkpoint from the transition record hash
        // Note: We need to decode the checkpointHash to get the actual header
        // For finalization, we create a transition with empty block header since we only have the
        // hash
        _coreState.lastFinalizedTransitionHash = _transitionRecord.transitionHash;

        // Process bond instructions
        _processBondInstructions(_coreState, _transitionRecord.bondInstructions);

        // Validate and calculate next proposal ID
        require(_transitionRecord.span > 0, InvalidSpan());
        nextProposalId_ = _proposalId + _transitionRecord.span;
        require(nextProposalId_ <= _coreState.nextProposalId, SpanOutOfBounds());

        return (true, nextProposalId_);
    }

    /// @dev Processes bond instructions and updates aggregated hash
    /// @param _coreState Core state with bond instructions hash to update
    /// @param _instructions Array of bond transfer instructions to aggregate
    function _processBondInstructions(
        CoreState memory _coreState,
        LibBonds.BondInstruction[] memory _instructions
    )
        private
        pure
    {
        if (_instructions.length == 0) return;

        for (uint256 i; i < _instructions.length; ++i) {
            _coreState.bondInstructionsHash =
                LibBonds.aggregateBondInstruction(_coreState.bondInstructionsHash, _instructions[i]);
        }
    }
}

// ---------------------------------------------------------------
// Errors
// ---------------------------------------------------------------

error CannotProposeInCurrentBlock();
error CheckpointMismatch();
error DeadlineExceeded();
error EmptyProposals();
error ForkNotActive();
error InconsistentParams();
error IncorrectProposalCount();
error InsufficientBond();
error InvalidLastProposalProof();
error InvalidSpan();
error InvalidState();
error LastProposalHashMismatch();
error LastProposalProofNotEmpty();
error NextProposalHashMismatch();
error NotEnoughCapacity();
error NoBondToWithdraw();
error ProposalHashMismatch();
error ProposalHashMismatchWithStorage();
error ProposalHashMismatchWithTransition();
error ProposalIdMismatch();
error ProposerBondInsufficient();
error RingBufferSizeZero();
error SpanOutOfBounds();
error TransitionRecordHashMismatchWithStorage();
error TransitionRecordNotProvided();
error TransitionWithSameParentHashAlreadyProved();
error UnprocessedForcedInclusionIsDue();<|MERGE_RESOLUTION|>--- conflicted
+++ resolved
@@ -111,11 +111,7 @@
     /// @dev 2 slots used
     LibCheckpointStore.Storage private _checkpointStorage;
 
-<<<<<<< HEAD
-    uint256[45] private __gap;
-=======
     uint256[37] private __gap;
->>>>>>> bd7b3607
 
     // ---------------------------------------------------------------
     // Constructor
@@ -143,19 +139,11 @@
         _maxCheckpointHistory = _config.maxCheckpointHistory;
     }
 
-<<<<<<< HEAD
+    // ---------------------------------------------------------------
+    // External Functions
+    // ---------------------------------------------------------------
+
     /// @notice Initializes the owner of the inbox. The inbox then needs to be activated by the `shastaInitializer` later in order to start accepting proposals.
-=======
-    // ---------------------------------------------------------------
-    // External Functions
-    // ---------------------------------------------------------------
-
-    /// @notice Initializes the Inbox contract with genesis block
-    /// @dev This contract uses a reinitializer so that it works both on fresh deployments as well
-    /// as existing inbox proxies(i.e. mainnet)
->>>>>>> bd7b3607
-    /// @dev IMPORTANT: Make sure this function is called in the same tx as the deployment or
-    /// upgrade happens. On upgrades this is usually done calling `upgradeToAndCall`
     /// @param _owner The owner of this contract
     function init(address _owner, address shastaInitializer) external initializer {
         __Essential_init(_owner);
