--- conflicted
+++ resolved
@@ -672,16 +672,10 @@
         private
         returns (CoreState memory)
     {
-<<<<<<< HEAD
         uint48 nextToFinalize = _coreState.lastFinalizedProposalId + 1;
-=======
-        ClaimRecord memory lastFinalizedRecord;
-        uint48 proposalId = _coreState.lastFinalizedProposalId + 1;
->>>>>>> 40ee659e
         uint256 finalizedCount;
         ClaimRecord memory lastFinalizedRecord;
 
-<<<<<<< HEAD
         // Process all provided claim records up to `maxFinalizationCount`
         uint256 recordsToProcess = _claimRecords.length < _config.maxFinalizationCount
             ? _claimRecords.length
@@ -690,21 +684,6 @@
         for (uint256 i; i < recordsToProcess; ++i) {
             // Stop if no more proposals to finalize
             if (nextToFinalize >= _coreState.nextProposalId) break;
-=======
-        for (uint256 i; i < _config.maxFinalizationCount; ++i) {
-            // Check if there are more proposals to finalize
-            if (proposalId >= _coreState.nextProposalId) break;
-
-            // Try to finalize the current proposal
-            bool finalized;
-            (finalized, proposalId) = _finalizeProposal(
-                _config,
-                _coreState,
-                proposalId,
-                i < _claimRecords.length ? _claimRecords[i] : lastFinalizedRecord,
-                i < _claimRecords.length
-            );
->>>>>>> 40ee659e
 
             // Try to finalize with the provided claim record
             bool finalized;
@@ -773,12 +752,7 @@
     /// @dev Attempts to finalize a single proposal
     /// @param _proposalId The proposal ID to finalize.
     /// @param _config The configuration parameters.
-<<<<<<< HEAD
     /// @param _coreState The core state to update.
-=======
-    /// @param _coreState The core state, passed by reference, to update.
-    /// @param _proposalId The proposal ID to finalize.
->>>>>>> 40ee659e
     /// @param _claimRecord The claim record for this proposal.
     /// @return finalized_ Whether the proposal was successfully finalized.
     /// @return nextProposalId_ The next proposal ID to process.
@@ -908,11 +882,8 @@
 error IncorrectProposalCount();
 error InconsistentParams();
 error InsufficientBond();
-<<<<<<< HEAD
 error InsufficientClaimRecordsProvided();
 error InvalidForcedInclusion();
-=======
->>>>>>> 40ee659e
 error InvalidSpan();
 error InvalidState();
 error LastProposalHashMismatch();
