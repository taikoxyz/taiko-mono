// SPDX-License-Identifier: MIT
pragma solidity ^0.8.24;

import { IERC20 } from "@openzeppelin/contracts/token/ERC20/IERC20.sol";
import { SafeERC20 } from "@openzeppelin/contracts/token/ERC20/utils/SafeERC20.sol";
import { EssentialContract } from "src/shared/common/EssentialContract.sol";
import { IInbox } from "../iface/IInbox.sol";
import { IForcedInclusionStore } from "../iface/IForcedInclusionStore.sol";
import { IProofVerifier } from "../iface/IProofVerifier.sol";
import { IProposerChecker } from "../iface/IProposerChecker.sol";
import { LibBlobs } from "../libs/LibBlobs.sol";
import { LibBonds } from "src/shared/based/libs/LibBonds.sol";
import { LibForcedInclusion } from "../libs/LibForcedInclusion.sol";
import { ICheckpointManager } from "src/shared/based/iface/ICheckpointManager.sol";

/// @title Inbox
/// @notice Core contract for managing L2 proposals, proofs,verification and forced inclusion in
/// Taiko's based
/// rollup architecture.
/// @dev This abstract contract implements the fundamental inbox logic including:
///      - Proposal submission with forced inclusion support
///      - Proof verification with transition record management
///      - Ring buffer storage for efficient state management
///      - Bond instruction processing for economic security
///      - Finalization of proven proposals
/// @custom:security-contact security@taiko.xyz
abstract contract Inbox is IInbox, IForcedInclusionStore, EssentialContract {
    using SafeERC20 for IERC20;

    // ---------------------------------------------------------------
    // Events
    // ---------------------------------------------------------------

    /// @notice Emitted when bond is withdrawn from the contract
    /// @param user The user whose bond was withdrawn
    /// @param amount The amount of bond withdrawn
    event BondWithdrawn(address indexed user, uint256 amount);

    // ---------------------------------------------------------------
    // State Variables
    // ---------------------------------------------------------------

    /// @dev Ring buffer for storing transition record hashes with composite key indexing
    /// @dev Stores transition records for proposals with different parent transitions
    /// - bufferSlot: The ring buffer slot calculated as proposalId % ringBufferSize
    /// - compositeKey: Keccak256 hash of (proposalId, parentTransitionHash)
    /// - transitionRecordHash: The hash of the TransitionRecord struct
    /// @dev Reuses the `batches` slot from Pacaya fork for storage efficiency
    mapping(uint256 bufferSlot => mapping(bytes32 compositeKey => bytes32 transitionRecordHash))
        internal _transitionRecordHashes;

    /// @dev Deprecated slots used by Pacaya inbox that contains:
    /// - `transitionIds`
    /// - `transitions`
    /// - `__reserve1`
    /// - `stats1`
    /// - `stats2`
    uint256[5] private __slotsUsedByPacaya;

    /// @notice Bond balance for each account used in Pacaya inbox.
    /// @dev This is not used in Shasta. It is kept so users can withdraw their bond.
    /// @dev Bonds are now handled entirely on L2, by the `BondManager` contract.
    mapping(address account => uint256 bond) public bondBalance;

    /// @dev Ring buffer for storing proposal hashes indexed by buffer slot
    /// - bufferSlot: The ring buffer slot calculated as proposalId % ringBufferSize
    /// - proposalHash: The keccak256 hash of the Proposal struct
    /// @dev This variable does not reuse pacaya slots for storage safety, since we do buffer wrap
    /// around checks in the contract.
    mapping(uint256 bufferSlot => bytes32 proposalHash) internal _proposalHashes;

    /// @dev Storage for forced inclusion requests
    ///  Two slots used
    LibForcedInclusion.Storage internal _forcedInclusionStorage;

    uint256[40] private __gap;

    // ---------------------------------------------------------------
    // Constructor
    // ---------------------------------------------------------------

    /// @notice Initializes the Inbox contract
    constructor() EssentialContract() { }

    /// @notice Initializes the Inbox contract with genesis block
    /// @dev This contract uses a reinitializer so that it works both on fresh deployments as well
    /// as existing inbox proxies(i.e. mainnet)
    /// @dev IMPORTANT: Make sure this function is called in the same tx as the deployment or
    /// upgrade happens. On upgrades this is usually done calling `upgradeToAndCall`
    /// @param _owner The owner of this contract
    /// @param _genesisBlockHash The hash of the genesis block
    function initV2(address _owner, bytes32 _genesisBlockHash) external reinitializer(2) {
        address owner = owner();
        require(owner == address(0) || owner == msg.sender, ACCESS_DENIED());

        if (owner == address(0)) {
            __Essential_init(_owner);
        }
        _initializeInbox(_genesisBlockHash);
    }

    // ---------------------------------------------------------------
    // External & Public Functions
    // ---------------------------------------------------------------

    /// @inheritdoc IInbox
    /// @notice Proposes new L2 blocks and forced inclusions to the rollup using blobs for DA.
    /// @dev Key behaviors:
    ///      1. Validates proposer authorization via ProposerChecker
    ///      2. Finalizes eligible proposals up to `config.maxFinalizationCount` to free ring buffer
    ///         space.
    ///      3. Process `input.numForcedInclusions` forced inclusions. The proposer is forced to
    ///         process at least `config.minForcedInclusionCount` if they are due.
    ///      4. Updates core state and emits `Proposed` event
    /// @dev IMPORTANT: The regular proposal might not be included if there is not enough capacity
    ///      available(i.e forced inclusions are prioritized).
    function propose(
        bytes calldata,
        /*_lookahead*/
        bytes calldata _data
    )
        external
        nonReentrant
    {
        Config memory config = getConfig();

        // Validate proposer
        uint48 lookaheadSlotTimestamp =
            IProposerChecker(config.proposerChecker).checkProposer(msg.sender);

        // Decode and validate input data
        ProposeInput memory input = decodeProposeInput(_data);

        _validateProposeInput(input);

        // Verify parentProposals[0] is actually the last proposal stored on-chain.
        _verifyChainHead(config, input.parentProposals);

        // IMPORTANT: Finalize first to free ring buffer space and prevent deadlock
        CoreState memory coreState = _finalize(config, input);

        // Verify capacity for new proposals
        uint256 availableCapacity = _getAvailableCapacity(config, coreState);
        require(
            availableCapacity >= input.numForcedInclusions, ExceedsUnfinalizedProposalCapacity()
        );

<<<<<<< HEAD
        // Process forced inclusion if required
        uint256 numForcedInclusionsProcessed;
        (coreState, numForcedInclusionsProcessed) = _processForcedInclusions(
            config, coreState, input.numForcedInclusions, lookaheadSlotTimestamp
        );
=======
        if (input.numForcedInclusions > 0) {
            // Process forced inclusion if required
            uint256 numForcedInclusionsProcessed;
            (coreState, numForcedInclusionsProcessed) =
                _processForcedInclusions(config, coreState, input.numForcedInclusions);
>>>>>>> 063d222b

            availableCapacity -= numForcedInclusionsProcessed;
        }

        // Verify that at least `config.minForcedInclusionCount` forced inclusions were processed or
        // none remains in the queue that is due.
        require(
            input.numForcedInclusions >= config.minForcedInclusionCount
                || !LibForcedInclusion.isOldestForcedInclusionDue(_forcedInclusionStorage, config),
            UnprocessedForcedInclusionIsDue()
        );

        // Propose the normal proposal after the potential forced inclusions if there is capacity
        // available
        if (availableCapacity > 0) {
            LibBlobs.BlobSlice memory blobSlice =
                LibBlobs.validateBlobReference(input.blobReference);
            _propose(config, coreState, blobSlice, false, lookaheadSlotTimestamp);
        }
    }

    /// @inheritdoc IInbox
    /// @notice Proves the validity of proposed L2 blocks
    /// @dev Validates transitions, calculates bond instructions, and verifies proofs
    function prove(bytes calldata _data, bytes calldata _proof) external nonReentrant {
        Config memory config = getConfig();

        // Decode and validate input
        ProveInput memory input = decodeProveInput(_data);
        require(input.proposals.length != 0, EmptyProposals());
        require(input.proposals.length == input.transitions.length, InconsistentParams());

        // Build transition records with validation and bond calculations
        _buildAndSaveTransitionRecords(config, input);

        // Verify the proof
        IProofVerifier(config.proofVerifier).verifyProof(
            _hashTransitionsArray(input.transitions), _proof
        );
    }

    /// @notice Withdraws bond balance to specified address
    /// @dev Legacy function for withdrawing bonds from Pacaya fork
    /// @dev Bonds are now managed on L2 by the BondManager contract
    /// @param _address The recipient address for the bond withdrawal
    function withdrawBond(address _address) external nonReentrant {
        uint256 amount = bondBalance[_address];
        require(amount > 0, NoBondToWithdraw());
        // Clear balance before transfer (checks-effects-interactions)
        bondBalance[_address] = 0;
        // Transfer the bond
        IERC20(getConfig().bondToken).safeTransfer(_address, amount);
        emit BondWithdrawn(_address, amount);
    }

    /// @inheritdoc IForcedInclusionStore
    function storeForcedInclusion(LibBlobs.BlobReference memory _blobReference) external payable {
        LibForcedInclusion.storeForcedInclusion(
            _forcedInclusionStorage, getConfig(), _blobReference
        );
    }

    /// @inheritdoc IForcedInclusionStore
    function isOldestForcedInclusionDue() external view returns (bool) {
        return LibForcedInclusion.isOldestForcedInclusionDue(_forcedInclusionStorage, getConfig());
    }

    /// @notice Retrieves the proposal hash for a given proposal ID
    /// @param _proposalId The ID of the proposal to query
    /// @return proposalHash_ The keccak256 hash of the Proposal struct at the ring buffer slot
    function getProposalHash(uint48 _proposalId) external view returns (bytes32 proposalHash_) {
        Config memory config = getConfig();
        uint256 bufferSlot = _proposalId % config.ringBufferSize;
        proposalHash_ = _proposalHashes[bufferSlot];
    }

    /// @notice Retrieves the transition record hash for a specific proposal and parent transition
    /// @param _proposalId The ID of the proposal containing the transition
    /// @param _parentTransitionHash The hash of the parent transition in the proof chain
    /// @return transitionRecordHash_ The keccak256 hash of the TransitionRecord, or bytes32(0) if
    /// not found
    function getTransitionRecordHash(
        uint48 _proposalId,
        bytes32 _parentTransitionHash
    )
        external
        view
        returns (bytes32 transitionRecordHash_)
    {
        Config memory config = getConfig();
        return _getTransitionRecordHash(config, _proposalId, _parentTransitionHash);
    }

    /// @notice Returns the maximum capacity for unfinalized proposals
    /// @dev Capacity is ringBufferSize - 1 to prevent overwriting unfinalized proposals
    /// @return _ The maximum number of unfinalized proposals allowed
    function getCapacity() external view returns (uint256) {
        Config memory config = getConfig();
        return _getCapacity(config);
    }

    /// @notice Returns the configuration parameters for this Inbox instance
    /// @dev Must be overridden by concrete implementations to provide specific configuration
    /// @return _ The Config struct containing all configuration parameters
    function getConfig() public view virtual returns (Config memory);

    /// @notice Decodes proposal input data
    /// @param _data The encoded data
    /// @return input_ The decoded ProposeInput struct containing all proposal data
    function decodeProposeInput(bytes calldata _data)
        public
        pure
        virtual
        returns (ProposeInput memory input_)
    {
        input_ = abi.decode(_data, (ProposeInput));
    }

    /// @notice Decodes prove input data
    /// @param _data The encoded data
    /// @return _ The decoded ProveInput struct containing proposals and transitions
    function decodeProveInput(bytes calldata _data)
        public
        pure
        virtual
        returns (ProveInput memory)
    {
        return abi.decode(_data, (ProveInput));
    }

    /// @dev Encodes the proposed event data
    /// @param _payload The ProposedEventPayload object
    /// @return The encoded data
    function encodeProposedEventData(ProposedEventPayload memory _payload)
        public
        pure
        virtual
        returns (bytes memory)
    {
        return abi.encode(_payload);
    }

    /// @dev Encodes the proved event data
    /// @param _payload The ProvedEventPayload object
    /// @return The encoded data
    function encodeProvedEventData(ProvedEventPayload memory _payload)
        public
        pure
        virtual
        returns (bytes memory)
    {
        return abi.encode(_payload);
    }

    /// @dev Encodes the propose input data
    /// @param _input The ProposeInput struct
    /// @return The encoded data
    function encodeProposeInput(ProposeInput memory _input)
        external
        pure
        virtual
        returns (bytes memory)
    {
        return abi.encode(_input);
    }

    /// @dev Encodes the prove input data
    /// @param _input The ProveInput struct
    /// @return The encoded data
    function encodeProveInput(ProveInput memory _input)
        external
        pure
        virtual
        returns (bytes memory)
    {
        return abi.encode(_input);
    }

    // ---------------------------------------------------------------
    // Internal Functions
    // ---------------------------------------------------------------

    /// @dev Initializes the inbox with genesis state
    /// @notice Sets up the initial proposal and core state with genesis block
    /// @param _genesisBlockHash The hash of the genesis block
    function _initializeInbox(bytes32 _genesisBlockHash) internal {
        Transition memory transition;
        transition.checkpoint.blockHash = _genesisBlockHash;

        CoreState memory coreState;
        coreState.nextProposalId = 1;
        coreState.lastFinalizedTransitionHash = _hashTransition(transition);

        Proposal memory proposal;
        proposal.coreStateHash = _hashCoreState(coreState);

        Derivation memory derivation;
        proposal.derivationHash = _hashDerivation(derivation);

        _setProposalHash(getConfig(), 0, _hashProposal(proposal));
        emit Proposed(
            encodeProposedEventData(
                ProposedEventPayload({
                    proposal: proposal,
                    derivation: derivation,
                    coreState: coreState
                })
            )
        );
    }

    /// @dev Builds and persists transition records for batch proof submissions
    /// @notice Validates transitions, calculates bond instructions, and stores records
    /// @dev Virtual function that can be overridden for optimization (e.g., transition aggregation)
    /// @param _config The configuration parameters for validation and storage
    /// @param _input The ProveInput containing arrays of proposals and corresponding transitions
    function _buildAndSaveTransitionRecords(
        Config memory _config,
        ProveInput memory _input
    )
        internal
        virtual
    {
        // Declare struct instance outside the loop to avoid repeated memory allocations
        TransitionRecord memory transitionRecord;
        transitionRecord.span = 1;

        for (uint256 i; i < _input.proposals.length; ++i) {
            _validateTransition(_config, _input.proposals[i], _input.transitions[i]);

            // Reuse the same memory location for the transitionRecord struct
            transitionRecord.bondInstructions =
                _calculateBondInstructions(_config, _input.proposals[i], _input.transitions[i]);
            transitionRecord.transitionHash = _hashTransition(_input.transitions[i]);
            transitionRecord.checkpointHash = _hashCheckpoint(_input.transitions[i].checkpoint);

            // Pass transition and transitionRecord to _setTransitionRecordHash which will emit the
            // event
            _setTransitionRecordHash(
                _config, _input.proposals[i].id, _input.transitions[i], transitionRecord
            );
        }
    }

    /// @dev Validates transition consistency with its corresponding proposal
    /// @notice Ensures the transition references the correct proposal hash
    /// @param _config The configuration parameters for validation
    /// @param _proposal The proposal being proven
    /// @param _transition The transition to validate against the proposal
    function _validateTransition(
        Config memory _config,
        Proposal memory _proposal,
        Transition memory _transition
    )
        internal
        view
    {
        bytes32 proposalHash = _checkProposalHash(_config, _proposal);
        require(proposalHash == _transition.proposalHash, ProposalHashMismatchWithTransition());
    }

    /// @dev Calculates bond instructions based on proof timing and prover identity
    /// @notice Bond instruction rules:
    ///         - On-time (within provingWindow): No bond changes
    ///         - Late (within extendedProvingWindow): Liveness bond transfer if prover differs from
    /// designated
    ///         - Very late (after extendedProvingWindow): Provability bond transfer if prover
    /// differs from proposer
    /// @dev Bond instructions affect transition aggregation eligibility - transitions with
    /// instructions
    /// cannot be aggregated
    /// @param _config Configuration containing timing windows
    /// @param _proposal Proposal with timestamp and proposer address
    /// @param _transition Transition with designated and actual prover addresses
    /// @return bondInstructions_ Array of bond transfer instructions (empty if on-time or same
    /// prover)
    function _calculateBondInstructions(
        Config memory _config,
        Proposal memory _proposal,
        Transition memory _transition
    )
        internal
        view
        returns (LibBonds.BondInstruction[] memory bondInstructions_)
    {
        unchecked {
            uint256 proofTimestamp = block.timestamp;
            uint256 windowEnd = _proposal.timestamp + _config.provingWindow;

            // On-time proof - no bond instructions needed
            if (proofTimestamp <= windowEnd) {
                return new LibBonds.BondInstruction[](0);
            }

            // Late or very late proof - determine bond type and parties
            uint256 extendedWindowEnd = _proposal.timestamp + _config.extendedProvingWindow;
            bool isWithinExtendedWindow = proofTimestamp <= extendedWindowEnd;

            // Check if bond instruction is needed
            bool needsBondInstruction = isWithinExtendedWindow
                ? (_transition.designatedProver != _transition.actualProver)
                : (_proposal.proposer != _transition.actualProver);

            if (!needsBondInstruction) {
                return new LibBonds.BondInstruction[](0);
            }

            // Create single bond instruction
            bondInstructions_ = new LibBonds.BondInstruction[](1);
            bondInstructions_[0] = LibBonds.BondInstruction({
                proposalId: _proposal.id,
                bondType: isWithinExtendedWindow
                    ? LibBonds.BondType.LIVENESS
                    : LibBonds.BondType.PROVABILITY,
                payer: isWithinExtendedWindow ? _transition.designatedProver : _proposal.proposer,
                receiver: _transition.actualProver
            });
        }
    }

    /// @dev Stores a proposal hash in the ring buffer
    /// @notice Overwrites any existing hash at the calculated buffer slot
    function _setProposalHash(
        Config memory _config,
        uint48 _proposalId,
        bytes32 _proposalHash
    )
        internal
    {
        _proposalHashes[_proposalId % _config.ringBufferSize] = _proposalHash;
    }

    /// @dev Stores transition record hash and emits Proved event
    /// @notice Virtual function to allow optimization in derived contracts
    /// @dev Calculates composite key for unique transition identification
    /// @param _config Configuration containing ring buffer size
    /// @param _proposalId The ID of the proposal being proven
    /// @param _transition The transition data to include in the event
    /// @param _transitionRecord The transition record to hash and store
    function _setTransitionRecordHash(
        Config memory _config,
        uint48 _proposalId,
        Transition memory _transition,
        TransitionRecord memory _transitionRecord
    )
        internal
        virtual
    {
        uint256 bufferSlot = _proposalId % _config.ringBufferSize;
        bytes32 compositeKey = _composeTransitionKey(_proposalId, _transition.parentTransitionHash);
        bytes32 transitionRecordHash = _hashTransitionRecord(_transitionRecord);

        bytes32 storedTransitionRecordHash = _transitionRecordHashes[bufferSlot][compositeKey];
        if (storedTransitionRecordHash == transitionRecordHash) return;

        require(storedTransitionRecordHash == 0, TransitionWithSameParentHashAlreadyProved());
        _transitionRecordHashes[bufferSlot][compositeKey] = transitionRecordHash;

        bytes memory payload = encodeProvedEventData(
            ProvedEventPayload({
                proposalId: _proposalId,
                transition: _transition,
                transitionRecord: _transitionRecord
            })
        );
        emit Proved(payload);
    }

    /// @dev Calculates the maximum number of unfinalized proposals
    /// @notice Returns ringBufferSize - 1 to ensure one slot always remains free
    function _getCapacity(Config memory _config) internal pure returns (uint256) {
        // The ring buffer can hold ringBufferSize proposals total, but we need to ensure
        // unfinalized proposals are not overwritten. Therefore, the maximum number of
        // unfinalized proposals is ringBufferSize - 1.
        unchecked {
            return _config.ringBufferSize - 1;
        }
    }

    /// @dev Retrieves transition record hash from storage
    /// @notice Virtual to allow optimization strategies in derived contracts
    function _getTransitionRecordHash(
        Config memory _config,
        uint48 _proposalId,
        bytes32 _parentTransitionHash
    )
        internal
        view
        virtual
        returns (bytes32 transitionRecordHash_)
    {
        uint256 bufferSlot = _proposalId % _config.ringBufferSize;
        bytes32 compositeKey = _composeTransitionKey(_proposalId, _parentTransitionHash);
        transitionRecordHash_ = _transitionRecordHashes[bufferSlot][compositeKey];
    }

    /// @dev Validates proposal hash against stored value
    /// @notice Reverts with ProposalHashMismatch if hashes don't match
    /// @param _config Configuration containing ring buffer size
    /// @param _proposal The proposal to validate
    /// @return proposalHash_ The computed hash of the proposal
    function _checkProposalHash(
        Config memory _config,
        Proposal memory _proposal
    )
        internal
        view
        returns (bytes32 proposalHash_)
    {
        proposalHash_ = _hashProposal(_proposal);
        bytes32 storedProposalHash = _proposalHashes[_proposal.id % _config.ringBufferSize];
        require(proposalHash_ == storedProposalHash, ProposalHashMismatch());
    }

    /// @dev Hashes a Transition struct.
    /// @param _transition The transition to hash.
    /// @return _ The hash of the transition.
    function _hashTransition(Transition memory _transition) internal pure returns (bytes32) {
        return keccak256(abi.encode(_transition));
    }

    /// @dev Hashes a TransitionRecord struct.
    /// @param _transitionRecord The transition record to hash.
    /// @return _ The hash of the transition record.
    function _hashTransitionRecord(TransitionRecord memory _transitionRecord)
        internal
        pure
        returns (bytes32)
    {
        return keccak256(abi.encode(_transitionRecord));
    }

    /// @dev Hashes a Checkpoint struct.
    /// @param _checkpoint The checkpoint to hash.
    /// @return _ The hash of the checkpoint.
    function _hashCheckpoint(ICheckpointManager.Checkpoint memory _checkpoint)
        internal
        pure
        returns (bytes32)
    {
        return keccak256(abi.encode(_checkpoint));
    }

    // ---------------------------------------------------------------
    // Private Functions
    // ---------------------------------------------------------------

    /// @dev Calculates remaining capacity for new proposals
    /// @notice Subtracts unfinalized proposals from total capacity
    /// @param _config Configuration containing ring buffer size
    /// @param _coreState Current state with proposal counters
    /// @return _ Number of additional proposals that can be submitted
    function _getAvailableCapacity(
        Config memory _config,
        CoreState memory _coreState
    )
        private
        pure
        returns (uint256)
    {
        unchecked {
            uint256 numUnfinalizedProposals =
                _coreState.nextProposalId - _coreState.lastFinalizedProposalId - 1;
            return _getCapacity(_config) - numUnfinalizedProposals;
        }
    }

    /// @dev Validates propose function inputs
    /// @notice Checks deadline, proposal array, and state consistency
    /// @param _input The ProposeInput to validate
    function _validateProposeInput(ProposeInput memory _input) private view {
        require(_input.deadline == 0 || block.timestamp <= _input.deadline, DeadlineExceeded());
        require(_input.parentProposals.length > 0, EmptyProposals());
        require(
            _hashCoreState(_input.coreState) == _input.parentProposals[0].coreStateHash,
            InvalidState()
        );
    }

    /// @dev Processes multiple forced inclusions from the ForcedInclusionStore
    /// @notice Consumes up to _numForcedInclusions from the queue and proposes them sequentially
    /// @param _config Configuration containing forced inclusion store address
    /// @param _coreState Current core state to update with each inclusion processed
    /// @param _numForcedInclusions Maximum number of forced inclusions to process
    /// @param _lookaheadSlotTimestamp The timestamp of the last slot where the current preconfer
    /// can propose.
    /// @return _ Updated core state after processing all consumed forced inclusions
    /// @return _ Number of forced inclusions processed
    function _processForcedInclusions(
        Config memory _config,
        CoreState memory _coreState,
        uint8 _numForcedInclusions,
        uint48 _lookaheadSlotTimestamp
    )
        private
        returns (CoreState memory, uint256)
    {
        IForcedInclusionStore.ForcedInclusion[] memory forcedInclusions = LibForcedInclusion
            .consumeForcedInclusions(_forcedInclusionStorage, msg.sender, _numForcedInclusions);

        for (uint256 i; i < forcedInclusions.length; ++i) {
            _coreState = _propose(
                _config, _coreState, forcedInclusions[i].blobSlice, true, _lookaheadSlotTimestamp
            );
        }

        return (_coreState, forcedInclusions.length);
    }

    /// @dev Verifies that parentProposals[0] is the current chain head
    /// @notice Requires 1 element if next slot empty, 2 if occupied with older proposal
    /// @param _config Configuration containing ring buffer size
    /// @param _parentProposals Array of 1-2 proposals to verify chain head
    function _verifyChainHead(
        Config memory _config,
        Proposal[] memory _parentProposals
    )
        private
        view
    {
        // First verify parentProposals[0] matches what's stored on-chain
        _checkProposalHash(_config, _parentProposals[0]);

        // Then verify it's actually the chain head
        uint256 nextBufferSlot = (_parentProposals[0].id + 1) % _config.ringBufferSize;
        bytes32 storedNextProposalHash = _proposalHashes[nextBufferSlot];

        if (storedNextProposalHash == bytes32(0)) {
            // Next slot in the ring buffer is empty, only one proposal expected
            require(_parentProposals.length == 1, IncorrectProposalCount());
        } else {
            // Next slot in the ring buffer is occupied, need to prove it contains a
            // proposal with a smaller id
            require(_parentProposals.length == 2, IncorrectProposalCount());
            require(_parentProposals[1].id < _parentProposals[0].id, InvalidLastProposalProof());
            require(
                storedNextProposalHash == _hashProposal(_parentProposals[1]),
                NextProposalHashMismatch()
            );
        }
    }

    /// @dev Creates and stores a new proposal
    /// @notice Increments nextProposalId and emits Proposed event
    /// @param _config Configuration with basefee sharing percentage
    /// @param _coreState Current state whose hash is stored in the proposal
    /// @param _blobSlice Blob data slice containing L2 transactions
    /// @param _isForcedInclusion True if this is a forced inclusion proposal
    /// @param _lookaheadSlotTimestamp The timestamp of the last slot where the current preconfer
    /// can propose.
    /// @return Updated core state with incremented nextProposalId
    function _propose(
        Config memory _config,
        CoreState memory _coreState,
        LibBlobs.BlobSlice memory _blobSlice,
        bool _isForcedInclusion,
        uint48 _lookaheadSlotTimestamp
    )
        private
        returns (CoreState memory)
    {
        unchecked {
            // use previous block as the origin for the proposal to be able to call `blockhash`
            uint256 parentBlockNumber = block.number - 1;

            Derivation memory derivation = Derivation({
                originBlockNumber: uint48(parentBlockNumber),
                originBlockHash: blockhash(parentBlockNumber),
                isForcedInclusion: _isForcedInclusion,
                basefeeSharingPctg: _config.basefeeSharingPctg,
                blobSlice: _blobSlice
            });

            Proposal memory proposal = Proposal({
                id: _coreState.nextProposalId++,
                proposer: msg.sender,
                timestamp: uint48(block.timestamp),
                lookaheadSlotTimestamp: _lookaheadSlotTimestamp,
                coreStateHash: _hashCoreState(_coreState),
                derivationHash: _hashDerivation(derivation)
            });

            _setProposalHash(_config, proposal.id, _hashProposal(proposal));
            bytes memory payload = encodeProposedEventData(
                ProposedEventPayload({
                    proposal: proposal,
                    derivation: derivation,
                    coreState: _coreState
                })
            );
            emit Proposed(payload);

            return _coreState;
        }
    }

    /// @dev Finalizes proven proposals and updates checkpoint
    /// @notice Processes up to maxFinalizationCount proposals in sequence
    /// @dev Stops at first missing transition record or span boundary
    /// @param _config Configuration with finalization parameters
    /// @param _input Input containing transition records and end block header
    /// @return _ Core state with updated finalization counters
    function _finalize(
        Config memory _config,
        ProposeInput memory _input
    )
        private
        returns (CoreState memory)
    {
        CoreState memory coreState = _input.coreState;
        TransitionRecord memory lastFinalizedRecord;
        uint48 proposalId = coreState.lastFinalizedProposalId + 1;
        uint256 finalizedCount;

        for (uint256 i; i < _config.maxFinalizationCount; ++i) {
            // Check if there are more proposals to finalize
            if (proposalId >= coreState.nextProposalId) break;

            // Try to finalize the current proposal
            bool finalized;
            (finalized, proposalId) = _finalizeProposal(
                _config,
                coreState,
                proposalId,
                i < _input.transitionRecords.length
                    ? _input.transitionRecords[i]
                    : lastFinalizedRecord,
                i < _input.transitionRecords.length
            );

            if (!finalized) break;

            // Update state for successful finalization
            lastFinalizedRecord = _input.transitionRecords[i];
            finalizedCount++;
        }

        // Update checkpoint if any proposals were finalized
        if (finalizedCount > 0) {
            bytes32 checkpointHash = _hashCheckpoint(_input.checkpoint);
            require(checkpointHash == lastFinalizedRecord.checkpointHash, CheckpointMismatch());
            ICheckpointManager(_config.checkpointManager).saveCheckpoint(_input.checkpoint);
        }

        return coreState;
    }

    /// @dev Attempts to finalize a single proposal
    /// @notice Updates core state and processes bond instructions if successful
    /// @param _config Configuration for transition record retrieval
    /// @param _coreState Core state to update (passed by reference)
    /// @param _proposalId The ID of the proposal to finalize
    /// @param _transitionRecord The expected transition record for verification
    /// @param _hasTransitionRecord Whether a transition record was provided in input
    /// @return finalized_ True if proposal was successfully finalized
    /// @return nextProposalId_ Next proposal ID to process (current + span)
    function _finalizeProposal(
        Config memory _config,
        CoreState memory _coreState,
        uint48 _proposalId,
        TransitionRecord memory _transitionRecord,
        bool _hasTransitionRecord
    )
        private
        returns (bool finalized_, uint48 nextProposalId_)
    {
        // Check if transition record exists in storage
        bytes32 storedHash =
            _getTransitionRecordHash(_config, _proposalId, _coreState.lastFinalizedTransitionHash);

        if (storedHash == 0) return (false, _proposalId);

        // Verify transition record was provided
        require(_hasTransitionRecord, TransitionRecordNotProvided());

        // Verify transition record hash matches
        bytes32 transitionRecordHash = _hashTransitionRecord(_transitionRecord);
        require(transitionRecordHash == storedHash, TransitionRecordHashMismatchWithStorage());

        // Update core state
        _coreState.lastFinalizedProposalId = _proposalId;

        // Reconstruct the Checkpoint from the transition record hash
        // Note: We need to decode the checkpointHash to get the actual header
        // For finalization, we create a transition with empty block header since we only have the
        // hash
        _coreState.lastFinalizedTransitionHash = _transitionRecord.transitionHash;

        // Process bond instructions
        _processBondInstructions(_coreState, _transitionRecord.bondInstructions);

        // Validate and calculate next proposal ID
        require(_transitionRecord.span > 0, InvalidSpan());
        nextProposalId_ = _proposalId + _transitionRecord.span;
        require(nextProposalId_ <= _coreState.nextProposalId, SpanOutOfBounds());

        return (true, nextProposalId_);
    }

    /// @dev Processes bond instructions and updates aggregated hash
    /// @notice Emits BondInstructed event for L2 bond manager processing
    /// @param _coreState Core state with bond instructions hash to update
    /// @param _instructions Array of bond transfer instructions to aggregate
    function _processBondInstructions(
        CoreState memory _coreState,
        LibBonds.BondInstruction[] memory _instructions
    )
        private
    {
        if (_instructions.length == 0) return;

        emit BondInstructed(_instructions);

        for (uint256 i; i < _instructions.length; ++i) {
            _coreState.bondInstructionsHash =
                LibBonds.aggregateBondInstruction(_coreState.bondInstructionsHash, _instructions[i]);
        }
    }

    /// @dev Computes composite key for transition record storage
    /// @notice Creates unique identifier for proposal-parent transition pairs
    /// @param _proposalId The ID of the proposal
    /// @param _parentTransitionHash Hash of the parent transition
    /// @return _ Keccak256 hash of encoded parameters
    function _composeTransitionKey(
        uint48 _proposalId,
        bytes32 _parentTransitionHash
    )
        internal
        pure
        returns (bytes32)
    {
        return keccak256(abi.encode(_proposalId, _parentTransitionHash));
    }

    /// @dev Hashes a Proposal struct.
    /// @param _proposal The proposal to hash.
    /// @return _ The hash of the proposal.
    function _hashProposal(Proposal memory _proposal) private pure returns (bytes32) {
        return keccak256(abi.encode(_proposal));
    }

    /// @dev Hashes a CoreState struct.
    /// @param _coreState The core state to hash.
    /// @return _ The hash of the core state.
    function _hashCoreState(CoreState memory _coreState) private pure returns (bytes32) {
        return keccak256(abi.encode(_coreState));
    }

    /// @dev Hashes a Derivation struct.
    /// @param _derivation The derivation to hash.
    /// @return _ The hash of the derivation.
    function _hashDerivation(Derivation memory _derivation) private pure returns (bytes32) {
        return keccak256(abi.encode(_derivation));
    }

    /// @dev Hashes an array of Transitions.
    /// @param _transitions The transitions array to hash.
    /// @return _ The hash of the transitions array.
    function _hashTransitionsArray(Transition[] memory _transitions)
        private
        pure
        returns (bytes32)
    {
        return keccak256(abi.encode(_transitions));
    }
}

// ---------------------------------------------------------------
// Errors
// ---------------------------------------------------------------

error TransitionRecordHashMismatchWithStorage();
error TransitionRecordNotProvided();
error DeadlineExceeded();
error EmptyProposals();
error CheckpointMismatch();
error ExceedsUnfinalizedProposalCapacity();
error ForkNotActive();
error InconsistentParams();
error IncorrectProposalCount();
error InsufficientBond();
error InvalidLastProposalProof();
error InvalidSpan();
error InvalidState();
error LastProposalHashMismatch();
error LastProposalProofNotEmpty();
error NextProposalHashMismatch();
error NoBondToWithdraw();
error ProposalHashMismatch();
error ProposalHashMismatchWithTransition();
error ProposalHashMismatchWithStorage();
error ProposalIdMismatch();
error ProposerBondInsufficient();
error RingBufferSizeZero();
error SpanOutOfBounds();
error TransitionWithSameParentHashAlreadyProved();
error Unauthorized();
error UnprocessedForcedInclusionIsDue();<|MERGE_RESOLUTION|>--- conflicted
+++ resolved
@@ -145,19 +145,11 @@
             availableCapacity >= input.numForcedInclusions, ExceedsUnfinalizedProposalCapacity()
         );
 
-<<<<<<< HEAD
-        // Process forced inclusion if required
-        uint256 numForcedInclusionsProcessed;
-        (coreState, numForcedInclusionsProcessed) = _processForcedInclusions(
-            config, coreState, input.numForcedInclusions, lookaheadSlotTimestamp
-        );
-=======
         if (input.numForcedInclusions > 0) {
             // Process forced inclusion if required
             uint256 numForcedInclusionsProcessed;
             (coreState, numForcedInclusionsProcessed) =
-                _processForcedInclusions(config, coreState, input.numForcedInclusions);
->>>>>>> 063d222b
+                _processForcedInclusions(config, coreState, input.numForcedInclusions, lookaheadSlotTimestamp);
 
             availableCapacity -= numForcedInclusionsProcessed;
         }
