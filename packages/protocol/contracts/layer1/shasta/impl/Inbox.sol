// SPDX-License-Identifier: MIT
pragma solidity ^0.8.24;

import { IERC20 } from "@openzeppelin/contracts/token/ERC20/IERC20.sol";
import { SafeERC20 } from "@openzeppelin/contracts/token/ERC20/utils/SafeERC20.sol";
import { EssentialContract } from "src/shared/common/EssentialContract.sol";
import { IInbox } from "../iface/IInbox.sol";
import { IForcedInclusionStore } from "../iface/IForcedInclusionStore.sol";
import { IProofVerifier } from "../iface/IProofVerifier.sol";
import { IProposerChecker } from "../iface/IProposerChecker.sol";
import { LibBlobs } from "../libs/LibBlobs.sol";
import { LibBonds } from "src/shared/shasta/libs/LibBonds.sol";
import { LibBondsL1 } from "../libs/LibBondsL1.sol";
import { LibForcedInclusion } from "../libs/LibForcedInclusion.sol";
import { LibCheckpointStore } from "src/shared/shasta/libs/LibCheckpointStore.sol";
import { ICheckpointStore } from "src/shared/shasta/iface/ICheckpointStore.sol";

/// @title Inbox
/// @notice Core contract for managing L2 proposals, proofs, verification and forced inclusion in
/// Taiko's based
/// rollup architecture.
/// @dev This abstract contract implements the fundamental inbox logic including:
///      - Proposal submission with forced inclusion support
///      - Proof verification with transition record management
///      - Ring buffer storage for efficient state management
///      - Bond instruction processing for economic security
///      - Finalization of proven proposals
/// @dev DEPLOYMENT: For mainnet deployment, use FOUNDRY_PROFILE=layer1o to enable via_ir
///      and yul optimizations. Regular compilation may exceed 24KB contract size limit.
///      Example: FOUNDRY_PROFILE=layer1o forge build contracts/layer1/shasta/impl/Inbox.sol
/// @custom:security-contact security@taiko.xyz
contract Inbox is IInbox, IForcedInclusionStore, ICheckpointStore, EssentialContract {
    using SafeERC20 for IERC20;

    /// @notice Struct for storing transition effective timestamp and hash.
    /// @dev Stores the first transition record for each proposal to reduce gas costs
    struct TransitionRecordHashAndDeadline {
        bytes26 recordHash;
        uint48 finalizationDeadline;
    }

    // ---------------------------------------------------------------
    // Immutable Variables
    // ---------------------------------------------------------------

    /// @notice The token used for bonds.
    IERC20 internal immutable _bondToken;

    /// @notice The proof verifier contract.
    IProofVerifier internal immutable _proofVerifier;

    /// @notice The proposer checker contract.
    IProposerChecker internal immutable _proposerChecker;

    /// @notice The proving window in seconds.
    uint48 internal immutable _provingWindow;

    /// @notice The extended proving window in seconds.
    uint48 internal immutable _extendedProvingWindow;

    /// @notice The maximum number of finalized proposals in one block.
    uint256 internal immutable _maxFinalizationCount;

    /// @notice The finalization grace period in seconds.
    uint48 internal immutable _finalizationGracePeriod;

    /// @notice The ring buffer size for storing proposal hashes.
    uint256 internal immutable _ringBufferSize;

    /// @notice The percentage of basefee paid to coinbase.
    uint8 internal immutable _basefeeSharingPctg;

    /// @notice The minimum number of forced inclusions that the proposer is forced to process if
    /// they are due.
    uint256 internal immutable _minForcedInclusionCount;

    /// @notice The delay for forced inclusions measured in seconds.
    uint64 internal immutable _forcedInclusionDelay;

    /// @notice The fee for forced inclusions in Gwei.
    uint64 internal immutable _forcedInclusionFeeInGwei;

    /// @notice The maximum number of checkpoints to store in ring buffer.
    uint16 internal immutable _maxCheckpointHistory;

    // ---------------------------------------------------------------
    // Events
    // ---------------------------------------------------------------

    /// @notice Emitted when bond is withdrawn from the contract
    /// @param user The user whose bond was withdrawn
    /// @param amount The amount of bond withdrawn
    event BondWithdrawn(address indexed user, uint256 amount);

    // ---------------------------------------------------------------
    // State Variables for compatibility with Pacaya inbox.
    // ---------------------------------------------------------------

    /// @dev Deprecated slots used by Pacaya inbox that contains:
    /// - `batches`
    /// - `transitionIds`
    /// - `transitions`
    /// - `__reserve1`
    /// - `stats1`
    /// - `stats2`
    uint256[6] private __slotsUsedByPacaya;

    /// @notice Bond balance for each account used in Pacaya inbox.
    /// @dev This is not used in Shasta. It is kept so users can withdraw their bond.
    /// @dev Bonds are now handled entirely on L2, by the `BondManager` contract.
    mapping(address account => uint256 bond) public bondBalance;

    // ---------------------------------------------------------------
    // State Variables for Shasta inbox.
    // ---------------------------------------------------------------

    /// @dev Ring buffer for storing proposal hashes indexed by buffer slot
    /// - bufferSlot: The ring buffer slot calculated as proposalId % ringBufferSize
    /// - proposalHash: The keccak256 hash of the Proposal struct
    /// @dev This variable does not reuse pacaya slots for storage safety, since we do buffer wrap
    /// around checks in the contract.
    mapping(uint256 bufferSlot => bytes32 proposalHash) internal _proposalHashes;

    /// @dev Simple mapping for storing transition record hashes
    /// @dev We do not use a ring buffer for this mapping, since a nested mapping does not benefit
    /// from it
    /// @dev Stores transition records for proposals with different parent transitions
    /// - compositeKey: Keccak256 hash of (proposalId, parentTransitionHash)
    /// - except: The struct contains the finalization deadline and the hash of the TransitionRecord
    mapping(bytes32 compositeKey => TransitionRecordHashAndDeadline hashAndDeadline) internal
        _transitionRecordHashAndDeadline;

    /// @dev Storage for forced inclusion requests
    /// @dev 2 slots used
    LibForcedInclusion.Storage private _forcedInclusionStorage;

    /// @dev Storage for checkpoint management
    /// @dev 2 slots used
    LibCheckpointStore.Storage private _checkpointStorage;

    uint256[37] private __gap;

    // ---------------------------------------------------------------
    // Constructor
    // ---------------------------------------------------------------

    /// @notice Initializes the Inbox contract
    /// @param _config Configuration struct containing all constructor parameters
    constructor(IInbox.Config memory _config) {
        require(_config.maxCheckpointHistory != 0, LibCheckpointStore.InvalidMaxCheckpointHistory());
        _bondToken = IERC20(_config.bondToken);
        _proofVerifier = IProofVerifier(_config.proofVerifier);
        _proposerChecker = IProposerChecker(_config.proposerChecker);
        _provingWindow = _config.provingWindow;
        _extendedProvingWindow = _config.extendedProvingWindow;
        _maxFinalizationCount = _config.maxFinalizationCount;
        _finalizationGracePeriod = _config.finalizationGracePeriod;
        _ringBufferSize = _config.ringBufferSize;
        _basefeeSharingPctg = _config.basefeeSharingPctg;
        _minForcedInclusionCount = _config.minForcedInclusionCount;
        _forcedInclusionDelay = _config.forcedInclusionDelay;
        _forcedInclusionFeeInGwei = _config.forcedInclusionFeeInGwei;
        _maxCheckpointHistory = _config.maxCheckpointHistory;
    }

    // ---------------------------------------------------------------
    // External Functions
    // ---------------------------------------------------------------

    /// @notice Initializes the Inbox contract with genesis block
    /// @dev This contract uses a reinitializer so that it works both on fresh deployments as well
    /// as existing inbox proxies(i.e. mainnet)
    /// @dev IMPORTANT: Make sure this function is called in the same tx as the deployment or
    /// upgrade happens. On upgrades this is usually done calling `upgradeToAndCall`
    /// @param _owner The owner of this contract
    /// @param _genesisBlockHash The hash of the genesis block
    function initV3(address _owner, bytes32 _genesisBlockHash) external reinitializer(3) {
        address owner = owner();
        require(owner == address(0) || owner == msg.sender, ACCESS_DENIED());

        if (owner == address(0)) {
            __Essential_init(_owner);
        }
        _initializeInbox(_genesisBlockHash);
    }

    /// @inheritdoc IInbox
    /// @notice Proposes new L2 blocks and forced inclusions to the rollup using blobs for DA.
    /// @dev Key behaviors:
    ///      1. Validates proposer authorization via ProposerChecker
    ///      2. Finalizes eligible proposals up to `config.maxFinalizationCount` to free ring buffer
    ///         space.
    ///      3. Process `input.numForcedInclusions` forced inclusions. The proposer is forced to
    ///         process at least `config.minForcedInclusionCount` if they are due.
    ///      4. Updates core state and emits `Proposed` event
    /// @dev IMPORTANT: The regular proposal might not be included if there is not enough capacity
    ///      available(i.e forced inclusions are prioritized).
    function propose(bytes calldata, /*_lookahead*/ bytes calldata _data) external nonReentrant {
        // Validate proposer
        uint48 endOfSubmissionWindowTimestamp = _proposerChecker.checkProposer(msg.sender);

        // Decode and validate input data
        ProposeInput memory input = _decodeProposeInput(_data);

        _validateProposeInput(input);

        // Verify parentProposals[0] is actually the last proposal stored on-chain.
        _verifyChainHead(input.parentProposals);

        // IMPORTANT: Finalize first to free ring buffer space and prevent deadlock
        CoreState memory coreState = _finalize(input);

        unchecked {
            // Enforce one propose call per Ethereum block to prevent spam attacks to deplete the
            // ring buffer
            coreState.nextProposalBlockId = uint48(block.number + 1);
        }

        // Verify capacity for new proposals
        uint256 availableCapacity = _getAvailableCapacity(coreState);
        require(
            availableCapacity >= input.numForcedInclusions, ExceedsUnfinalizedProposalCapacity()
        );

        if (input.numForcedInclusions > 0) {
            // Process forced inclusion if required
            uint256 numForcedInclusionsProcessed;
            (coreState, numForcedInclusionsProcessed) = _processForcedInclusions(
                coreState, input.numForcedInclusions, endOfSubmissionWindowTimestamp
            );

            availableCapacity -= numForcedInclusionsProcessed;
        }

        // Verify that at least `minForcedInclusionCount` forced inclusions were processed or
        // none remains in the queue that is due.
        require(
            input.numForcedInclusions >= _minForcedInclusionCount
                || !LibForcedInclusion.isOldestForcedInclusionDue(
                    _forcedInclusionStorage, _forcedInclusionDelay
                ),
            UnprocessedForcedInclusionIsDue()
        );

        // Propose the normal proposal after the potential forced inclusions if there is capacity
        // available
        if (availableCapacity > 0) {
            LibBlobs.BlobSlice memory blobSlice =
                LibBlobs.validateBlobReference(input.blobReference);
            _propose(coreState, blobSlice, false, endOfSubmissionWindowTimestamp);
        }
    }

    /// @inheritdoc IInbox
    /// @notice Proves the validity of proposed L2 blocks
    /// @dev Validates transitions, calculates bond instructions, and verifies proofs
    function prove(bytes calldata _data, bytes calldata _proof) external nonReentrant {
        // Decode and validate input
        ProveInput memory input = _decodeProveInput(_data);
        require(input.proposals.length != 0, EmptyProposals());
        require(input.proposals.length == input.transitions.length, InconsistentParams());
        require(input.transitions.length == input.metadata.length, InconsistentParams());

        // Build transition records with validation and bond calculations
        _buildAndSaveTransitionRecords(input);

        // Verify the proof using staticcall
        (bool success,) = address(_proofVerifier).staticcall(
            abi.encodeCall(
                IProofVerifier.verifyProof, (_hashTransitionsArray(input.transitions), _proof)
            )
        );
        require(success, ProofVerificationFailed());
    }

    /// @notice Withdraws bond balance to specified address
    /// @dev Legacy function for withdrawing bonds from Pacaya fork
    /// @dev Bonds are now managed on L2 by the BondManager contract
    /// @param _address The recipient address for the bond withdrawal
    function withdrawBond(address _address) external nonReentrant {
        uint256 amount = bondBalance[_address];
        require(amount > 0, NoBondToWithdraw());
        // Clear balance before transfer (checks-effects-interactions)
        bondBalance[_address] = 0;
        // Transfer the bond
        _bondToken.safeTransfer(_address, amount);
        emit BondWithdrawn(_address, amount);
    }

    /// @inheritdoc IForcedInclusionStore
    function saveForcedInclusion(LibBlobs.BlobReference memory _blobReference) external payable {
        LibForcedInclusion.saveForcedInclusion(
            _forcedInclusionStorage,
            _forcedInclusionDelay,
            _forcedInclusionFeeInGwei,
            _blobReference
        );
    }

    // ---------------------------------------------------------------
    // External View Functions
    // ---------------------------------------------------------------

    /// @inheritdoc IForcedInclusionStore
    function isOldestForcedInclusionDue() external view returns (bool) {
        return LibForcedInclusion.isOldestForcedInclusionDue(
            _forcedInclusionStorage, _forcedInclusionDelay
        );
    }

    /// @notice Retrieves the proposal hash for a given proposal ID
    /// @param _proposalId The ID of the proposal to query
    /// @return proposalHash_ The keccak256 hash of the Proposal struct at the ring buffer slot
    function getProposalHash(uint48 _proposalId) external view returns (bytes32 proposalHash_) {
        uint256 bufferSlot = _proposalId % _ringBufferSize;
        proposalHash_ = _proposalHashes[bufferSlot];
    }

    /// @notice Retrieves the transition record hash for a specific proposal and parent transition
    /// @param _proposalId The ID of the proposal containing the transition
    /// @param _parentTransitionHash The hash of the parent transition in the proof chain
    /// @return finalizationDeadline_ The timestamp when finalization is enforced
    /// @return recordHash_ The hash of the transition record
    function getTransitionRecordHash(
        uint48 _proposalId,
        bytes32 _parentTransitionHash
    )
        external
        view
        returns (uint48 finalizationDeadline_, bytes26 recordHash_)
    {
        TransitionRecordHashAndDeadline memory hashAndDeadline =
            _getTransitionRecordHashAndDeadline(_proposalId, _parentTransitionHash);
        return (hashAndDeadline.finalizationDeadline, hashAndDeadline.recordHash);
    }

    /// @inheritdoc IInbox
    function getConfig() external view returns (IInbox.Config memory config_) {
        config_ = IInbox.Config({
            bondToken: address(_bondToken),
            maxCheckpointHistory: _maxCheckpointHistory,
            proofVerifier: address(_proofVerifier),
            proposerChecker: address(_proposerChecker),
            provingWindow: _provingWindow,
            extendedProvingWindow: _extendedProvingWindow,
            maxFinalizationCount: _maxFinalizationCount,
            finalizationGracePeriod: _finalizationGracePeriod,
            ringBufferSize: _ringBufferSize,
            basefeeSharingPctg: _basefeeSharingPctg,
            minForcedInclusionCount: _minForcedInclusionCount,
            forcedInclusionDelay: _forcedInclusionDelay,
            forcedInclusionFeeInGwei: _forcedInclusionFeeInGwei
        });
    }

<<<<<<< HEAD
    /// @inheritdoc ICheckpointStore
    function getCheckpoint(uint48 _offset) external view returns (Checkpoint memory) {
        return LibCheckpointStore.getCheckpoint(_checkpointStorage, _offset, _maxCheckpointHistory);
    }

    /// @inheritdoc ICheckpointStore
    function getLatestCheckpointBlockNumber() external view returns (uint48) {
        return LibCheckpointStore.getLatestCheckpointBlockNumber(_checkpointStorage);
    }

    /// @inheritdoc ICheckpointStore
    function getNumberOfCheckpoints() external view returns (uint48) {
        return LibCheckpointStore.getNumberOfCheckpoints(_checkpointStorage);
    }

    // ---------------------------------------------------------------
    // External Pure Functions
    // ---------------------------------------------------------------

    /// @dev Encodes the propose input data
    /// @param _input The ProposeInput struct
    /// @return The encoded data
    function encodeProposeInput(ProposeInput memory _input)
        external
        pure
        virtual
        returns (bytes memory)
    {
        return abi.encode(_input);
    }

    /// @dev Encodes the prove input data
    /// @param _input The ProveInput struct
    /// @return The encoded data
    function encodeProveInput(ProveInput memory _input)
        external
        pure
        virtual
        returns (bytes memory)
    {
        return abi.encode(_input);
    }

    // ---------------------------------------------------------------
    // Public Pure Functions
    // ---------------------------------------------------------------

    /// @notice Decodes proposal input data
    /// @param _data The encoded data
    /// @return input_ The decoded ProposeInput struct containing all proposal data
    function decodeProposeInput(bytes calldata _data)
        public
        pure
        virtual
        returns (ProposeInput memory input_)
    {
        input_ = abi.decode(_data, (ProposeInput));
    }

    /// @notice Decodes prove input data
    /// @param _data The encoded data
    /// @return _ The decoded ProveInput struct containing proposals and transitions
    function decodeProveInput(bytes calldata _data)
        public
        pure
        virtual
        returns (ProveInput memory)
    {
        return abi.decode(_data, (ProveInput));
    }

    /// @dev Encodes the proposed event data
    /// @param _payload The ProposedEventPayload object
    /// @return The encoded data
    function encodeProposedEventData(ProposedEventPayload memory _payload)
        public
        pure
        virtual
        returns (bytes memory)
    {
        return abi.encode(_payload);
    }

    /// @dev Encodes the proved event data
    /// @param _payload The ProvedEventPayload object
    /// @return The encoded data
    function encodeProvedEventData(ProvedEventPayload memory _payload)
        public
        pure
        virtual
        returns (bytes memory)
    {
        return abi.encode(_payload);
    }

    /// @notice Hashes a Transition struct.
    /// @param _transition The transition to hash.
    /// @return _ The hash of the transition.
    function hashTransition(Transition memory _transition) public pure virtual returns (bytes32) {
        /// forge-lint: disable-next-line(asm-keccak256)
        return keccak256(abi.encode(_transition));
    }

    /// @notice Hashes a Checkpoint struct.
    /// @param _checkpoint The checkpoint to hash.
    /// @return _ The hash of the checkpoint.
    function hashCheckpoint(Checkpoint memory _checkpoint) public pure virtual returns (bytes32) {
        /// forge-lint: disable-next-line(asm-keccak256)
        return keccak256(abi.encode(_checkpoint));
    }

    /// @notice Hashes a CoreState struct.
    /// @param _coreState The core state to hash.
    /// @return _ The hash of the core state.
    function hashCoreState(CoreState memory _coreState) public pure virtual returns (bytes32) {
        /// forge-lint: disable-next-line(asm-keccak256)
        return keccak256(abi.encode(_coreState));
    }

    /// @notice Hashes an array of Transitions.
    /// @param _transitions The transitions array to hash.
    /// @return _ The hash of the transitions array.
    function hashTransitionsArray(Transition[] memory _transitions)
        public
        pure
        virtual
        returns (bytes32)
    {
        /// forge-lint: disable-next-line(asm-keccak256)
        return keccak256(abi.encode(_transitions));
    }

    /// @notice Hashes a Proposal struct.
    /// @param _proposal The proposal to hash.
    /// @return _ The hash of the proposal.
    function hashProposal(Proposal memory _proposal) public pure virtual returns (bytes32) {
        /// forge-lint: disable-next-line(asm-keccak256)
        return keccak256(abi.encode(_proposal));
    }

    /// @notice Hashes a Derivation struct.
    /// @param _derivation The derivation to hash.
    /// @return _ The hash of the derivation.
    function hashDerivation(Derivation memory _derivation) public pure virtual returns (bytes32) {
        /// forge-lint: disable-next-line(asm-keccak256)
        return keccak256(abi.encode(_derivation));
    }

=======
>>>>>>> b26bc331
    // ---------------------------------------------------------------
    // Internal Functions
    // ---------------------------------------------------------------

    /// @dev Initializes the inbox with genesis state
    /// @notice Sets up the initial proposal and core state with genesis block
    /// @param _genesisBlockHash The hash of the genesis block
    function _initializeInbox(bytes32 _genesisBlockHash) internal {
        Transition memory transition;
        transition.checkpoint.blockHash = _genesisBlockHash;

        CoreState memory coreState;
        coreState.nextProposalId = 1;

        // Set nextProposalBlockId to 2 to ensure the first proposal happens at block 2 or later.
        // This prevents reading blockhash(0) in _propose(), which would return 0x0 and create
        // an invalid origin block hash. The EVM hardcodes blockhash(0) to 0x0, so we must
        // ensure proposals never reference the genesis block.
        coreState.nextProposalBlockId = 2;
        coreState.lastFinalizedTransitionHash = _hashTransition(transition);

        Proposal memory proposal;
        proposal.coreStateHash = _hashCoreState(coreState);

        Derivation memory derivation;
        proposal.derivationHash = _hashDerivation(derivation);

        _setProposalHash(0, _hashProposal(proposal));

        emit Proposed(
            _encodeProposedEventData(
                ProposedEventPayload({
                    proposal: proposal,
                    derivation: derivation,
                    coreState: coreState
                })
            )
        );
    }

    /// @dev Builds and persists transition records for batch proof submissions
    /// @notice Validates transitions, calculates bond instructions, and stores records
    /// @dev Virtual function that can be overridden for optimization (e.g., transition aggregation)
    /// @param _input The ProveInput containing arrays of proposals, transitions, and metadata
    function _buildAndSaveTransitionRecords(ProveInput memory _input) internal virtual {
        // Declare struct instance outside the loop to avoid repeated memory allocations
        TransitionRecord memory transitionRecord;
        transitionRecord.span = 1;

        for (uint256 i; i < _input.proposals.length; ++i) {
            _validateTransition(_input.proposals[i], _input.transitions[i]);

            // Reuse the same memory location for the transitionRecord struct
            transitionRecord.bondInstructions = LibBondsL1.calculateBondInstructions(
                _provingWindow, _extendedProvingWindow, _input.proposals[i], _input.metadata[i]
            );
            transitionRecord.transitionHash = _hashTransition(_input.transitions[i]);
            transitionRecord.checkpointHash = _hashCheckpoint(_input.transitions[i].checkpoint);

            _setTransitionRecordHashAndDeadline(
                _input.proposals[i].id, _input.transitions[i], _input.metadata[i], transitionRecord
            );
        }
    }

    /// @dev Validates transition consistency with its corresponding proposal
    /// @notice Ensures the transition references the correct proposal hash
    /// @param _proposal The proposal being proven
    /// @param _transition The transition to validate against the proposal
    function _validateTransition(
        Proposal memory _proposal,
        Transition memory _transition
    )
        internal
        view
    {
        bytes32 proposalHash = _checkProposalHash(_proposal);
        require(proposalHash == _transition.proposalHash, ProposalHashMismatchWithTransition());
    }

    /// @dev Stores a proposal hash in the ring buffer
    /// @notice Overwrites any existing hash at the calculated buffer slot
    function _setProposalHash(uint48 _proposalId, bytes32 _proposalHash) internal {
        _proposalHashes[_proposalId % _ringBufferSize] = _proposalHash;
    }

    /// @dev Stores transition record hash and emits Proved event
    /// @notice Virtual function to allow optimization in derived contracts
    /// @dev Uses composite key for unique transition identification
    /// @param _proposalId The ID of the proposal being proven
    /// @param _transition The transition data to include in the event
    /// @param _metadata The metadata containing prover information to include in the event
    /// @param _transitionRecord The transition record to hash and store
    function _setTransitionRecordHashAndDeadline(
        uint48 _proposalId,
        Transition memory _transition,
        TransitionMetadata memory _metadata,
        TransitionRecord memory _transitionRecord
    )
        internal
        virtual
    {
        bytes32 compositeKey = _composeTransitionKey(_proposalId, _transition.parentTransitionHash);
        bytes26 transitionRecordHash = _hashTransitionRecord(_transitionRecord);

        TransitionRecordHashAndDeadline memory hashAndDeadline =
            _transitionRecordHashAndDeadline[compositeKey];
        if (hashAndDeadline.recordHash == transitionRecordHash) return;

        require(hashAndDeadline.recordHash == 0, TransitionWithSameParentHashAlreadyProved());
        _transitionRecordHashAndDeadline[compositeKey] = TransitionRecordHashAndDeadline({
            finalizationDeadline: uint48(block.timestamp + _finalizationGracePeriod),
            recordHash: transitionRecordHash
        });

        bytes memory payload = _encodeProvedEventData(
            ProvedEventPayload({
                proposalId: _proposalId,
                transition: _transition,
                transitionRecord: _transitionRecord,
                metadata: _metadata
            })
        );
        emit Proved(payload);
    }

    /// @dev Retrieves transition record hash from storage
    /// @notice Virtual to allow optimization strategies in derived contracts
    /// @param _proposalId The ID of the proposal
    /// @param _parentTransitionHash The hash of the parent transition
    /// @return transitionRecordHash_ The stored transition record hash
    function _getTransitionRecordHashAndDeadline(
        uint48 _proposalId,
        bytes32 _parentTransitionHash
    )
        internal
        view
        virtual
        returns (TransitionRecordHashAndDeadline memory)
    {
        bytes32 compositeKey = _composeTransitionKey(_proposalId, _parentTransitionHash);
        return _transitionRecordHashAndDeadline[compositeKey];
    }

    /// @dev Validates proposal hash against stored value
    /// @notice Reverts with ProposalHashMismatch if hashes don't match
    /// @param _proposal The proposal to validate
    /// @return proposalHash_ The computed hash of the proposal
    function _checkProposalHash(Proposal memory _proposal)
        internal
        view
        returns (bytes32 proposalHash_)
    {
        proposalHash_ = _hashProposal(_proposal);
        bytes32 storedProposalHash = _proposalHashes[_proposal.id % _ringBufferSize];
        require(proposalHash_ == storedProposalHash, ProposalHashMismatch());
    }

    /// @dev Hashes a TransitionRecord struct.
    /// @param _transitionRecord The transition record to hash.
    /// @return _ The hash of the transition record.
    function _hashTransitionRecord(TransitionRecord memory _transitionRecord)
        internal
        pure
        returns (bytes26)
    {
        /// forge-lint: disable-next-line(asm-keccak256)
        return bytes26(keccak256(abi.encode(_transitionRecord)));
    }

    /// @dev Hashes an array of Transitions.
    /// @param _transitions The transitions array to hash.
    /// @return _ The hash of the transitions array.
    function _hashTransitionsArray(Transition[] memory _transitions)
        internal
        pure
        returns (bytes32)
    {
        /// forge-lint: disable-next-line(asm-keccak256)
        return keccak256(abi.encode(_transitions));
    }

    /// @dev Computes composite key for transition record storage
    /// @notice Creates unique identifier for proposal-parent transition pairs
    /// @param _proposalId The ID of the proposal
    /// @param _parentTransitionHash Hash of the parent transition
    /// @return _ Keccak256 hash of encoded parameters
    function _composeTransitionKey(
        uint48 _proposalId,
        bytes32 _parentTransitionHash
    )
        internal
        pure
        virtual
        returns (bytes32)
    {
        /// forge-lint: disable-next-line(asm-keccak256)
        return keccak256(abi.encode(_proposalId, _parentTransitionHash));
    }

    /// @dev Hashes a Transition struct.
    /// @param _transition The transition to hash.
    /// @return _ The hash of the transition.
    function _hashTransition(Transition memory _transition)
        internal
        pure
        virtual
        returns (bytes32)
    {
        /// forge-lint: disable-next-line(asm-keccak256)
        return keccak256(abi.encode(_transition));
    }

    /// @dev Hashes a Checkpoint struct.
    /// @param _checkpoint The checkpoint to hash.
    /// @return _ The hash of the checkpoint.
    function _hashCheckpoint(ICheckpointManager.Checkpoint memory _checkpoint)
        internal
        pure
        virtual
        returns (bytes32)
    {
        /// forge-lint: disable-next-line(asm-keccak256)
        return keccak256(abi.encode(_checkpoint));
    }

    /// @dev Hashes a CoreState struct.
    /// @param _coreState The core state to hash.
    /// @return _ The hash of the core state.
    function _hashCoreState(CoreState memory _coreState) internal pure virtual returns (bytes32) {
        /// forge-lint: disable-next-line(asm-keccak256)
        return keccak256(abi.encode(_coreState));
    }

    /// @dev Hashes a Proposal struct.
    /// @param _proposal The proposal to hash.
    /// @return _ The hash of the proposal.
    function _hashProposal(Proposal memory _proposal) internal pure virtual returns (bytes32) {
        /// forge-lint: disable-next-line(asm-keccak256)
        return keccak256(abi.encode(_proposal));
    }

    /// @dev Hashes a Derivation struct.
    /// @param _derivation The derivation to hash.
    /// @return _ The hash of the derivation.
    function _hashDerivation(Derivation memory _derivation)
        internal
        pure
        virtual
        returns (bytes32)
    {
        /// forge-lint: disable-next-line(asm-keccak256)
        return keccak256(abi.encode(_derivation));
    }

    /// @dev Decodes proposal input data
    /// @param _data The encoded data
    /// @return input_ The decoded ProposeInput struct containing all proposal data
    function _decodeProposeInput(bytes calldata _data)
        internal
        pure
        virtual
        returns (ProposeInput memory input_)
    {
        input_ = abi.decode(_data, (ProposeInput));
    }

    /// @dev Decodes prove input data
    /// @param _data The encoded data
    /// @return _ The decoded ProveInput struct containing proposals and transitions
    function _decodeProveInput(bytes calldata _data)
        internal
        pure
        virtual
        returns (ProveInput memory)
    {
        return abi.decode(_data, (ProveInput));
    }

    /// @dev Encodes the proposed event data
    /// @param _payload The ProposedEventPayload object
    /// @return The encoded data
    function _encodeProposedEventData(ProposedEventPayload memory _payload)
        internal
        pure
        virtual
        returns (bytes memory)
    {
        return abi.encode(_payload);
    }

    /// @dev Encodes the proved event data
    /// @param _payload The ProvedEventPayload object
    /// @return The encoded data
    function _encodeProvedEventData(ProvedEventPayload memory _payload)
        internal
        pure
        virtual
        returns (bytes memory)
    {
        return abi.encode(_payload);
    }

    // ---------------------------------------------------------------
    // Private Functions
    // ---------------------------------------------------------------

    /// @dev Calculates remaining capacity for new proposals
    /// @notice Subtracts unfinalized proposals from total capacity
    /// @param _coreState Current state with proposal counters
    /// @return _ Number of additional proposals that can be submitted
    function _getAvailableCapacity(CoreState memory _coreState) private view returns (uint256) {
        unchecked {
            uint256 numUnfinalizedProposals =
                _coreState.nextProposalId - _coreState.lastFinalizedProposalId - 1;
            return _ringBufferSize - 1 - numUnfinalizedProposals;
        }
    }

    /// @dev Validates propose function inputs
    /// @notice Checks deadline, proposal array, and state consistency
    /// @param _input The ProposeInput to validate
    function _validateProposeInput(ProposeInput memory _input) private view {
        require(_input.deadline == 0 || block.timestamp <= _input.deadline, DeadlineExceeded());
        require(_input.parentProposals.length > 0, EmptyProposals());
        require(block.number >= _input.coreState.nextProposalBlockId, CannotProposeInCurrentBlock());
        require(
            _hashCoreState(_input.coreState) == _input.parentProposals[0].coreStateHash,
            InvalidState()
        );
    }

    /// @dev Processes multiple forced inclusions from the ForcedInclusionStore
    /// @notice Consumes up to _numForcedInclusions from the queue and proposes them sequentially
    /// @param _coreState Current core state to update with each inclusion processed
    /// @param _numForcedInclusions Maximum number of forced inclusions to process
    /// @param _endOfSubmissionWindowTimestamp The timestamp of the last slot where the current
    /// preconfer
    /// can propose.
    /// @return _ Updated core state after processing all consumed forced inclusions
    /// @return _ Number of forced inclusions processed
    function _processForcedInclusions(
        CoreState memory _coreState,
        uint8 _numForcedInclusions,
        uint48 _endOfSubmissionWindowTimestamp
    )
        private
        returns (CoreState memory, uint256)
    {
        IForcedInclusionStore.ForcedInclusion[] memory forcedInclusions = LibForcedInclusion
            .consumeForcedInclusions(_forcedInclusionStorage, msg.sender, _numForcedInclusions);

        for (uint256 i; i < forcedInclusions.length; ++i) {
            _coreState = _propose(
                _coreState, forcedInclusions[i].blobSlice, true, _endOfSubmissionWindowTimestamp
            );
        }

        return (_coreState, forcedInclusions.length);
    }

    /// @dev Verifies that parentProposals[0] is the current chain head
    /// @notice Requires 1 element if next slot empty, 2 if occupied with older proposal
    /// @param _parentProposals Array of 1-2 proposals to verify chain head
    function _verifyChainHead(Proposal[] memory _parentProposals) private view {
        // First verify parentProposals[0] matches what's stored on-chain
        _checkProposalHash(_parentProposals[0]);

        // Then verify it's actually the chain head
        uint256 nextBufferSlot = (_parentProposals[0].id + 1) % _ringBufferSize;
        bytes32 storedNextProposalHash = _proposalHashes[nextBufferSlot];

        if (storedNextProposalHash == bytes32(0)) {
            // Next slot in the ring buffer is empty, only one proposal expected
            require(_parentProposals.length == 1, IncorrectProposalCount());
        } else {
            // Next slot in the ring buffer is occupied, need to prove it contains a
            // proposal with a smaller id
            require(_parentProposals.length == 2, IncorrectProposalCount());
            require(_parentProposals[1].id < _parentProposals[0].id, InvalidLastProposalProof());
            require(
                storedNextProposalHash == _hashProposal(_parentProposals[1]),
                NextProposalHashMismatch()
            );
        }
    }

    /// @dev Creates and stores a new proposal
    /// @notice Increments nextProposalId and emits Proposed event
    /// @param _coreState Current state whose hash is stored in the proposal
    /// @param _blobSlice Blob data slice containing L2 transactions
    /// @param _isForcedInclusion True if this is a forced inclusion proposal
    /// @param _endOfSubmissionWindowTimestamp The timestamp of the last slot where the current
    /// preconfer
    /// can propose.
    /// @return Updated core state with incremented nextProposalId
    function _propose(
        CoreState memory _coreState,
        LibBlobs.BlobSlice memory _blobSlice,
        bool _isForcedInclusion,
        uint48 _endOfSubmissionWindowTimestamp
    )
        private
        returns (CoreState memory)
    {
        unchecked {
            // use previous block as the origin for the proposal to be able to call `blockhash`
            uint256 parentBlockNumber = block.number - 1;

            Derivation memory derivation = Derivation({
                originBlockNumber: uint48(parentBlockNumber),
                originBlockHash: blockhash(parentBlockNumber),
                isForcedInclusion: _isForcedInclusion,
                basefeeSharingPctg: _basefeeSharingPctg,
                blobSlice: _blobSlice
            });

            // Increment nextProposalId (nextProposalBlockId was already set in propose())
            uint48 proposalId = _coreState.nextProposalId++;

            Proposal memory proposal = Proposal({
                id: proposalId,
                timestamp: uint48(block.timestamp),
                endOfSubmissionWindowTimestamp: _endOfSubmissionWindowTimestamp,
                proposer: msg.sender,
                coreStateHash: _hashCoreState(_coreState),
                derivationHash: _hashDerivation(derivation)
            });

            _setProposalHash(proposal.id, _hashProposal(proposal));

            bytes memory payload = _encodeProposedEventData(
                ProposedEventPayload({
                    proposal: proposal,
                    derivation: derivation,
                    coreState: _coreState
                })
            );
            emit Proposed(payload);

            return _coreState;
        }
    }

    /// @dev Finalizes proven proposals and updates checkpoint
    /// @dev Performs up to `maxFinalizationCount` finalization iterations.
    /// The caller is forced to finalize transition records that have passed their finalization
    /// grace period, but can decide to finalize ones that haven't.
    /// @param _input Input containing transition records and end block header
    /// @return _ Core state with updated finalization counters
    function _finalize(ProposeInput memory _input) private returns (CoreState memory) {
        CoreState memory coreState = _input.coreState;
        TransitionRecord memory lastFinalizedRecord;
        TransitionRecord memory emptyRecord;
        uint48 proposalId = coreState.lastFinalizedProposalId + 1;
        uint256 finalizedCount;

        for (uint256 i; i < _maxFinalizationCount; ++i) {
            // Check if there are more proposals to finalize
            if (proposalId >= coreState.nextProposalId) break;

            // Try to finalize the current proposal
            bool hasRecord = i < _input.transitionRecords.length;

            TransitionRecord memory transitionRecord =
                hasRecord ? _input.transitionRecords[i] : emptyRecord;

            bool finalized;
            (finalized, proposalId) =
                _finalizeProposal(coreState, proposalId, transitionRecord, hasRecord);

            if (!finalized) break;

            // Update state for successful finalization
            lastFinalizedRecord = _input.transitionRecords[i];
            finalizedCount++;
        }

        // Update checkpoint if any proposals were finalized
        if (finalizedCount > 0) {
            bytes32 checkpointHash = _hashCheckpoint(_input.checkpoint);
            require(checkpointHash == lastFinalizedRecord.checkpointHash, CheckpointMismatch());
            LibCheckpointStore.saveCheckpoint(
                _checkpointStorage, _input.checkpoint, _maxCheckpointHistory
            );
        }

        return coreState;
    }

    /// @dev Attempts to finalize a single proposal
    /// @notice Updates core state and processes bond instructions if successful
    /// @param _coreState Core state to update (passed by reference)
    /// @param _proposalId The ID of the proposal to finalize
    /// @param _transitionRecord The expected transition record for verification
    /// @param _hasTransitionRecord Whether a transition record was provided in input
    /// @return finalized_ True if proposal was successfully finalized
    /// @return nextProposalId_ Next proposal ID to process (current + span)
    function _finalizeProposal(
        CoreState memory _coreState,
        uint48 _proposalId,
        TransitionRecord memory _transitionRecord,
        bool _hasTransitionRecord
    )
        private
        returns (bool finalized_, uint48 nextProposalId_)
    {
        // Check if transition record exists in storage
        TransitionRecordHashAndDeadline memory hashAndDeadline =
            _getTransitionRecordHashAndDeadline(_proposalId, _coreState.lastFinalizedTransitionHash);

        if (hashAndDeadline.recordHash == 0) return (false, _proposalId);

        // If transition record is provided, allow finalization regardless of finalization grace
        // period
        // If not provided, and finalization grace period has passed, revert
        if (!_hasTransitionRecord) {
            // Check if finalization grace period has passed for forcing
            if (block.timestamp < hashAndDeadline.finalizationDeadline) {
                // Cooldown not passed, don't force finalization
                return (false, _proposalId);
            }
            // Cooldown passed, force finalization
            revert TransitionRecordNotProvided();
        }

        // Verify transition record hash matches
        require(
            _hashTransitionRecord(_transitionRecord) == hashAndDeadline.recordHash,
            TransitionRecordHashMismatchWithStorage()
        );

        // Update core state
        _coreState.lastFinalizedProposalId = _proposalId;

        // Reconstruct the Checkpoint from the transition record hash
        // Note: We need to decode the checkpointHash to get the actual header
        // For finalization, we create a transition with empty block header since we only have the
        // hash
        _coreState.lastFinalizedTransitionHash = _transitionRecord.transitionHash;

        // Process bond instructions
        _processBondInstructions(_coreState, _transitionRecord.bondInstructions);

        // Validate and calculate next proposal ID
        require(_transitionRecord.span > 0, InvalidSpan());
        nextProposalId_ = _proposalId + _transitionRecord.span;
        require(nextProposalId_ <= _coreState.nextProposalId, SpanOutOfBounds());

        return (true, nextProposalId_);
    }

    /// @dev Processes bond instructions and updates aggregated hash
    /// @notice Emits BondInstructed event for L2 bond manager processing
    /// @param _coreState Core state with bond instructions hash to update
    /// @param _instructions Array of bond transfer instructions to aggregate
    function _processBondInstructions(
        CoreState memory _coreState,
        LibBonds.BondInstruction[] memory _instructions
    )
        private
    {
        if (_instructions.length == 0) return;

        emit BondInstructed(_instructions);

        for (uint256 i; i < _instructions.length; ++i) {
            _coreState.bondInstructionsHash =
                LibBonds.aggregateBondInstruction(_coreState.bondInstructionsHash, _instructions[i]);
        }
    }
}

// ---------------------------------------------------------------
// Errors
// ---------------------------------------------------------------

error CannotProposeInCurrentBlock();
error CheckpointMismatch();
error DeadlineExceeded();
error EmptyProposals();
error ExceedsUnfinalizedProposalCapacity();
error ForkNotActive();
error InconsistentParams();
error IncorrectProposalCount();
error InsufficientBond();
error InvalidLastProposalProof();
error InvalidSpan();
error InvalidState();
error LastProposalHashMismatch();
error LastProposalProofNotEmpty();
error NextProposalHashMismatch();
error NoBondToWithdraw();
error ProofVerificationFailed();
error ProposalHashMismatch();
error ProposalHashMismatchWithStorage();
error ProposalHashMismatchWithTransition();
error ProposalIdMismatch();
error ProposerBondInsufficient();
error RingBufferSizeZero();
error SpanOutOfBounds();
error TransitionRecordHashMismatchWithStorage();
error TransitionRecordNotProvided();
error TransitionWithSameParentHashAlreadyProved();
error UnprocessedForcedInclusionIsDue();<|MERGE_RESOLUTION|>--- conflicted
+++ resolved
@@ -353,7 +353,6 @@
         });
     }
 
-<<<<<<< HEAD
     /// @inheritdoc ICheckpointStore
     function getCheckpoint(uint48 _offset) external view returns (Checkpoint memory) {
         return LibCheckpointStore.getCheckpoint(_checkpointStorage, _offset, _maxCheckpointHistory);
@@ -369,141 +368,6 @@
         return LibCheckpointStore.getNumberOfCheckpoints(_checkpointStorage);
     }
 
-    // ---------------------------------------------------------------
-    // External Pure Functions
-    // ---------------------------------------------------------------
-
-    /// @dev Encodes the propose input data
-    /// @param _input The ProposeInput struct
-    /// @return The encoded data
-    function encodeProposeInput(ProposeInput memory _input)
-        external
-        pure
-        virtual
-        returns (bytes memory)
-    {
-        return abi.encode(_input);
-    }
-
-    /// @dev Encodes the prove input data
-    /// @param _input The ProveInput struct
-    /// @return The encoded data
-    function encodeProveInput(ProveInput memory _input)
-        external
-        pure
-        virtual
-        returns (bytes memory)
-    {
-        return abi.encode(_input);
-    }
-
-    // ---------------------------------------------------------------
-    // Public Pure Functions
-    // ---------------------------------------------------------------
-
-    /// @notice Decodes proposal input data
-    /// @param _data The encoded data
-    /// @return input_ The decoded ProposeInput struct containing all proposal data
-    function decodeProposeInput(bytes calldata _data)
-        public
-        pure
-        virtual
-        returns (ProposeInput memory input_)
-    {
-        input_ = abi.decode(_data, (ProposeInput));
-    }
-
-    /// @notice Decodes prove input data
-    /// @param _data The encoded data
-    /// @return _ The decoded ProveInput struct containing proposals and transitions
-    function decodeProveInput(bytes calldata _data)
-        public
-        pure
-        virtual
-        returns (ProveInput memory)
-    {
-        return abi.decode(_data, (ProveInput));
-    }
-
-    /// @dev Encodes the proposed event data
-    /// @param _payload The ProposedEventPayload object
-    /// @return The encoded data
-    function encodeProposedEventData(ProposedEventPayload memory _payload)
-        public
-        pure
-        virtual
-        returns (bytes memory)
-    {
-        return abi.encode(_payload);
-    }
-
-    /// @dev Encodes the proved event data
-    /// @param _payload The ProvedEventPayload object
-    /// @return The encoded data
-    function encodeProvedEventData(ProvedEventPayload memory _payload)
-        public
-        pure
-        virtual
-        returns (bytes memory)
-    {
-        return abi.encode(_payload);
-    }
-
-    /// @notice Hashes a Transition struct.
-    /// @param _transition The transition to hash.
-    /// @return _ The hash of the transition.
-    function hashTransition(Transition memory _transition) public pure virtual returns (bytes32) {
-        /// forge-lint: disable-next-line(asm-keccak256)
-        return keccak256(abi.encode(_transition));
-    }
-
-    /// @notice Hashes a Checkpoint struct.
-    /// @param _checkpoint The checkpoint to hash.
-    /// @return _ The hash of the checkpoint.
-    function hashCheckpoint(Checkpoint memory _checkpoint) public pure virtual returns (bytes32) {
-        /// forge-lint: disable-next-line(asm-keccak256)
-        return keccak256(abi.encode(_checkpoint));
-    }
-
-    /// @notice Hashes a CoreState struct.
-    /// @param _coreState The core state to hash.
-    /// @return _ The hash of the core state.
-    function hashCoreState(CoreState memory _coreState) public pure virtual returns (bytes32) {
-        /// forge-lint: disable-next-line(asm-keccak256)
-        return keccak256(abi.encode(_coreState));
-    }
-
-    /// @notice Hashes an array of Transitions.
-    /// @param _transitions The transitions array to hash.
-    /// @return _ The hash of the transitions array.
-    function hashTransitionsArray(Transition[] memory _transitions)
-        public
-        pure
-        virtual
-        returns (bytes32)
-    {
-        /// forge-lint: disable-next-line(asm-keccak256)
-        return keccak256(abi.encode(_transitions));
-    }
-
-    /// @notice Hashes a Proposal struct.
-    /// @param _proposal The proposal to hash.
-    /// @return _ The hash of the proposal.
-    function hashProposal(Proposal memory _proposal) public pure virtual returns (bytes32) {
-        /// forge-lint: disable-next-line(asm-keccak256)
-        return keccak256(abi.encode(_proposal));
-    }
-
-    /// @notice Hashes a Derivation struct.
-    /// @param _derivation The derivation to hash.
-    /// @return _ The hash of the derivation.
-    function hashDerivation(Derivation memory _derivation) public pure virtual returns (bytes32) {
-        /// forge-lint: disable-next-line(asm-keccak256)
-        return keccak256(abi.encode(_derivation));
-    }
-
-=======
->>>>>>> b26bc331
     // ---------------------------------------------------------------
     // Internal Functions
     // ---------------------------------------------------------------
