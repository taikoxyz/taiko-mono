// SPDX-License-Identifier: MIT
pragma solidity ^0.8.24;

import { IInbox } from "../iface/IInbox.sol";
import { IInboxStateManager } from "../iface/IInboxStateManager.sol";
import { IBondManager } from "contracts/shared/shasta/iface/IBondManager.sol";
import { ISyncedBlockManager } from "../../../shared/shasta/iface/ISyncedBlockManager.sol";
import { IProofVerifier } from "../iface/IProofVerifier.sol";
import { IProposerChecker } from "../iface/IProposerChecker.sol";
import { LibDecoder } from "../lib/LibDecoder.sol";

/// @title ShastaInbox
/// @notice Manages L2 proposals, proofs, and verification for a based rollup architecture.
/// @custom:security-contact security@taiko.xyz

contract Inbox is IInbox {
    using LibDecoder for bytes;

    struct BondOperation {
        uint48 proposalId;
        address receiver;
        uint256 credit;
    }

    // -------------------------------------------------------------------------
    // State Variables
    // -------------------------------------------------------------------------

    uint48 public immutable provabilityBond;
    uint48 public immutable livenessBond;
    uint48 public immutable provingWindow;
    uint48 public immutable extendedProvingWindow;
    uint256 public immutable minBondBalance;
    uint256 public immutable maxFinalizationCount;

    /// @notice The bond manager contract
    IBondManager public immutable bondManager;

    /// @notice The state manager contract
    IInboxStateManager public immutable inboxStateManager;

    /// @notice The synced block manager contract
    ISyncedBlockManager public immutable syncedBlockManager;

    /// @notice The proof verifier contract
    IProofVerifier public immutable proofVerifier;

    /// @notice The proposer checker contract
    IProposerChecker public immutable proposerChecker;

    // -------------------------------------------------------------------------
    // Constructor
    // -------------------------------------------------------------------------

    /// @notice Initializes the Inbox contract with configuration parameters
    /// @param _provabilityBond The bond required for block provability
    /// @param _livenessBond The bond required for prover liveness
    /// @param _provingWindow The initial proving window duration
    /// @param _extendedProvingWindow The extended proving window duration
    /// @param _minBondBalance The minimum bond balance required for proposers
    /// @param _maxFinalizationCount The maximum number of finalizations allowed
    /// @param _stateManager The address of the state manager contract
    /// @param _bondManager The address of the bond manager contract
    /// @param _syncedBlockManager The address of the synced block manager contract
    /// @param _proofVerifier The address of the proof verifier contract
    /// @param _proposerChecker The address of the proposer checker contract
    constructor(
        uint48 _provabilityBond,
        uint48 _livenessBond,
        uint48 _provingWindow,
        uint48 _extendedProvingWindow,
        uint256 _minBondBalance,
        uint256 _maxFinalizationCount,
        address _stateManager,
        address _bondManager,
        address _syncedBlockManager,
        address _proofVerifier,
        address _proposerChecker
    ) {
        provabilityBond = _provabilityBond;
        livenessBond = _livenessBond;
        provingWindow = _provingWindow;
        extendedProvingWindow = _extendedProvingWindow;
        minBondBalance = _minBondBalance;
        maxFinalizationCount = _maxFinalizationCount;
        inboxStateManager = IInboxStateManager(_stateManager);
        bondManager = IBondManager(_bondManager);
        syncedBlockManager = ISyncedBlockManager(_syncedBlockManager);
        proofVerifier = IProofVerifier(_proofVerifier);
        proposerChecker = IProposerChecker(_proposerChecker);
    }

    // -------------------------------------------------------------------------
    // External Transactional Functions
    // -------------------------------------------------------------------------

    /// @inheritdoc IInbox
    function propose(bytes calldata, /*_lookahead*/ bytes calldata _data) external {
        proposerChecker.checkProposer(msg.sender);
        if (bondManager.getBondBalance(msg.sender) < minBondBalance) revert InsufficientBond();

        (
            CoreState memory coreState,
            BlobLocator memory blobLocator,
            ClaimRecord[] memory claimRecords
        ) = _data.decodeProposeData();

        if (keccak256(abi.encode(coreState)) != inboxStateManager.getCoreStateHash()) {
            revert InvalidState();
        }

        // Check if new proposals would exceed the unfinalized proposal capacity
        uint256 unfinalizedProposalCapacity = inboxStateManager.getCapacity();

        if (
            coreState.nextProposalId - coreState.lastFinalizedProposalId
                > unfinalizedProposalCapacity
        ) {
            revert ExceedsUnfinalizedProposalCapacity();
        }

        Proposal[] memory proposals = new Proposal[](1);

        Frame memory frame = _validateBlobLocator(blobLocator);
        (coreState, proposals[0]) = _propose(coreState, frame);

        // Finalize proved proposals
        coreState = _finalize(coreState, claimRecords);

        inboxStateManager.setCoreStateHash(keccak256(abi.encode(coreState)));
<<<<<<< HEAD
        syncedBlockManager.saveSyncedBlock(syncedBlock);
=======
        emit Proposed(proposals, coreState);
>>>>>>> 99abbf6b
    }

    /// @inheritdoc IInbox
    function prove(bytes calldata _data, bytes calldata _proof) external {
        (Proposal[] memory proposals, Claim[] memory claims) = _data.decodeProveData();

        if (proposals.length != claims.length) revert InconsistentParams();

        for (uint256 i; i < proposals.length; ++i) {
            _prove(proposals[i], claims[i]);
        }

        bytes32 claimsHash = keccak256(abi.encode(claims));
        proofVerifier.verifyProof(claimsHash, _proof);
    }

    // -------------------------------------------------------------------------
    // Private Functions
    // -------------------------------------------------------------------------

    /// @dev Proposes a new proposal of L2 blocks.
    /// @param _coreState The core state of the inbox.
    /// @param _frame The frame of the proposal.
    /// @return coreState_ The updated core state.
    /// @return proposal_ The created proposal.
    function _propose(
        CoreState memory _coreState,
        Frame memory _frame
    )
        private
        returns (CoreState memory coreState_, Proposal memory proposal_)
    {
        uint48 proposalId = _coreState.nextProposalId++;
        uint48 originTimestamp = uint48(block.timestamp);
        uint48 originBlockNumber = uint48(block.number);

        proposal_ = Proposal({
            id: proposalId,
            proposer: msg.sender,
            provabilityBond: provabilityBond,
            livenessBond: livenessBond,
            originTimestamp: originTimestamp,
            originBlockNumber: originBlockNumber,
            frame: _frame
        });

        bytes32 proposalHash = keccak256(abi.encode(proposal_));
        inboxStateManager.setProposalHash(proposalId, proposalHash);

        return (_coreState, proposal_);
    }

    /// @dev Proves a single proposal by validating the claim and storing the claim record.
    /// @param _proposal The proposal to prove.
    /// @param _claim The claim containing the proof details.
    function _prove(Proposal memory _proposal, Claim memory _claim) private {
        bytes32 proposalHash = keccak256(abi.encode(_proposal));
        if (proposalHash != _claim.proposalHash) revert ProposalHashMismatch();
        if (proposalHash != inboxStateManager.getProposalHash(_proposal.id)) {
            revert ProposalHashMismatch();
        }

        ProofTiming proofTiming = block.timestamp <= _proposal.originTimestamp + provingWindow
            ? ProofTiming.InProvingWindow
            : block.timestamp <= _proposal.originTimestamp + extendedProvingWindow
                ? ProofTiming.InExtendedProvingWindow
                : ProofTiming.OutOfExtendedProvingWindow;

        ClaimRecord memory claimRecord = ClaimRecord({
            claim: _claim,
            proposer: _proposal.proposer,
            livenessBond: _proposal.livenessBond,
            provabilityBond: _proposal.provabilityBond,
            proofTiming: proofTiming
        });

        bytes32 claimRecordHash = keccak256(abi.encode(claimRecord));
        inboxStateManager.setClaimRecordHash(_proposal.id, _claim.parentClaimHash, claimRecordHash);
        emit Proved(_proposal, claimRecord);
    }

    /// @dev Finalizes proposals by verifying claim records and updating state.
    /// @param _coreState The current core state.
    /// @param _claimRecords The claim records to finalize.
    /// @return coreState_ The updated core state
    function _finalize(
        CoreState memory _coreState,
        ClaimRecord[] memory _claimRecords
    )
        private
        returns (CoreState memory coreState_)
    {
        // The last finalized claim record.
        ClaimRecord memory claimRecord;
        bool hasFinalized;

        for (uint256 i; i < maxFinalizationCount; ++i) {
            // Id for the next proposal to be finalized.
            uint48 proposalId = _coreState.lastFinalizedProposalId + 1;

            // There is no more unfinalized proposals
            if (proposalId == _coreState.nextProposalId) break;

            bytes32 storedClaimRecordHash =
                inboxStateManager.getClaimRecordHash(proposalId, _coreState.lastFinalizedClaimHash);

            // The next proposal cannot be finalized as there is no claim record to link the chain
            if (storedClaimRecordHash == 0) break;

            // There is no claim record provided for the next proposal.
            if (i >= _claimRecords.length) revert ClaimRecordNotProvided();

            claimRecord = _claimRecords[i];

            bytes32 claimRecordHash = keccak256(abi.encode(claimRecord));
            if (claimRecordHash != storedClaimRecordHash) revert ClaimRecordHashMismatch();

            _coreState.lastFinalizedProposalId = proposalId;
            _coreState.lastFinalizedClaimHash = keccak256(abi.encode(claimRecord.claim));
            _coreState.bondOperationsHash =
                _processBonds(proposalId, claimRecord, _coreState.bondOperationsHash);
            hasFinalized = true;
        }

        if (hasFinalized) {
            syncedBlockManager.saveSyncedBlock(
                ISyncedBlockManager.SyncedBlock({
                    blockNumber: claimRecord.claim.endBlockNumber,
                    blockHash: claimRecord.claim.endBlockHash,
                    stateRoot: claimRecord.claim.endStateRoot
                })
            );
        }

        return _coreState;
    }

    /// @dev Handles bond refunds and penalties based on proof timing and prover identity.
    /// @param _proposalId The ID of the proposal.
    /// @param _claimRecord The claim record containing bond and timing information.
    /// @param _bondOperationsHash The hash of the bond operations.
    /// @return bondOperationsHash_ The updated hash of the bond operations.
    function _processBonds(
        uint48 _proposalId,
        ClaimRecord memory _claimRecord,
        bytes32 _bondOperationsHash
    )
        private
        returns (bytes32 bondOperationsHash_)
    {
        uint48 credit;
        address receiver;

        Claim memory claim = _claimRecord.claim;
        uint256 livenessBondWei = uint256(_claimRecord.livenessBond) * 1 gwei;
        uint256 provabilityBondWei = uint256(_claimRecord.provabilityBond) * 1 gwei;

        if (_claimRecord.proofTiming == ProofTiming.InProvingWindow) {
            // Proof submitted within the designated proving window (on-time proof)
            // The designated prover successfully proved the block on time

            if (claim.designatedProver != _claimRecord.proposer) {
                // Proposer and designated prover are different entities
                // The designated prover paid a liveness bond on L2 that needs to be refunded
                credit = _claimRecord.livenessBond;
                receiver = claim.designatedProver;
            }
        } else if (_claimRecord.proofTiming == ProofTiming.InExtendedProvingWindow) {
            // Proof submitted during extended window (late but acceptable proof)
            // The designated prover failed to prove on time, but another prover stepped in

            if (claim.designatedProver == _claimRecord.proposer) {
                bondManager.debitBond(_claimRecord.proposer, livenessBondWei);
                // Proposer was also the designated prover who failed to prove on time
                // Forfeit their liveness bond but reward the actual prover with half
                bondManager.creditBond(claim.actualProver, livenessBondWei / 2);
            } else {
                // Reward the actual prover with half of the liveness bond on L2
                credit = _claimRecord.livenessBond / 2;
                receiver = claim.actualProver;
            }
        } else {
            // Proof submitted after extended window (very late proof)
            // Block was difficult to prove, forfeit provability bond but reward prover
            bondManager.debitBond(_claimRecord.proposer, provabilityBondWei);
            bondManager.creditBond(claim.actualProver, provabilityBondWei / 2);

            // Forfeit proposer's provability bond but give half to the actual prover
            if (claim.designatedProver != _claimRecord.proposer) {
                // Proposer and designated prover are different entities
                // Refund the designated prover's L2 liveness bond
                credit = _claimRecord.livenessBond;
                receiver = claim.designatedProver;
            }
        }

        if (credit == 0) {
            return _bondOperationsHash;
        } else {
            BondOperation memory bondOperation =
                BondOperation({ proposalId: _proposalId, receiver: receiver, credit: credit });

            return keccak256(abi.encode(_bondOperationsHash, bondOperation));
        }
    }

    /// @dev Validates a blob locator and converts it to a frame.
    /// @param _blobLocator The blob locator to validate.
    /// @return frame_ The frame.
    function _validateBlobLocator(BlobLocator memory _blobLocator)
        private
        view
        returns (Frame memory frame_)
    {
        if (_blobLocator.numBlobs == 0) revert InvalidBlobLocator();

        bytes32[] memory blobHashes = new bytes32[](_blobLocator.numBlobs);
        for (uint48 i; i < _blobLocator.numBlobs; ++i) {
            blobHashes[i] = blobhash(_blobLocator.blobStartIndex + i);
            if (blobHashes[i] == 0) revert BlobNotFound();
        }

        return Frame({ blobHashes: blobHashes, offset: _blobLocator.offset });
    }

    // -------------------------------------------------------------------------
    // Errors
    // -------------------------------------------------------------------------

    error BlobNotFound();
    error ClaimRecordHashMismatch();
    error ClaimRecordNotProvided();
    error ExceedsUnfinalizedProposalCapacity();
    error InconsistentParams();
    error InsufficientBond();
    error InvalidBlobLocator();
    error InvalidState();
    error ProposalHashMismatch();
    error Unauthorized();
}<|MERGE_RESOLUTION|>--- conflicted
+++ resolved
@@ -128,11 +128,9 @@
         coreState = _finalize(coreState, claimRecords);
 
         inboxStateManager.setCoreStateHash(keccak256(abi.encode(coreState)));
-<<<<<<< HEAD
         syncedBlockManager.saveSyncedBlock(syncedBlock);
-=======
+
         emit Proposed(proposals, coreState);
->>>>>>> 99abbf6b
     }
 
     /// @inheritdoc IInbox
