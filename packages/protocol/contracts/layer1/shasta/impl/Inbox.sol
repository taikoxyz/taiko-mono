// SPDX-License-Identifier: MIT
pragma solidity ^0.8.24;

import { IERC20 } from "@openzeppelin/contracts/token/ERC20/IERC20.sol";
import { SafeERC20 } from "@openzeppelin/contracts/token/ERC20/utils/SafeERC20.sol";
import { EssentialContract } from "src/shared/common/EssentialContract.sol";
import { ISyncedBlockManager } from "src/shared/based/iface/ISyncedBlockManager.sol";
import { IForcedInclusionStore } from "../iface/IForcedInclusionStore.sol";
import { IInbox } from "../iface/IInbox.sol";
import { IProofVerifier } from "../iface/IProofVerifier.sol";
import { IProposerChecker } from "../iface/IProposerChecker.sol";
import { LibBlobs } from "../libs/LibBlobs.sol";
import { LibBondInstruction } from "src/shared/based/libs/LibBondInstruction.sol";
import { LibDecoder } from "../libs/LibDecoder.sol";

/// @title ShastaInbox
/// @notice Manages L2 proposals, proofs, and verification for a based rollup architecture.
/// @custom:security-contact security@taiko.xyz

abstract contract Inbox is EssentialContract, IInbox {
    using LibDecoder for bytes;
    using SafeERC20 for IERC20;

    // ---------------------------------------------------------------
    // Events
    // ---------------------------------------------------------------

    /// @notice Emitted when bond is withdrawn from the contract
    /// @param user The user whose bond was withdrawn
    /// @param amount The amount of bond withdrawn
    event BondWithdrawn(address indexed user, uint256 amount);

    // ---------------------------------------------------------------
    // Structs
    // ---------------------------------------------------------------

    /// @notice Extended claim record that stores both the claim hash and encoded metadata.
    /// @dev The metadata includes the proposal ID and partial parent claim hash for efficient
    /// lookups.
    struct ExtendedClaimRecord {
        bytes32 claimRecordHash;
        uint256 slotReuseMarker;
    }

    /// @notice Stores proposal data and associated claim records.
    /// @dev Each proposal can have multiple claims associated with it, indexed by parent claim
    /// hash.
    struct ProposalRecord {
        /// @dev Hash of the proposal data
        bytes32 proposalHash;
        /// @dev Maps parent claim hashes to their corresponding claim record hashes
        mapping(bytes32 parentClaimHash => ExtendedClaimRecord claimRecordHash) claimHashLookup;
    }

    // ---------------------------------------------------------------
    // Constants
    // ---------------------------------------------------------------

    bytes32 private constant _DEFAULT_SLOT_HASH = bytes32(uint256(1));

    // ---------------------------------------------------------------
    // State Variables
    // ---------------------------------------------------------------

    // 5 slots are used by the State object defined in Pacaya inbox:
    // mapping(uint256 batchId_mod_batchRingBufferSize => Batch batch) batches;
    // mapping(uint256 batchId => mapping(bytes32 parentHash => uint24 transitionId)) transitionIds;
    // mapping(uint256 batchId_mod_batchRingBufferSize => mapping(uint24 transitionId =>
    //         TransitionState ts)) transitions;
    // bytes32 __reserve1;
    // Stats1 stats1;
    uint256[5] private __slotsUsedByPacaya;

    // Reserved slot for future migration compatibility
    uint256 private __reservedSlot;

    mapping(address account => uint256 bond) public bondBalance;

    /// @dev The hash of the core state.
    bytes32 internal coreStateHash;

    /// @dev Ring buffer for storing proposal records.
    mapping(uint256 bufferSlot => ProposalRecord proposalRecord) internal proposalRingBuffer;

    uint256[41] private __gap;

    // ---------------------------------------------------------------
    // Constructor
    // ---------------------------------------------------------------

    /// @notice Initializes the Inbox contract
    constructor() EssentialContract() { }

    /// @notice Initializes the Inbox contract with genesis block
    /// @param _owner The owner of this contract
    /// @param _genesisBlockHash The hash of the genesis block
    function init(address _owner, bytes32 _genesisBlockHash) external initializer {
        __Essential_init(_owner);

        Claim memory claim;
        claim.endBlockHash = _genesisBlockHash;

        CoreState memory coreState;
        coreState.nextProposalId = 1;
        coreState.lastFinalizedClaimHash = keccak256(abi.encode(claim));
        coreStateHash = keccak256(abi.encode(coreState));

        emit CoreStateSet(coreState);
    }

    // ---------------------------------------------------------------
    // External & Public Functions
    // ---------------------------------------------------------------

    /// @inheritdoc IInbox
    function propose(bytes calldata, /*_lookahead*/ bytes calldata _data) external nonReentrant {
        Config memory config = getConfig();
        require(_isForkActive(config), ForkNotActive());
        IProposerChecker(config.proposerChecker).checkProposer(msg.sender);

        (
            uint64 deadline,
            CoreState memory coreState,
            LibBlobs.BlobReference memory blobReference,
            ClaimRecord[] memory claimRecords
        ) = _data.decodeProposeData();

<<<<<<< HEAD
        bytes32 coreStateHash_ = keccak256(abi.encode(coreState));
        require(coreStateHash_ == coreStateHash, InvalidState());
=======
        require(deadline == 0 || block.timestamp <= deadline, DeadlineExceeded());

        require(keccak256(abi.encode(coreState)) == coreStateHash, InvalidState());
>>>>>>> afa4ff87

        // Check if new proposals would exceed the unfinalized proposal capacity
        require(
            coreState.nextProposalId - coreState.lastFinalizedProposalId <= _getCapacity(config),
            ExceedsUnfinalizedProposalCapacity()
        );

        Proposal memory proposal;

        // Handle forced inclusion if required
        if (IForcedInclusionStore(config.forcedInclusionStore).isOldestForcedInclusionDue()) {
            IForcedInclusionStore.ForcedInclusion memory forcedInclusion = IForcedInclusionStore(
                config.forcedInclusionStore
            ).consumeOldestForcedInclusion(msg.sender);

            (coreState, proposal) = _propose(config, coreState, forcedInclusion.blobSlice, true);
            emit Proposed(proposal, coreState);
            coreStateHash_ = keccak256(abi.encode(coreState));
        }

        // Create regular proposal
        LibBlobs.BlobSlice memory blobSlice = LibBlobs.validateBlobReference(blobReference);
        (coreState, proposal) = _propose(config, coreState, blobSlice, false);
        // Finalize proved proposals
        coreState = _finalize(config, coreState, claimRecords);
        emit Proposed(proposal, coreState);

        // Update stored hash with final coreState
        _setCoreStateHash(keccak256(abi.encode(coreState)));
    }

    /// @inheritdoc IInbox
    function prove(bytes calldata _data, bytes calldata _proof) external nonReentrant {
        Config memory config = getConfig();
        (Proposal[] memory proposals, Claim[] memory claims) = _data.decodeProveData();

        require(proposals.length == claims.length, InconsistentParams());
        require(proposals.length != 0, EmptyProposals());

        uint48[] memory proposalIds = new uint48[](proposals.length);
        ClaimRecord[] memory claimRecords = new ClaimRecord[](proposals.length);

        for (uint256 i; i < proposals.length; ++i) {
            proposalIds[i] = proposals[i].id;
            claimRecords[i] = _buildClaimRecord(config, proposals[i], claims[i]);
        }

        // Aggregate claim records to reduce SSTORE operations.
        (proposalIds, claimRecords) = _aggregateClaimRecords(proposalIds, claimRecords);

        for (uint256 i; i < claimRecords.length; ++i) {
            _setClaimRecordHash(
                config,
                proposalIds[i],
                claimRecords[i].claim.parentClaimHash,
                keccak256(abi.encode(claimRecords[i]))
            );
            emit Proved(proposals[i], claimRecords[i]);
        }

        bytes32 claimsHash = keccak256(abi.encode(claims));
        IProofVerifier(config.proofVerifier).verifyProof(claimsHash, _proof);
    }

    /// @notice Withdraws bond balance for a given user.
    /// @dev Anyone can call this function to withdraw bond for any user.
    function withdrawBond() external nonReentrant {
        uint256 amount = bondBalance[msg.sender];
        require(amount > 0, NoBondToWithdraw());

        bondBalance[msg.sender] = 0;
        Config memory config = getConfig();
        IERC20(config.bondToken).safeTransfer(msg.sender, amount);

        emit BondWithdrawn(msg.sender, amount);
    }

    /// @notice Gets the proposal hash for a given proposal ID.
    /// @param _proposalId The proposal ID to look up.
    /// @return proposalHash_ The hash stored at the proposal's ring buffer slot.
    function getProposalHash(uint48 _proposalId) public view returns (bytes32 proposalHash_) {
        Config memory config = getConfig();
        uint256 bufferSlot = _proposalId % config.ringBufferSize;
        proposalHash_ = proposalRingBuffer[bufferSlot].proposalHash;
    }

    /// @notice Gets the claim record hash for a given proposal and parent claim.
    /// @param _proposalId The proposal ID to look up.
    /// @param _parentClaimHash The parent claim hash to look up.
    /// @return claimRecordHash_ The claim record hash, or bytes32(0) if not found.
    function getClaimRecordHash(
        uint48 _proposalId,
        bytes32 _parentClaimHash
    )
        public
        view
        returns (bytes32 claimRecordHash_)
    {
        Config memory config = getConfig();
        uint256 bufferSlot = _proposalId % config.ringBufferSize;

        ExtendedClaimRecord storage record =
            proposalRingBuffer[bufferSlot].claimHashLookup[_DEFAULT_SLOT_HASH];

        (uint48 proposalId, bytes32 partialParentClaimHash) =
            _decodeSlotReuseMarker(record.slotReuseMarker);

        // If the reusable slot's proposal ID does not match the given proposal ID, it indicates
        // that there are no claims associated with this proposal at all.
        if (proposalId != _proposalId) return bytes32(0);

        // If there's a record in the default slot with matching parent claim hash, return it
        if (_isPartialParentClaimHashMatch(partialParentClaimHash, _parentClaimHash)) {
            return record.claimRecordHash;
        }

        // Otherwise check the direct mapping
        return proposalRingBuffer[bufferSlot].claimHashLookup[_parentClaimHash].claimRecordHash;
    }

    /// @notice Gets the capacity for unfinalized proposals.
    /// @return _ The maximum number of unfinalized proposals that can exist.
    function getCapacity() public view returns (uint256) {
        Config memory config = getConfig();
        return _getCapacity(config);
    }

    /// @notice Gets the configuration for this Inbox contract
    /// @dev This function must be overridden by subcontracts to provide their specific
    /// configuration
    /// @return _ The configuration struct
    function getConfig() public view virtual returns (Config memory);

    // ---------------------------------------------------------------
    // Internal Functions
    // ---------------------------------------------------------------

    /// @dev Sets the hash of the core state.
    function _setCoreStateHash(bytes32 _coreStateHash) internal {
        coreStateHash = _coreStateHash;
    }

    /// @dev Sets the proposal hash for a given proposal ID.
    function _setProposalHash(
        Config memory _config,
        uint48 _proposalId,
        bytes32 _proposalHash
    )
        internal
    {
        uint256 bufferSlot = _proposalId % _config.ringBufferSize;
        proposalRingBuffer[bufferSlot].proposalHash = _proposalHash;
    }

    /// @dev Sets the claim record hash for a given proposal and parent claim.
    function _setClaimRecordHash(
        Config memory _config,
        uint48 _proposalId,
        bytes32 _parentClaimHash,
        bytes32 _claimRecordHash
    )
        internal
    {
        ProposalRecord storage proposalRecord =
            proposalRingBuffer[_proposalId % _config.ringBufferSize];

        ExtendedClaimRecord storage record = proposalRecord.claimHashLookup[_DEFAULT_SLOT_HASH];

        (uint48 proposalId, bytes32 partialParentClaimHash) =
            _decodeSlotReuseMarker(record.slotReuseMarker);

        // Check if we need to use the default slot
        if (proposalId != _proposalId) {
            // Different proposal ID, so we can use the default slot
            record.claimRecordHash = _claimRecordHash;
            record.slotReuseMarker = _encodeSlotReuseMarker(_proposalId, _parentClaimHash);
        } else if (_isPartialParentClaimHashMatch(partialParentClaimHash, _parentClaimHash)) {
            // Same proposal ID and same parent claim hash (partial match), update the default slot
            record.claimRecordHash = _claimRecordHash;
        } else {
            // Same proposal ID but different parent claim hash, use direct mapping
            proposalRecord.claimHashLookup[_parentClaimHash].claimRecordHash = _claimRecordHash;
        }
    }

    /// @dev Decodes a slot reuse marker into proposal ID and partial parent claim hash.
    function _decodeSlotReuseMarker(uint256 _slotReuseMarker)
        internal
        pure
        returns (uint48 proposalId_, bytes32 partialParentClaimHash_)
    {
        proposalId_ = uint48(_slotReuseMarker >> 208);
        partialParentClaimHash_ = bytes32(_slotReuseMarker << 48);
    }

    /// @dev Encodes a proposal ID and parent claim hash into a slot reuse marker.
    function _encodeSlotReuseMarker(
        uint48 _proposalId,
        bytes32 _parentClaimHash
    )
        internal
        pure
        returns (uint256 slotReuseMarker_)
    {
        slotReuseMarker_ = (uint256(_proposalId) << 208) | (uint256(_parentClaimHash) >> 48);
    }

    /// @dev Checks if two parent claim hashes match in their high 208 bits.
    function _isPartialParentClaimHashMatch(
        bytes32 _partialParentClaimHash,
        bytes32 _parentClaimHash
    )
        internal
        pure
        returns (bool)
    {
        return _partialParentClaimHash >> 48 == bytes32(uint256(_parentClaimHash) >> 48);
    }

    /// @dev Gets the capacity for unfinalized proposals.
    function _getCapacity(Config memory _config) internal pure returns (uint256) {
        // The ring buffer can hold ringBufferSize proposals total, but we need to ensure
        // unfinalized proposals are not overwritten. Therefore, the maximum number of
        // unfinalized proposals is ringBufferSize - 1.
        unchecked {
            return _config.ringBufferSize - 1;
        }
    }

    /// @dev Gets the claim record hash for a given proposal and parent claim.
    function _getClaimRecordHash(
        Config memory _config,
        uint48 _proposalId,
        bytes32 _parentClaimHash
    )
        internal
        view
        returns (bytes32 claimRecordHash_)
    {
        uint256 bufferSlot = _proposalId % _config.ringBufferSize;

        ExtendedClaimRecord storage record =
            proposalRingBuffer[bufferSlot].claimHashLookup[_DEFAULT_SLOT_HASH];

        (uint48 proposalId, bytes32 partialParentClaimHash) =
            _decodeSlotReuseMarker(record.slotReuseMarker);

        // If the reusable slot's proposal ID does not match the given proposal ID, it indicates
        // that there are no claims associated with this proposal at all.
        if (proposalId != _proposalId) return bytes32(0);

        // If there's a record in the default slot with matching parent claim hash, return it
        if (_isPartialParentClaimHashMatch(partialParentClaimHash, _parentClaimHash)) {
            return record.claimRecordHash;
        }

        // Otherwise check the direct mapping
        return proposalRingBuffer[bufferSlot].claimHashLookup[_parentClaimHash].claimRecordHash;
    }

    /// @dev Aggregates claim records into a smaller list to reduce SSTORE operations.
    /// The default implementation returns the original list.
    /// @param _proposalIds The proposal IDs to aggregate.
    /// @param _claimRecords The claim records to aggregate.
    /// @return proposalIds_  The list contains the proposal IDs of the aggregated claim records.
    /// @return claimRecords_ The list contains the aggregated claim records.
    function _aggregateClaimRecords(
        uint48[] memory _proposalIds,
        ClaimRecord[] memory _claimRecords
    )
        internal
        pure
        virtual
        returns (uint48[] memory proposalIds_, ClaimRecord[] memory claimRecords_)
    {
        return (_proposalIds, _claimRecords);
    }

    // ---------------------------------------------------------------
    // Private Functions
    // ---------------------------------------------------------------

    /// @dev Proposes a new proposal of L2 blocks.
    /// @param _config The configuration parameters.
    /// @param _coreState The core state of the inbox.
    /// @param _blobSlice The blob slice of the proposal.
    /// @param _isForcedInclusion Whether the proposal is a forced inclusion.
    /// @return coreState_ The updated core state.
    /// @return proposal_ The created proposal.
    function _propose(
        Config memory _config,
        CoreState memory _coreState,
        LibBlobs.BlobSlice memory _blobSlice,
        bool _isForcedInclusion
    )
        private
        returns (CoreState memory coreState_, Proposal memory proposal_)
    {
        uint48 proposalId = _coreState.nextProposalId++;
        uint48 originTimestamp = uint48(block.timestamp);
        uint48 originBlockNumber = uint48(block.number);

        proposal_ = Proposal({
            id: proposalId,
            proposer: msg.sender,
            originTimestamp: originTimestamp,
            originBlockNumber: originBlockNumber,
            isForcedInclusion: _isForcedInclusion,
            basefeeSharingPctg: _config.basefeeSharingPctg,
            blobSlice: _blobSlice
        });

        bytes32 proposalHash = keccak256(abi.encode(proposal_));

        _setProposalHash(_config, proposalId, proposalHash);

        return (_coreState, proposal_);
    }

    /// @dev Builds a claim record for a single proposal.
    /// @param _config The configuration parameters.
    /// @param _proposal The proposal to prove.
    /// @param _claim The claim containing the proof details.
    function _buildClaimRecord(
        Config memory _config,
        Proposal memory _proposal,
        Claim memory _claim
    )
        private
        view
        returns (ClaimRecord memory claimRecord_)
    {
        bytes32 proposalHash = keccak256(abi.encode(_proposal));
        // Validate proposal hash matches claim and storage in one check
        if (proposalHash != _claim.proposalHash) revert ProposalHashMismatch();

        uint256 bufferSlot = _proposal.id % _config.ringBufferSize;
        if (proposalHash != proposalRingBuffer[bufferSlot].proposalHash) {
            revert ProposalHashMismatch();
        }

        LibBondInstruction.BondInstruction[] memory bondInstructions =
            _calculateBondInstructions(_config, _proposal, _claim);

        claimRecord_ = ClaimRecord({
            claim: _claim,
            proposer: _proposal.proposer,
            nextProposalId: _proposal.id + 1,
            bondInstructions: bondInstructions
        });
    }

    /// @dev Calculates the bond instructions based on proof timing and prover identity
    /// @notice Bond instructions determine how provability and liveness bonds are handled:
    /// - On-time proofs: Bonds may be refunded or remain unchanged
    /// - Late proofs: Liveness bonds may be slashed and redistributed
    /// - Very late proofs: Provability bonds may also be slashed and redistributed
    /// The decision affects whether claim records can be aggregated
    /// @param _config The configuration parameters.
    /// @param _proposal The proposal containing timing and proposer information
    /// @param _claim The claim containing the proof details.
    /// @return bondInstructions_ The bond instructions that affect aggregation eligibility
    function _calculateBondInstructions(
        Config memory _config,
        Proposal memory _proposal,
        Claim memory _claim
    )
        private
        view
        returns (LibBondInstruction.BondInstruction[] memory bondInstructions_)
    {
        unchecked {
            if (block.timestamp <= _proposal.originTimestamp + _config.provingWindow) {
                // Proof submitted within the designated proving window (on-time proof)
                return new LibBondInstruction.BondInstruction[](0);
            } else {
                LibBondInstruction.BondInstruction[] memory bondInstructions =
                    new LibBondInstruction.BondInstruction[](1);

                if (block.timestamp <= _proposal.originTimestamp + _config.extendedProvingWindow) {
                    bondInstructions[0] = LibBondInstruction.BondInstruction({
                        proposalId: _proposal.id,
                        isLivenessBond: true,
                        creditTo: _claim.actualProver,
                        debitFrom: _claim.designatedProver
                    });
                } else {
                    bondInstructions[0] = LibBondInstruction.BondInstruction({
                        proposalId: _proposal.id,
                        isLivenessBond: false,
                        creditTo: _claim.actualProver,
                        debitFrom: _proposal.proposer
                    });
                }
                return bondInstructions;
            }
        }
    }

    /// @dev Finalizes proposals by verifying claim records and updating state.
    /// @param _config The configuration parameters.
    /// @param _coreState The current core state.
    /// @param _claimRecords The claim records to finalize.
    /// @return coreState_ The updated core state
    function _finalize(
        Config memory _config,
        CoreState memory _coreState,
        ClaimRecord[] memory _claimRecords
    )
        private
        returns (CoreState memory coreState_)
    {
        // The last finalized claim record.
        ClaimRecord memory claimRecord;
        bool hasFinalized;

        uint48 proposalId = _coreState.lastFinalizedProposalId + 1;

        for (uint256 i; i < _config.maxFinalizationCount; ++i) {
            // Id for the next proposal to be finalized.

            // There is no more unfinalized proposals
            if (proposalId >= _coreState.nextProposalId) break;

            bytes32 storedClaimRecordHash =
                _getClaimRecordHash(_config, proposalId, _coreState.lastFinalizedClaimHash);

            // The next proposal cannot be finalized as there is no claim record to link the chain
            if (storedClaimRecordHash == 0) break;

            // There is no claim record provided for the next proposal.
            require(i < _claimRecords.length, ClaimRecordNotProvided());

            claimRecord = _claimRecords[i];

            bytes32 claimRecordHash = keccak256(abi.encode(claimRecord));
            require(claimRecordHash == storedClaimRecordHash, ClaimRecordHashMismatch());

            _coreState.lastFinalizedProposalId = proposalId;
            _coreState.lastFinalizedClaimHash = keccak256(abi.encode(claimRecord.claim));

            if (claimRecord.bondInstructions.length > 0) {
                emit BondInstructed(claimRecord.bondInstructions);
                for (uint256 j; j < claimRecord.bondInstructions.length; ++j) {
                    _coreState.bondInstructionsHash = LibBondInstruction.aggregateBondInstruction(
                        _coreState.bondInstructionsHash, claimRecord.bondInstructions[j]
                    );
                }
            }

            proposalId = _claimRecords[i].nextProposalId;
            hasFinalized = true;
        }

        if (hasFinalized) {
            ISyncedBlockManager(_config.syncedBlockManager).saveSyncedBlock(
                claimRecord.claim.endBlockNumber,
                claimRecord.claim.endBlockHash,
                claimRecord.claim.endStateRoot
            );
        }

        return _coreState;
    }

    function _isForkActive(Config memory _cfg) internal pure returns (bool) {
        // Fork is active if no specific activation height is set (0 means always active)
        return _cfg.forkActivationHeight == 0;
    }
<<<<<<< HEAD
}

// ---------------------------------------------------------------
// Errors
// ---------------------------------------------------------------

error ClaimRecordHashMismatch();
error ClaimRecordNotProvided();
error EmptyProposals();
error ExceedsUnfinalizedProposalCapacity();
error ForkNotActive();
error InconsistentParams();
error InsufficientBond();
error InvalidForcedInclusion();
error InvalidState();
error NoBondToWithdraw();
error ProposalHashMismatch();
error ProposerBondInsufficient();
error RingBufferSizeZero();
error Unauthorized();
=======

    // ---------------------------------------------------------------
    // Errors
    // ---------------------------------------------------------------

    error ClaimRecordHashMismatch();
    error ClaimRecordNotProvided();
    error DeadlineExceeded();
    error EmptyProposals();
    error ExceedsUnfinalizedProposalCapacity();
    error ForkNotActive();
    error InconsistentParams();
    error InsufficientBond();
    error InvalidForcedInclusion();
    error InvalidState();
    error NoBondToWithdraw();
    error ProposalHashMismatch();
    error ProposerBondInsufficient();
    error RingBufferSizeZero();
    error Unauthorized();
}
>>>>>>> afa4ff87
<|MERGE_RESOLUTION|>--- conflicted
+++ resolved
@@ -125,14 +125,10 @@
             ClaimRecord[] memory claimRecords
         ) = _data.decodeProposeData();
 
-<<<<<<< HEAD
+        require(deadline == 0 || block.timestamp <= deadline, DeadlineExceeded());
+
         bytes32 coreStateHash_ = keccak256(abi.encode(coreState));
         require(coreStateHash_ == coreStateHash, InvalidState());
-=======
-        require(deadline == 0 || block.timestamp <= deadline, DeadlineExceeded());
-
-        require(keccak256(abi.encode(coreState)) == coreStateHash, InvalidState());
->>>>>>> afa4ff87
 
         // Check if new proposals would exceed the unfinalized proposal capacity
         require(
@@ -602,7 +598,6 @@
         // Fork is active if no specific activation height is set (0 means always active)
         return _cfg.forkActivationHeight == 0;
     }
-<<<<<<< HEAD
 }
 
 // ---------------------------------------------------------------
@@ -611,6 +606,7 @@
 
 error ClaimRecordHashMismatch();
 error ClaimRecordNotProvided();
+error DeadlineExceeded();
 error EmptyProposals();
 error ExceedsUnfinalizedProposalCapacity();
 error ForkNotActive();
@@ -622,27 +618,4 @@
 error ProposalHashMismatch();
 error ProposerBondInsufficient();
 error RingBufferSizeZero();
-error Unauthorized();
-=======
-
-    // ---------------------------------------------------------------
-    // Errors
-    // ---------------------------------------------------------------
-
-    error ClaimRecordHashMismatch();
-    error ClaimRecordNotProvided();
-    error DeadlineExceeded();
-    error EmptyProposals();
-    error ExceedsUnfinalizedProposalCapacity();
-    error ForkNotActive();
-    error InconsistentParams();
-    error InsufficientBond();
-    error InvalidForcedInclusion();
-    error InvalidState();
-    error NoBondToWithdraw();
-    error ProposalHashMismatch();
-    error ProposerBondInsufficient();
-    error RingBufferSizeZero();
-    error Unauthorized();
-}
->>>>>>> afa4ff87
+error Unauthorized();