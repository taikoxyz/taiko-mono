// SPDX-License-Identifier: MIT
pragma solidity ^0.8.24;

import { Inbox } from "./Inbox.sol";
import { IInbox } from "../iface/IInbox.sol";
import { InboxOptimized1 } from "./InboxOptimized1.sol";
import { LibProposedEventEncoder } from "../libs/LibProposedEventEncoder.sol";
import { LibProvedEventEncoder } from "../libs/LibProvedEventEncoder.sol";
import { LibProposeInputDecoder } from "../libs/LibProposeInputDecoder.sol";
import { LibProveInputDecoder } from "../libs/LibProveInputDecoder.sol";
import { LibHashOptimized } from "../libs/LibHashOptimized.sol";
import { ICheckpointStore } from "src/shared/shasta/iface/ICheckpointStore.sol";

/// @title InboxOptimized2
/// @notice Second optimization layer with merged event, calldata, and hashing optimizations
/// @dev Key optimizations:
///      - Custom event encoding using LibProposedEventEncoder and LibProvedEventEncoder
///      - Compact binary representation for event data
///      - Reduced calldata size for events
///      - Custom calldata encoding for propose and prove inputs
///      - Compact binary representation using LibProposeInputDecoder and LibProveInputDecoder
///      - Reduced transaction costs through efficient data packing
///      - Uses LibHash library for optimized struct hashing operations
///      - Maintains all optimizations from InboxOptimized1
/// @dev Gas savings: ~40% reduction in calldata costs for propose/prove operations
/// @custom:security-contact security@taiko.xyz
contract InboxOptimized2 is InboxOptimized1 {
    // ---------------------------------------------------------------
    // State Variables
    // ---------------------------------------------------------------

    uint256[50] private __gap;

    // ---------------------------------------------------------------
    // Constructor
    // ---------------------------------------------------------------

    constructor(IInbox.Config memory _config) InboxOptimized1(_config) { }

    // ---------------------------------------------------------------
    // Internal Functions - Overrides
    // ---------------------------------------------------------------

    /// @inheritdoc Inbox
    function _encodeProposedEventData(ProposedEventPayload memory _payload)
        internal
        pure
        virtual
        override
        returns (bytes memory)
    {
        return LibProposedEventEncoder.encode(_payload);
    }

    /// @inheritdoc Inbox
    function _encodeProvedEventData(ProvedEventPayload memory _payload)
        internal
        pure
        virtual
        override
        returns (bytes memory)
    {
        return LibProvedEventEncoder.encode(_payload);
    }

    /// @inheritdoc Inbox
    function _decodeProposeInput(bytes calldata _data)
        internal
        pure
        override
        returns (ProposeInput memory)
    {
        return LibProposeInputDecoder.decode(_data);
    }

    /// @inheritdoc Inbox
    function _decodeProveInput(bytes calldata _data)
        internal
        pure
        override
        returns (ProveInput memory)
    {
        return LibProveInputDecoder.decode(_data);
    }

    // ---------------------------------------------------------------
    // LibHash Optimizations
    // ---------------------------------------------------------------

    /// @inheritdoc Inbox
    /// @return bytes32 The composite key for storage mapping
    function _composeTransitionKey(
        uint48 _proposalId,
        bytes32 _parentTransitionHash
    )
        internal
        pure
        override
        returns (bytes32)
    {
        return LibHashOptimized.composeTransitionKey(_proposalId, _parentTransitionHash);
    }

    /// @inheritdoc Inbox
    function _hashBlobHashesArray(bytes32[] memory _blobHashes)
        internal
        pure
        override
        returns (bytes32)
    {
        return LibHashOptimized.hashBlobHashesArray(_blobHashes);
    }

    /// @inheritdoc Inbox
<<<<<<< HEAD
    /// @notice Optimized checkpoint hashing using LibHashing
    /// @dev Uses LibHashing for efficient checkpoint hashing
    /// @param _checkpoint The checkpoint data to hash
    /// @return bytes32 The keccak256 hash of the checkpoint struct
    function _hashCheckpoint(uint48 _blockNumber, ICheckpointStore.Checkpoint memory _checkpoint)
=======
    function _hashCheckpoint(ICheckpointStore.Checkpoint memory _checkpoint)
>>>>>>> 4a0dde57
        internal
        pure
        override
        returns (bytes32)
    {
<<<<<<< HEAD
        return LibHashing.hashCheckpoint(_blockNumber, _checkpoint);
=======
        return LibHashOptimized.hashCheckpoint(_checkpoint);
>>>>>>> 4a0dde57
    }

    /// @inheritdoc Inbox
    function _hashCoreState(CoreState memory _coreState) internal pure override returns (bytes32) {
        return LibHashOptimized.hashCoreState(_coreState);
    }

    /// @inheritdoc Inbox
    function _hashDerivation(Derivation memory _derivation)
        internal
        pure
        override
        returns (bytes32)
    {
        return LibHashOptimized.hashDerivation(_derivation);
    }

    /// @inheritdoc Inbox
    function _hashProposal(Proposal memory _proposal) internal pure override returns (bytes32) {
        return LibHashOptimized.hashProposal(_proposal);
    }

    /// @inheritdoc Inbox
    function _hashTransition(Transition memory _transition)
        internal
        pure
        override
        returns (bytes32)
    {
        return LibHashOptimized.hashTransition(_transition);
    }

    /// @inheritdoc Inbox
    function _hashTransitionRecord(TransitionRecord memory _transitionRecord)
        internal
        pure
        override
        returns (bytes26)
    {
        return LibHashOptimized.hashTransitionRecord(_transitionRecord);
    }

    /// @inheritdoc Inbox
    function _hashTransitionsWithMetadata(
        Transition[] memory _transitions,
        TransitionMetadata[] memory _metadata
    )
        internal
        pure
        override
        returns (bytes32)
    {
        return LibHashOptimized.hashTransitionsWithMetadata(_transitions, _metadata);
    }
}<|MERGE_RESOLUTION|>--- conflicted
+++ resolved
@@ -112,25 +112,14 @@
     }
 
     /// @inheritdoc Inbox
-<<<<<<< HEAD
-    /// @notice Optimized checkpoint hashing using LibHashing
     /// @dev Uses LibHashing for efficient checkpoint hashing
-    /// @param _checkpoint The checkpoint data to hash
-    /// @return bytes32 The keccak256 hash of the checkpoint struct
     function _hashCheckpoint(uint48 _blockNumber, ICheckpointStore.Checkpoint memory _checkpoint)
-=======
-    function _hashCheckpoint(ICheckpointStore.Checkpoint memory _checkpoint)
->>>>>>> 4a0dde57
         internal
         pure
         override
         returns (bytes32)
     {
-<<<<<<< HEAD
-        return LibHashing.hashCheckpoint(_blockNumber, _checkpoint);
-=======
-        return LibHashOptimized.hashCheckpoint(_checkpoint);
->>>>>>> 4a0dde57
+        return LibHashOptimized.hashCheckpoint(_blockNumber, _checkpoint);
     }
 
     /// @inheritdoc Inbox
