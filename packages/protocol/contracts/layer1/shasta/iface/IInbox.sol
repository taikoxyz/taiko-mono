// SPDX-License-Identifier: MIT
pragma solidity ^0.8.24;

import { LibBlobs } from "../libs/LibBlobs.sol";
import { LibBonds } from "src/shared/shasta/libs/LibBonds.sol";
import { ICheckpointStore } from "src/shared/shasta/iface/ICheckpointStore.sol";

/// @title IInbox
/// @notice Interface for the Shasta inbox contracts
/// @custom:security-contact security@taiko.xyz
interface IInbox {
    /// @notice Configuration struct for Inbox constructor parameters
    struct Config {
        /// @notice The token used for bonds
        address bondToken;
        /// @notice The proof verifier contract
        address proofVerifier;
        /// @notice The proposer checker contract
        address proposerChecker;
        /// @notice The proving window in seconds
        uint48 provingWindow;
        /// @notice The extended proving window in seconds
        uint48 extendedProvingWindow;
        /// @notice The maximum number of finalized proposals in one block
        uint256 maxFinalizationCount;
        /// @notice The finalization grace period in seconds
        uint48 finalizationGracePeriod;
        /// @notice The ring buffer size for storing proposal hashes
        uint256 ringBufferSize;
        /// @notice The percentage of basefee paid to coinbase
        uint8 basefeeSharingPctg;
        /// @notice The minimum number of forced inclusions that the proposer is forced to process
        /// if they are due
        uint256 minForcedInclusionCount;
        /// @notice The delay for forced inclusions measured in seconds
        uint64 forcedInclusionDelay;
        /// @notice The fee for forced inclusions in Gwei
        uint64 forcedInclusionFeeInGwei;
        /// @notice The maximum number of checkpoints to store in ring buffer
        uint16 maxCheckpointHistory;
    }
    /// @notice Contains derivation data for a proposal that is not needed during proving.
    /// @dev This data is hashed and stored in the Proposal struct to reduce calldata size.

    struct Derivation {
        /// @notice The L1 block number when the proposal was accepted.
        uint48 originBlockNumber;
        /// @notice The hash of the origin block.
        bytes32 originBlockHash;
        /// @notice Whether the proposal is from a forced inclusion.
        bool isForcedInclusion;
        /// @notice The percentage of base fee paid to coinbase.
        uint8 basefeeSharingPctg;
        /// @notice Blobs that contains the proposal's manifest data.
        LibBlobs.BlobSlice blobSlice;
    }

    /// @notice Represents a proposal for L2 blocks.
    struct Proposal {
        /// @notice Unique identifier for the proposal.
        uint48 id;
        /// @notice The L1 block timestamp when the proposal was accepted.
        uint48 timestamp;
        /// @notice The timestamp of the last slot where the current preconfer can propose.
        uint48 endOfSubmissionWindowTimestamp;
        /// @notice Address of the proposer.
        address proposer;
        /// @notice The current hash of coreState
        bytes32 coreStateHash;
        /// @notice Hash of the Derivation struct containing additional proposal data.
        bytes32 derivationHash;
    }

    /// @notice Represents a transition about the state transition of a proposal.
    /// @dev Prover information has been moved to TransitionMetadata for out-of-order proving
    /// support
    struct Transition {
        /// @notice The proposal's hash.
        bytes32 proposalHash;
        /// @notice The parent transition's hash, this is used to link the transition to its parent
        /// transition to
        /// finalize the corresponding proposal.
        bytes32 parentTransitionHash;
        /// @notice The end block header containing number, hash, and state root.
<<<<<<< HEAD
        ICheckpointStore.Checkpoint checkpoint;
        /// @notice The designated prover.
=======
        ICheckpointManager.Checkpoint checkpoint;
    }

    /// @notice Metadata about the proving of a transition
    /// @dev Separated from Transition to enable out-of-order proving
    struct TransitionMetadata {
        /// @notice The designated prover for this transition.
>>>>>>> ae2ad899
        address designatedProver;
        /// @notice The actual prover who submitted the proof.
        address actualProver;
    }

    /// @notice Represents a record of a transition with additional metadata.
    struct TransitionRecord {
        /// @notice The span indicating how many proposals this transition record covers.
        uint8 span;
        /// @notice The bond instructions.
        LibBonds.BondInstruction[] bondInstructions;
        /// @notice The hash of the last transition in the span.
        bytes32 transitionHash;
        /// @notice The hash of the last checkpoint in the span.
        bytes32 checkpointHash;
    }

    /// @notice Represents the core state of the inbox.
    struct CoreState {
        /// @notice The next proposal ID to be assigned.
        uint48 nextProposalId;
        /// @notice The ID of the last finalized proposal.
        uint48 lastFinalizedProposalId;
        /// @notice The hash of the last finalized transition.
        bytes32 lastFinalizedTransitionHash;
        /// @notice The hash of all bond instructions.
        bytes32 bondInstructionsHash;
    }

    /// @notice Input data for the propose function
    struct ProposeInput {
        /// @notice The deadline timestamp for transaction inclusion (0 = no deadline).
        uint48 deadline;
        /// @notice The current core state before this proposal.
        CoreState coreState;
        /// @notice Array of existing proposals for validation (1-2 elements).
        Proposal[] parentProposals;
        /// @notice Blob reference for proposal data.
        LibBlobs.BlobReference blobReference;
        /// @notice Array of transition records for finalization.
        TransitionRecord[] transitionRecords;
        /// @notice The checkpoint for finalization.
        ICheckpointStore.Checkpoint checkpoint;
        /// @notice The number of forced inclusions that the proposer wants to process.
        /// @dev This can be set to 0 if no forced inclusions are due, and there's none in the queue
        /// that he wants to include.
        uint8 numForcedInclusions;
    }

    /// @notice Input data for the prove function
    struct ProveInput {
        /// @notice Array of proposals to prove.
        Proposal[] proposals;
        /// @notice Array of transitions containing proof details.
        Transition[] transitions;
        /// @notice Array of metadata for prover information.
        /// @dev Must have same length as transitions array.
        TransitionMetadata[] metadata;
    }

    /// @notice Payload data emitted in the Proposed event
    struct ProposedEventPayload {
        /// @notice The proposal that was created.
        Proposal proposal;
        /// @notice The derivation data for the proposal.
        Derivation derivation;
        /// @notice The core state after the proposal.
        CoreState coreState;
    }

    /// @notice Payload data emitted in the Proved event
    struct ProvedEventPayload {
        /// @notice The proposal ID that was proven.
        uint48 proposalId;
        /// @notice The transition that was proven.
        Transition transition;
        /// @notice The transition record containing additional metadata.
        TransitionRecord transitionRecord;
        /// @notice The metadata containing prover information.
        TransitionMetadata metadata;
    }

    // ---------------------------------------------------------------
    // Events
    // ---------------------------------------------------------------

    /// @notice Emitted when a new proposal is proposed.
    /// @param data The encoded ProposedEventPayload
    event Proposed(bytes data);

    /// @notice Emitted when a proof is submitted
    /// @param data The encoded ProvedEventPayload
    event Proved(bytes data);

    /// @notice Emitted when bond instructions are issued
    /// @param instructions The bond instructions that need to be performed.
    event BondInstructed(LibBonds.BondInstruction[] instructions);

    // ---------------------------------------------------------------
    // External Transactional Functions
    // ---------------------------------------------------------------

    /// @notice Proposes new proposals of L2 blocks.
    /// @param _lookahead The data to post a new lookahead (currently unused).
    /// @param _data The encoded ProposeInput struct.
    function propose(bytes calldata _lookahead, bytes calldata _data) external;

    /// @notice Proves a transition about some properties of a proposal, including its state
    /// transition.
    /// @param _data The encoded ProveInput struct.
    /// @param _proof Validity proof for the transitions.
    function prove(bytes calldata _data, bytes calldata _proof) external;

    // ---------------------------------------------------------------
    // External View Functions
    // ---------------------------------------------------------------

    /// @notice Returns the proposal hash for a given proposal ID.
    /// @param _proposalId The proposal ID to look up.
    /// @return proposalHash_ The hash stored at the proposal's ring buffer slot.
    function getProposalHash(uint48 _proposalId) external view returns (bytes32 proposalHash_);

    /// @notice Returns the transition record hash for a given proposal ID and parent transition
    /// hash.
    /// @param _proposalId The proposal ID.
    /// @param _parentTransitionHash The parent transition hash.
    /// @return finalizationDeadline_ The timestamp when finalization is enforced.
    /// @return recordHash_ The hash of the transition record.
    function getTransitionRecordHash(
        uint48 _proposalId,
        bytes32 _parentTransitionHash
    )
        external
        view
        returns (uint48 finalizationDeadline_, bytes26 recordHash_);

    /// @notice Returns the configuration parameters of the Inbox contract
    /// @return config_ The configuration struct containing all immutable parameters
    function getConfig() external view returns (Config memory config_);
}<|MERGE_RESOLUTION|>--- conflicted
+++ resolved
@@ -82,18 +82,13 @@
         /// finalize the corresponding proposal.
         bytes32 parentTransitionHash;
         /// @notice The end block header containing number, hash, and state root.
-<<<<<<< HEAD
         ICheckpointStore.Checkpoint checkpoint;
-        /// @notice The designated prover.
-=======
-        ICheckpointManager.Checkpoint checkpoint;
     }
 
     /// @notice Metadata about the proving of a transition
     /// @dev Separated from Transition to enable out-of-order proving
     struct TransitionMetadata {
         /// @notice The designated prover for this transition.
->>>>>>> ae2ad899
         address designatedProver;
         /// @notice The actual prover who submitted the proof.
         address actualProver;
