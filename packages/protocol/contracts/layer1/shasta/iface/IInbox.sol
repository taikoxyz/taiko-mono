--- conflicted
+++ resolved
@@ -40,14 +40,11 @@
         uint64 forcedInclusionFeeInGwei;
         /// @notice The maximum number of checkpoints to store in ring buffer
         uint16 maxCheckpointHistory;
-<<<<<<< HEAD
         /// @notice The minimum delay between checkpoints in seconds
         uint48 minCheckpointDelay;
-=======
         /// @notice The multiplier to determine when a forced inclusion is too old so that proposing
         /// becomes permissionless
         uint8 permissionlessInclusionMultiplier;
->>>>>>> 2356d156
     }
 
     /// @notice Represents a source of derivation data within a Derivation
