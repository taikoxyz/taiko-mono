--- conflicted
+++ resolved
@@ -105,15 +105,11 @@
     /// @param claimRecord The claim record containing the proof details.
     event Proved(Proposal proposal, ClaimRecord claimRecord);
 
-<<<<<<< HEAD
     /// @notice Emitted when a bond operation is instructed
     /// @param bondOperation The bond operation that needs to be performed.
     event BondRequest(LibBondOperation.BondOperation bondOperation);
 
-    // -------------------------------------------------------------------
-=======
     // ---------------------------------------------------------------
->>>>>>> 14c476b3
     // External Transactional Functions
     // ---------------------------------------------------------------
 
