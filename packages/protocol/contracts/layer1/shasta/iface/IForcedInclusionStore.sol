// SPDX-License-Identifier: MIT
pragma solidity ^0.8.24;

import { LibBlobs } from "../libs/LibBlobs.sol";

/// @title IForcedInclusionStore
/// @custom:security-contact security@taiko.xyz
interface IForcedInclusionStore {
    /// @notice Represents a forced inclusion that will be stored onchain.
    struct ForcedInclusion {
        /// @notice The fee in Gwei that was paid to submit the forced inclusion.
        uint64 feeInGwei;
<<<<<<< HEAD
        /// @notice The timestamp when the forced inclusion was submitted.
        uint64 submittedAt;
        /// @notice The proposal's chunk.
        LibBlobs.BlobSlice blobSlice;
=======
        /// @notice The proposal's frame.
        LibBlobs.BlobFrame frame;
>>>>>>> 3100caa0
    }

    /// @dev Event emitted when a forced inclusion is stored.
    event ForcedInclusionStored(ForcedInclusion forcedInclusion);

    /// @notice Store a forced inclusion request
    /// The priority fee must be paid to the contract
    /// @param _blobReference The blob locator that contains the transaction data
    function storeForcedInclusion(LibBlobs.BlobReference memory _blobReference) external payable;

    /// @notice Consume the oldest forced inclusion request and removes it from the queue
    /// @param _feeRecipient The address to receive the fee
    /// @return The forced inclusion that was consumed
    function consumeOldestForcedInclusion(address _feeRecipient)
        external
        returns (ForcedInclusion memory);

    /// @notice Check if the oldest forced inclusion is due
    /// @return True if the oldest forced inclusion is due, false otherwise
    function isOldestForcedInclusionDue() external view returns (bool);
}<|MERGE_RESOLUTION|>--- conflicted
+++ resolved
@@ -10,15 +10,8 @@
     struct ForcedInclusion {
         /// @notice The fee in Gwei that was paid to submit the forced inclusion.
         uint64 feeInGwei;
-<<<<<<< HEAD
-        /// @notice The timestamp when the forced inclusion was submitted.
-        uint64 submittedAt;
         /// @notice The proposal's chunk.
         LibBlobs.BlobSlice blobSlice;
-=======
-        /// @notice The proposal's frame.
-        LibBlobs.BlobFrame frame;
->>>>>>> 3100caa0
     }
 
     /// @dev Event emitted when a forced inclusion is stored.
