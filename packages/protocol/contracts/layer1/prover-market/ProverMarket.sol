--- conflicted
+++ resolved
@@ -143,14 +143,8 @@
     /// @inheritdoc IProverMarket
     function getCurrentProver() public view returns (address, uint256) {
         (address currentProver, uint64 currentFeeInGwei) = _getCurrentProverAndFeeInGwei();
-<<<<<<< HEAD
-        return currentProver == address(0)
-            ? (address(0), 0)
-            : (currentProver, 1 gwei * uint256(currentFeeInGwei));
-=======
         return
             currentProver == address(0) ? (address(0), 0) : (currentProver, currentFeeInGwei * GWEI);
->>>>>>> 3d7f9974
     }
 
     /// @inheritdoc IProverMarket
