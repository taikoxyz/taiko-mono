--- conflicted
+++ resolved
@@ -11,7 +11,6 @@
 /// @custom:security-contact security@taiko.xyz
 contract ProverMarket is EssentialContract, IProverMarket {
     using SafeERC20 for IERC20;
-<<<<<<< HEAD
     using LibMath for uint256;
 
     error FeeLargerThanCurrent();
@@ -20,11 +19,6 @@
     error CannotFitToUint64();
     error FeeNotDivisibleByFeeUnit();
     error FeeTooLarge();
-=======
-
-    event ProverChanged(address indexed prover, uint256 fee, uint256 exitTimestamp);
-
->>>>>>> a105667a
     error InsufficientBondBalance();
     error InvalidThresholds();
     error NotCurrentProver();
@@ -57,7 +51,6 @@
 
     /// @dev Slot 1
     address internal prover;
-<<<<<<< HEAD
     uint64 internal fee; // proving fee per batch in gwei
 
     /// @dev Slot 2
@@ -68,14 +61,6 @@
     mapping(address account => Prover prover) public provers;
 
     uint256[47] private __gap;
-=======
-    uint64 internal fee; // proving fee per batch
-
-    /// @dev Slot 2
-    mapping(address account => uint256 exitTimestamp) internal exitTimestamps;
->>>>>>> a105667a
-
-    uint256[48] private __gap;
 
     modifier onlyCurrentProver() {
         require(msg.sender == prover, NotCurrentProver());
@@ -110,23 +95,10 @@
         minExitDelay = _minExitDelay;
     }
 
-<<<<<<< HEAD
     function bid(uint256 _fee, uint64 _exitTimestamp) external validExitTimestamp(_exitTimestamp) {
         require(_fee % (1 gwei) == 0, FeeNotDivisibleByFeeUnit());
         require(_fee / (1 gwei) <= type(uint64).max, CannotFitToUint64());
         uint64 feeInGwei = uint64(_fee / (1 gwei));
-=======
-    function bid(
-        uint256 _fee,
-        uint256 _exitTimestamp
-    )
-        external
-        validExitTimestamp(_exitTimestamp)
-    {
-        require(_fee % (1 gwei) == 0, FeeNotDivisibleByFeeUnit());
-        require(_fee / (1 gwei) <= type(uint64).max, FeeTooLarge());
-        uint64 fee_ = uint64(_fee / (1 gwei));
->>>>>>> a105667a
 
         require(inbox.bondBalanceOf(msg.sender) >= biddingThreshold, InsufficientBondBalance());
 
@@ -143,7 +115,6 @@
             // as long as it's not larger than the current fee
             require(feeInGwei <= currentFee, FeeLargerThanCurrent());
         } else {
-<<<<<<< HEAD
             // The current prover has more than outbidThreshold, so the new prover can set any fee
             // as long as it's not larger than 90% of the current fee
             require(feeInGwei <= currentFee * NEW_BID_PERCENTAGE / 100, FeeLargerTooLarge());
@@ -153,14 +124,6 @@
         fee = feeInGwei;
         provers[msg.sender].exitTimestamp = _exitTimestamp;
         assignmentCount = 0;
-=======
-            require(fee_ < currentFee * 9 / 10, InvalidBid());
-        }
-
-        prover = msg.sender;
-        fee = fee_;
-        exitTimestamps[msg.sender] = _exitTimestamp;
->>>>>>> a105667a
 
         emit ProverChanged(msg.sender, _fee, _exitTimestamp);
     }
@@ -170,11 +133,7 @@
         validExitTimestamp(_exitTimestamp)
         onlyCurrentProver
     {
-<<<<<<< HEAD
         provers[msg.sender].exitTimestamp = _exitTimestamp;
-=======
-        exitTimestamps[msg.sender] = _exitTimestamp;
->>>>>>> a105667a
         emit ProverChanged(msg.sender, 1 gwei * fee, _exitTimestamp);
     }
 
@@ -185,7 +144,6 @@
         return currentProverBalance < provingThreshold
             ? (address(0), 0)
             : (currentProver, 1 gwei * currentFee);
-<<<<<<< HEAD
     }
 
     /// @inheritdoc IProverMarket
@@ -218,19 +176,13 @@
     function getMaxFee() public view returns (uint256) {
         uint256 _max = MAX_FEE_MULTIPLIER * avgFee;
         return _max.min(type(uint64).max) * 1 gwei;
-=======
->>>>>>> a105667a
     }
 
     function _getCurrentProver() public view returns (address, uint64, uint256) {
         address currentProver = prover;
         if (
             currentProver == address(0) // no bidding
-<<<<<<< HEAD
                 || block.timestamp >= provers[currentProver].exitTimestamp // exited already
-=======
-                || block.timestamp >= exitTimestamps[currentProver] // exited already
->>>>>>> a105667a
         ) {
             return (address(0), 0, 0);
         } else {
