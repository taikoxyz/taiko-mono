--- conflicted
+++ resolved
@@ -94,14 +94,10 @@
         }
 
         // Propose the normal batch after the potential forced inclusion batch.
-<<<<<<< HEAD
-        return inbox.v4ProposeBatch(bytesY, _txList, "");
-=======
         ITaikoInbox.BatchParams memory params = abi.decode(bytesY, (ITaikoInbox.BatchParams));
         require(params.blobParams.blobHashes.length == 0, ITaikoInbox.InvalidBlobParams());
         require(params.blobParams.createdIn == 0, ITaikoInbox.InvalidBlobCreatedIn());
-        return inbox.proposeBatch(bytesY, _txList);
->>>>>>> e7d03294
+        return inbox.v4ProposeBatch(bytesY, _txList, "");
     }
 
     function _validateForcedInclusionParams(
