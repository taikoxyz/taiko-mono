// SPDX-License-Identifier: MIT
pragma solidity ^0.8.24;

import "@openzeppelin/contracts/token/ERC20/IERC20.sol";
import "src/layer1/based/IProposeBatch.sol";
import "./ForcedInclusionStore.sol";

/// @title TaikoWrapper
/// @dev This contract is part of a delayed inbox implementation to enforce the inclusion of
/// transactions.
/// The current design is a simplified and can be improved with the following ideas:
/// 1. Fee-Based Request Prioritization:
///    - Proposers can selectively fulfill pending requests based on transaction fees.
///    - Requests not yet due can be processed earlier if fees are attractive, incentivizing timely
/// execution.
///
/// 2. Rate Limit Control:
///    - A rate-limiting mechanism ensures a minimum interval of 12*N seconds between request
/// fulfillments.
///    - Prevents proposers from being overwhelmed during high request volume, ensuring system
/// stability.
///
/// 3. Calldata and Blob Support:
///    - Supports both calldata and blobs in the transaction list.
///
/// 4. Gas-Efficient Request Storage:
///    - Avoids storing full request data in contract storage.
///    - Saves only the request hash and its timestamp.
///    - Leverages Ethereum events to store request details off-chain.
///    - Proposers can reconstruct requests as needed, minimizing on-chain storage and gas
/// consumption.
///
/// @custom:security-contact security@taiko.xyz
contract TaikoWrapper is EssentialContract, IProposeBatch {
    using LibMath for uint256;

    /// @dev Event emitted when a forced inclusion is processed.
    event ForcedInclusionProcessed(IForcedInclusionStore.ForcedInclusion);

    error InvalidBlockTxs();
    error InvalidBlobHashesSize();
    error InvalidBlobHash();
    error InvalidBlobByteOffset();
    error InvalidBlobByteSize();
    error InvalidBlobCreatedIn();
<<<<<<< HEAD
    error InvalidBlockSize();
    error InvalidTimeShift();
    error InvalidSignalSlots();
=======
>>>>>>> 4a348e76
    error OldestForcedInclusionDue();

    uint16 public constant MIN_TXS_PER_FORCED_INCLUSION = 512;
    IProposeBatch public immutable inbox;
    IForcedInclusionStore public immutable forcedInclusionStore;
    address public immutable preconfRouter;

    uint256[50] private __gap;

    constructor(
        address _inbox,
        address _forcedInclusionStore,
        address _preconfRouter
    )
        nonZeroAddr(_inbox)
        nonZeroAddr(_forcedInclusionStore)
        EssentialContract(address(0))
    {
        inbox = IProposeBatch(_inbox);
        forcedInclusionStore = IForcedInclusionStore(_forcedInclusionStore);
        preconfRouter = _preconfRouter;
    }

    function init(address _owner) external initializer {
        __Essential_init(_owner);
    }

    /// @inheritdoc IProposeBatch
    function proposeBatch(
        bytes calldata _params,
        bytes calldata _txList
    )
        external
        onlyFromOptional(preconfRouter)
        nonReentrant
        returns (ITaikoInbox.BatchInfo memory, ITaikoInbox.BatchMetadata memory)
    {
        (bytes memory bytesX, bytes memory bytesY) = abi.decode(_params, (bytes, bytes));

        if (bytesX.length == 0) {
            require(!forcedInclusionStore.isOldestForcedInclusionDue(), OldestForcedInclusionDue());
        } else {
            _validateForcedInclusionParams(forcedInclusionStore, bytesX);
            inbox.proposeBatch(bytesX, "");
        }

        // Propose the normal batch after the potential forced inclusion batch.
        return inbox.proposeBatch(bytesY, _txList);
    }

    function _validateForcedInclusionParams(
        IForcedInclusionStore _forcedInclusionStore,
        bytes memory _bytesX
    )
        internal
    {
        ITaikoInbox.BatchParams memory p = abi.decode(_bytesX, (ITaikoInbox.BatchParams));

        IForcedInclusionStore.ForcedInclusion memory inclusion =
            _forcedInclusionStore.consumeOldestForcedInclusion(p.proposer);

<<<<<<< HEAD
        require(p.blocks.length == 1, InvalidBlockSize());

        // Need to make sure enough transactions in the forced inclusion request are included.
        require(p.blocks[0].numTransactions >= MIN_TXS_PER_FORCED_INCLUSION, InvalidBlockTxs());
        require(p.blocks[0].timeShift == 0, InvalidTimeShift());
        require(p.blocks[0].signalSlots.length == 0, InvalidSignalSlots());
=======
        uint256 numBlocks = p.blocks.length;
        require(numBlocks != 0, NoBlocks());

        for (uint256 i; i < numBlocks; ++i) {
            // Need to make sure enough transactions in the forced inclusion request are included.
            require(p.blocks[i].numTransactions >= MIN_TXS_PER_FORCED_INCLUSION, InvalidBlockTxs());
        }
>>>>>>> 4a348e76

        require(p.blobParams.blobHashes.length == 1, InvalidBlobHashesSize());
        require(p.blobParams.blobHashes[0] == inclusion.blobHash, InvalidBlobHash());
        require(p.blobParams.byteOffset == inclusion.blobByteOffset, InvalidBlobByteOffset());
        require(p.blobParams.byteSize == inclusion.blobByteSize, InvalidBlobByteSize());
        require(p.blobParams.createdIn == inclusion.blobCreatedIn, InvalidBlobCreatedIn());

        emit ForcedInclusionProcessed(inclusion);
    }
}<|MERGE_RESOLUTION|>--- conflicted
+++ resolved
@@ -43,12 +43,9 @@
     error InvalidBlobByteOffset();
     error InvalidBlobByteSize();
     error InvalidBlobCreatedIn();
-<<<<<<< HEAD
     error InvalidBlockSize();
     error InvalidTimeShift();
     error InvalidSignalSlots();
-=======
->>>>>>> 4a348e76
     error OldestForcedInclusionDue();
 
     uint16 public constant MIN_TXS_PER_FORCED_INCLUSION = 512;
@@ -110,22 +107,13 @@
         IForcedInclusionStore.ForcedInclusion memory inclusion =
             _forcedInclusionStore.consumeOldestForcedInclusion(p.proposer);
 
-<<<<<<< HEAD
+        // Only one block can be built from the request
         require(p.blocks.length == 1, InvalidBlockSize());
 
         // Need to make sure enough transactions in the forced inclusion request are included.
         require(p.blocks[0].numTransactions >= MIN_TXS_PER_FORCED_INCLUSION, InvalidBlockTxs());
         require(p.blocks[0].timeShift == 0, InvalidTimeShift());
         require(p.blocks[0].signalSlots.length == 0, InvalidSignalSlots());
-=======
-        uint256 numBlocks = p.blocks.length;
-        require(numBlocks != 0, NoBlocks());
-
-        for (uint256 i; i < numBlocks; ++i) {
-            // Need to make sure enough transactions in the forced inclusion request are included.
-            require(p.blocks[i].numTransactions >= MIN_TXS_PER_FORCED_INCLUSION, InvalidBlockTxs());
-        }
->>>>>>> 4a348e76
 
         require(p.blobParams.blobHashes.length == 1, InvalidBlobHashesSize());
         require(p.blobParams.blobHashes[0] == inclusion.blobHash, InvalidBlobHash());
