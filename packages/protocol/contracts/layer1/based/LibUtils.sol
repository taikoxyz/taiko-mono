--- conflicted
+++ resolved
@@ -36,11 +36,7 @@
     /// @dev Initializes the Taiko protocol state.
     /// @param _state The state to initialize.
     /// @param _genesisBlockHash The block hash of the genesis block.
-<<<<<<< HEAD
-    function init(TaikoData.State storage _state, bytes32 _genesisBlockHash) internal {
-=======
     function init(TaikoData.State storage _state, bytes32 _genesisBlockHash) public {
->>>>>>> ddc64732
         require(_genesisBlockHash != 0, L1_INVALID_GENESIS_HASH());
         // Init state
         _state.slotA.genesisHeight = uint64(block.number);
@@ -67,29 +63,6 @@
             blockHash: _genesisBlockHash,
             tier: 0
         });
-<<<<<<< HEAD
-    }
-
-    /// @dev Retrieves a block based on its ID.
-    /// @param _state Current TaikoData.State.
-    /// @param _config Actual TaikoData.Config.
-    /// @param _blockId Id of the block.
-    /// @return blk_ The block storage pointer.
-    /// @return slot_ The slot value.
-    function getBlock(
-        TaikoData.State storage _state,
-        TaikoData.Config memory _config,
-        uint64 _blockId
-    )
-        internal
-        view
-        returns (TaikoData.BlockV2 storage blk_, uint64 slot_)
-    {
-        slot_ = _blockId % _config.blockRingBufferSize;
-        blk_ = _state.blocks[slot_];
-        require(blk_.blockId == _blockId, L1_INVALID_BLOCK_ID());
-=======
->>>>>>> ddc64732
     }
 
     /// @dev Retrieves a block's block hash and state root.
@@ -98,11 +71,7 @@
     /// @param _blockId Id of the block.
     /// @return blockHash_ The block's block hash.
     /// @return stateRoot_ The block's storage root.
-<<<<<<< HEAD
-    /// @return verifiedAt_ The timestamp when the block was verified.
-=======
     /// @return verifiedAt_ The timestamp when the block was proven at.
->>>>>>> ddc64732
     function getBlockInfo(
         TaikoData.State storage _state,
         TaikoData.Config memory _config,
@@ -124,13 +93,8 @@
         }
     }
 
-<<<<<<< HEAD
-    /// @dev Retrieves the transition with a transition ID.
-    /// @dev This function will revert if the transition is not found.
-=======
     /// @dev Gets the state transitions for a batch of block. For transition that doesn't exist, the
     /// corresponding transition state will be empty.
->>>>>>> ddc64732
     /// @param _state Current TaikoData.State.
     /// @param _config Actual TaikoData.Config.
     /// @param _blockIds Id array of the blocks.
@@ -139,25 +103,13 @@
     function getTransitions(
         TaikoData.State storage _state,
         TaikoData.Config memory _config,
-<<<<<<< HEAD
-        uint64 _blockId,
-        uint24 _tid
-=======
         uint64[] calldata _blockIds,
         bytes32[] calldata _parentHashes
->>>>>>> ddc64732
     )
         public
         view
         returns (TaikoData.TransitionState[] memory transitions_)
     {
-<<<<<<< HEAD
-        (TaikoData.BlockV2 storage blk, uint64 slot) = getBlock(_state, _config, _blockId);
-
-        require(_tid != 0, L1_TRANSITION_NOT_FOUND());
-        require(_tid < blk.nextTransitionId, L1_TRANSITION_NOT_FOUND());
-        return _state.transitions[slot][_tid];
-=======
         require(_blockIds.length != 0, L1_INVALID_PARAMS());
         require(_blockIds.length == _parentHashes.length, L1_INVALID_PARAMS());
         transitions_ = new TaikoData.TransitionState[](_blockIds.length);
@@ -168,7 +120,6 @@
                 transitions_[i] = _state.transitions[slot][tid];
             }
         }
->>>>>>> ddc64732
     }
 
     /// @dev Retrieves the transition with a given parentHash.
@@ -196,12 +147,7 @@
         return _state.transitions[slot][tid];
     }
 
-<<<<<<< HEAD
-    /// @dev Gets the state transitions for a batch of block. For transition that doesn't exist, the
-    /// corresponding transition state will be empty.
-=======
     /// @dev Retrieves a block based on its ID.
->>>>>>> ddc64732
     /// @param _state Current TaikoData.State.
     /// @param _config Actual TaikoData.Config.
     /// @param _blockId Id of the block.
@@ -216,18 +162,6 @@
         view
         returns (TaikoData.BlockV2 storage blk_, uint64 slot_)
     {
-<<<<<<< HEAD
-        require(_blockIds.length != 0, L1_INVALID_PARAMS());
-        require(_blockIds.length == _parentHashes.length, L1_INVALID_PARAMS());
-        transitions_ = new TaikoData.TransitionState[](_blockIds.length);
-        for (uint256 i; i < _blockIds.length; ++i) {
-            (TaikoData.BlockV2 storage blk, uint64 slot) = getBlock(_state, _config, _blockIds[i]);
-            uint24 tid = getTransitionId(_state, blk, slot, _parentHashes[i]);
-            if (tid != 0) {
-                transitions_[i] = _state.transitions[slot][tid];
-            }
-        }
-=======
         slot_ = _blockId % _config.blockRingBufferSize;
         blk_ = _state.blocks[slot_];
         require(blk_.blockId == _blockId, L1_INVALID_BLOCK_ID());
@@ -255,7 +189,6 @@
         require(_tid != 0, L1_TRANSITION_NOT_FOUND());
         require(_tid < blk.nextTransitionId, L1_TRANSITION_NOT_FOUND());
         return _state.transitions[slot][_tid];
->>>>>>> ddc64732
     }
 
     /// @dev Retrieves the ID of the transition with a given parentHash. This function will return 0
