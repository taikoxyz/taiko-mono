--- conflicted
+++ resolved
@@ -14,7 +14,6 @@
 import "./libs/LibVerification.sol";
 import "./ITaikoInbox.sol";
 import "./IProposeBatch.sol";
-import "./LibProverAuth.sol";
 
 /// @title TaikoInbox
 /// @notice Acts as the inbox for the Taiko Alethia protocol, a simplified version of the
@@ -30,7 +29,6 @@
 /// @dev Registered in the address resolver as "taiko".
 /// @custom:security-contact security@taiko.xyz
 abstract contract TaikoInbox is EssentialContract, ITaikoInbox, IProposeBatch, ITaiko {
-    using ECDSA for bytes32;
     using LibMath for uint256;
     using LibVerification for ITaikoInbox.State;
     using SafeERC20 for IERC20;
@@ -83,11 +81,7 @@
         returns (BatchInfo memory info_, BatchMetadata memory meta_)
     {
         Stats2 memory stats2 = state.stats2;
-<<<<<<< HEAD
-        Config memory config = v4GetConfig();
-=======
         Config memory config = _getConfig();
->>>>>>> 1fe0f2bc
         require(stats2.numBatches >= config.forkHeights.pacaya, ForkNotActivated());
 
         unchecked {
@@ -229,34 +223,6 @@
                     );
 
                     meta_.prover = auth.prover;
-<<<<<<< HEAD
-
-                    if (auth.feeToken == bondToken) {
-                        // proposer pay the prover fee with bond tokens
-                        _debitBond(info_.proposer, auth.fee);
-
-                        // if bondDelta is negative (proverFee < livenessBond), deduct the diff
-                        // if not then add the diff to the bond balance
-                        int256 bondDelta = int96(auth.fee) - int96(config.livenessBond);
-
-                        if (bondDelta < 0) {
-                            _debitBond(meta_.prover, uint256(-bondDelta));
-                        } else {
-                            _creditBond(meta_.prover, uint256(bondDelta));
-                        }
-                    } else {
-                        _debitBond(meta_.prover, config.livenessBond);
-
-                        if (info_.proposer != meta_.prover) {
-                            IERC20(auth.feeToken).safeTransferFrom(
-                                info_.proposer, meta_.prover, auth.fee
-                            );
-                        }
-                    }
-                }
-            }
-
-=======
 
                     if (auth.feeToken == bondToken) {
                         // proposer pay the prover fee with bond tokens
@@ -283,7 +249,6 @@
                 }
             }
 
->>>>>>> 1fe0f2bc
             {
                 Batch storage batch = state.batches[stats2.numBatches % config.batchRingBufferSize];
 
@@ -331,11 +296,7 @@
         Stats2 memory stats2 = state.stats2;
         require(!stats2.paused, ContractPaused());
 
-<<<<<<< HEAD
-        Config memory config = v4GetConfig();
-=======
         Config memory config = _getConfig();
->>>>>>> 1fe0f2bc
         IVerifier.Context[] memory ctxs = new IVerifier.Context[](metasLength);
 
         bool hasConflictingProof;
@@ -456,21 +417,13 @@
     }
 
     /// @inheritdoc ITaikoInbox
-<<<<<<< HEAD
-    function v4VerifyBatches(uint64 _length)
-=======
     function v4VerifyBatches(uint8 _length)
->>>>>>> 1fe0f2bc
         external
         nonZeroValue(_length)
         nonReentrant
         whenNotPaused
     {
-<<<<<<< HEAD
-        _verifyBatches(v4GetConfig(), state.stats2, _length);
-=======
         state.verifyBatches(_getConfig(), state.stats2, signalService, _length);
->>>>>>> 1fe0f2bc
     }
 
     /// @inheritdoc IBondManager
@@ -518,12 +471,7 @@
         view
         returns (TransitionState memory)
     {
-<<<<<<< HEAD
-        Config memory config = v4GetConfig();
-        uint256 slot = _batchId % config.batchRingBufferSize;
-=======
         uint256 slot = _batchId % _getConfig().batchRingBufferSize;
->>>>>>> 1fe0f2bc
         Batch storage batch = state.batches[slot];
         require(batch.batchId == _batchId, BatchNotFound());
         require(_tid != 0, TransitionNotFound());
@@ -540,12 +488,7 @@
         view
         returns (TransitionState memory)
     {
-<<<<<<< HEAD
-        Config memory config = v4GetConfig();
-        uint256 slot = _batchId % config.batchRingBufferSize;
-=======
         uint256 slot = _batchId % _getConfig().batchRingBufferSize;
->>>>>>> 1fe0f2bc
         Batch storage batch = state.batches[slot];
         require(batch.batchId == _batchId, BatchNotFound());
 
@@ -574,18 +517,12 @@
         returns (uint64 batchId_, uint64 blockId_, TransitionState memory ts_)
     {
         batchId_ = state.stats2.lastVerifiedBatchId;
-<<<<<<< HEAD
-        require(batchId_ >= v4GetConfig().forkHeights.pacaya, BatchNotFound());
-        blockId_ = v4GetBatch(batchId_).lastBlockId;
-        ts_ = v4GetBatchVerifyingTransition(batchId_);
-=======
 
         ITaikoInbox.Config memory config = _getConfig();
         require(batchId_ >= config.forkHeights.pacaya, BatchNotFound());
 
         blockId_ = state.getBatch(config, batchId_).lastBlockId;
         ts_ = state.getBatchVerifyingTransition(config, batchId_);
->>>>>>> 1fe0f2bc
     }
 
     /// @inheritdoc ITaikoInbox
@@ -595,14 +532,9 @@
         returns (uint64 batchId_, uint64 blockId_, TransitionState memory ts_)
     {
         batchId_ = state.stats1.lastSyncedBatchId;
-<<<<<<< HEAD
-        blockId_ = v4GetBatch(batchId_).lastBlockId;
-        ts_ = v4GetBatchVerifyingTransition(batchId_);
-=======
         ITaikoInbox.Config memory config = _getConfig();
         blockId_ = state.getBatch(config, batchId_).lastBlockId;
         ts_ = state.getBatchVerifyingTransition(config, batchId_);
->>>>>>> 1fe0f2bc
     }
 
     /// @inheritdoc IBondManager
@@ -625,43 +557,16 @@
     }
 
     /// @inheritdoc ITaikoInbox
-<<<<<<< HEAD
-    function v4GetBatch(uint64 _batchId) public view returns (Batch memory batch_) {
-        Config memory config = v4GetConfig();
-
-        batch_ = state.batches[_batchId % config.batchRingBufferSize];
-        require(batch_.batchId == _batchId, BatchNotFound());
-=======
     function v4GetBatch(uint64 _batchId) external view returns (Batch memory) {
         return state.getBatch(_getConfig(), _batchId);
->>>>>>> 1fe0f2bc
     }
 
     /// @inheritdoc ITaikoInbox
     function v4GetBatchVerifyingTransition(uint64 _batchId)
-<<<<<<< HEAD
-        public
-=======
         external
->>>>>>> 1fe0f2bc
         view
         returns (TransitionState memory)
     {
-<<<<<<< HEAD
-        Config memory config = v4GetConfig();
-
-        uint64 slot = _batchId % config.batchRingBufferSize;
-        Batch storage batch = state.batches[slot];
-        require(batch.batchId == _batchId, BatchNotFound());
-
-        if (batch.verifiedTransitionId != 0) {
-            ts_ = state.transitions[slot][batch.verifiedTransitionId];
-        }
-    }
-
-    /// @inheritdoc ITaikoInbox
-    function v4GetConfig() public view virtual returns (Config memory);
-=======
         return state.getBatchVerifyingTransition(_getConfig(), _batchId);
     }
 
@@ -669,7 +574,6 @@
     function v4GetConfig() external view virtual returns (Config memory) {
         return _getConfig();
     }
->>>>>>> 1fe0f2bc
 
     // Internal functions ----------------------------------------------------------------------
 
@@ -855,17 +759,5 @@
         returns (bytes32)
     {
         return bytes32(uint256(_baseFeeSharings[1]) << 8 | uint256(_baseFeeSharings[0]));
-<<<<<<< HEAD
-    }
-
-    // Memory-only structs ----------------------------------------------------------------------
-
-    struct SyncBlock {
-        uint64 batchId;
-        uint64 blockId;
-        uint24 tid;
-        bytes32 stateRoot;
-=======
->>>>>>> 1fe0f2bc
     }
 }