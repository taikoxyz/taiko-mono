// SPDX-License-Identifier: MIT
pragma solidity ^0.8.24;

import "@openzeppelin/contracts/token/ERC20/utils/SafeERC20.sol";
import "src/shared/common/EssentialContract.sol";
import "src/shared/based/ITaiko.sol";
import "src/shared/libs/LibAddress.sol";
import "src/shared/libs/LibMath.sol";
import "src/shared/libs/LibNetwork.sol";
import "src/shared/libs/LibStrings.sol";
import "src/shared/signal/ISignalService.sol";
import "src/layer1/verifiers/IVerifier.sol";
import "./ITaikoInbox.sol";
import "./IProposeBatch.sol";
import "./LibProverAuth.sol";

/// @title TaikoInbox
/// @notice Acts as the inbox for the Taiko Alethia protocol, a simplified version of the
/// original Taiko-Based Contestable Rollup (BCR) but with the tier-based proof system and
/// contestation mechanisms removed.
///
/// Key assumptions of this protocol:
/// - Block proposals and proofs are asynchronous. Proofs are not available at proposal time,
///   unlike Taiko Gwyneth, which assumes synchronous composability.
/// - Proofs are presumed error-free and thoroughly validated, with subproofs/multiproofs management
/// delegated to IVerifier contracts.
///
/// @dev Registered in the address resolver as "taiko".
/// @custom:security-contact security@taiko.xyz
abstract contract TaikoInbox is EssentialContract, ITaikoInbox, IProposeBatch, ITaiko {
    using ECDSA for bytes32;
    using LibMath for uint256;
    using SafeERC20 for IERC20;

    address public immutable inboxWrapper;
    address public immutable verifier;
    address internal immutable bondToken;
    ISignalService public immutable signalService;

    State public state; // storage layout much match Ontake fork
    uint256[50] private __gap;

    // External functions ------------------------------------------------------------------------

    constructor(
        address _inboxWrapper,
        address _verifier,
        address _bondToken,
        address _signalService
    )
        nonZeroAddr(_verifier)
        nonZeroAddr(_signalService)
        EssentialContract(address(0))
    {
        inboxWrapper = _inboxWrapper;
        verifier = _verifier;
        bondToken = _bondToken;
        signalService = ISignalService(_signalService);
    }

    function v4Init(address _owner, bytes32 _genesisBlockHash) external initializer {
        __Taiko_init(_owner, _genesisBlockHash);
    }

    /// @notice Proposes a batch of blocks.
    /// @param _params ABI-encoded BlockParams.
    /// @param _txList Transaction list in calldata. If the txList is empty, blob will be used for
    /// data availability.
    /// @return info_ Information of the proposed batch, which is used for constructing blocks
    /// offchain.
    /// @return meta_ Metadata of the proposed batch, which is used for proving the batch.
    function v4ProposeBatch(
        bytes calldata _params,
        bytes calldata _txList,
        bytes calldata /*_additionalData*/
    )
        public
        override(ITaikoInbox, IProposeBatch)
        nonReentrant
        returns (BatchInfo memory info_, BatchMetadata memory meta_)
    {
        Stats2 memory stats2 = state.stats2;
        Config memory config = v4GetConfig();
        require(stats2.numBatches >= config.forkHeights.pacaya, ForkNotActivated());

        unchecked {
            require(
                stats2.numBatches <= stats2.lastVerifiedBatchId + config.maxUnverifiedBatches,
                TooManyBatches()
            );

            BatchParams memory params = abi.decode(_params, (BatchParams));

            {
                if (inboxWrapper == address(0)) {
                    require(params.proposer == address(0), CustomProposerNotAllowed());
                    params.proposer = msg.sender;

                    // blob hashes are only accepted if the caller is trusted.
                    require(params.blobParams.blobHashes.length == 0, InvalidBlobParams());
                    require(params.blobParams.createdIn == 0, InvalidBlobCreatedIn());
                    params.blobParams.createdIn = uint64(block.number);
                } else {
                    require(msg.sender == inboxWrapper, NotInboxWrapper());
                    require(params.proposer != address(0), CustomProposerMissing());
                }

                // In the upcoming Shasta fork, we might need to enforce the coinbase address as the
                // preconfer address. This will allow us to implement preconfirmation features in L2
                // anchor transactions.
                if (params.coinbase == address(0)) {
                    params.coinbase = params.proposer;
                }

                if (params.revertIfNotFirstProposal) {
                    require(state.stats2.lastProposedIn != block.number, NotFirstProposal());
                }
            }

            bool calldataUsed = _txList.length != 0;

            if (calldataUsed) {
                // calldata is used for data availability
                params.blobParams.createdIn = 0;
            } else if (params.blobParams.blobHashes.length == 0) {
                // this is a normal batch, blobs are created and used in the current batches.
                // firstBlobIndex can be non-zero.
                require(params.blobParams.numBlobs != 0, BlobNotSpecified());
            } else {
                // this is a forced-inclusion batch, blobs were created in early blocks and are used
                // in the current batches
                require(params.blobParams.numBlobs == 0, InvalidBlobParams());
                require(params.blobParams.firstBlobIndex == 0, InvalidBlobParams());
            }

            // Keep track of last batch's information.
            Batch storage lastBatch =
                state.batches[(stats2.numBatches - 1) % config.batchRingBufferSize];

            (uint64 anchorBlockId, uint64 lastBlockTimestamp) = _validateBatchParams(
                params,
                config.maxAnchorHeightOffset,
                config.maxSignalsToReceive,
                config.maxBlocksPerBatch,
                lastBatch
            );

            // This section constructs the metadata for the proposed batch, which is crucial for
            // nodes/clients to process the batch. The metadata itself is not stored on-chain;
            // instead, only its hash is kept.
            // The metadata must be supplied as calldata prior to proving the batch, enabling the
            // computation and verification of its integrity through the comparison of the metahash.
            //
            // Note that `difficulty` has been removed from the metadata. The client and prover must
            // use
            // the following approach to calculate a block's difficulty:
            //  `keccak256(abi.encode("TAIKO_DIFFICULTY", block.number))`
            {
                info_ = BatchInfo({
                    txsHash: bytes32(0), // to be initialised later
                    //
                    // Data to build L2 blocks
                    blocks: params.blocks,
                    blobHashes: new bytes32[](0), // to be initialised later
                    extraData: _encodeBaseFeeSharings(config.baseFeeSharings),
                    coinbase: params.coinbase,
                    proposer: params.proposer,
                    proposedIn: uint64(block.number),
                    blobCreatedIn: params.blobParams.createdIn,
                    blobByteOffset: params.blobParams.byteOffset,
                    blobByteSize: params.blobParams.byteSize,
                    gasLimit: config.blockMaxGasLimit,
                    lastBlockId: 0, // to be initialised later
                    lastBlockTimestamp: lastBlockTimestamp,
                    //
                    // Data for the L2 anchor transaction, shared by all blocks in the batch
                    anchorBlockId: anchorBlockId,
                    anchorBlockHash: blockhash(anchorBlockId),
                    baseFeeConfig: config.baseFeeConfig
                });

                uint64 nBlocks = uint64(params.blocks.length);

                require(info_.anchorBlockHash != 0, ZeroAnchorBlockHash());

                info_.lastBlockId = stats2.numBatches == config.forkHeights.pacaya
                    ? stats2.numBatches + nBlocks - 1
                    : lastBatch.lastBlockId + nBlocks;

                bytes32 txListHash = keccak256(_txList);
                (info_.txsHash, info_.blobHashes) = _calculateTxsHash(txListHash, params.blobParams);

                meta_ = BatchMetadata({
                    infoHash: keccak256(abi.encode(info_)),
                    prover: info_.proposer,
                    batchId: stats2.numBatches,
                    proposedAt: uint64(block.timestamp)
                });

                if (params.proverAuth.length == 0) {
                    // proposer is the prover
                    _debitBond(meta_.prover, config.livenessBond);
                } else {
<<<<<<< HEAD
                    bytes memory proverAuth = params.proverAuth;
                    // Circular dependency so zero it out. (BatchParams has proverAuth but
                    // proverAuth has also batchParamsHash)
                    params.proverAuth = "";
=======
>>>>>>> 2130d688
                    // Outsource the prover authentication to the LibProverAuth library to reduce
                    // this contract's code size.
                    LibProverAuth.ProverAuth memory auth = LibProverAuth.validateProverAuth(
                        config.chainId,
                        stats2.numBatches,
                        keccak256(abi.encode(params)),
                        txListHash,
<<<<<<< HEAD
                        proverAuth
=======
                        params.proverAuth
>>>>>>> 2130d688
                    );

                    meta_.prover = auth.prover;

                    if (auth.feeToken == bondToken) {
                        // proposer pay the prover fee with bond tokens
                        _debitBond(info_.proposer, auth.fee);

                        // if bondDelta is negative (proverFee < livenessBond), deduct the diff
                        // if not then add the diff to the bond balance
                        int256 bondDelta = int96(auth.fee) - int96(config.livenessBond);

                        if (bondDelta < 0) {
                            _debitBond(meta_.prover, uint256(-bondDelta));
                        } else {
                            _creditBond(meta_.prover, uint256(bondDelta));
                        }
                    } else {
                        _debitBond(meta_.prover, config.livenessBond);

                        if (info_.proposer != meta_.prover) {
                            IERC20(auth.feeToken).safeTransferFrom(
                                info_.proposer, meta_.prover, auth.fee
                            );
                        }
                    }
                }
            }

            {
                Batch storage batch = state.batches[stats2.numBatches % config.batchRingBufferSize];

                // SSTORE #1
                batch.metaHash = keccak256(abi.encode(meta_));

                // SSTORE #2 {{
                batch.batchId = stats2.numBatches;
                batch.lastBlockTimestamp = lastBlockTimestamp;
                batch.anchorBlockId = anchorBlockId;
                batch.nextTransitionId = 1;
                batch.verifiedTransitionId = 0;
                batch.reserved4 = 0;
                // SSTORE }}

                // SSTORE #3 {{
                batch.lastBlockId = info_.lastBlockId;
                batch.reserved3 = 0;
                batch.livenessBond = config.livenessBond;
                // SSTORE }}
            }
            stats2.numBatches += 1;
            require(
                config.forkHeights.shasta == 0 || stats2.numBatches < config.forkHeights.shasta,
                BeyondCurrentFork()
            );
            stats2.lastProposedIn = uint56(block.number);

            emit BatchProposed(info_, meta_, _txList);
        } // end-of-unchecked

        _verifyBatches(config, stats2, 1);
    }

    /// @inheritdoc IProveBatches
    function v4ProveBatches(bytes calldata _params, bytes calldata _proof) external nonReentrant {
        (BatchMetadata[] memory metas, Transition[] memory trans) =
            abi.decode(_params, (BatchMetadata[], Transition[]));

        uint256 metasLength = metas.length;
        require(metasLength != 0, NoBlocksToProve());
        require(metasLength == trans.length, ArraySizesMismatch());

        Stats2 memory stats2 = state.stats2;
        require(!stats2.paused, ContractPaused());

        Config memory config = v4GetConfig();
        IVerifier.Context[] memory ctxs = new IVerifier.Context[](metasLength);

        bool hasConflictingProof;
        for (uint256 i; i < metasLength; ++i) {
            BatchMetadata memory meta = metas[i];

            require(meta.batchId >= config.forkHeights.pacaya, ForkNotActivated());
            require(
                config.forkHeights.shasta == 0 || meta.batchId < config.forkHeights.shasta,
                BeyondCurrentFork()
            );

            require(meta.batchId > stats2.lastVerifiedBatchId, BatchNotFound());
            require(meta.batchId < stats2.numBatches, BatchNotFound());

            Transition memory tran = trans[i];
            require(tran.parentHash != 0, InvalidTransitionParentHash());
            require(tran.blockHash != 0, InvalidTransitionBlockHash());
            require(tran.stateRoot != 0, InvalidTransitionStateRoot());

            ctxs[i].batchId = meta.batchId;
            ctxs[i].metaHash = keccak256(abi.encode(meta));
            ctxs[i].transition = tran;

            // Verify the batch's metadata.
            uint256 slot = meta.batchId % config.batchRingBufferSize;
            Batch storage batch = state.batches[slot];
            require(ctxs[i].metaHash == batch.metaHash, MetaHashMismatch());

            // Finds out if this transition is overwriting an existing one (with the same parent
            // hash) or is a new one.
            uint24 tid;
            uint24 nextTransitionId = batch.nextTransitionId;
            if (nextTransitionId > 1) {
                // This batch has at least one transition.
                if (state.transitions[slot][1].parentHash == tran.parentHash) {
                    // Overwrite the first transition.
                    tid = 1;
                } else if (nextTransitionId > 2) {
                    // Retrieve the transition ID using the parent hash from the mapping. If the ID
                    // is 0, it indicates a new transition; otherwise, it's an overwrite of an
                    // existing transition.
                    tid = state.transitionIds[meta.batchId][tran.parentHash];
                }
            }

            if (tid == 0) {
                // This transition is new, we need to use the next available ID.
                unchecked {
                    tid = batch.nextTransitionId++;
                }
            } else {
                TransitionState memory _ts = state.transitions[slot][tid];
                if (_ts.blockHash == 0) {
                    // This transition has been invalidated due to a conflicting proof.
                    // So we can reuse the transition ID.
                } else {
                    bool isSameTransition = _ts.blockHash == tran.blockHash
                        && (_ts.stateRoot == 0 || _ts.stateRoot == tran.stateRoot);

                    if (isSameTransition) {
                        // Re-approving the same transition is allowed, but we will not change the
                        // existing one.
                    } else {
                        // A conflict is detected with the new transition. Pause the contract and
                        // invalidate the existing transition by setting its blockHash to 0.
                        hasConflictingProof = true;
                        state.transitions[slot][tid].blockHash = 0;
                        emit ConflictingProof(meta.batchId, _ts, tran);
                    }

                    // Proceed with other transitions.
                    continue;
                }
            }

            TransitionState storage ts = state.transitions[slot][tid];

            ts.blockHash = tran.blockHash;
            ts.stateRoot =
                meta.batchId % config.stateRootSyncInternal == 0 ? tran.stateRoot : bytes32(0);

            bool inProvingWindow;
            unchecked {
                inProvingWindow = block.timestamp
                    <= uint256(meta.proposedAt).max(stats2.lastUnpausedAt) + config.provingWindow;
            }

            ts.inProvingWindow = inProvingWindow;
            ts.prover = inProvingWindow ? meta.prover : msg.sender;
            ts.createdAt = uint48(block.timestamp);

            if (tid == 1) {
                ts.parentHash = tran.parentHash;
            } else {
                state.transitionIds[meta.batchId][tran.parentHash] = tid;
            }
        }

        IVerifier(verifier).verifyProof(ctxs, _proof);

        // Emit the event
        {
            uint64[] memory batchIds = new uint64[](metasLength);
            for (uint256 i; i < metasLength; ++i) {
                batchIds[i] = metas[i].batchId;
            }

            emit BatchesProved(verifier, batchIds, trans);
        }

        if (hasConflictingProof) {
            _pause();
            emit Paused(verifier);
        } else {
            _verifyBatches(config, stats2, metasLength);
        }
    }

    /// @inheritdoc ITaikoInbox
    function v4VerifyBatches(uint64 _length)
        external
        nonZeroValue(_length)
        nonReentrant
        whenNotPaused
    {
        _verifyBatches(v4GetConfig(), state.stats2, _length);
    }

    /// @inheritdoc IBondManager
    function v4DepositBond(uint256 _amount) external payable whenNotPaused {
        state.bondBalance[msg.sender] += _handleDeposit(msg.sender, _amount);
    }

    /// @inheritdoc IBondManager
    function v4WithdrawBond(uint256 _amount) external whenNotPaused {
        uint256 balance = state.bondBalance[msg.sender];
        require(balance >= _amount, InsufficientBond());

        emit BondWithdrawn(msg.sender, _amount);

        state.bondBalance[msg.sender] -= _amount;

        if (bondToken != address(0)) {
            IERC20(bondToken).safeTransfer(msg.sender, _amount);
        } else {
            LibAddress.sendEtherAndVerify(msg.sender, _amount);
        }
    }

    /// @inheritdoc IBondManager
    function v4BondToken() external view returns (address) {
        return bondToken;
    }

    /// @inheritdoc ITaikoInbox
    function v4GetStats1() external view returns (Stats1 memory) {
        return state.stats1;
    }

    /// @inheritdoc ITaikoInbox
    function v4GetStats2() external view returns (Stats2 memory) {
        return state.stats2;
    }

    /// @inheritdoc ITaikoInbox
    function v4GetTransitionById(
        uint64 _batchId,
        uint24 _tid
    )
        external
        view
        returns (TransitionState memory)
    {
        Config memory config = v4GetConfig();
        uint256 slot = _batchId % config.batchRingBufferSize;
        Batch storage batch = state.batches[slot];
        require(batch.batchId == _batchId, BatchNotFound());
        require(_tid != 0, TransitionNotFound());
        require(_tid < batch.nextTransitionId, TransitionNotFound());
        return state.transitions[slot][_tid];
    }

    /// @inheritdoc ITaikoInbox
    function v4GetTransitionByParentHash(
        uint64 _batchId,
        bytes32 _parentHash
    )
        external
        view
        returns (TransitionState memory)
    {
        Config memory config = v4GetConfig();
        uint256 slot = _batchId % config.batchRingBufferSize;
        Batch storage batch = state.batches[slot];
        require(batch.batchId == _batchId, BatchNotFound());

        uint24 tid;
        if (batch.nextTransitionId > 1) {
            // This batch has at least one transition.
            if (state.transitions[slot][1].parentHash == _parentHash) {
                // Overwrite the first transition.
                tid = 1;
            } else if (batch.nextTransitionId > 2) {
                // Retrieve the transition ID using the parent hash from the mapping. If the ID
                // is 0, it indicates a new transition; otherwise, it's an overwrite of an
                // existing transition.
                tid = state.transitionIds[_batchId][_parentHash];
            }
        }

        require(tid != 0 && tid < batch.nextTransitionId, TransitionNotFound());
        return state.transitions[slot][tid];
    }

    /// @inheritdoc ITaikoInbox
    function v4GetLastVerifiedTransition()
        external
        view
        returns (uint64 batchId_, uint64 blockId_, TransitionState memory ts_)
    {
        batchId_ = state.stats2.lastVerifiedBatchId;
        require(batchId_ >= v4GetConfig().forkHeights.pacaya, BatchNotFound());
        blockId_ = v4GetBatch(batchId_).lastBlockId;
        ts_ = v4GetBatchVerifyingTransition(batchId_);
    }

    /// @inheritdoc ITaikoInbox
    function v4GetLastSyncedTransition()
        external
        view
        returns (uint64 batchId_, uint64 blockId_, TransitionState memory ts_)
    {
        batchId_ = state.stats1.lastSyncedBatchId;
        blockId_ = v4GetBatch(batchId_).lastBlockId;
        ts_ = v4GetBatchVerifyingTransition(batchId_);
    }

    /// @inheritdoc IBondManager
    function v4BondBalanceOf(address _user) external view returns (uint256) {
        return state.bondBalance[_user];
    }

    /// @notice Determines the operational layer of the contract, whether it is on Layer 1 (L1) or
    /// Layer 2 (L2).
    /// @return True if the contract is operating on L1, false if on L2.
    function v4IsOnL1() external pure override returns (bool) {
        return true;
    }

    // Public functions -------------------------------------------------------------------------

    /// @inheritdoc EssentialContract
    function paused() public view override returns (bool) {
        return state.stats2.paused;
    }

    /// @inheritdoc ITaikoInbox
    function v4GetBatch(uint64 _batchId) public view returns (Batch memory batch_) {
        Config memory config = v4GetConfig();

        batch_ = state.batches[_batchId % config.batchRingBufferSize];
        require(batch_.batchId == _batchId, BatchNotFound());
    }

    /// @inheritdoc ITaikoInbox
    function v4GetBatchVerifyingTransition(uint64 _batchId)
        public
        view
        returns (TransitionState memory ts_)
    {
        Config memory config = v4GetConfig();

        uint64 slot = _batchId % config.batchRingBufferSize;
        Batch storage batch = state.batches[slot];
        require(batch.batchId == _batchId, BatchNotFound());

        if (batch.verifiedTransitionId != 0) {
            ts_ = state.transitions[slot][batch.verifiedTransitionId];
        }
    }

    /// @inheritdoc ITaikoInbox
    function v4GetConfig() public view virtual returns (Config memory);

    // Internal functions ----------------------------------------------------------------------

    function __Taiko_init(address _owner, bytes32 _genesisBlockHash) internal onlyInitializing {
        __Essential_init(_owner);

        require(_genesisBlockHash != 0, InvalidGenesisBlockHash());
        state.transitions[0][1].blockHash = _genesisBlockHash;

        Batch storage batch = state.batches[0];
        batch.metaHash = bytes32(uint256(1));
        batch.lastBlockTimestamp = uint64(block.timestamp);
        batch.anchorBlockId = uint64(block.number);
        batch.nextTransitionId = 2;
        batch.verifiedTransitionId = 1;

        state.stats1.genesisHeight = uint64(block.number);

        state.stats2.lastProposedIn = uint56(block.number);
        state.stats2.numBatches = 1;

        emit BatchesVerified(0, _genesisBlockHash);
    }

    function _unpause() internal override {
        state.stats2.lastUnpausedAt = uint64(block.timestamp);
        state.stats2.paused = false;
    }

    function _pause() internal override {
        state.stats2.paused = true;
    }

    function _calculateTxsHash(
        bytes32 _txListHash,
        BlobParams memory _blobParams
    )
        internal
        view
        virtual
        returns (bytes32 hash_, bytes32[] memory blobHashes_)
    {
        if (_blobParams.blobHashes.length != 0) {
            blobHashes_ = _blobParams.blobHashes;
        } else {
            uint256 numBlobs = _blobParams.numBlobs;
            blobHashes_ = new bytes32[](numBlobs);
            for (uint256 i; i < numBlobs; ++i) {
                unchecked {
                    blobHashes_[i] = blobhash(_blobParams.firstBlobIndex + i);
                }
            }
        }

        uint256 bloblHashesLength = blobHashes_.length;
        for (uint256 i; i < bloblHashesLength; ++i) {
            require(blobHashes_[i] != 0, BlobNotFound());
        }
        hash_ = keccak256(abi.encode(_txListHash, blobHashes_));
    }

    // Private functions -----------------------------------------------------------------------

    function _verifyBatches(
        Config memory _config,
        Stats2 memory _stats2,
        uint256 _length
    )
        private
    {
        uint64 batchId = _stats2.lastVerifiedBatchId;

        bool canVerifyBlocks;
        unchecked {
            uint64 pacayaForkHeight = _config.forkHeights.pacaya;
            canVerifyBlocks = pacayaForkHeight == 0 || batchId >= pacayaForkHeight - 1;
        }

        if (canVerifyBlocks) {
            uint256 slot = batchId % _config.batchRingBufferSize;
            Batch storage batch = state.batches[slot];
            uint24 tid = batch.verifiedTransitionId;
            bytes32 blockHash = state.transitions[slot][tid].blockHash;

            SyncBlock memory synced;

            uint256 stopBatchId;
            unchecked {
                stopBatchId = (
                    _config.maxBatchesToVerify * _length + _stats2.lastVerifiedBatchId + 1
                ).min(_stats2.numBatches);

                if (_config.forkHeights.shasta != 0) {
                    stopBatchId = stopBatchId.min(_config.forkHeights.shasta);
                }
            }

            for (++batchId; batchId < stopBatchId; ++batchId) {
                slot = batchId % _config.batchRingBufferSize;
                batch = state.batches[slot];
                uint24 nextTransitionId = batch.nextTransitionId;

                if (paused()) break;
                if (nextTransitionId <= 1) break;

                TransitionState storage ts = state.transitions[slot][1];
                if (ts.parentHash == blockHash) {
                    tid = 1;
                } else if (nextTransitionId > 2) {
                    uint24 _tid = state.transitionIds[batchId][blockHash];
                    if (_tid == 0) break;
                    tid = _tid;
                    ts = state.transitions[slot][tid];
                } else {
                    break;
                }

                bytes32 _blockHash = ts.blockHash;
                // This transition has been invalidated due to conflicting proof
                if (_blockHash == 0) break;

                unchecked {
                    if (ts.createdAt + _config.cooldownWindow > block.timestamp) {
                        break;
                    }
                }

                blockHash = _blockHash;

                uint96 bondToReturn =
                    ts.inProvingWindow ? batch.livenessBond : batch.livenessBond / 2;
                _creditBond(ts.prover, bondToReturn);

                if (batchId % _config.stateRootSyncInternal == 0) {
                    synced.batchId = batchId;
                    synced.blockId = batch.lastBlockId;
                    synced.tid = tid;
                    synced.stateRoot = ts.stateRoot;
                }
            }

            unchecked {
                --batchId;
            }

            if (_stats2.lastVerifiedBatchId != batchId) {
                _stats2.lastVerifiedBatchId = batchId;

                batch = state.batches[_stats2.lastVerifiedBatchId % _config.batchRingBufferSize];
                batch.verifiedTransitionId = tid;
                emit BatchesVerified(_stats2.lastVerifiedBatchId, blockHash);

                if (synced.batchId != 0) {
                    if (synced.batchId != _stats2.lastVerifiedBatchId) {
                        // We write the synced batch's verifiedTransitionId to storage
                        batch = state.batches[synced.batchId % _config.batchRingBufferSize];
                        batch.verifiedTransitionId = synced.tid;
                    }

                    Stats1 memory stats1 = state.stats1;
                    stats1.lastSyncedBatchId = batch.batchId;
                    stats1.lastSyncedAt = uint64(block.timestamp);
                    state.stats1 = stats1;

                    emit Stats1Updated(stats1);

                    // Ask signal service to write cross chain signal
                    signalService.syncChainData(
                        _config.chainId, LibStrings.H_STATE_ROOT, synced.blockId, synced.stateRoot
                    );
                }
            }
        }

        state.stats2 = _stats2;
        emit Stats2Updated(_stats2);
    }

    function _debitBond(address _user, uint256 _amount) private {
        if (_amount == 0) return;

        uint256 balance = state.bondBalance[_user];
        if (balance >= _amount) {
            unchecked {
                state.bondBalance[_user] = balance - _amount;
            }
        } else if (bondToken != address(0)) {
            uint256 amountDeposited = _handleDeposit(_user, _amount);
            require(amountDeposited == _amount, InsufficientBond());
        } else {
            // Ether as bond must be deposited before proposing a batch
            revert InsufficientBond();
        }
        emit BondDebited(_user, _amount);
    }

    function _creditBond(address _user, uint256 _amount) private {
        if (_amount == 0) return;
        unchecked {
            state.bondBalance[_user] += _amount;
        }
        emit BondCredited(_user, _amount);
    }

    function _handleDeposit(
        address _user,
        uint256 _amount
    )
        private
        returns (uint256 amountDeposited_)
    {
        if (bondToken != address(0)) {
            require(msg.value == 0, MsgValueNotZero());

            uint256 balance = IERC20(bondToken).balanceOf(address(this));
            IERC20(bondToken).safeTransferFrom(_user, address(this), _amount);
            amountDeposited_ = IERC20(bondToken).balanceOf(address(this)) - balance;
        } else {
            require(msg.value == _amount, EtherNotPaidAsBond());
            amountDeposited_ = _amount;
        }
        emit BondDeposited(_user, amountDeposited_);
    }

    function _validateBatchParams(
        BatchParams memory _params,
        uint64 _maxAnchorHeightOffset,
        uint8 _maxSignalsToReceive,
        uint16 _maxBlocksPerBatch,
        Batch memory _lastBatch
    )
        private
        view
        returns (uint64 anchorBlockId_, uint64 lastBlockTimestamp_)
    {
        uint256 nBlocks = _params.blocks.length;
        require(nBlocks != 0, BlockNotFound());
        require(nBlocks <= _maxBlocksPerBatch, TooManyBlocks());

        unchecked {
            if (_params.anchorBlockId == 0) {
                anchorBlockId_ = uint64(block.number - 1);
            } else {
                require(
                    _params.anchorBlockId + _maxAnchorHeightOffset >= block.number,
                    AnchorBlockIdTooSmall()
                );
                require(_params.anchorBlockId < block.number, AnchorBlockIdTooLarge());
                require(
                    _params.anchorBlockId >= _lastBatch.anchorBlockId,
                    AnchorBlockIdSmallerThanParent()
                );
                anchorBlockId_ = _params.anchorBlockId;
            }

            lastBlockTimestamp_ = _params.lastBlockTimestamp == 0
                ? uint64(block.timestamp)
                : _params.lastBlockTimestamp;

            require(lastBlockTimestamp_ <= block.timestamp, TimestampTooLarge());
            require(_params.blocks[0].timeShift == 0, FirstBlockTimeShiftNotZero());

            uint64 totalShift;

            for (uint256 i; i < nBlocks; ++i) {
                BlockParams memory blockParams = _params.blocks[i];
                totalShift += blockParams.timeShift;

                uint256 numSignals = blockParams.signalSlots.length;
                if (numSignals == 0) continue;

                require(numSignals <= _maxSignalsToReceive, TooManySignals());

                for (uint256 j; j < numSignals; ++j) {
                    require(signalService.isSignalSent(blockParams.signalSlots[j]), SignalNotSent());
                }
            }

            require(lastBlockTimestamp_ >= totalShift, TimestampTooSmall());

            uint64 firstBlockTimestamp = lastBlockTimestamp_ - totalShift;

            require(
                firstBlockTimestamp + _maxAnchorHeightOffset * LibNetwork.ETHEREUM_BLOCK_TIME
                    >= block.timestamp,
                TimestampTooSmall()
            );

            require(
                firstBlockTimestamp >= _lastBatch.lastBlockTimestamp, TimestampSmallerThanParent()
            );

            // make sure the batch builds on the expected latest chain state.
            require(
                _params.parentMetaHash == 0 || _params.parentMetaHash == _lastBatch.metaHash,
                ParentMetaHashMismatch()
            );
        }
    }

    function _encodeBaseFeeSharings(uint8[2] memory _baseFeeSharings)
        internal
        pure
        returns (bytes32)
    {
        return bytes32(uint256(_baseFeeSharings[1]) << 8 | uint256(_baseFeeSharings[0]));
    }

    // Memory-only structs ----------------------------------------------------------------------

    struct SyncBlock {
        uint64 batchId;
        uint64 blockId;
        uint24 tid;
        bytes32 stateRoot;
    }
}<|MERGE_RESOLUTION|>--- conflicted
+++ resolved
@@ -201,13 +201,11 @@
                     // proposer is the prover
                     _debitBond(meta_.prover, config.livenessBond);
                 } else {
-<<<<<<< HEAD
                     bytes memory proverAuth = params.proverAuth;
                     // Circular dependency so zero it out. (BatchParams has proverAuth but
                     // proverAuth has also batchParamsHash)
                     params.proverAuth = "";
-=======
->>>>>>> 2130d688
+
                     // Outsource the prover authentication to the LibProverAuth library to reduce
                     // this contract's code size.
                     LibProverAuth.ProverAuth memory auth = LibProverAuth.validateProverAuth(
@@ -215,11 +213,7 @@
                         stats2.numBatches,
                         keccak256(abi.encode(params)),
                         txListHash,
-<<<<<<< HEAD
                         proverAuth
-=======
-                        params.proverAuth
->>>>>>> 2130d688
                     );
 
                     meta_.prover = auth.prover;
