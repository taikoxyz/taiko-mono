--- conflicted
+++ resolved
@@ -93,16 +93,11 @@
 
             {
                 if (inboxWrapper == address(0)) {
-<<<<<<< HEAD
-                    require(params.proposer == address(0) || params.proposer == msg.sender, CustomProposerNotAllowed());
-                    params.proposer = msg.sender;
-=======
                     if (params.proposer == address(0)) {
                         params.proposer = msg.sender;
                     } else {
                         require(params.proposer == msg.sender, CustomProposerNotAllowed());
                     }
->>>>>>> 9630fa09
 
                     // blob hashes are only accepted if the caller is trusted.
                     require(params.blobParams.blobHashes.length == 0, InvalidBlobParams());
