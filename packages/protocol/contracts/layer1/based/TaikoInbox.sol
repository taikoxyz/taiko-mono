// SPDX-License-Identifier: MIT
pragma solidity ^0.8.24;

import "@openzeppelin/contracts/token/ERC20/utils/SafeERC20.sol";
import "src/shared/common/EssentialContract.sol";
import "src/shared/based/ITaiko.sol";
import "src/shared/libs/LibAddress.sol";
import "src/shared/libs/LibMath.sol";
import "src/shared/libs/LibNetwork.sol";
import "src/shared/libs/LibStrings.sol";
import "src/shared/signal/ISignalService.sol";
import "src/layer1/verifiers/IVerifier.sol";
import { IProverMarket } from "src/layer1/prover-market/ProverMarket.sol";
import "./ITaikoInbox.sol";
import "./IProposeBatch.sol";

/// @title TaikoInbox
/// @notice Acts as the inbox for the Taiko Alethia protocol, a simplified version of the
/// original Taiko-Based Contestable Rollup (BCR). The tier-based proof system and
/// contestation mechanisms have been removed.
///
/// Key assumptions of this protocol:
/// - Block proposals and proofs are asynchronous. Proofs are not available at proposal time,
///   unlike Taiko Gwyneth, which assumes synchronous composability.
/// - Proofs are presumed error-free and thoroughly validated, with subproofs/multiproofs management
/// delegated to IVerifier contracts.
///
/// @dev Registered in the address resolver as "taiko".
/// @custom:security-contact security@taiko.xyz
abstract contract TaikoInbox is EssentialContract, ITaikoInbox, IProposeBatch, ITaiko {
    using LibMath for uint256;
    using SafeERC20 for IERC20;

    address public immutable inboxWrapper;
    address public immutable verifier;
    address public immutable bondToken;
    ISignalService public immutable signalService;
    IProverMarket public immutable proverMarket;

    State public state; // storage layout much match Ontake fork
    uint256[50] private __gap;

    // External functions ------------------------------------------------------------------------

    /// @dev proverMarket is optional, so we can pass in address(0)
    constructor(
        address _inboxWrapper,
        address _verifier,
        address _bondToken,
        address _signalService,
        address _proverMarket
    )
        nonZeroAddr(_verifier)
        nonZeroAddr(_signalService)
        EssentialContract(address(0))
    {
        inboxWrapper = _inboxWrapper;
        verifier = _verifier;
        bondToken = _bondToken;
        signalService = ISignalService(_signalService);
        proverMarket = IProverMarket(_proverMarket);
    }

    function init(address _owner, bytes32 _genesisBlockHash) external initializer {
        __Taiko_init(_owner, _genesisBlockHash);
    }

    /// @notice Proposes a batch of blocks.
    /// @param _params ABI-encoded BlockParams.
    /// @param _txList Transaction list in calldata. If the txList is empty, blob will be used for
    /// data availability.
    /// @return info_ Information of the proposed batch, which is used for constructing blocks
    /// offchain.
    /// @return meta_ Metadata of the proposed batch, which is used for proving the batch.
    function proposeBatch(
        bytes calldata _params,
        bytes calldata _txList
    )
        public
        override(ITaikoInbox, IProposeBatch)
        nonReentrant
        returns (BatchInfo memory info_, BatchMetadata memory meta_)
    {
        Stats2 memory stats2 = state.stats2;
        Config memory config = pacayaConfig();
        require(stats2.numBatches >= config.forkHeights.pacaya, ForkNotActivated());

        unchecked {
            require(
                stats2.numBatches <= stats2.lastVerifiedBatchId + config.maxUnverifiedBatches,
                TooManyBatches()
            );

            BatchParams memory params = abi.decode(_params, (BatchParams));

            {
                if (inboxWrapper == address(0)) {
                    require(params.proposer == address(0), CustomProposerNotAllowed());
                    params.proposer = msg.sender;

                    // blob hashes are only accepted if the caller is trusted.
                    require(params.blobParams.blobHashes.length == 0, InvalidBlobParams());
                    require(params.blobParams.createdIn == 0, InvalidBlobCreatedIn());
                    params.blobParams.createdIn = uint64(block.number);
                } else {
                    require(msg.sender == inboxWrapper, NotInboxWrapper());
                    require(params.proposer != address(0), CustomProposerMissing());
                }

                // In the upcoming Shasta fork, we might need to enforce the coinbase address as the
                // preconfer address. This will allow us to implement preconfirmation features in L2
                // anchor transactions.
                if (params.coinbase == address(0)) {
                    params.coinbase = params.proposer;
                }

                if (params.revertIfNotFirstProposal) {
                    require(state.stats2.lastProposedIn != block.number, NotFirstProposal());
                }
            }

            bool calldataUsed = _txList.length != 0;

            if (calldataUsed) {
                // calldata is used for data availability
                params.blobParams.createdIn = 0;
            } else if (params.blobParams.blobHashes.length == 0) {
                // this is a normal batch, blobs are created and used in the current batches.
                // firstBlobIndex can be non-zero.
                require(params.blobParams.numBlobs != 0, BlobNotSpecified());
            } else {
                // this is a forced-inclusion batch, blobs were created in early blocks and are used
                // in the current batches
                require(params.blobParams.numBlobs == 0, InvalidBlobParams());
                require(params.blobParams.firstBlobIndex == 0, InvalidBlobParams());
            }

            // Keep track of last batch's information.
            Batch storage lastBatch =
                state.batches[(stats2.numBatches - 1) % config.batchRingBufferSize];

            (uint64 anchorBlockId, uint64 lastBlockTimestamp) = _validateBatchParams(
                params,
                config.maxAnchorHeightOffset,
                config.maxSignalsToReceive,
                config.maxBlocksPerBatch,
                lastBatch
            );

            // This section constructs the metadata for the proposed batch, which is crucial for
            // nodes/clients to process the batch. The metadata itself is not stored on-chain;
            // instead, only its hash is kept.
            // The metadata must be supplied as calldata prior to proving the batch, enabling the
            // computation and verification of its integrity through the comparison of the metahash.
            //
            // Note that `difficulty` has been removed from the metadata. The client and prover must
            // use
            // the following approach to calculate a block's difficulty:
            //  `keccak256(abi.encode("TAIKO_DIFFICULTY", block.number))`
            info_ = BatchInfo({
                txsHash: bytes32(0), // to be initialised later
                //
                // Data to build L2 blocks
                blocks: params.blocks,
                blobHashes: new bytes32[](0), // to be initialised later
                extraData: bytes32(uint256(config.baseFeeConfig.sharingPctg)),
                coinbase: params.coinbase,
                proposer: params.proposer,
                proposedIn: uint64(block.number),
                blobCreatedIn: params.blobParams.createdIn,
                blobByteOffset: params.blobParams.byteOffset,
                blobByteSize: params.blobParams.byteSize,
                gasLimit: config.blockMaxGasLimit,
                lastBlockId: 0, // to be initialised later
                lastBlockTimestamp: lastBlockTimestamp,
                //
                // Data for the L2 anchor transaction, shared by all blocks in the batch
                anchorBlockId: anchorBlockId,
                anchorBlockHash: blockhash(anchorBlockId),
                baseFeeConfig: config.baseFeeConfig
            });

            require(info_.anchorBlockHash != 0, ZeroAnchorBlockHash());

            info_.lastBlockId = stats2.numBatches == config.forkHeights.pacaya
                ? stats2.numBatches + uint64(params.blocks.length) - 1
                : lastBatch.lastBlockId + uint64(params.blocks.length);

            (info_.txsHash, info_.blobHashes) =
                _calculateTxsHash(keccak256(_txList), params.blobParams);

            {
<<<<<<< HEAD
                (address currentProver, uint256 proverFee) = proverMarket.getCurrentProver();
                require(currentProver != address(0), NoProverAvailable());
=======
                address prover;
                if (address(proverMarket) != address(0) && params.optInProverMarket) {
                    uint64 proverFee;
                    (prover, proverFee) = proverMarket.getCurrentProver();
                    require(prover != address(0), NoProverAvailable());

                    _debitBond(info_.proposer, proverFee);
                    _creditBond(prover, proverFee);
                } else {
                    prover = info_.proposer;
                }
>>>>>>> c8a3470a

                meta_ = BatchMetadata({
                    infoHash: keccak256(abi.encode(info_)),
                    prover: prover,
                    batchId: stats2.numBatches,
                    proposedAt: uint64(block.timestamp)
                });
            }

            Batch storage batch = state.batches[stats2.numBatches % config.batchRingBufferSize];

            // SSTORE #1
            batch.metaHash = keccak256(abi.encode(meta_));

            // SSTORE #2 {{
            batch.batchId = stats2.numBatches;
            batch.lastBlockTimestamp = lastBlockTimestamp;
            batch.anchorBlockId = anchorBlockId;
            batch.nextTransitionId = 1;
            batch.verifiedTransitionId = 0;
            batch.reserved4 = 0;
            // SSTORE }}

            uint96 livenessBond =
                config.livenessBondBase + config.livenessBondPerBlock * uint96(params.blocks.length);

            _debitBond(meta_.prover, livenessBond);

            // SSTORE #3 {{
            batch.lastBlockId = info_.lastBlockId;
            batch.reserved3 = 0;
            batch.livenessBond = livenessBond;
            // SSTORE }}

            stats2.numBatches += 1;
            require(
                config.forkHeights.shasta == 0 || stats2.numBatches < config.forkHeights.shasta,
                BeyondCurrentFork()
            );
            stats2.lastProposedIn = uint56(block.number);

            emit BatchProposed(info_, meta_, _txList);
        } // end-of-unchecked

        _verifyBatches(config, stats2, 1);
    }

    /// @notice Proves multiple batches with a single aggregated proof.
    /// @param _params ABI-encoded parameter containing:
    /// - metas: Array of metadata for each batch being proved.
    /// - transitions: Array of batch transitions to be proved.
    /// @param _proof The aggregated cryptographic proof proving the batches transitions.
    function proveBatches(bytes calldata _params, bytes calldata _proof) external nonReentrant {
        (BatchMetadata[] memory metas, Transition[] memory trans) =
            abi.decode(_params, (BatchMetadata[], Transition[]));

        uint256 metasLength = metas.length;
        require(metasLength != 0, NoBlocksToProve());
        require(metasLength == trans.length, ArraySizesMismatch());

        Stats2 memory stats2 = state.stats2;
        require(!stats2.paused, ContractPaused());

        Config memory config = pacayaConfig();
        IVerifier.Context[] memory ctxs = new IVerifier.Context[](metasLength);

        bool hasConflictingProof;
        for (uint256 i; i < metasLength; ++i) {
            BatchMetadata memory meta = metas[i];

            require(meta.batchId >= config.forkHeights.pacaya, ForkNotActivated());
            require(
                config.forkHeights.shasta == 0 || meta.batchId < config.forkHeights.shasta,
                BeyondCurrentFork()
            );

            require(meta.batchId > stats2.lastVerifiedBatchId, BatchNotFound());
            require(meta.batchId < stats2.numBatches, BatchNotFound());

            Transition memory tran = trans[i];
            require(tran.parentHash != 0, InvalidTransitionParentHash());
            require(tran.blockHash != 0, InvalidTransitionBlockHash());
            require(tran.stateRoot != 0, InvalidTransitionStateRoot());

            ctxs[i].batchId = meta.batchId;
            ctxs[i].metaHash = keccak256(abi.encode(meta));
            ctxs[i].transition = tran;

            // Verify the batch's metadata.
            uint256 slot = meta.batchId % config.batchRingBufferSize;
            Batch storage batch = state.batches[slot];
            require(ctxs[i].metaHash == batch.metaHash, MetaHashMismatch());

            // Finds out if this transition is overwriting an existing one (with the same parent
            // hash) or is a new one.
            uint24 tid;
            uint24 nextTransitionId = batch.nextTransitionId;
            if (nextTransitionId > 1) {
                // This batch has at least one transition.
                if (state.transitions[slot][1].parentHash == tran.parentHash) {
                    // Overwrite the first transition.
                    tid = 1;
                } else if (nextTransitionId > 2) {
                    // Retrieve the transition ID using the parent hash from the mapping. If the ID
                    // is 0, it indicates a new transition; otherwise, it's an overwrite of an
                    // existing transition.
                    tid = state.transitionIds[meta.batchId][tran.parentHash];
                }
            }

            if (tid == 0) {
                // This transition is new, we need to use the next available ID.
                unchecked {
                    tid = batch.nextTransitionId++;
                }
            } else {
                TransitionState memory _ts = state.transitions[slot][tid];
                if (_ts.blockHash == 0) {
                    // This transition has been invalidated due to a conflicting proof.
                    // So we can reuse the transition ID.
                } else {
                    bool isSameTransition = _ts.blockHash == tran.blockHash
                        && (_ts.stateRoot == 0 || _ts.stateRoot == tran.stateRoot);

                    if (isSameTransition) {
                        // Re-approving the same transition is allowed, but we will not change the
                        // existing one.
                    } else {
                        // A conflict is detected with the new transition. Pause the contract and
                        // invalidate the existing transition by setting its blockHash to 0.
                        hasConflictingProof = true;
                        state.transitions[slot][tid].blockHash = 0;
                        emit ConflictingProof(meta.batchId, _ts, tran);
                    }

                    // Proceed with other transitions.
                    continue;
                }
            }

            TransitionState storage ts = state.transitions[slot][tid];

            ts.blockHash = tran.blockHash;
            ts.stateRoot =
                meta.batchId % config.stateRootSyncInternal == 0 ? tran.stateRoot : bytes32(0);

            bool inProvingWindow;
            unchecked {
                inProvingWindow = block.timestamp
                    <= uint256(meta.proposedAt).max(stats2.lastUnpausedAt) + config.provingWindow;
            }

            ts.inProvingWindow = inProvingWindow;
            ts.prover = inProvingWindow ? meta.prover : msg.sender;
            ts.createdAt = uint48(block.timestamp);

            if (tid == 1) {
                ts.parentHash = tran.parentHash;
            } else {
                state.transitionIds[meta.batchId][tran.parentHash] = tid;
            }
        }

        IVerifier(verifier).verifyProof(ctxs, _proof);

        // Emit the event
        {
            uint64[] memory batchIds = new uint64[](metasLength);
            for (uint256 i; i < metasLength; ++i) {
                batchIds[i] = metas[i].batchId;
            }

            emit BatchesProved(verifier, batchIds, trans);
        }

        if (hasConflictingProof) {
            _pause();
            emit Paused(verifier);
        } else {
            _verifyBatches(config, stats2, metasLength);
        }
    }

    /// @notice Verify batches by providing the length of the batches to verify.
    /// @dev This function is necessary to upgrade from this fork to the next one.
    /// @param _length Specifis how many batches to verify. The max number of batches to verify is
    /// `pacayaConfig().maxBatchesToVerify * _length`.
    function verifyBatches(uint64 _length)
        external
        nonZeroValue(_length)
        nonReentrant
        whenNotPaused
    {
        _verifyBatches(pacayaConfig(), state.stats2, _length);
    }

    /// @inheritdoc ITaikoInbox
    function depositBond(uint256 _amount) external payable whenNotPaused {
        state.bondBalance[msg.sender] += _handleDeposit(msg.sender, _amount);
    }

    /// @inheritdoc ITaikoInbox
    function withdrawBond(uint256 _amount) external whenNotPaused {
        if (address(proverMarket) != address(0)) {
            (address currentProver,) = proverMarket.getCurrentProver();
            require(msg.sender != currentProver, CurrentProverCannotWithdraw());
        }

        uint256 balance = state.bondBalance[msg.sender];
        require(balance >= _amount, InsufficientBond());

        emit BondWithdrawn(msg.sender, _amount);

        state.bondBalance[msg.sender] -= _amount;

        if (bondToken != address(0)) {
            IERC20(bondToken).safeTransfer(msg.sender, _amount);
        } else {
            LibAddress.sendEtherAndVerify(msg.sender, _amount);
        }
    }

    /// @inheritdoc ITaikoInbox
    function getStats1() external view returns (Stats1 memory) {
        return state.stats1;
    }

    /// @inheritdoc ITaikoInbox
    function getStats2() external view returns (Stats2 memory) {
        return state.stats2;
    }

    /// @inheritdoc ITaikoInbox
    function getTransitionById(
        uint64 _batchId,
        uint24 _tid
    )
        external
        view
        returns (TransitionState memory)
    {
        Config memory config = pacayaConfig();
        uint256 slot = _batchId % config.batchRingBufferSize;
        Batch storage batch = state.batches[slot];
        require(batch.batchId == _batchId, BatchNotFound());
        require(_tid != 0, TransitionNotFound());
        require(_tid < batch.nextTransitionId, TransitionNotFound());
        return state.transitions[slot][_tid];
    }

    /// @inheritdoc ITaikoInbox
    function getTransitionByParentHash(
        uint64 _batchId,
        bytes32 _parentHash
    )
        external
        view
        returns (TransitionState memory)
    {
        Config memory config = pacayaConfig();
        uint256 slot = _batchId % config.batchRingBufferSize;
        Batch storage batch = state.batches[slot];
        require(batch.batchId == _batchId, BatchNotFound());

        uint24 tid;
        if (batch.nextTransitionId > 1) {
            // This batch has at least one transition.
            if (state.transitions[slot][1].parentHash == _parentHash) {
                // Overwrite the first transition.
                tid = 1;
            } else if (batch.nextTransitionId > 2) {
                // Retrieve the transition ID using the parent hash from the mapping. If the ID
                // is 0, it indicates a new transition; otherwise, it's an overwrite of an
                // existing transition.
                tid = state.transitionIds[_batchId][_parentHash];
            }
        }

        require(tid != 0 && tid < batch.nextTransitionId, TransitionNotFound());
        return state.transitions[slot][tid];
    }

    /// @inheritdoc ITaikoInbox
    function getLastVerifiedTransition()
        external
        view
        returns (uint64 batchId_, uint64 blockId_, TransitionState memory ts_)
    {
        batchId_ = state.stats2.lastVerifiedBatchId;
        require(batchId_ >= pacayaConfig().forkHeights.pacaya, BatchNotFound());
        blockId_ = getBatch(batchId_).lastBlockId;
        ts_ = getBatchVerifyingTransition(batchId_);
    }

    /// @inheritdoc ITaikoInbox
    function getLastSyncedTransition()
        external
        view
        returns (uint64 batchId_, uint64 blockId_, TransitionState memory ts_)
    {
        batchId_ = state.stats1.lastSyncedBatchId;
        blockId_ = getBatch(batchId_).lastBlockId;
        ts_ = getBatchVerifyingTransition(batchId_);
    }

    /// @inheritdoc ITaikoInbox
    function bondBalanceOf(address _user) external view returns (uint256) {
        return state.bondBalance[_user];
    }

    /// @notice Determines the operational layer of the contract, whether it is on Layer 1 (L1) or
    /// Layer 2 (L2).
    /// @return True if the contract is operating on L1, false if on L2.
    function isOnL1() external pure override returns (bool) {
        return true;
    }

    // Public functions -------------------------------------------------------------------------

    /// @inheritdoc EssentialContract
    function paused() public view override returns (bool) {
        return state.stats2.paused;
    }

    /// @inheritdoc ITaikoInbox
    function getBatch(uint64 _batchId) public view returns (Batch memory batch_) {
        Config memory config = pacayaConfig();

        batch_ = state.batches[_batchId % config.batchRingBufferSize];
        require(batch_.batchId == _batchId, BatchNotFound());
    }

    /// @inheritdoc ITaikoInbox
    function getBatchVerifyingTransition(uint64 _batchId)
        public
        view
        returns (TransitionState memory ts_)
    {
        Config memory config = pacayaConfig();

        uint64 slot = _batchId % config.batchRingBufferSize;
        Batch storage batch = state.batches[slot];
        require(batch.batchId == _batchId, BatchNotFound());

        if (batch.verifiedTransitionId != 0) {
            ts_ = state.transitions[slot][batch.verifiedTransitionId];
        }
    }

    /// @inheritdoc ITaikoInbox
    function pacayaConfig() public view virtual returns (Config memory);

    // Internal functions ----------------------------------------------------------------------

    function __Taiko_init(address _owner, bytes32 _genesisBlockHash) internal onlyInitializing {
        __Essential_init(_owner);

        require(_genesisBlockHash != 0, InvalidGenesisBlockHash());
        state.transitions[0][1].blockHash = _genesisBlockHash;

        Batch storage batch = state.batches[0];
        batch.metaHash = bytes32(uint256(1));
        batch.lastBlockTimestamp = uint64(block.timestamp);
        batch.anchorBlockId = uint64(block.number);
        batch.nextTransitionId = 2;
        batch.verifiedTransitionId = 1;

        state.stats1.genesisHeight = uint64(block.number);

        state.stats2.lastProposedIn = uint56(block.number);
        state.stats2.numBatches = 1;

        emit BatchesVerified(0, address(0), _genesisBlockHash);
    }

    function _unpause() internal override {
        state.stats2.lastUnpausedAt = uint64(block.timestamp);
        state.stats2.paused = false;
    }

    function _pause() internal override {
        state.stats2.paused = true;
    }

    function _calculateTxsHash(
        bytes32 _txListHash,
        BlobParams memory _blobParams
    )
        internal
        view
        virtual
        returns (bytes32 hash_, bytes32[] memory blobHashes_)
    {
        if (_blobParams.blobHashes.length != 0) {
            blobHashes_ = _blobParams.blobHashes;
        } else {
            uint256 numBlobs = _blobParams.numBlobs;
            blobHashes_ = new bytes32[](numBlobs);
            for (uint256 i; i < numBlobs; ++i) {
                unchecked {
                    blobHashes_[i] = blobhash(_blobParams.firstBlobIndex + i);
                }
            }
        }

        uint256 bloblHashesLength = blobHashes_.length;
        for (uint256 i; i < bloblHashesLength; ++i) {
            require(blobHashes_[i] != 0, BlobNotFound());
        }
        hash_ = keccak256(abi.encode(_txListHash, blobHashes_));
    }

    // Private functions -----------------------------------------------------------------------

    function _verifyBatches(
        Config memory _config,
        Stats2 memory _stats2,
        uint256 _length
    )
        private
    {
        uint64 batchId = _stats2.lastVerifiedBatchId;

        bool canVerifyBlocks;
        unchecked {
            uint64 pacayaForkHeight = _config.forkHeights.pacaya;
            canVerifyBlocks = pacayaForkHeight == 0 || batchId >= pacayaForkHeight - 1;
        }

        if (canVerifyBlocks) {
            uint256 slot = batchId % _config.batchRingBufferSize;
            Batch storage batch = state.batches[slot];
            uint24 tid = batch.verifiedTransitionId;
            bytes32 blockHash = state.transitions[slot][tid].blockHash;

            SyncBlock memory synced;

            uint256 stopBatchId;
            unchecked {
                stopBatchId = (
                    _config.maxBatchesToVerify * _length + _stats2.lastVerifiedBatchId + 1
                ).min(_stats2.numBatches);

                if (_config.forkHeights.shasta != 0) {
                    stopBatchId = stopBatchId.min(_config.forkHeights.shasta);
                }
            }

            for (++batchId; batchId < stopBatchId; ++batchId) {
                slot = batchId % _config.batchRingBufferSize;
                batch = state.batches[slot];
                uint24 nextTransitionId = batch.nextTransitionId;

                if (paused()) break;
                if (nextTransitionId <= 1) break;

                TransitionState storage ts = state.transitions[slot][1];
                if (ts.parentHash == blockHash) {
                    tid = 1;
                } else if (nextTransitionId > 2) {
                    uint24 _tid = state.transitionIds[batchId][blockHash];
                    if (_tid == 0) break;
                    tid = _tid;
                    ts = state.transitions[slot][tid];
                } else {
                    break;
                }

                bytes32 _blockHash = ts.blockHash;
                // This transition has been invalidated due to conflicting proof
                if (_blockHash == 0) break;

                unchecked {
                    if (ts.createdAt + _config.cooldownWindow > block.timestamp) {
                        break;
                    }
                }

                blockHash = _blockHash;

                emit BatchesVerified(batchId, ts.prover, blockHash);

                uint96 bondToReturn =
                    ts.inProvingWindow ? batch.livenessBond : batch.livenessBond / 2;
                _creditBond(ts.prover, bondToReturn);

                if (batchId % _config.stateRootSyncInternal == 0) {
                    synced.batchId = batchId;
                    synced.blockId = batch.lastBlockId;
                    synced.tid = tid;
                    synced.stateRoot = ts.stateRoot;
                }
            }

            unchecked {
                --batchId;
            }

            if (_stats2.lastVerifiedBatchId != batchId) {
                _stats2.lastVerifiedBatchId = batchId;

                batch = state.batches[_stats2.lastVerifiedBatchId % _config.batchRingBufferSize];
                batch.verifiedTransitionId = tid;

                if (synced.batchId != 0) {
                    if (synced.batchId != _stats2.lastVerifiedBatchId) {
                        // We write the synced batch's verifiedTransitionId to storage
                        batch = state.batches[synced.batchId % _config.batchRingBufferSize];
                        batch.verifiedTransitionId = synced.tid;
                    }

                    Stats1 memory stats1 = state.stats1;
                    stats1.lastSyncedBatchId = batch.batchId;
                    stats1.lastSyncedAt = uint64(block.timestamp);
                    state.stats1 = stats1;

                    emit Stats1Updated(stats1);

                    // Ask signal service to write cross chain signal
                    signalService.syncChainData(
                        _config.chainId, LibStrings.H_STATE_ROOT, synced.blockId, synced.stateRoot
                    );
                }
            }
        }

        state.stats2 = _stats2;
        emit Stats2Updated(_stats2);
    }

    function _debitBond(address _user, uint256 _amount) private {
        if (_amount == 0) return;

        uint256 balance = state.bondBalance[_user];
        if (balance >= _amount) {
            unchecked {
                state.bondBalance[_user] = balance - _amount;
            }
        } else if (bondToken != address(0)) {
            uint256 amountDeposited = _handleDeposit(_user, _amount);
            require(amountDeposited == _amount, InsufficientBond());
        } else {
            // Ether as bond must be deposited before proposing a batch
            revert InsufficientBond();
        }
        emit BondDebited(_user, _amount);
    }

    function _creditBond(address _user, uint256 _amount) private {
        if (_amount == 0) return;
        unchecked {
            state.bondBalance[_user] += _amount;
        }
        emit BondCredited(_user, _amount);
    }

    function _handleDeposit(
        address _user,
        uint256 _amount
    )
        private
        returns (uint256 amountDeposited_)
    {
        if (bondToken != address(0)) {
            require(msg.value == 0, MsgValueNotZero());

            uint256 balance = IERC20(bondToken).balanceOf(address(this));
            IERC20(bondToken).safeTransferFrom(_user, address(this), _amount);
            amountDeposited_ = IERC20(bondToken).balanceOf(address(this)) - balance;
        } else {
            require(msg.value == _amount, EtherNotPaidAsBond());
            amountDeposited_ = _amount;
        }
        emit BondDeposited(_user, amountDeposited_);
    }

    function _validateBatchParams(
        BatchParams memory _params,
        uint64 _maxAnchorHeightOffset,
        uint8 _maxSignalsToReceive,
        uint16 _maxBlocksPerBatch,
        Batch memory _lastBatch
    )
        private
        view
        returns (uint64 anchorBlockId_, uint64 lastBlockTimestamp_)
    {
        uint256 blocksLength = _params.blocks.length;
        require(blocksLength != 0, BlockNotFound());
        require(blocksLength <= _maxBlocksPerBatch, TooManyBlocks());

        unchecked {
            if (_params.anchorBlockId == 0) {
                anchorBlockId_ = uint64(block.number - 1);
            } else {
                require(
                    _params.anchorBlockId + _maxAnchorHeightOffset >= block.number,
                    AnchorBlockIdTooSmall()
                );
                require(_params.anchorBlockId < block.number, AnchorBlockIdTooLarge());
                require(
                    _params.anchorBlockId >= _lastBatch.anchorBlockId,
                    AnchorBlockIdSmallerThanParent()
                );
                anchorBlockId_ = _params.anchorBlockId;
            }

            lastBlockTimestamp_ = _params.lastBlockTimestamp == 0
                ? uint64(block.timestamp)
                : _params.lastBlockTimestamp;

            require(lastBlockTimestamp_ <= block.timestamp, TimestampTooLarge());
            require(_params.blocks[0].timeShift == 0, FirstBlockTimeShiftNotZero());

            uint64 totalShift;

            for (uint256 i; i < blocksLength; ++i) {
                totalShift += _params.blocks[i].timeShift;

                uint256 numSignals = _params.blocks[i].signalSlots.length;
                if (numSignals == 0) continue;

                require(numSignals <= _maxSignalsToReceive, TooManySignals());

                for (uint256 j; j < numSignals; ++j) {
                    require(
                        signalService.isSignalSent(_params.blocks[i].signalSlots[j]),
                        SignalNotSent()
                    );
                }
            }

            require(lastBlockTimestamp_ >= totalShift, TimestampTooSmall());

            uint64 firstBlockTimestamp = lastBlockTimestamp_ - totalShift;

            require(
                firstBlockTimestamp + _maxAnchorHeightOffset * LibNetwork.ETHEREUM_BLOCK_TIME
                    >= block.timestamp,
                TimestampTooSmall()
            );

            require(
                firstBlockTimestamp >= _lastBatch.lastBlockTimestamp, TimestampSmallerThanParent()
            );

            // make sure the batch builds on the expected latest chain state.
            require(
                _params.parentMetaHash == 0 || _params.parentMetaHash == _lastBatch.metaHash,
                ParentMetaHashMismatch()
            );
        }
    }

    // Memory-only structs ----------------------------------------------------------------------

    struct SyncBlock {
        uint64 batchId;
        uint64 blockId;
        uint24 tid;
        bytes32 stateRoot;
    }
}<|MERGE_RESOLUTION|>--- conflicted
+++ resolved
@@ -190,13 +190,9 @@
                 _calculateTxsHash(keccak256(_txList), params.blobParams);
 
             {
-<<<<<<< HEAD
-                (address currentProver, uint256 proverFee) = proverMarket.getCurrentProver();
-                require(currentProver != address(0), NoProverAvailable());
-=======
                 address prover;
                 if (address(proverMarket) != address(0) && params.optInProverMarket) {
-                    uint64 proverFee;
+                    uint256 proverFee;
                     (prover, proverFee) = proverMarket.getCurrentProver();
                     require(prover != address(0), NoProverAvailable());
 
@@ -205,7 +201,6 @@
                 } else {
                     prover = info_.proposer;
                 }
->>>>>>> c8a3470a
 
                 meta_ = BatchMetadata({
                     infoHash: keccak256(abi.encode(info_)),
