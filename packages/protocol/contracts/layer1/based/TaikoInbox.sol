// SPDX-License-Identifier: MIT
pragma solidity ^0.8.24;

import "@openzeppelin/contracts/token/ERC20/IERC20.sol";
import "src/shared/common/EssentialContract.sol";
import "src/shared/based/ITaiko.sol";
import "src/shared/libs/LibAddress.sol";
import "src/shared/libs/LibMath.sol";
import "src/shared/libs/LibNetwork.sol";
import "src/shared/libs/LibStrings.sol";
import "src/shared/signal/ISignalService.sol";
import "src/layer1/verifiers/IVerifier.sol";
import "./IFork.sol";
import "./ITaikoInbox.sol";

// import "forge-std/src/console2.sol";

/// @title TaikoInbox
/// @notice Acts as the inbox for the Taiko Alethia protocol, a simplified version of the
/// original Taiko-Based Contestable Rollup (BCR). The tier-based proof system and
/// contestation mechanisms have been removed.
///
/// Key assumptions of this protocol:
/// - Block proposals and proofs are asynchronous. Proofs are not available at proposal time,
///   unlike Taiko Gwyneth, which assumes synchronous composability.
/// - Proofs are presumed error-free and thoroughly validated, with proof type management
///   delegated to IVerifier contracts.
///
/// @dev Registered in the address resolver as "taiko".
/// @custom:security-contact security@taiko.xyz
abstract contract TaikoInbox is EssentialContract, ITaikoInbox, ITaiko, IFork {
    using LibMath for uint256;

    State public state; // storage layout much match Ontake fork

    // External functions ------------------------------------------------------------------------

    function init(
        address _owner,
        address _rollupResolver,
        bytes32 _genesisBlockHash
    )
        external
        initializer
    {
        __Taiko_init(_owner, _rollupResolver, _genesisBlockHash);
    }

    /// @notice Proposes a batch of blocks.
    /// @param _params ABI-encoded BlockParams.
    /// @param _txList The transaction list in calldata. If the txList is empty, blob will be used
    /// for data availability.
    /// @return meta_ Batch metadata.
    function proposeBatch(
        bytes calldata _params,
        bytes calldata _txList
    )
        external
        nonReentrant
        returns (BatchMetadata memory meta_)
    {
        Stats2 memory stats2 = state.stats2;
        require(!stats2.paused, ContractPaused());

        Config memory config = getConfig();

        unchecked {
            require(
                stats2.numBatches < stats2.lastVerifiedBatchId + config.maxBatchProposals,
                TooManyBatches()
            );

            BatchParams memory params = abi.decode(_params, (BatchParams));

            {
                address preconfRouter = resolve(LibStrings.B_PRECONF_ROUTER, true);
                if (preconfRouter == address(0)) {
                    require(params.proposer == address(0), CustomProposerNotAllowed());
                    params.proposer = msg.sender;
                } else {
                    require(msg.sender == preconfRouter, NotPreconfRouter());
                    require(params.proposer != address(0), CustomProposerMissing());
                }

                if (params.coinbase == address(0)) {
                    params.coinbase = params.proposer;
                }
            }

            if (params.revertIfNotFirstProposal) {
                require(state.stats2.lastProposedIn != block.number, NotFirstProposal());
            }

            // Keep track of last batch's information.
            Batch storage lastBatch =
                state.batches[(stats2.numBatches - 1) % config.batchRingBufferSize];

            bool calldataUsed = _txList.length != 0;

            require(calldataUsed || params.numBlobs != 0, BlobNotSpecified());

            (uint64 anchorBlockId, uint64 lastBlockTimestamp) = _validateBatchParams(
                params,
                config.maxAnchorHeightOffset,
                config.maxSignalsToReceive,
                config.maxBlocksPerBatch,
                lastBatch
            );

<<<<<<< HEAD
            // This section constructs the metadata for the proposed batch, which is crucial for
            // nodes/clients to process the batch. The metadata itself is not stored on-chain;
            // instead, only its hash is kept.
            // The metadata must be supplied as calldata prior to proving the batch, enabling the
            // computation and verification of its integrity through the comparison of the metahash.
            //
            // Note that `difficulty` has been removed from the metadata. The client and prover must
            // use
            // the following approach to calculate a block's difficulty:
            //  `keccak256(abi.encode("TAIKO_DIFFICULTY", block.number))`

            meta_ = BatchMetadata({
                txListHash: calldataUsed
                    ? keccak256(_txList)
                    : _calcTxListHash(params.firstBlobIndex, params.numBlobs),
                extraData: bytes32(uint256(config.baseFeeConfig.sharingPctg)),
                coinbase: params.coinbase,
                batchId: stats2.numBatches,
                gasLimit: config.blockMaxGasLimit,
                lastBlockTimestamp: lastBlockTimestamp,
                parentMetaHash: lastBatch.metaHash,
                proposer: params.proposer,
                livenessBond: config.livenessBondBase
                    + config.livenessBondPerBlock * uint96(params.blocks.length),
                proposedAt: uint64(block.timestamp),
                proposedIn: uint64(block.number),
                txListOffset: params.txListOffset,
                txListSize: params.txListSize,
                firstBlobIndex: params.firstBlobIndex,
                numBlobs: calldataUsed ? 0 : params.numBlobs,
                anchorBlockId: anchorBlockId,
                anchorBlockHash: blockhash(anchorBlockId),
                signalSlots: params.signalSlots,
                blocks: params.blocks,
                anchorInput: params.anchorInput,
                baseFeeConfig: config.baseFeeConfig
            });

            require(meta_.anchorBlockHash != 0, ZeroAnchorBlockHash());
            require(meta_.txListHash != 0, BlobNotFound());
            bytes32 metaHash = keccak256(abi.encode(meta_));

            Batch storage batch = state.batches[stats2.numBatches % config.batchRingBufferSize];

            // SSTORE #1
            batch.metaHash = metaHash;

            // SSTORE #2 {{
            batch.batchId = stats2.numBatches;
            batch.lastBlockTimestamp = lastBlockTimestamp;
            batch.anchorBlockId = anchorBlockId;
            batch.nextTransitionId = 1;
            batch.verifiedTransitionId = 0;
            batch.reserved4 = 0;
            // SSTORE }}

            // SSTORE #3 {{
            if (stats2.numBatches == config.forkHeights.pacaya) {
                batch.lastBlockId = batch.batchId + uint8(params.blocks.length) - 1;
            } else {
                batch.lastBlockId = lastBatch.lastBlockId + uint8(params.blocks.length);
            }
            batch.livenessBond = meta_.livenessBond;
            batch._reserved3 = 0;
            // SSTORE }}
=======
        // This section constructs the metadata for the proposed batch, which is crucial for
        // nodes/clients to process the batch. The metadata itself is not stored on-chain;
        // instead, only its hash is kept.
        // The metadata must be supplied as calldata prior to proving the batch, enabling the
        // computation and verification of its integrity through the comparison of the metahash.
        //
        // Note that `difficulty` has been removed from the metadata. The client and prover must use
        // the following approach to calculate a block's difficulty:
        //  `keccak256(abi.encode("TAIKO_DIFFICULTY", block.number))`
        meta_ = BatchMetadata({
            txListHash: calldataUsed
                ? keccak256(_txList)
                : _calcTxListHash(params.firstBlobIndex, params.numBlobs),
            extraData: bytes32(uint256(config.baseFeeConfig.sharingPctg)),
            coinbase: params.coinbase,
            batchId: stats2.numBatches,
            gasLimit: config.blockMaxGasLimit,
            lastBlockTimestamp: lastBlockTimestamp,
            parentMetaHash: lastBatch.metaHash,
            proposer: params.proposer,
            livenessBond: config.livenessBondBase
                + config.livenessBondPerBlock * uint96(params.blocks.length),
            proposedAt: uint64(block.timestamp),
            proposedIn: uint64(block.number),
            txListOffset: params.txListOffset,
            txListSize: params.txListSize,
            firstBlobIndex: params.firstBlobIndex,
            numBlobs: calldataUsed ? 0 : params.numBlobs,
            anchorBlockId: anchorBlockId,
            anchorBlockHash: blockhash(anchorBlockId),
            signalSlots: params.signalSlots,
            blocks: params.blocks,
            anchorInput: params.anchorInput,
            baseFeeConfig: config.baseFeeConfig
        });

        require(meta_.anchorBlockHash != 0, ZeroAnchorBlockHash());
        require(meta_.txListHash != 0, BlobNotFound());
        bytes32 metaHash = keccak256(abi.encode(meta_));

        Batch storage batch = state.batches[stats2.numBatches % config.batchRingBufferSize];
        // SSTORE #1
        batch.metaHash = metaHash;

        // SSTORE #2 {{
        batch.batchId = stats2.numBatches;
        batch.lastBlockTimestamp = lastBlockTimestamp;
        batch.anchorBlockId = anchorBlockId;
        batch.nextTransitionId = 1;
        batch.verifiedTransitionId = 0;
        batch.reserved4 = 0;
        // SSTORE }}

        // SSTORE #3 {{
        if (stats2.numBatches == config.forkHeights.pacaya) {
            batch.lastBlockId = batch.batchId + uint64(params.blocks.length) - 1;
        } else {
            batch.lastBlockId = lastBatch.lastBlockId + uint64(params.blocks.length);
        }
        batch._reserved3 = 0;
        // SSTORE }}
>>>>>>> c2acd7ac

            stats2.numBatches += 1;
            stats2.lastProposedIn = uint56(block.number);

            _debitBond(params.proposer, meta_.livenessBond);
            emit BatchProposed(meta_, calldataUsed, _txList);
        } // end-of-unchecked

        _verifyBatches(config, stats2, 1);
    }

    /// @notice Proves multiple batches with a single aggregated proof.
    /// @param _params ABI-encoded parameter containing:
    /// - metas: Array of metadata for each batch being proved.
    /// - transitions: Array of batch transitions to be proved.
    /// @param _proof The aggregated cryptographic proof proving the batches transitions.
    function proveBatches(bytes calldata _params, bytes calldata _proof) external nonReentrant {
        (BatchMetadata[] memory metas, Transition[] memory trans) =
            abi.decode(_params, (BatchMetadata[], Transition[]));

        require(metas.length != 0, NoBlocksToProve());
        require(metas.length == trans.length, ArraySizesMismatch());

        Stats2 memory stats2 = state.stats2;
        require(stats2.paused == false, ContractPaused());

        Config memory config = getConfig();
        IVerifier.Context[] memory ctxs = new IVerifier.Context[](metas.length);

        bool hasConflictingProof;
        for (uint256 i; i < metas.length; ++i) {
            BatchMetadata memory meta = metas[i];

            require(meta.batchId > stats2.lastVerifiedBatchId, BatchNotFound());
            require(meta.batchId < stats2.numBatches, BatchNotFound());

            Transition memory tran = trans[i];
            require(tran.parentHash != 0, InvalidTransitionParentHash());
            require(tran.blockHash != 0, InvalidTransitionBlockHash());
            require(tran.stateRoot != 0, InvalidTransitionStateRoot());

            ctxs[i].batchId = meta.batchId;
            ctxs[i].metaHash = keccak256(abi.encode(meta));
            ctxs[i].transition = tran;

            // Verify the batch's metadata.
            uint256 slot = meta.batchId % config.batchRingBufferSize;
            Batch storage batch = state.batches[slot];
            require(ctxs[i].metaHash == batch.metaHash, MetaHashMismatch());

            // Finds out if this transition is overwriting an existing one (with the same parent
            // hash) or is a new one.
            uint24 tid;
            uint24 nextTransitionId = batch.nextTransitionId;
            if (nextTransitionId > 1) {
                // This batch has at least one transition.
                if (state.transitions[slot][1].parentHash == tran.parentHash) {
                    // Overwrite the first transition.
                    tid = 1;
                } else if (nextTransitionId > 2) {
                    // Retrieve the transition ID using the parent hash from the mapping. If the ID
                    // is 0, it indicates a new transition; otherwise, it's an overwrite of an
                    // existing transition.
                    tid = state.transitionIds[meta.batchId][tran.parentHash];
                }
            }

            if (tid == 0) {
                // This transition is new, we need to use the next available ID.
                unchecked {
                    tid = batch.nextTransitionId++;
                }
            } else {
                TransitionState memory _ts = state.transitions[slot][tid];

                bool isSameTransition = _ts.blockHash == tran.blockHash
                    && (_ts.stateRoot == 0 || _ts.stateRoot == tran.stateRoot);
                require(!isSameTransition, SameTransition());

                hasConflictingProof = true;
                emit ConflictingProof(meta.batchId, _ts, tran);
            }

            TransitionState storage ts = state.transitions[slot][tid];
            ts.parentHash = tran.parentHash;
            ts.blockHash = tran.blockHash;
            ts.stateRoot =
                meta.batchId % config.stateRootSyncInternal == 0 ? tran.stateRoot : bytes32(0);

            bool inProvingWindow;
            unchecked {
                inProvingWindow = block.timestamp
                    <= uint256(meta.proposedAt).max(stats2.lastUnpausedAt) + config.provingWindow;
            }

            ts.inProvingWindow = inProvingWindow;
            ts.prover = inProvingWindow ? meta.proposer : msg.sender;

            if (tid == 1) {
                ts.parentHash = tran.parentHash;
            } else {
                state.transitionIds[meta.batchId][tran.parentHash] = tid;
            }
        }

        address verifier = resolve(LibStrings.B_PROOF_VERIFIER, false);
        IVerifier(verifier).verifyProof(ctxs, _proof);

        // Emit the event
        {
            uint64[] memory batchIds = new uint64[](metas.length);
            for (uint256 i; i < metas.length; ++i) {
                batchIds[i] = metas[i].batchId;
            }

            emit BatchesProved(verifier, batchIds, trans);
        }

        if (hasConflictingProof) {
            _pause();
            emit Paused(verifier);
        } else {
            _verifyBatches(config, stats2, metas.length);
        }
    }

    /// @notice Manually write a transition for a batch.
    /// @dev This function is supposed to be used by the owner to force prove a transition for a
    /// block that has not been verified.
    function writeTransition(
        uint64 _batchId,
        bytes32 _parentHash,
        bytes32 _blockHash,
        bytes32 _stateRoot,
        address _prover,
        bool _inProvingWindow
    )
        external
        onlyOwner
    {
        require(_blockHash != 0 && _parentHash != 0 && _stateRoot != 0, InvalidParams());
        require(_batchId > state.stats2.lastVerifiedBatchId, BatchVerified());

        Config memory config = getConfig();
        uint256 slot = _batchId % config.batchRingBufferSize;
        Batch storage batch = state.batches[slot];
        require(batch.batchId == _batchId, BatchNotFound());

        uint24 tid = state.transitionIds[_batchId][_parentHash];
        if (tid == 0) {
            tid = batch.nextTransitionId++;
        }

        TransitionState storage ts = state.transitions[slot][tid];
        ts.stateRoot = _batchId % config.stateRootSyncInternal == 0 ? _stateRoot : bytes32(0);
        ts.blockHash = _blockHash;
        ts.prover = _prover;
        ts.inProvingWindow = _inProvingWindow;

        if (tid == 1) {
            ts.parentHash = _parentHash;
        } else {
            state.transitionIds[_batchId][_parentHash] = tid;
        }

        emit TransitionWritten(
            _batchId,
            tid,
            TransitionState(_parentHash, _blockHash, _stateRoot, _prover, _inProvingWindow)
        );
    }

    /// @inheritdoc ITaikoInbox
    function depositBond(uint256 _amount) external payable whenNotPaused {
        state.bondBalance[msg.sender] += _amount;
        _handleDeposit(msg.sender, _amount);
    }

    /// @inheritdoc ITaikoInbox
    function withdrawBond(uint256 _amount) external whenNotPaused {
        uint256 balance = state.bondBalance[msg.sender];
        require(balance >= _amount, InsufficientBond());

        emit BondWithdrawn(msg.sender, _amount);

        state.bondBalance[msg.sender] -= _amount;

        address bond = bondToken();
        if (bond != address(0)) {
            IERC20(bond).transfer(msg.sender, _amount);
        } else {
            LibAddress.sendEtherAndVerify(msg.sender, _amount);
        }
    }

    /// @inheritdoc ITaikoInbox
    function getStats1() external view returns (Stats1 memory) {
        return state.stats1;
    }

    /// @inheritdoc ITaikoInbox
    function getStats2() external view returns (Stats2 memory) {
        return state.stats2;
    }

    /// @inheritdoc ITaikoInbox
    function getTransition(
        uint64 _batchId,
        uint24 _tid
    )
        external
        view
        returns (TransitionState memory)
    {
        Config memory config = getConfig();
        uint256 slot = _batchId % config.batchRingBufferSize;
        Batch storage batch = state.batches[slot];
        require(batch.batchId == _batchId, BatchNotFound());
        require(_tid != 0 && _tid < batch.nextTransitionId, TransitionNotFound());
        return state.transitions[slot][_tid];
    }

    /// @inheritdoc ITaikoInbox
    function getTransition(
        uint64 _batchId,
        bytes32 _parentHash
    )
        external
        view
        returns (TransitionState memory)
    {
        Config memory config = getConfig();
        uint256 slot = _batchId % config.batchRingBufferSize;
        Batch storage batch = state.batches[slot];
        require(batch.batchId == _batchId, BatchNotFound());

        uint24 tid = state.transitionIds[_batchId][_parentHash];
        require(tid != 0 && tid < batch.nextTransitionId, TransitionNotFound());
        return state.transitions[slot][tid];
    }

    /// @inheritdoc ITaikoInbox
    function getLastVerifiedTransition()
        external
        view
        returns (uint64 batchId_, uint64 blockId_, TransitionState memory ts_)
    {
        batchId_ = state.stats2.lastVerifiedBatchId;
        blockId_ = getBatch(batchId_).lastBlockId;
        ts_ = getBatchVerifyingTransition(batchId_);
    }

    /// @inheritdoc ITaikoInbox
    function getLastSyncedTransition()
        external
        view
        returns (uint64 batchId_, uint64 blockId_, TransitionState memory ts_)
    {
        batchId_ = state.stats1.lastSyncedBatchId;
        blockId_ = getBatch(batchId_).lastBlockId;
        ts_ = getBatchVerifyingTransition(batchId_);
    }

    /// @inheritdoc ITaikoInbox
    function bondBalanceOf(address _user) external view returns (uint256) {
        return state.bondBalance[_user];
    }

    /// @notice Determines the operational layer of the contract, whether it is on Layer 1 (L1) or
    /// Layer 2 (L2).
    /// @return True if the contract is operating on L1, false if on L2.
    function isOnL1() external pure override returns (bool) {
        return true;
    }

    // @inheritdoc IFork
    function isForkActive() external view override returns (bool) {
        return state.stats2.numBatches >= getConfig().forkHeights.pacaya;
    }

    // Public functions -------------------------------------------------------------------------

    /// @inheritdoc EssentialContract
    function paused() public view override returns (bool) {
        return state.stats2.paused;
    }

    /// @inheritdoc ITaikoInbox
    function bondToken() public view returns (address) {
        return resolve(LibStrings.B_BOND_TOKEN, true);
    }

    /// @inheritdoc ITaikoInbox
    function getBatch(uint64 _batchId) public view returns (Batch memory batch_) {
        Config memory config = getConfig();

        batch_ = state.batches[_batchId % config.batchRingBufferSize];
        require(batch_.batchId == _batchId, BatchNotFound());
    }

    /// @inheritdoc ITaikoInbox
    function getBatchVerifyingTransition(uint64 _batchId)
        public
        view
        returns (TransitionState memory ts_)
    {
        Config memory config = getConfig();

        uint64 slot = _batchId % config.batchRingBufferSize;
        Batch storage batch = state.batches[slot];
        require(batch.batchId == _batchId, BatchNotFound());

        if (batch.verifiedTransitionId != 0) {
            ts_ = state.transitions[slot][batch.verifiedTransitionId];
        }
    }

    /// @inheritdoc ITaikoInbox
    function getConfig() public view virtual returns (Config memory);

    // Internal functions ----------------------------------------------------------------------

    function __Taiko_init(
        address _owner,
        address _rollupResolver,
        bytes32 _genesisBlockHash
    )
        internal
    {
        __Essential_init(_owner, _rollupResolver);

        require(_genesisBlockHash != 0, InvalidGenesisBlockHash());
        state.transitions[0][1].blockHash = _genesisBlockHash;

        Batch storage batch = state.batches[0];
        batch.metaHash = bytes32(uint256(1));
        batch.lastBlockTimestamp = uint64(block.timestamp);
        batch.anchorBlockId = uint64(block.number);
        batch.nextTransitionId = 2;
        batch.verifiedTransitionId = 1;

        state.stats1.genesisHeight = uint64(block.number);

        state.stats2.lastProposedIn = uint56(block.number);
        state.stats2.numBatches = 1;

        emit BatchesVerified(0, _genesisBlockHash);
    }

    function _unpause() internal override {
        state.stats2.lastUnpausedAt = uint64(block.timestamp);
        state.stats2.paused = false;
    }

    function _pause() internal override {
        state.stats2.paused = true;
    }

    function _calcTxListHash(
        uint8 _firstBlobIndex,
        uint8 _numBlobs
    )
        internal
        view
        virtual
        returns (bytes32)
    {
        bytes32[] memory blobHashes = new bytes32[](_numBlobs);
        for (uint256 i; i < _numBlobs; ++i) {
            blobHashes[i] = blobhash(_firstBlobIndex + i);
            require(blobHashes[i] != 0, BlobNotFound());
        }
        return keccak256(abi.encode(blobHashes));
    }

    // Private functions -----------------------------------------------------------------------

    function _verifyBatches(
        Config memory _config,
        Stats2 memory _stats2,
        uint256 _length
    )
        private
    {
        uint64 batchId = _stats2.lastVerifiedBatchId;
        uint256 slot = batchId % _config.batchRingBufferSize;
        Batch storage batch = state.batches[slot];
        uint24 tid = batch.verifiedTransitionId;
        bytes32 blockHash = state.transitions[slot][tid].blockHash;

        SyncBlock memory synced;

        uint256 stopBatchId;
        unchecked {
            stopBatchId = (_config.maxBatchesToVerify * _length + _stats2.lastVerifiedBatchId + 1)
                .min(_stats2.numBatches);
        }

        for (++batchId; batchId < stopBatchId; ++batchId) {
            slot = batchId % _config.batchRingBufferSize;
            batch = state.batches[slot];
            uint24 nextTransitionId = batch.nextTransitionId;

            if (nextTransitionId <= 1) break;

            TransitionState storage ts = state.transitions[slot][1];
            if (ts.parentHash == blockHash) {
                tid = 1;
            } else if (nextTransitionId > 2) {
                uint24 _tid = state.transitionIds[batchId][blockHash];
                if (_tid == 0) break;
                tid = _tid;
                ts = state.transitions[slot][tid];
            } else {
                break;
            }

            blockHash = ts.blockHash;

            uint96 bondToReturn = ts.inProvingWindow ? batch.livenessBond : batch.livenessBond / 2;
            _creditBond(ts.prover, bondToReturn);

            if (batchId % _config.stateRootSyncInternal == 0) {
                synced.batchId = batchId;
                synced.blockId = batch.lastBlockId;
                synced.tid = tid;
                synced.stateRoot = ts.stateRoot;
            }

            for (uint24 i = 2; i < nextTransitionId; ++i) {
                ts = state.transitions[slot][i];
                delete state.transitionIds[batchId][ts.parentHash];
            }
        }

        unchecked {
            --batchId;
        }

        if (_stats2.lastVerifiedBatchId != batchId) {
            _stats2.lastVerifiedBatchId = batchId;

            batch = state.batches[_stats2.lastVerifiedBatchId % _config.batchRingBufferSize];
            batch.verifiedTransitionId = tid;
            emit BatchesVerified(_stats2.lastVerifiedBatchId, blockHash);

            if (synced.batchId != 0) {
                if (synced.batchId != _stats2.lastVerifiedBatchId) {
                    // We write the synced batch's verifiedTransitionId to storage
                    batch = state.batches[synced.batchId % _config.batchRingBufferSize];
                    batch.verifiedTransitionId = synced.tid;
                }

                Stats1 memory stats1 = state.stats1;
                stats1.lastSyncedBatchId = batch.batchId;
                stats1.lastSyncedAt = uint64(block.timestamp);
                state.stats1 = stats1;

                emit Stats1Updated(stats1);

                // Ask signal service to write cross chain signal
                ISignalService(resolve(LibStrings.B_SIGNAL_SERVICE, false)).syncChainData(
                    _config.chainId, LibStrings.H_STATE_ROOT, synced.blockId, synced.stateRoot
                );
            }
        }

        state.stats2 = _stats2;
        emit Stats2Updated(_stats2);
    }

    function _debitBond(address _user, uint256 _amount) private {
        if (_amount == 0) return;

        uint256 balance = state.bondBalance[_user];
        if (balance >= _amount) {
            unchecked {
                state.bondBalance[_user] = balance - _amount;
            }
        } else {
            _handleDeposit(_user, _amount);
        }
        emit BondDebited(_user, _amount);
    }

    function _creditBond(address _user, uint256 _amount) private {
        if (_amount == 0) return;
        unchecked {
            state.bondBalance[_user] += _amount;
        }
        emit BondCredited(_user, _amount);
    }

    function _handleDeposit(address _user, uint256 _amount) private {
        address bond = bondToken();

        if (bond != address(0)) {
            require(msg.value == 0, MsgValueNotZero());
            IERC20(bond).transferFrom(_user, address(this), _amount);
        } else {
            require(msg.value == _amount, EtherNotPaidAsBond());
        }
        emit BondDeposited(_user, _amount);
    }

    function _validateBatchParams(
        BatchParams memory _params,
        uint64 _maxAnchorHeightOffset,
        uint8 _maxSignalsToReceive,
        uint16 _maxBlocksPerBatch,
        Batch memory _lastBatch
    )
        private
        view
        returns (uint64 anchorBlockId_, uint64 lastBlockTimestamp_)
    {
        unchecked {
            if (_params.anchorBlockId == 0) {
                anchorBlockId_ = uint64(block.number - 1);
            } else {
                require(
                    _params.anchorBlockId + _maxAnchorHeightOffset >= block.number,
                    AnchorBlockIdTooSmall()
                );
                require(_params.anchorBlockId < block.number, AnchorBlockIdTooLarge());
                require(
                    _params.anchorBlockId >= _lastBatch.anchorBlockId,
                    AnchorBlockIdSmallerThanParent()
                );
                anchorBlockId_ = _params.anchorBlockId;
            }

            lastBlockTimestamp_ = _params.lastBlockTimestamp == 0
                ? uint64(block.timestamp)
                : _params.lastBlockTimestamp;

            require(lastBlockTimestamp_ <= block.timestamp, TimestampTooLarge());

            uint64 totalShift;
            for (uint256 i; i < _params.blocks.length; ++i) {
                totalShift += _params.blocks[i].timeShift;
            }

            require(lastBlockTimestamp_ >= totalShift, TimestampTooSmall());

            uint64 firstBlockTimestamp = lastBlockTimestamp_ - totalShift;

            require(
                firstBlockTimestamp + _maxAnchorHeightOffset * LibNetwork.ETHEREUM_BLOCK_TIME
                    >= block.timestamp,
                TimestampTooSmall()
            );

            require(
                firstBlockTimestamp >= _lastBatch.lastBlockTimestamp, TimestampSmallerThanParent()
            );

            // make sure the batch builds on the expected latest chain state.
            require(
                _params.parentMetaHash == 0 || _params.parentMetaHash == _lastBatch.metaHash,
                ParentMetaHashMismatch()
            );
        }

        if (_params.signalSlots.length != 0) {
            require(_params.signalSlots.length <= _maxSignalsToReceive, TooManySignals());

            ISignalService signalService =
                ISignalService(resolve(LibStrings.B_SIGNAL_SERVICE, false));

            for (uint256 i; i < _params.signalSlots.length; ++i) {
                require(signalService.isSignalSent(_params.signalSlots[i]), SignalNotSent());
            }
        }

        require(_params.blocks.length != 0, BlockNotFound());
        require(_params.blocks.length <= _maxBlocksPerBatch, TooManyBlocks());
    }

    // Memory-only structs ----------------------------------------------------------------------

    struct SyncBlock {
        uint64 batchId;
        uint64 blockId;
        uint24 tid;
        bytes32 stateRoot;
    }
}<|MERGE_RESOLUTION|>--- conflicted
+++ resolved
@@ -107,7 +107,6 @@
                 lastBatch
             );
 
-<<<<<<< HEAD
             // This section constructs the metadata for the proposed batch, which is crucial for
             // nodes/clients to process the batch. The metadata itself is not stored on-chain;
             // instead, only its hash is kept.
@@ -166,76 +165,13 @@
 
             // SSTORE #3 {{
             if (stats2.numBatches == config.forkHeights.pacaya) {
-                batch.lastBlockId = batch.batchId + uint8(params.blocks.length) - 1;
+                batch.lastBlockId = batch.batchId + uint64(params.blocks.length) - 1;
             } else {
-                batch.lastBlockId = lastBatch.lastBlockId + uint8(params.blocks.length);
+                batch.lastBlockId = lastBatch.lastBlockId + uint64(params.blocks.length);
             }
             batch.livenessBond = meta_.livenessBond;
             batch._reserved3 = 0;
             // SSTORE }}
-=======
-        // This section constructs the metadata for the proposed batch, which is crucial for
-        // nodes/clients to process the batch. The metadata itself is not stored on-chain;
-        // instead, only its hash is kept.
-        // The metadata must be supplied as calldata prior to proving the batch, enabling the
-        // computation and verification of its integrity through the comparison of the metahash.
-        //
-        // Note that `difficulty` has been removed from the metadata. The client and prover must use
-        // the following approach to calculate a block's difficulty:
-        //  `keccak256(abi.encode("TAIKO_DIFFICULTY", block.number))`
-        meta_ = BatchMetadata({
-            txListHash: calldataUsed
-                ? keccak256(_txList)
-                : _calcTxListHash(params.firstBlobIndex, params.numBlobs),
-            extraData: bytes32(uint256(config.baseFeeConfig.sharingPctg)),
-            coinbase: params.coinbase,
-            batchId: stats2.numBatches,
-            gasLimit: config.blockMaxGasLimit,
-            lastBlockTimestamp: lastBlockTimestamp,
-            parentMetaHash: lastBatch.metaHash,
-            proposer: params.proposer,
-            livenessBond: config.livenessBondBase
-                + config.livenessBondPerBlock * uint96(params.blocks.length),
-            proposedAt: uint64(block.timestamp),
-            proposedIn: uint64(block.number),
-            txListOffset: params.txListOffset,
-            txListSize: params.txListSize,
-            firstBlobIndex: params.firstBlobIndex,
-            numBlobs: calldataUsed ? 0 : params.numBlobs,
-            anchorBlockId: anchorBlockId,
-            anchorBlockHash: blockhash(anchorBlockId),
-            signalSlots: params.signalSlots,
-            blocks: params.blocks,
-            anchorInput: params.anchorInput,
-            baseFeeConfig: config.baseFeeConfig
-        });
-
-        require(meta_.anchorBlockHash != 0, ZeroAnchorBlockHash());
-        require(meta_.txListHash != 0, BlobNotFound());
-        bytes32 metaHash = keccak256(abi.encode(meta_));
-
-        Batch storage batch = state.batches[stats2.numBatches % config.batchRingBufferSize];
-        // SSTORE #1
-        batch.metaHash = metaHash;
-
-        // SSTORE #2 {{
-        batch.batchId = stats2.numBatches;
-        batch.lastBlockTimestamp = lastBlockTimestamp;
-        batch.anchorBlockId = anchorBlockId;
-        batch.nextTransitionId = 1;
-        batch.verifiedTransitionId = 0;
-        batch.reserved4 = 0;
-        // SSTORE }}
-
-        // SSTORE #3 {{
-        if (stats2.numBatches == config.forkHeights.pacaya) {
-            batch.lastBlockId = batch.batchId + uint64(params.blocks.length) - 1;
-        } else {
-            batch.lastBlockId = lastBatch.lastBlockId + uint64(params.blocks.length);
-        }
-        batch._reserved3 = 0;
-        // SSTORE }}
->>>>>>> c2acd7ac
 
             stats2.numBatches += 1;
             stats2.lastProposedIn = uint56(block.number);
