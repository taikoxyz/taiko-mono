// SPDX-License-Identifier: MIT
pragma solidity ^0.8.24;

import "src/shared/based/LibSharedData.sol";
import "./IBondManager.sol";
import "./IProveBatches.sol";

/// @title TaikoInbox
/// @notice Acts as the inbox for the Taiko Alethia protocol, a simplified version of the
/// original Taiko-Based Contestable Rollup (BCR). The tier-based proof system and
/// contestation mechanisms have been removed.
///
/// Key assumptions of this protocol:
/// - Block proposals and proofs are asynchronous. Proofs are not available at proposal time,
///   unlike Taiko Gwyneth, which assumes synchronous composability.
/// - Proofs are presumed error-free and thoroughly validated, with proof type management
///   delegated to IVerifier contracts.
///
/// @dev Registered in the address resolver as "taiko".
/// @custom:security-contact security@taiko.xyz
interface ITaikoInbox is IBondManager, IProveBatches {
    struct BlockParams {
        // the max number of transactions in this block. Note that if there are not enough
        // transactions in calldata or blobs, the block will contain as many transactions as
        // possible.
        uint16 numTransactions;
        // The time difference (in seconds) between the timestamp of this block and
        // the timestamp of the parent block in the same batch. For the first block in a batch,
        // there is no parent block in the same batch, so the time shift should be 0.
        uint8 timeShift;
        // Signals sent on L1 and need to sync to this L2 block.
        bytes32[] signalSlots;
    }

    struct BlobParams {
        // The hashes of the blob. Note that if this array is not empty.  `firstBlobIndex` and
        // `numBlobs` must be 0.
        bytes32[] blobHashes;
        // The index of the first blob in this batch.
        uint8 firstBlobIndex;
        // The number of blobs in this batch. Blobs are initially concatenated and subsequently
        // decompressed via Zlib.
        uint8 numBlobs;
        // The byte offset of the blob in the batch.
        uint32 byteOffset;
        // The byte size of the blob.
        uint32 byteSize;
        // The block number when the blob was created. This value is only non-zero when
        // `blobHashes` are non-empty.
        uint64 createdIn;
    }

    struct BatchParams {
        address proposer;
        address coinbase;
        bytes32 parentMetaHash;
        // anchorBlockId is used only by the anchor transaction in the last block in the batch.
        uint64 anchorBlockId;
        uint64 lastBlockTimestamp;
        bool revertIfNotFirstProposal;
        // Specifies the number of blocks to be generated from this batch.
        BlobParams blobParams;
        BlockParams[] blocks;
        bytes proverAuth;
    }

    /// @dev This struct holds batch information essential for constructing blocks offchain, but it
    /// does not include data necessary for batch proving.
    struct BatchInfo {
        bytes32 txsHash;
        // Data to build L2 blocks
        BlockParams[] blocks;
        bytes32[] blobHashes;
        bytes32 extraData;
        address coinbase;
        address proposer;
        uint64 proposedIn; // Used by node/client
        uint64 blobCreatedIn;
        uint32 blobByteOffset;
        uint32 blobByteSize;
        uint32 gasLimit;
        uint64 lastBlockId;
        uint64 lastBlockTimestamp;
        // Data for the L2 anchor transaction, shared by all blocks in the batch
        uint64 anchorBlockId;
        // corresponds to the `_anchorStateRoot` parameter in the anchor transaction.
        // The batch's validity proof shall verify the integrity of these two values.
        bytes32 anchorBlockHash;
        LibSharedData.BaseFeeConfig baseFeeConfig;
    }

    /// @dev This struct holds batch metadata essential for proving the batch.
    struct BatchMetadata {
        bytes32 infoHash;
        address prover;
        uint64 batchId;
        uint64 proposedAt; // Used by node/client
    }

    /// @notice Struct representing transition to be proven.
    struct Transition {
        bytes32 parentHash;
        bytes32 blockHash;
        bytes32 stateRoot;
    }

    //  @notice Struct representing transition storage
    /// @notice 4 slots used.
    struct TransitionState {
        bytes32 parentHash;
        bytes32 blockHash;
        bytes32 stateRoot;
        address prover;
        bool inProvingWindow;
        uint48 createdAt;
    }

    /// @notice 3 slots used.
    struct Batch {
        bytes32 metaHash; // slot 1
        uint64 lastBlockId; // slot 2
        uint96 reserved3;
        uint96 livenessBond;
        uint64 batchId; // slot 3
        uint64 lastBlockTimestamp;
        uint64 anchorBlockId;
        uint24 nextTransitionId;
        uint8 reserved4;
        // The ID of the transaction that is used to verify this batch. However, if this batch is
        // not verified as the last one in a transaction, verifiedTransitionId will remain zero.
        uint24 verifiedTransitionId;
    }

    /// @notice Forge is only able to run coverage in case the contracts by default capable of
    /// compiling without any optimization (neither optimizer runs, no compiling --via-ir flag).
    struct Stats1 {
        uint64 genesisHeight;
        uint64 __reserved2;
        uint64 lastSyncedBatchId;
        uint64 lastSyncedAt;
    }

    struct Stats2 {
        uint64 numBatches;
        uint64 lastVerifiedBatchId;
        bool paused;
        uint56 lastProposedIn;
        uint64 lastUnpausedAt;
    }

    struct ForkHeights {
        uint64 ontake; // v2, measured with block number.
        uint64 pacaya; // v3, measured with the batch Id, not block number.
        uint64 shasta; // v4, measured with the batch Id, not block number.
        uint64 unzen; // v5, measured with the batch Id, not block number.
    }

    /// @notice Struct holding Taiko configuration parameters. See {TaikoConfig}.
    struct Config {
        /// @notice The chain ID of the network where Taiko contracts are deployed.
        uint64 chainId;
        /// @notice The maximum number of unverified batches the protocol supports.
        uint64 maxUnverifiedBatches;
        /// @notice Size of the batch ring buffer, allowing extra space for proposals.
        uint64 batchRingBufferSize;
        /// @notice The maximum number of verifications allowed when a batch is proposed or proved.
        uint64 maxBatchesToVerify;
        /// @notice The maximum gas limit allowed for a block.
        uint32 blockMaxGasLimit;
        /// @notice The amount of Taiko token as a prover liveness bond per batch.
        uint96 livenessBond;
        /// @notice The number of batches between two L2-to-L1 state root sync.
        uint8 stateRootSyncInternal;
        /// @notice The max differences of the anchor height and the current block number.
        uint64 maxAnchorHeightOffset;
        /// @notice Base fee configuration
        LibSharedData.BaseFeeConfig baseFeeConfig;
        /// @notice The proving window in seconds.
        uint16 provingWindow;
        /// @notice The time required for a transition to be used for verifying a batch.
        uint24 cooldownWindow;
        /// @notice The maximum number of signals to be received by TaikoL2.
        uint8 maxSignalsToReceive;
        /// @notice The maximum number of blocks per batch.
        uint16 maxBlocksPerBatch;
        /// @notice Specifies the base fee sharing percentages. The addresses are predefined in the
        /// node software.
        /// If address(0) is specified, the base fee will be burned. This allows for distributing
        /// the base fee in three ways: for instance, 40% to address-1, 10% to address-2, and the
        /// remaining 50% to the coinbase.
        uint8[2] baseFeeSharings;
        /// @notice Historical heights of the forks.
        ForkHeights forkHeights;
    }

    /// @notice Struct holding the state variables for the {Taiko} contract.
    struct State {
        // Ring buffer for proposed batches and a some recent verified batches.
        mapping(uint256 batchId_mod_batchRingBufferSize => Batch batch) batches;
        // Indexing to transition ids (ring buffer not possible)
        mapping(uint256 batchId => mapping(bytes32 parentHash => uint24 transitionId)) transitionIds;
        // Ring buffer for transitions
        mapping(
            uint256 batchId_mod_batchRingBufferSize
                => mapping(uint24 transitionId => TransitionState ts)
        ) transitions;
        bytes32 __reserve1; // slot 4 - was used as a ring buffer for Ether deposits
        Stats1 stats1; // slot 5
        Stats2 stats2; // slot 6
        mapping(address account => uint256 bond) bondBalance;
        uint256[43] __gap;
    }

    /// @notice Emitted when a batch is synced.
    /// @param stats1 The Stats1 data structure.
    event Stats1Updated(Stats1 stats1);

    /// @notice Emitted when some state variable values changed.
    /// @param stats2 The Stats2 data structure.
    event Stats2Updated(Stats2 stats2);

    /// @notice Emitted when a batch is proposed.
    /// @param info The info of the proposed batch.
    /// @param meta The metadata of the proposed batch.
    /// @param txList The tx list in calldata.
    event BatchProposed(BatchInfo info, BatchMetadata meta, bytes txList);

    /// @notice Emitted when multiple transitions are proved.
    /// @param verifier The address of the verifier.
    /// @param transitions The transitions data.
    event BatchesProved(address verifier, uint64[] batchIds, Transition[] transitions);

    /// @notice Emitted when a transition is overwritten by a conflicting one with the same parent
    /// hash but different block hash or state root.
    /// @param batchId The batch ID.
    /// @param oldTran The old transition overwritten.
    /// @param newTran The new transition.
    event ConflictingProof(uint64 batchId, TransitionState oldTran, Transition newTran);

    /// @notice Emitted when a batch is verified.
    /// @param batchId The ID of the verified batch.
    /// @param blockHash The hash of the verified batch.
    event BatchesVerified(uint64 batchId, bytes32 blockHash);

    error AnchorBlockIdSmallerThanParent();
    error AnchorBlockIdTooLarge();
    error AnchorBlockIdTooSmall();
    error ArraySizesMismatch();
    error BatchNotFound();
    error BatchVerified();
    error BeyondCurrentFork();
    error BlobNotFound();
    error BlobNotSpecified();
    error BlockNotFound();
    error ContractPaused();
    error CustomProposerMissing();
    error CustomProposerNotAllowed();
    error EtherNotPaidAsBond();
    error FirstBlockTimeShiftNotZero();
    error ForkNotActivated();
    error InsufficientBond();
    error InvalidBlobCreatedIn();
    error InvalidBlobParams();
    error InvalidGenesisBlockHash();
    error InvalidParams();
    error InvalidTransitionBlockHash();
    error InvalidTransitionParentHash();
    error InvalidTransitionStateRoot();
    error MetaHashMismatch();
    error MsgValueNotZero();
    error NoBlocksToProve();
    error NotFirstProposal();
    error NotInboxWrapper();
    error ParentMetaHashMismatch();
    error SameTransition();
    error SignalNotSent();
    error TimestampSmallerThanParent();
    error TimestampTooLarge();
    error TimestampTooSmall();
    error TooManyBatches();
    error TooManyBlocks();
    error TooManyBatchesToProve();
    error TooManySignals();
    error TransitionNotFound();
    error ZeroAnchorBlockHash();

    /// @notice Proposes a batch of blocks.
    /// @param _params ABI-encoded parameters.
    /// @param _txList The transaction list in calldata. If the txList is empty, blob will be used
    /// for data availability.
    /// @param _additionalData Additional data to be included in the batch.
    /// @return info_ The info of the proposed batch.
    /// @return meta_ The metadata of the proposed batch.
    function v4ProposeBatch(
        bytes calldata _params,
        bytes calldata _txList,
        bytes calldata _additionalData
    )
        external
        returns (ITaikoInbox.BatchInfo memory info_, ITaikoInbox.BatchMetadata memory meta_);

    /// @notice Verify batches by providing the length of the batches to verify.
    /// @dev This function is necessary to upgrade from this fork to the next one.
<<<<<<< HEAD
    /// @param _length Specifis how many batches to verify. The max number of batches to verify is
    /// `v4GetConfig().maxBatchesToVerify * _length`.
    function v4VerifyBatches(uint64 _length) external;
=======
    /// @param _count Specifis how many batches to verify. The max number of batches to verify is
    /// `v4GetConfig().maxBatchesToVerify * _count`.
    function v4VerifyBatches(uint8 _count) external;
>>>>>>> e7b8f05d

    /// @notice Retrieves the first set of protocol statistics.
    /// @return Stats1 structure containing the statistics.
    function v4GetStats1() external view returns (Stats1 memory);

    /// @notice Retrieves the second set of protocol statistics.
    /// @return Stats2 structure containing the statistics.
    function v4GetStats2() external view returns (Stats2 memory);

    /// @notice Retrieves data about a specific batch.
    /// @param _batchId The ID of the batch to retrieve.
    /// @return batch_ The batch data.
    function v4GetBatch(uint64 _batchId) external view returns (Batch memory batch_);

    /// @notice Retrieves a specific transition by batch ID and transition ID. This function may
    /// revert if the transition is not found.
    /// @param _batchId The batch ID.
    /// @param _tid The transition ID.
    /// @return The specified transition state.
    function v4GetTransitionById(
        uint64 _batchId,
        uint24 _tid
    )
        external
        view
        returns (ITaikoInbox.TransitionState memory);

    /// @notice Retrieves a specific transition by batch ID and parent Hash. This function may
    /// revert if the transition is not found.
    /// @param _batchId The batch ID.
    /// @param _parentHash The parent hash.
    /// @return The specified transition state.
    function v4GetTransitionByParentHash(
        uint64 _batchId,
        bytes32 _parentHash
    )
        external
        view
        returns (ITaikoInbox.TransitionState memory);

    /// @notice Retrieves the transition used for the last verified batch.
    /// @return batchId_ The batch ID of the last verified transition.
    /// @return blockId_ The block ID of the last verified block.
    /// @return ts_ The last verified transition.
    function v4GetLastVerifiedTransition()
        external
        view
        returns (uint64 batchId_, uint64 blockId_, TransitionState memory ts_);

    /// @notice Retrieves the transition used for the last synced batch.
    /// @return batchId_ The batch ID of the last synced transition.
    /// @return blockId_ The block ID of the last synced block.
    /// @return ts_ The last synced transition.
    function v4GetLastSyncedTransition()
        external
        view
        returns (uint64 batchId_, uint64 blockId_, TransitionState memory ts_);

    /// @notice Retrieves the transition used for verifying a batch.
    /// @param _batchId The batch ID.
    /// @return The transition used for verifying the batch.
    function v4GetBatchVerifyingTransition(uint64 _batchId)
        external
        view
        returns (TransitionState memory);

    /// @notice Retrieves the current protocol configuration.
    /// @return The current configuration.
    function v4GetConfig() external view returns (Config memory);
}<|MERGE_RESOLUTION|>--- conflicted
+++ resolved
@@ -301,15 +301,9 @@
 
     /// @notice Verify batches by providing the length of the batches to verify.
     /// @dev This function is necessary to upgrade from this fork to the next one.
-<<<<<<< HEAD
-    /// @param _length Specifis how many batches to verify. The max number of batches to verify is
-    /// `v4GetConfig().maxBatchesToVerify * _length`.
-    function v4VerifyBatches(uint64 _length) external;
-=======
     /// @param _count Specifis how many batches to verify. The max number of batches to verify is
     /// `v4GetConfig().maxBatchesToVerify * _count`.
     function v4VerifyBatches(uint8 _count) external;
->>>>>>> e7b8f05d
 
     /// @notice Retrieves the first set of protocol statistics.
     /// @return Stats1 structure containing the statistics.
