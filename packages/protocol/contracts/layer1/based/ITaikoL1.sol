--- conflicted
+++ resolved
@@ -56,7 +56,6 @@
     /// @param _pause True to pause, false to unpause.
     function pauseProving(bool _pause) external;
 
-<<<<<<< HEAD
     /// @notice Gets the details of a block.
     /// @param _blockId Index of the block.
     /// @return blk_ The block.
@@ -76,10 +75,6 @@
 
     /// @notice Deposits Taiko token to be used as bonds.
     /// @param _amount The amount of Taiko token to deposit.
-=======
-    /// @notice Deposits Taiko tokens to be used as bonds.
-    /// @param _amount Amount of Taiko tokens to deposit.
->>>>>>> db376c84
     function depositBond(uint256 _amount) external;
 
     /// @notice Withdraws Taiko tokens.
