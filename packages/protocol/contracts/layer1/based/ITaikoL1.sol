// SPDX-License-Identifier: MIT
pragma solidity ^0.8.24;

import "./TaikoData.sol";

/// @title ITaikoL1
/// @custom:security-contact security@taiko.xyz
interface ITaikoL1 {
    /// @notice Proposes a Taiko L2 block (version 2)
    /// @param _params Block parameters, an encoded BlockParamsV2 object.
    /// @param _txList txList data if calldata is used for DA.
    /// @return meta_ The metadata of the proposed L2 block.
    function proposeBlockV2(
        bytes calldata _params,
        bytes calldata _txList
    )
        external
        returns (TaikoData.BlockMetadataV2 memory meta_);

<<<<<<< HEAD
    /// @notice Proposes multiple Taiko L2 blocks (version 2).
    /// @param _paramsArr List of encoded BlockParamsV2 objects.
    /// @param _txListArr List of transaction lists.
    /// @return metaArr_ Metadata objects of the proposed L2 blocks.
=======
    /// @notice Proposes multiple Taiko L2 blocks (version 2)
    /// @param _paramsArr A list of encoded BlockParamsV2 objects.
    /// @param _txListArr A list of txList.
    /// @return metaArr_ The metadata objects of the proposed L2 blocks.
>>>>>>> c2f59c30
    function proposeBlocksV2(
        bytes[] calldata _paramsArr,
        bytes[] calldata _txListArr
    )
        external
        returns (TaikoData.BlockMetadataV2[] memory metaArr_);

    /// @notice Proves or contests a block transition.
    /// @param _blockId Index of the block to prove. This is also used to
    /// select the right implementation version.
    /// @param _input ABI-encoded (TaikoData.BlockMetadata, TaikoData.Transition,
    /// TaikoData.TierProof) tuple.
    function proveBlock(uint64 _blockId, bytes calldata _input) external;

    /// @notice Proves or contests multiple block transitions (version 2)
    /// @param _blockIds The indices of the blocks to prove.
    /// @param _inputs An list of abi-encoded (TaikoData.BlockMetadata, TaikoData.Transition,
    /// TaikoData.TierProof) tuples.
    /// @param _batchProof An abi-encoded TaikoData.TierProof that contains the batch/aggregated
    /// proof for the given blocks.
    function proveBlocks(
        uint64[] calldata _blockIds,
        bytes[] calldata _inputs,
        bytes calldata _batchProof
    )
        external;

    /// @notice Verifies up to a specified number of blocks.
    /// @param _maxBlocksToVerify Maximum number of blocks to verify.
    function verifyBlocks(uint64 _maxBlocksToVerify) external;

    /// @notice Pauses or unpauses block proving.
    /// @param _pause True to pause, false to unpause.
    function pauseProving(bool _pause) external;

    /// @notice Deposits Taiko tokens to be used as bonds.
    /// @param _amount Amount of Taiko tokens to deposit.
    function depositBond(uint256 _amount) external;

    /// @notice Withdraws Taiko tokens.
    /// @param _amount Amount of Taiko tokens to withdraw.
    function withdrawBond(uint256 _amount) external;

    /// @notice Gets the prover that actually proved a verified block.
    /// @param _blockId Index of the block.
    /// @return The prover's address. If the block is not verified yet, address(0) will be returned.
    function getVerifiedBlockProver(uint64 _blockId) external view returns (address);

    /// @notice Gets the configuration of the TaikoL1 contract.
    /// @return Config struct containing configuration parameters.
    function getConfig() external pure returns (TaikoData.Config memory);
}<|MERGE_RESOLUTION|>--- conflicted
+++ resolved
@@ -17,17 +17,10 @@
         external
         returns (TaikoData.BlockMetadataV2 memory meta_);
 
-<<<<<<< HEAD
-    /// @notice Proposes multiple Taiko L2 blocks (version 2).
-    /// @param _paramsArr List of encoded BlockParamsV2 objects.
-    /// @param _txListArr List of transaction lists.
-    /// @return metaArr_ Metadata objects of the proposed L2 blocks.
-=======
     /// @notice Proposes multiple Taiko L2 blocks (version 2)
     /// @param _paramsArr A list of encoded BlockParamsV2 objects.
     /// @param _txListArr A list of txList.
     /// @return metaArr_ The metadata objects of the proposed L2 blocks.
->>>>>>> c2f59c30
     function proposeBlocksV2(
         bytes[] calldata _paramsArr,
         bytes[] calldata _txListArr
