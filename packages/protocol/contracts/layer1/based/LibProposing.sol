// SPDX-License-Identifier: MIT
pragma solidity ^0.8.24;

import "src/shared/common/LibAddress.sol";
import "src/shared/common/LibNetwork.sol";
import "./LibBonds.sol";
import "./LibData.sol";
import "./LibUtils.sol";
import "./LibVerifying.sol";

/// @title LibProposing
/// @notice A library for handling block proposals in the Taiko protocol.
/// @custom:security-contact security@taiko.xyz
library LibProposing {
    using LibAddress for address;

    uint256 internal constant SECONDS_PER_BLOCK = 12;

    struct Local {
        TaikoData.SlotB b;
        TaikoData.BlockParamsV2 params;
        ITierProvider tierProvider;
        bytes32 parentMetaHash;
        bool allowCustomProposer;
    }

    /// @notice Emitted when a block is proposed.
    /// @param blockId The ID of the proposed block.
    /// @param meta The metadata of the proposed block.
    event BlockProposedV2(uint256 indexed blockId, TaikoData.BlockMetadataV2 meta);

    /// @notice Emitted when a block's txList is in the calldata.
    /// @param blockId The ID of the proposed block.
    /// @param txList The txList.
    event CalldataTxList(uint256 indexed blockId, bytes txList);

    error L1_BLOB_NOT_AVAILABLE();
    error L1_BLOB_NOT_FOUND();
    error L1_INVALID_ANCHOR_BLOCK();
    error L1_INVALID_CUSTOM_PROPOSER();
    error L1_INVALID_PARAMS();
    error L1_INVALID_PROPOSER();
    error L1_INVALID_TIMESTAMP();
    error L1_TOO_MANY_BLOCKS();
    error L1_UNEXPECTED_PARENT();

    /// @notice Proposes multiple Taiko L2 blocks.
    /// @param _state The current state of the Taiko protocol.
    /// @param _config The configuration parameters for the Taiko protocol.
    /// @param _resolver The address resolver interface.
    /// @param _paramsArr An array of encoded data bytes containing the block parameters.
    /// @param _txListArr An array of transaction list bytes (if not blob).
    /// @return metas_ An array of metadata objects for the proposed L2 blocks (version 2).
    function proposeBlocks(
        TaikoData.State storage _state,
        TaikoData.Config memory _config,
        IAddressResolver _resolver,
        bytes[] calldata _paramsArr,
        bytes[] calldata _txListArr
    )
        public
        returns (TaikoData.BlockMetadataV2[] memory metas_)
    {
        if (_paramsArr.length == 0 || _paramsArr.length != _txListArr.length) {
            revert L1_INVALID_PARAMS();
        }

        metas_ = new TaikoData.BlockMetadataV2[](_paramsArr.length);

        for (uint256 i; i < _paramsArr.length; ++i) {
            metas_[i] = _proposeBlock(_state, _config, _resolver, _paramsArr[i], _txListArr[i]);
        }

        if (!_state.slotB.provingPaused) {
            for (uint256 i; i < _paramsArr.length; ++i) {
                if (LibUtils.shouldVerifyBlocks(_config, metas_[i].id, false)) {
                    LibVerifying.verifyBlocks(_state, _config, _resolver, _config.maxBlocksToVerify);
                }
            }
        }
    }

    /// @notice Proposes a single Taiko L2 block.
    /// @param _state The current state of the Taiko protocol.
    /// @param _config The configuration parameters for the Taiko protocol.
    /// @param _resolver The address resolver interface.
    /// @param _params Encoded data bytes containing the block parameters.
    /// @param _txList Transaction list bytes (if not blob).
    /// @return meta_ The metadata of the proposed block (version 2).
    function proposeBlock(
        TaikoData.State storage _state,
        TaikoData.Config memory _config,
        IAddressResolver _resolver,
        bytes calldata _params,
        bytes calldata _txList
    )
        public
        returns (TaikoData.BlockMetadataV2 memory meta_)
    {
        meta_ = _proposeBlock(_state, _config, _resolver, _params, _txList);

        if (!_state.slotB.provingPaused) {
            if (LibUtils.shouldVerifyBlocks(_config, meta_.id, false)) {
                LibVerifying.verifyBlocks(_state, _config, _resolver, _config.maxBlocksToVerify);
            }
        }
    }

    function _proposeBlock(
        TaikoData.State storage _state,
        TaikoData.Config memory _config,
        IAddressResolver _resolver,
        bytes calldata _params,
        bytes calldata _txList
    )
        private
        returns (TaikoData.BlockMetadataV2 memory meta_)
    {
        // Checks proposer access.
        Local memory local;
        local.b = _state.slotB;

        // It's essential to ensure that the ring buffer for proposed blocks
        // still has space for at least one more block.
        if (local.b.numBlocks >= local.b.lastVerifiedBlockId + _config.blockMaxProposals + 1) {
            revert L1_TOO_MANY_BLOCKS();
        }

        address preconfTaskManager = _resolver.resolve(LibStrings.B_PRECONF_TASK_MANAGER, true);
        if (preconfTaskManager != address(0)) {
            if (preconfTaskManager != msg.sender) revert L1_INVALID_PROPOSER();
            local.allowCustomProposer = true;
        }

        if (_params.length != 0) {
            local.params = abi.decode(_params, (TaikoData.BlockParamsV2));
        }

        if (local.params.proposer == address(0)) {
            local.params.proposer = msg.sender;
        } else {
            if (local.params.proposer != msg.sender && !local.allowCustomProposer) {
                revert L1_INVALID_CUSTOM_PROPOSER();
            }
        }

        if (local.params.coinbase == address(0)) {
            local.params.coinbase = local.params.proposer;
        }

        if (local.params.anchorBlockId == 0) {
            unchecked {
<<<<<<< HEAD
                local.params.anchorBlockId = uint64(block.number - 1);
=======
                local.params.anchorBlockId =
                    local.postFork ? uint64(block.number - 1) : uint64(block.number);
>>>>>>> fbad7037
            }
        }

        if (local.params.timestamp == 0) {
            local.params.timestamp = uint64(block.timestamp);
        }

        // Verify params against the parent block.
        TaikoData.BlockV2 storage parentBlk;
        unchecked {
            parentBlk = _state.blocks[(local.b.numBlocks - 1) % _config.blockRingBufferSize];
        }
<<<<<<< HEAD

        // Verify the passed in L1 state block number.
        // We only allow the L1 block to be 2 epochs old.
        // The other constraint is that the L1 block number needs to be larger than or equal
        // the one in the previous L2 block.
        if (
            local.params.anchorBlockId + _config.maxAnchorHeightOffset < block.number //
                || local.params.anchorBlockId >= block.number
                || local.params.anchorBlockId < parentBlk.proposedIn
        ) {
            revert L1_INVALID_ANCHOR_BLOCK();
        }

        // Verify the passed in timestamp.
        // We only allow the timestamp to be 2 epochs old.
        // The other constraint is that the timestamp needs to be larger than or equal the
        // one in the previous L2 block.
        if (
            local.params.timestamp + _config.maxAnchorHeightOffset * SECONDS_PER_BLOCK
                < block.timestamp || local.params.timestamp > block.timestamp
                || local.params.timestamp < parentBlk.proposedAt
        ) {
            revert L1_INVALID_TIMESTAMP();
=======

        if (local.postFork) {
            // Verify the passed in L1 state block number.
            // We only allow the L1 block to be 2 epochs old.
            // The other constraint is that the L1 block number needs to be larger than or equal
            // the one in the previous L2 block.
            if (
                local.params.anchorBlockId + _config.maxAnchorHeightOffset < block.number //
                    || local.params.anchorBlockId >= block.number
                    || local.params.anchorBlockId < parentBlk.proposedIn
            ) {
                revert L1_INVALID_ANCHOR_BLOCK();
            }

            // Verify the passed in timestamp.
            // We only allow the timestamp to be 2 epochs old.
            // The other constraint is that the timestamp needs to be larger than or equal the
            // one in the previous L2 block.
            if (
                local.params.timestamp + _config.maxAnchorHeightOffset * SECONDS_PER_BLOCK
                    < block.timestamp || local.params.timestamp > block.timestamp
                    || local.params.timestamp < parentBlk.proposedAt
            ) {
                revert L1_INVALID_TIMESTAMP();
            }
>>>>>>> fbad7037
        }

        // Check if parent block has the right meta hash. This is to allow the proposer to make
        // sure the block builds on the expected latest chain state.
        if (local.params.parentMetaHash == 0) {
            local.params.parentMetaHash = parentBlk.metaHash;
        } else if (local.params.parentMetaHash != parentBlk.metaHash) {
            revert L1_UNEXPECTED_PARENT();
        }

        // Initialize metadata to compute a metaHash, which forms a part of
        // the block data to be stored on-chain for future integrity checks.
        // If we choose to persist all data fields in the metadata, it will
        // require additional storage slots.
        meta_ = TaikoData.BlockMetadataV2({
            anchorBlockHash: blockhash(local.params.anchorBlockId),
            difficulty: keccak256(abi.encode("TAIKO_DIFFICULTY", local.b.numBlocks)),
            blobHash: 0, // to be initialized below
<<<<<<< HEAD
            // To make sure each L2 block can be executed deterministically by the client
            // without referring to its metadata on Ethereum, we need to encode
            // config.sharingPctg into the extraData.
            extraData: _encodeBaseFeeConfig(_config.baseFeeConfig),
=======
            // To make sure each L2 block can be exexucated deterministiclly by the client
            // without referering to its metadata on Ethereum, we need to encode
            // config.sharingPctg into the extraData.
            extraData: local.postFork ? _encodeBaseFeeConfig(_config.baseFeeConfig) : local.extraData,
>>>>>>> fbad7037
            coinbase: local.params.coinbase,
            id: local.b.numBlocks,
            gasLimit: _config.blockMaxGasLimit,
            timestamp: local.params.timestamp,
            anchorBlockId: local.params.anchorBlockId,
            minTier: 0, // to be initialized below
            blobUsed: _txList.length == 0,
            parentMetaHash: local.params.parentMetaHash,
            proposer: local.params.proposer,
            livenessBond: _config.livenessBond,
            proposedAt: uint64(block.timestamp),
            proposedIn: uint64(block.number),
            blobTxListOffset: local.params.blobTxListOffset,
            blobTxListLength: local.params.blobTxListLength,
            blobIndex: local.params.blobIndex,
            baseFeeConfig: _config.baseFeeConfig
        });

        // Update certain meta fields
        if (meta_.blobUsed) {
            if (!LibNetwork.isDencunSupported(block.chainid)) revert L1_BLOB_NOT_AVAILABLE();

            // Always use the first blob in this transaction. If the
            // proposeBlock functions are called more than once in the same
            // L1 transaction, these multiple L2 blocks will share the same
            // blob.
            meta_.blobHash = blobhash(local.params.blobIndex);
            if (meta_.blobHash == 0) revert L1_BLOB_NOT_FOUND();
        } else {
            meta_.blobHash = keccak256(_txList);
            emit CalldataTxList(meta_.id, _txList);
        }

        local.tierProvider = ITierProvider(
            ITierRouter(_resolver.resolve(LibStrings.B_TIER_ROUTER, false)).getProvider(
                local.b.numBlocks
            )
        );

        // Use the difficulty as a random number
        meta_.minTier = local.tierProvider.getMinTier(meta_.proposer, uint256(meta_.difficulty));

        // Create the block that will be stored onchain
        TaikoData.BlockV2 memory blk = TaikoData.BlockV2({
            metaHash: keccak256(abi.encode(meta_)),
            assignedProver: address(0),
            livenessBond: 0,
            blockId: local.b.numBlocks,
<<<<<<< HEAD
            proposedAt: local.params.timestamp, // name kept but used differently
            proposedIn: local.params.anchorBlockId, // name kept but used differently
            nextTransitionId: 1, // For a new block, the next transition ID is always 1, not 0.
=======
            proposedAt: local.params.timestamp,
            proposedIn: local.params.anchorBlockId,
            // For a new block, the next transition ID is always 1, not 0.
            nextTransitionId: 1,
>>>>>>> fbad7037
            livenessBondReturned: false,
            // For unverified block, its verifiedTransitionId is always 0.
            verifiedTransitionId: 0
        });

        // Store the block in the ring buffer
        _state.blocks[local.b.numBlocks % _config.blockRingBufferSize] = blk;

        // Increment the counter (cursor) by 1.
        unchecked {
            ++_state.slotB.numBlocks;
        }

        LibBonds.debitBond(_state, _resolver, local.params.proposer, meta_.id, _config.livenessBond);

        emit BlockProposedV2(meta_.id, meta_);
    }

    function _encodeBaseFeeConfig(LibSharedData.BaseFeeConfig memory _baseFeeConfig)
        private
        pure
        returns (bytes32)
    {
        return bytes32(uint256(_baseFeeConfig.sharingPctg));
    }
}<|MERGE_RESOLUTION|>--- conflicted
+++ resolved
@@ -122,8 +122,10 @@
 
         // It's essential to ensure that the ring buffer for proposed blocks
         // still has space for at least one more block.
-        if (local.b.numBlocks >= local.b.lastVerifiedBlockId + _config.blockMaxProposals + 1) {
-            revert L1_TOO_MANY_BLOCKS();
+        unchecked {
+            if (local.b.numBlocks >= local.b.lastVerifiedBlockId + _config.blockMaxProposals + 1) {
+                revert L1_TOO_MANY_BLOCKS();
+            }
         }
 
         address preconfTaskManager = _resolver.resolve(LibStrings.B_PRECONF_TASK_MANAGER, true);
@@ -150,12 +152,7 @@
 
         if (local.params.anchorBlockId == 0) {
             unchecked {
-<<<<<<< HEAD
                 local.params.anchorBlockId = uint64(block.number - 1);
-=======
-                local.params.anchorBlockId =
-                    local.postFork ? uint64(block.number - 1) : uint64(block.number);
->>>>>>> fbad7037
             }
         }
 
@@ -168,7 +165,6 @@
         unchecked {
             parentBlk = _state.blocks[(local.b.numBlocks - 1) % _config.blockRingBufferSize];
         }
-<<<<<<< HEAD
 
         // Verify the passed in L1 state block number.
         // We only allow the L1 block to be 2 epochs old.
@@ -192,33 +188,6 @@
                 || local.params.timestamp < parentBlk.proposedAt
         ) {
             revert L1_INVALID_TIMESTAMP();
-=======
-
-        if (local.postFork) {
-            // Verify the passed in L1 state block number.
-            // We only allow the L1 block to be 2 epochs old.
-            // The other constraint is that the L1 block number needs to be larger than or equal
-            // the one in the previous L2 block.
-            if (
-                local.params.anchorBlockId + _config.maxAnchorHeightOffset < block.number //
-                    || local.params.anchorBlockId >= block.number
-                    || local.params.anchorBlockId < parentBlk.proposedIn
-            ) {
-                revert L1_INVALID_ANCHOR_BLOCK();
-            }
-
-            // Verify the passed in timestamp.
-            // We only allow the timestamp to be 2 epochs old.
-            // The other constraint is that the timestamp needs to be larger than or equal the
-            // one in the previous L2 block.
-            if (
-                local.params.timestamp + _config.maxAnchorHeightOffset * SECONDS_PER_BLOCK
-                    < block.timestamp || local.params.timestamp > block.timestamp
-                    || local.params.timestamp < parentBlk.proposedAt
-            ) {
-                revert L1_INVALID_TIMESTAMP();
-            }
->>>>>>> fbad7037
         }
 
         // Check if parent block has the right meta hash. This is to allow the proposer to make
@@ -237,17 +206,10 @@
             anchorBlockHash: blockhash(local.params.anchorBlockId),
             difficulty: keccak256(abi.encode("TAIKO_DIFFICULTY", local.b.numBlocks)),
             blobHash: 0, // to be initialized below
-<<<<<<< HEAD
             // To make sure each L2 block can be executed deterministically by the client
             // without referring to its metadata on Ethereum, we need to encode
             // config.sharingPctg into the extraData.
             extraData: _encodeBaseFeeConfig(_config.baseFeeConfig),
-=======
-            // To make sure each L2 block can be exexucated deterministiclly by the client
-            // without referering to its metadata on Ethereum, we need to encode
-            // config.sharingPctg into the extraData.
-            extraData: local.postFork ? _encodeBaseFeeConfig(_config.baseFeeConfig) : local.extraData,
->>>>>>> fbad7037
             coinbase: local.params.coinbase,
             id: local.b.numBlocks,
             gasLimit: _config.blockMaxGasLimit,
@@ -296,16 +258,9 @@
             assignedProver: address(0),
             livenessBond: 0,
             blockId: local.b.numBlocks,
-<<<<<<< HEAD
             proposedAt: local.params.timestamp, // name kept but used differently
             proposedIn: local.params.anchorBlockId, // name kept but used differently
             nextTransitionId: 1, // For a new block, the next transition ID is always 1, not 0.
-=======
-            proposedAt: local.params.timestamp,
-            proposedIn: local.params.anchorBlockId,
-            // For a new block, the next transition ID is always 1, not 0.
-            nextTransitionId: 1,
->>>>>>> fbad7037
             livenessBondReturned: false,
             // For unverified block, its verifiedTransitionId is always 0.
             verifiedTransitionId: 0
