// SPDX-License-Identifier: MIT
pragma solidity ^0.8.24;

import "src/shared/common/LibAddress.sol";
import "src/shared/common/LibNetwork.sol";
import "./LibBonds.sol";
import "./LibData.sol";
import "./LibUtils.sol";
import "./LibVerifying.sol";

/// @title LibProposing
/// @notice A library that offers helper functions for block proposals.
/// @custom:security-contact security@taiko.xyz
library LibProposing {
    using LibAddress for address;

    uint256 internal constant SECONDS_PER_BLOCK = 12;

    struct Local {
        TaikoData.SlotB b;
        TaikoData.BlockParamsV2 params;
        ITierProvider tierProvider;
        bytes32 parentMetaHash;
        bool allowCustomProposer;
    }

    /// @dev Emitted when a block is proposed.
    /// @param blockId The ID of the proposed block.
    /// @param meta The metadata of the proposed block.
    event BlockProposedV2(uint256 indexed blockId, TaikoData.BlockMetadataV2 meta);

    /// @dev Emitted when a block's txList is in the calldata.
    /// @param blockId The ID of the proposed block.
    /// @param txList The txList.
    event CalldataTxList(uint256 indexed blockId, bytes txList);

    error L1_BLOB_NOT_AVAILABLE();
    error L1_BLOB_NOT_FOUND();
    error L1_FORK_HEIGHT_ERROR();
    error L1_INVALID_ANCHOR_BLOCK();
    error L1_INVALID_CUSTOM_PROPOSER();
    error L1_INVALID_PARAMS();
    error L1_INVALID_PROPOSER();
    error L1_INVALID_TIMESTAMP();
    error L1_TOO_MANY_BLOCKS();
    error L1_UNEXPECTED_PARENT();

    /// @dev Proposes multiple Taiko L2 blocks.
    /// @param _state The current state of the Taiko protocol.
    /// @param _config The configuration parameters for the Taiko protocol.
    /// @param _resolver The address resolver interface.
    /// @param _paramsArr An array of encoded data bytes containing the block parameters.
    /// @param _txListArr An array of transaction list bytes (if not blob).
    /// @return metas_ An array of metadata objects for the proposed L2 blocks (version 2).
    function proposeBlocks(
        TaikoData.State storage _state,
        TaikoData.Config memory _config,
        IAddressResolver _resolver,
        bytes[] calldata _paramsArr,
        bytes[] calldata _txListArr
    )
        public
        returns (TaikoData.BlockMetadataV2[] memory metas_)
    {
        if (_paramsArr.length == 0 || _paramsArr.length != _txListArr.length) {
            revert L1_INVALID_PARAMS();
        }

        metas_ = new TaikoData.BlockMetadataV2[](_paramsArr.length);

        for (uint256 i; i < _paramsArr.length; ++i) {
            metas_[i] = _proposeBlock(_state, _config, _resolver, _paramsArr[i], _txListArr[i]);
        }

        if (!_state.slotB.provingPaused) {
            for (uint256 i; i < _paramsArr.length; ++i) {
                if (LibUtils.shouldVerifyBlocks(_config, metas_[i].id, false)) {
                    LibVerifying.verifyBlocks(_state, _config, _resolver, _config.maxBlocksToVerify);
                }
            }
        }
    }

    /// @dev Proposes a single Taiko L2 block.
    /// @param _state The current state of the Taiko protocol.
    /// @param _config The configuration parameters for the Taiko protocol.
    /// @param _resolver The address resolver interface.
    /// @param _params Encoded data bytes containing the block parameters.
    /// @param _txList Transaction list bytes (if not blob).
    /// @return meta_ The metadata of the proposed block (version 2).
    function proposeBlock(
        TaikoData.State storage _state,
        TaikoData.Config memory _config,
        IAddressResolver _resolver,
        bytes calldata _params,
        bytes calldata _txList
    )
        public
        returns (TaikoData.BlockMetadataV2 memory meta_)
    {
        meta_ = _proposeBlock(_state, _config, _resolver, _params, _txList);

        if (!_state.slotB.provingPaused) {
            if (LibUtils.shouldVerifyBlocks(_config, meta_.id, false)) {
                LibVerifying.verifyBlocks(_state, _config, _resolver, _config.maxBlocksToVerify);
            }
        }
    }

    /// @dev Proposes a single Taiko L2 block.
    /// @param _state The current state of the Taiko protocol.
    /// @param _config The configuration parameters for the Taiko protocol.
    /// @param _resolver The address resolver interface.
    /// @param _params Encoded data bytes containing the block parameters.
    /// @param _txList Transaction list bytes (if not blob).
    /// @return meta_ The metadata of the proposed block (version 2).
    function _proposeBlock(
        TaikoData.State storage _state,
        TaikoData.Config memory _config,
        IAddressResolver _resolver,
        bytes calldata _params,
        bytes calldata _txList
    )
        private
        returns (TaikoData.BlockMetadataV2 memory meta_)
    {
        // Checks proposer access.
        Local memory local;
        local.b = _state.slotB;

        // It's essential to ensure that the ring buffer for proposed blocks still has space for at
        // least one more block.
        require(local.b.numBlocks >= _config.ontakeForkHeight, L1_FORK_HEIGHT_ERROR());

        unchecked {
            require(
                local.b.numBlocks < local.b.lastVerifiedBlockId + _config.blockMaxProposals + 1,
                L1_TOO_MANY_BLOCKS()
            );
        }

        address preconfTaskManager = _resolver.resolve(LibStrings.B_PRECONF_TASK_MANAGER, true);
        if (preconfTaskManager != address(0)) {
            require(preconfTaskManager == msg.sender, L1_INVALID_PROPOSER());
            local.allowCustomProposer = true;
        }

        if (_params.length != 0) {
            local.params = abi.decode(_params, (TaikoData.BlockParamsV2));
        }

        if (local.params.proposer == address(0)) {
            local.params.proposer = msg.sender;
        } else {
            require(
                local.params.proposer == msg.sender || local.allowCustomProposer,
                L1_INVALID_CUSTOM_PROPOSER()
            );
        }

        if (local.params.coinbase == address(0)) {
            local.params.coinbase = local.params.proposer;
        }

        if (local.params.anchorBlockId == 0) {
            unchecked {
                local.params.anchorBlockId = uint64(block.number - 1);
            }
        }

        if (local.params.timestamp == 0) {
            local.params.timestamp = uint64(block.timestamp);
        }

        // Verify params against the parent block.
        TaikoData.BlockV2 storage parentBlk;
        unchecked {
            parentBlk = _state.blocks[(local.b.numBlocks - 1) % _config.blockRingBufferSize];
        }

        // Verify the passed in L1 state block number to anchor.
<<<<<<< HEAD
        if (
            local.params.anchorBlockId + _config.maxAnchorHeightOffset < block.number //
                || local.params.anchorBlockId >= block.number
                || local.params.anchorBlockId < parentBlk.anchorBlockId
        ) {
            revert L1_INVALID_ANCHOR_BLOCK();
        }
=======
        require(
            local.params.anchorBlockId + _config.maxAnchorHeightOffset >= block.number,
            L1_INVALID_ANCHOR_BLOCK()
        );
        require(local.params.anchorBlockId < block.number, L1_INVALID_ANCHOR_BLOCK());

        // parentBlk.proposedIn is actually parent's params.anchorBlockId
        require(local.params.anchorBlockId >= parentBlk.proposedIn, L1_INVALID_ANCHOR_BLOCK());
>>>>>>> 454d4b6d

        // Verify the provided timestamp to anchor. Note that local.params.anchorBlockId and
        // local.params.timestamp may not correspond to the same L1 block.
        require(
            local.params.timestamp + _config.maxAnchorHeightOffset * SECONDS_PER_BLOCK
<<<<<<< HEAD
                < block.timestamp || local.params.timestamp > block.timestamp
                || local.params.timestamp < parentBlk.timestamp
        ) {
            revert L1_INVALID_TIMESTAMP();
        }
=======
                >= block.timestamp,
            L1_INVALID_TIMESTAMP()
        );
        require(local.params.timestamp <= block.timestamp, L1_INVALID_TIMESTAMP());

        // parentBlk.proposedAt is actually parent's params.timestamp
        require(local.params.timestamp >= parentBlk.proposedAt, L1_INVALID_TIMESTAMP());
>>>>>>> 454d4b6d

        // Check if parent block has the right meta hash. This is to allow the proposer to make sure
        // the block builds on the expected latest chain state.
        if (local.params.parentMetaHash == 0) {
            local.params.parentMetaHash = parentBlk.metaHash;
        } else {
            require(local.params.parentMetaHash == parentBlk.metaHash, L1_UNEXPECTED_PARENT());
        }

        // Initialize metadata to compute a metaHash, which forms a part of the block data to be
        // stored on-chain for future integrity checks. If we choose to persist all data fields in
        // the metadata, it will require additional storage slots.
        meta_ = TaikoData.BlockMetadataV2({
            anchorBlockHash: blockhash(local.params.anchorBlockId),
            difficulty: keccak256(abi.encode("TAIKO_DIFFICULTY", local.b.numBlocks)),
            blobHash: 0, // to be initialized below
            // Encode _config.baseFeeConfig into extraData to allow L2 block execution without
            // metadata. Metadata might be unavailable until the block is proposed on-chain. In
            // preconfirmation scenarios, multiple blocks may be built but not yet proposed, making
            // metadata unavailable.
            extraData: _encodeBaseFeeConfig(_config.baseFeeConfig),
            coinbase: local.params.coinbase,
            id: local.b.numBlocks,
            gasLimit: _config.blockMaxGasLimit,
            timestamp: local.params.timestamp,
            anchorBlockId: local.params.anchorBlockId,
            minTier: 0, // to be initialized below
            blobUsed: _txList.length == 0,
            parentMetaHash: local.params.parentMetaHash,
            proposer: local.params.proposer,
            livenessBond: _config.livenessBond,
            proposedAt: uint64(block.timestamp),
            proposedIn: uint64(block.number),
            blobTxListOffset: local.params.blobTxListOffset,
            blobTxListLength: local.params.blobTxListLength,
            blobIndex: local.params.blobIndex,
            baseFeeConfig: _config.baseFeeConfig
        });

        // Update certain meta fields
        if (meta_.blobUsed) {
            require(LibNetwork.isDencunSupported(block.chainid), L1_BLOB_NOT_AVAILABLE());
            meta_.blobHash = blobhash(local.params.blobIndex);
            require(meta_.blobHash != 0, L1_BLOB_NOT_FOUND());
        } else {
            meta_.blobHash = keccak256(_txList);
            emit CalldataTxList(meta_.id, _txList);
        }

        local.tierProvider = ITierProvider(
            ITierRouter(_resolver.resolve(LibStrings.B_TIER_ROUTER, false)).getProvider(
                local.b.numBlocks
            )
        );

        // Use the difficulty as a random number
        meta_.minTier = local.tierProvider.getMinTier(meta_.proposer, uint256(meta_.difficulty));

        // Create the block that will be stored onchain
        TaikoData.BlockV2 memory blk = TaikoData.BlockV2({
            metaHash: keccak256(abi.encode(meta_)),
            assignedProver: address(0),
            livenessBond: 0,
            blockId: local.b.numBlocks,
            timestamp: local.params.timestamp,
            anchorBlockId: local.params.anchorBlockId,
            nextTransitionId: 1, // For a new block, the next transition ID is always 1, not 0.
            livenessBondReturned: false,
            // For unverified block, its verifiedTransitionId is always 0.
            verifiedTransitionId: 0
        });

        // Store the block in the ring buffer
        _state.blocks[local.b.numBlocks % _config.blockRingBufferSize] = blk;

        // Increment the counter (cursor) by 1.
        unchecked {
            ++_state.slotB.numBlocks;
        }

        LibBonds.debitBond(_state, _resolver, local.params.proposer, meta_.id, _config.livenessBond);

        emit BlockProposedV2(meta_.id, meta_);
    }

    /// @dev Encodes the base fee configuration into a bytes32.
    /// @param _baseFeeConfig The base fee configuration.
    /// @return The encoded base fee configuration.
    function _encodeBaseFeeConfig(LibSharedData.BaseFeeConfig memory _baseFeeConfig)
        private
        pure
        returns (bytes32)
    {
        return bytes32(uint256(_baseFeeConfig.sharingPctg));
    }
}<|MERGE_RESOLUTION|>--- conflicted
+++ resolved
@@ -179,15 +179,6 @@
         }
 
         // Verify the passed in L1 state block number to anchor.
-<<<<<<< HEAD
-        if (
-            local.params.anchorBlockId + _config.maxAnchorHeightOffset < block.number //
-                || local.params.anchorBlockId >= block.number
-                || local.params.anchorBlockId < parentBlk.anchorBlockId
-        ) {
-            revert L1_INVALID_ANCHOR_BLOCK();
-        }
-=======
         require(
             local.params.anchorBlockId + _config.maxAnchorHeightOffset >= block.number,
             L1_INVALID_ANCHOR_BLOCK()
@@ -195,28 +186,19 @@
         require(local.params.anchorBlockId < block.number, L1_INVALID_ANCHOR_BLOCK());
 
         // parentBlk.proposedIn is actually parent's params.anchorBlockId
-        require(local.params.anchorBlockId >= parentBlk.proposedIn, L1_INVALID_ANCHOR_BLOCK());
->>>>>>> 454d4b6d
+        require(local.params.anchorBlockId >= parentBlk.anchorBlockId, L1_INVALID_ANCHOR_BLOCK());
 
         // Verify the provided timestamp to anchor. Note that local.params.anchorBlockId and
         // local.params.timestamp may not correspond to the same L1 block.
         require(
             local.params.timestamp + _config.maxAnchorHeightOffset * SECONDS_PER_BLOCK
-<<<<<<< HEAD
-                < block.timestamp || local.params.timestamp > block.timestamp
-                || local.params.timestamp < parentBlk.timestamp
-        ) {
-            revert L1_INVALID_TIMESTAMP();
-        }
-=======
                 >= block.timestamp,
             L1_INVALID_TIMESTAMP()
         );
         require(local.params.timestamp <= block.timestamp, L1_INVALID_TIMESTAMP());
 
         // parentBlk.proposedAt is actually parent's params.timestamp
-        require(local.params.timestamp >= parentBlk.proposedAt, L1_INVALID_TIMESTAMP());
->>>>>>> 454d4b6d
+        require(local.params.timestamp >= parentBlk.timestamp, L1_INVALID_TIMESTAMP());
 
         // Check if parent block has the right meta hash. This is to allow the proposer to make sure
         // the block builds on the expected latest chain state.
