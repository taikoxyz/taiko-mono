--- conflicted
+++ resolved
@@ -65,8 +65,6 @@
         _tko(_resolver).transfer(msg.sender, _amount);
     }
 
-<<<<<<< HEAD
-=======
     /// @dev Gets a user's current TAIKO token bond balance.
     /// @param _state The current state of TaikoData.
     /// @param _user The address of the user.
@@ -82,7 +80,6 @@
         return _state.bondBalance[_user];
     }
 
->>>>>>> ddc64732
     /// @dev Debits TAIKO tokens as bonds.
     /// @param _state The current state of TaikoData.
     /// @param _resolver The address resolver interface.
@@ -118,28 +115,6 @@
     /// @param _blockId The ID of the block to credit for.
     /// @param _amount The amount of tokens to credit.
     function creditBond(
-<<<<<<< HEAD
-        TaikoData.State storage _state,
-        address _user,
-        uint256 _blockId,
-        uint256 _amount
-    )
-        internal
-    {
-        if (_amount == 0) return;
-        unchecked {
-            _state.bondBalance[_user] += _amount;
-        }
-        emit BondCredited(_user, _blockId, _amount);
-    }
-
-    /// @dev Gets a user's current TAIKO token bond balance.
-    /// @param _state The current state of TaikoData.
-    /// @param _user The address of the user.
-    /// @return The current token balance.
-    function bondBalanceOf(
-=======
->>>>>>> ddc64732
         TaikoData.State storage _state,
         address _user,
         uint256 _blockId,
