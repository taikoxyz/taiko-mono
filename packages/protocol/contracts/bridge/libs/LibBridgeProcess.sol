// SPDX-License-Identifier: MIT
//
// ╭━━━━╮╱╱╭╮╱╱╱╱╱╭╮╱╱╱╱╱╭╮
// ┃╭╮╭╮┃╱╱┃┃╱╱╱╱╱┃┃╱╱╱╱╱┃┃
// ╰╯┃┃┣┻━┳┫┃╭┳━━╮┃┃╱╱╭━━┫╰━┳━━╮
// ╱╱┃┃┃╭╮┣┫╰╯┫╭╮┃┃┃╱╭┫╭╮┃╭╮┃━━┫
// ╱╱┃┃┃╭╮┃┃╭╮┫╰╯┃┃╰━╯┃╭╮┃╰╯┣━━┃
// ╱╱╰╯╰╯╰┻┻╯╰┻━━╯╰━━━┻╯╰┻━━┻━━╯
pragma solidity ^0.8.9;

import "./LibBridgeInvoke.sol";
import "./LibBridgeData.sol";
import "./LibBridgeRead.sol";

/// @author dantaik <dan@taiko.xyz>
library LibBridgeProcess {
    using LibMath for uint256;
    using LibAddress for address;
    using LibBridgeData for Message;
    using LibBridgeData for LibBridgeData.State;
    using LibBridgeInvoke for LibBridgeData.State;
    using LibBridgeRead for LibBridgeData.State;

    /*********************
     * Internal Functions*
     *********************/

    /**
     * @dev This function can be called by any address, including `message.owner`.
     */
    function processMessage(
        LibBridgeData.State storage state,
        AddressResolver resolver,
        Message calldata message,
        bytes calldata proof
    ) external {
        uint256 gasStart = gasleft();
<<<<<<< HEAD
        require(
            message.destChainId == LibBridgeRead.chainId(),
            "B:destChainId"
=======
        require(message.destChainId == block.chainid, "B:destChainId mismatch");
        require(
            state.getMessageStatus(message.srcChainId, message.id) ==
                IBridge.MessageStatus.NEW,
            "B:invalid status"
>>>>>>> ccca3b1f
        );

        (bool received, bytes32 messageHash) = LibBridgeRead.isMessageReceived(
            resolver,
            message,
            proof
        );
        require(received, "B:notReceived");

        require(
            state.messageStatus[messageHash] == IBridge.MessageStatus.NEW,
            "B:status"
        );

        // We deposit Ether first before the message call in case the call
        // will actually consume the Ether.
        if (message.depositValue > 0) {
            // sending ether may end up with another contract calling back to
            // this contract.
            message.owner.sendEther(message.depositValue);
        }

        IBridge.MessageStatus status;
        uint256 refundAmount;
        uint256 invocationGasUsed;
        bool success;

        if (message.to == address(this) || message.to == address(0)) {
            // For these two special addresses, the call will not be actually
            // invoked but will be marked DONE. The callValue will be refunded.
            status = IBridge.MessageStatus.DONE;
            success = true;
            refundAmount = message.callValue;
        } else if (message.gasLimit > 0 || message.owner == msg.sender) {
            invocationGasUsed = gasleft();

            success = state.invokeMessageCall(
                message,
                message.gasLimit == 0 ? gasleft() : message.gasLimit
            );

            status = success
                ? IBridge.MessageStatus.DONE
                : IBridge.MessageStatus.RETRIABLE;

            invocationGasUsed -= gasleft();
        } else {
            revert("B:forbidden");
        }

        state.updateMessageStatus(messageHash, status);

        {
            address refundAddress = message.refundAddress == address(0)
                ? message.owner
                : message.refundAddress;

            (uint256 feeRefundAmound, uint256 fees) = _calculateFees(
                message,
                gasStart,
                invocationGasUsed
            );

            if (refundAddress == msg.sender) {
                refundAddress.sendEther(refundAmount + feeRefundAmound + fees);
            } else {
                refundAddress.sendEther(refundAmount + feeRefundAmound);
                msg.sender.sendEther(fees);
            }
        }
    }

    /*********************
     * Private Functions *
     *********************/

    /**
     * @dev Calculates the amount of fee Ether that should be refuned
     *      and the amount of fees to message processor.
     */
    function _calculateFees(
        Message memory message,
        uint256 gasStart,
        uint256 invocationGasUsed
    ) private view returns (uint256 feeRefundAmound, uint256 fees) {
        uint256 processingFee = (gasStart -
            gasleft() -
            invocationGasUsed +
            LibBridgeData.MESSAGE_PROCESSING_OVERHEAD).min(
                message.maxProcessingFee
            );

        uint256 invocationFee = message.gasLimit.min(invocationGasUsed) *
            message.gasPrice.min(tx.gasprice);

        fees = processingFee + invocationFee;

        feeRefundAmound =
            message.gasPrice *
            message.gasLimit +
            message.maxProcessingFee -
            fees;
    }
}<|MERGE_RESOLUTION|>--- conflicted
+++ resolved
@@ -35,18 +35,7 @@
         bytes calldata proof
     ) external {
         uint256 gasStart = gasleft();
-<<<<<<< HEAD
-        require(
-            message.destChainId == LibBridgeRead.chainId(),
-            "B:destChainId"
-=======
-        require(message.destChainId == block.chainid, "B:destChainId mismatch");
-        require(
-            state.getMessageStatus(message.srcChainId, message.id) ==
-                IBridge.MessageStatus.NEW,
-            "B:invalid status"
->>>>>>> ccca3b1f
-        );
+        require(message.destChainId == block.chainid, "B:destChainId");
 
         (bool received, bytes32 messageHash) = LibBridgeRead.isMessageReceived(
             resolver,
