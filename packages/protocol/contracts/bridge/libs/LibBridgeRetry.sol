// SPDX-License-Identifier: MIT
//
// ╭━━━━╮╱╱╭╮╱╱╱╱╱╭╮╱╱╱╱╱╭╮
// ┃╭╮╭╮┃╱╱┃┃╱╱╱╱╱┃┃╱╱╱╱╱┃┃
// ╰╯┃┃┣┻━┳┫┃╭┳━━╮┃┃╱╱╭━━┫╰━┳━━╮
// ╱╱┃┃┃╭╮┣┫╰╯┫╭╮┃┃┃╱╭┫╭╮┃╭╮┃━━┫
// ╱╱┃┃┃╭╮┃┃╭╮┫╰╯┃┃╰━╯┃╭╮┃╰╯┣━━┃
// ╱╱╰╯╰╯╰┻┻╯╰┻━━╯╰━━━┻╯╰┻━━┻━━╯
pragma solidity ^0.8.9;

import "./LibBridgeInvoke.sol";
import "./LibBridgeData.sol";
import "./LibBridgeRead.sol";

/// @author dantaik <dan@taiko.xyz>
library LibBridgeRetry {
    using LibAddress for address;
    using LibBridgeData for IBridge.Message;
    using LibBridgeData for LibBridgeData.State;
    using LibBridgeInvoke for LibBridgeData.State;
    using LibBridgeRead for LibBridgeData.State;

    /**
     * @dev This function can be called by any address including 'message.owner'.
     * It can only be called on messages marked "RETRIABLE".
     * It attempts to reinvoke the messageCall.
     * If invoking fails and the message owner marks lastAttempt
     * as true, the message is marked "DONE" and cannot be retried.
     */
    function retryMessage(
        LibBridgeData.State storage state,
        IBridge.Message calldata message,
        bool lastAttempt
    ) external {
<<<<<<< HEAD
=======
        // If the gasLimit is not set to 0 or lastAttempt is true, the
        // address calling this function must be message.owner.
>>>>>>> 100d8fbd
        if (message.gasLimit == 0 || lastAttempt) {
            require(msg.sender == message.owner, "B:denied");
        }

        bytes32 mhash = message.hashMessage();
        require(
            state.messageStatus[mhash] == IBridge.MessageStatus.RETRIABLE,
            "B:notFound"
        );
<<<<<<< HEAD

        if (state.invokeMessageCall(message, mhash, gasleft())) {
            state.updateMessageStatus(mhash, IBridge.MessageStatus.DONE);
=======
        // successful invocation
        if (state.invokeMessageCall(message, mhash, gasleft())) {
            state.updateMessageStatus(mhash, IBridge.MessageStatus.DONE);
            // failed invocation
>>>>>>> 100d8fbd
        } else if (lastAttempt) {
            state.updateMessageStatus(mhash, IBridge.MessageStatus.DONE);

            address refundAddress = message.refundAddress == address(0)
                ? message.owner
                : message.refundAddress;

            refundAddress.sendEther(message.callValue);
        }
    }
}<|MERGE_RESOLUTION|>--- conflicted
+++ resolved
@@ -32,11 +32,8 @@
         IBridge.Message calldata message,
         bool lastAttempt
     ) external {
-<<<<<<< HEAD
-=======
         // If the gasLimit is not set to 0 or lastAttempt is true, the
         // address calling this function must be message.owner.
->>>>>>> 100d8fbd
         if (message.gasLimit == 0 || lastAttempt) {
             require(msg.sender == message.owner, "B:denied");
         }
@@ -46,16 +43,10 @@
             state.messageStatus[mhash] == IBridge.MessageStatus.RETRIABLE,
             "B:notFound"
         );
-<<<<<<< HEAD
-
-        if (state.invokeMessageCall(message, mhash, gasleft())) {
-            state.updateMessageStatus(mhash, IBridge.MessageStatus.DONE);
-=======
         // successful invocation
         if (state.invokeMessageCall(message, mhash, gasleft())) {
             state.updateMessageStatus(mhash, IBridge.MessageStatus.DONE);
-            // failed invocation
->>>>>>> 100d8fbd
+        // failed invocation
         } else if (lastAttempt) {
             state.updateMessageStatus(mhash, IBridge.MessageStatus.DONE);
 
