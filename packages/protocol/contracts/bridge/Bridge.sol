--- conflicted
+++ resolved
@@ -179,17 +179,8 @@
         sameChain(message.srcChainId)
     {
         bytes32 msgHash = hashMessage(message);
-<<<<<<< HEAD
+
         if (messageStatus[msgHash] != Status.NEW) revert B_STATUS_MISMATCH();
-=======
-        if (isMessageRecalled[msgHash]) revert B_RECALLED_ALREADY();
-
-        address signalService = resolve("signal_service", false);
-
-        if (!ISignalService(signalService).isSignalSent(address(this), msgHash)) {
-            revert B_MESSAGE_NOT_SENT();
-        }
->>>>>>> 15f6995f
 
         bool isMessageProven = proofReceipt[msgHash].receivedAt != 0;
         if (!isMessageProven) {
@@ -264,7 +255,6 @@
         if (messageStatus[msgHash] != Status.NEW) revert B_STATUS_MISMATCH();
 
         address signalService = resolve("signal_service", false);
-<<<<<<< HEAD
         bool isMessageProven = proofReceipt[msgHash].receivedAt != 0;
 
         if (!isMessageProven) {
@@ -276,28 +266,6 @@
                 preferredExecutor: message.gasLimit == 0 ? message.owner : msg.sender
             });
         }
-=======
-        if (!_proveSignalReceived(signalService, msgHash, message.srcChainId, proof)) {
-            revert B_NOT_RECEIVED();
-        }
-
-        Status status;
-        uint256 refundAmount;
-
-        // Process message differently based on the target address
-        if (
-            message.to == address(0) || message.to == address(this) || message.to == signalService
-                || addressBanned[message.to]
-        ) {
-            // Handle special addresses that don't require actual invocation but
-            // mark message as DONE
-            status = Status.DONE;
-            refundAmount = message.value;
-        } else {
-            // Use the specified message gas limit if not called by the owner, else
-            // use remaining gas
-            uint256 gasLimit = msg.sender == message.owner ? gasleft() : message.gasLimit;
->>>>>>> 15f6995f
 
         (uint256 invocationDelay, uint256 invocationExtraDelay) = getInvocationDelays();
         if (invocationDelay != 0 && msg.sender != proofReceipt[msgHash].preferredExecutor) {
@@ -308,7 +276,6 @@
             }
         }
 
-<<<<<<< HEAD
         if (block.timestamp >= invocationDelay + proofReceipt[msgHash].receivedAt) {
             // If the gas limit is set to zero, only the owner can process the message.
             if (message.gasLimit == 0 && msg.sender != message.owner) {
@@ -318,10 +285,6 @@
             delete proofReceipt[msgHash];
 
             uint256 refundAmount;
-=======
-        // Update the message status
-        _updateMessageStatus(ISignalService(signalService), msgHash, status);
->>>>>>> 15f6995f
 
             // Process message differently based on the target address
             if (
@@ -427,11 +390,7 @@
 
         return _proveSignalReceived(
             resolve("signal_service", false),
-<<<<<<< HEAD
             signalForFailedMessage(hashMessage(message)),
-=======
-            _signalForFailedMessage(hashMessage(message)),
->>>>>>> 15f6995f
             message.destChainId,
             proof
         );
@@ -589,12 +548,5 @@
         );
         (bool success, bytes memory ret) = signalService.staticcall(data);
         return success ? abi.decode(ret, (bool)) : false;
-<<<<<<< HEAD
-=======
-    }
-
-    function _signalForFailedMessage(bytes32 msgHash) private pure returns (bytes32) {
-        return msgHash ^ bytes32(uint256(Status.FAILED));
->>>>>>> 15f6995f
     }
 }