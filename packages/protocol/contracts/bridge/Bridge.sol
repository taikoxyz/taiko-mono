--- conflicted
+++ resolved
@@ -623,11 +623,7 @@
         }
     }
 
-<<<<<<< HEAD
-    function _isPostInvocationDelay(
-        uint256 _receivedAt,
-        uint256 _invocationDelay
-=======
+
     /// @notice Checks if the signal was received.
     /// This is the 'readonly' version of _proveSignalReceived.
     /// @param _signalService The signal service address.
@@ -640,15 +636,12 @@
         bytes32 _signal,
         uint64 _chainId,
         bytes calldata _proof
->>>>>>> c4b705b3
     )
         private
         view
         returns (bool)
     {
-<<<<<<< HEAD
-        return block.timestamp >= _receivedAt.max(lastUnpausedAt) + _invocationDelay;
-=======
+
         try ISignalService(_signalService).verifySignalReceived(
             _chainId, resolve(_chainId, "bridge", false), _signal, _proof
         ) {
@@ -656,6 +649,12 @@
         } catch {
             return false;
         }
->>>>>>> c4b705b3
-    }
+    }
+       function _isPostInvocationDelay(
+        uint256 _receivedAt,
+        uint256 _invocationDelay  ) private
+        view
+        returns (bool) {
+          return block.timestamp >= _receivedAt.max(lastUnpausedAt) + _invocationDelay;
+        }
 }