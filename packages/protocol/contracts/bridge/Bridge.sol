// SPDX-License-Identifier: MIT
pragma solidity 0.8.24;

import "../common/EssentialContract.sol";
import "../common/LibStrings.sol";
import "../libs/LibAddress.sol";
import "../libs/LibMath.sol";
import "../signal/ISignalService.sol";
import "./IBridge.sol";
import "./IQuotaManager.sol";

/// @title Bridge
/// @notice See the documentation for {IBridge}.
/// @dev Labeled in AddressResolver as "bridge". Additionally, the code hash for the same address on
/// L1 and L2 may be different.
/// @custom:security-contact security@taiko.xyz
contract Bridge is EssentialContract, IBridge {
    using Address for address;
    using LibMath for uint256;
    using LibAddress for address;
    using LibAddress for address payable;

    struct ProcessingStats {
        uint32 gasUsedInFeeCalc;
        uint32 proofSize;
        uint32 numCacheOps;
    }

    /// @dev A debug event for fine-tuning gas related constants in the future.
    event MessageProcessed(bytes32 indexed msgHash, Message message, ProcessingStats stats);

    /// @dev The amount of gas that will be deducted from message.gasLimit before calculating the
    /// invocation gas limit. This value should be fine-tuned with production data.
    uint32 public constant GAS_RESERVE = 800_000;

    /// @dev The gas overhead for both receiving and invoking a message, as well as the proof
    /// calldata cost.
    /// This value should be fine-tuned with production data.
    uint32 public constant GAS_OVERHEAD = 120_000;

    /// @dev The amount of gas not to charge fee per cache operation.
    uint256 private constant _GAS_REFUND_PER_CACHE_OPERATION = 20_000;

    /// @dev The slot in transient storage of the call context. This is the keccak256 hash
    /// of "bridge.ctx_slot"
    bytes32 private constant _CTX_SLOT =
        0xe4ece82196de19aabe639620d7f716c433d1348f96ce727c9989a982dbadc2b9;

    /// @dev Gas limit for sending Ether.
    // - EOA gas used is < 21000
    // - For Loopring smart wallet, gas used is about 23000
    // - For Argent smart wallet on Ethereum, gas used is about 24000
    // - For Gnosis Safe wallet, gas used is about 28000
    uint256 private constant _SEND_ETHER_GAS_LIMIT = 35_000;

    /// @dev Place holder value when not using transient storage
    uint256 private constant _PLACEHOLDER = type(uint256).max;

    /// @notice The next message ID.
    /// @dev Slot 1.
    uint64 private __reserved1;
    uint64 public nextMessageId;

    /// @notice Mapping to store the status of a message from its hash.
    /// @dev Slot 2.
    mapping(bytes32 msgHash => Status status) public messageStatus;

    /// @dev Slots 3 and 4
    Context private __ctx;

    /// @dev Slot 5.
    uint256 private __reserved2;

    /// @dev Slot 6.
    uint256 private __reserved3;

    uint256[44] private __gap;

    error B_INVALID_CHAINID();
    error B_INVALID_CONTEXT();
    error B_INVALID_FEE();
    error B_INVALID_GAS_LIMIT();
    error B_INVALID_STATUS();
    error B_INVALID_USER();
    error B_INVALID_VALUE();
    error B_INSUFFICIENT_GAS();
    error B_MESSAGE_NOT_SENT();
    error B_PERMISSION_DENIED();
    error B_RETRY_FAILED();
    error B_SIGNAL_NOT_RECEIVED();

    modifier sameChain(uint64 _chainId) {
        if (_chainId != block.chainid) revert B_INVALID_CHAINID();
        _;
    }

    modifier diffChain(uint64 _chainId) {
        if (_chainId == 0 || _chainId == block.chainid) revert B_INVALID_CHAINID();
        _;
    }

    modifier nonZeroAddr(address _addr) {
        if (_addr == address(0)) revert B_INVALID_USER();
        _;
    }

    /// @notice Function to receive Ether.
    receive() external payable { }

    /// @notice Initializes the contract.
    /// @param _owner The owner of this contract. msg.sender will be used if this value is zero.
    /// @param _addressManager The address of the {AddressManager} contract.
    function init(address _owner, address _addressManager) external initializer {
        __Essential_init(_owner, _addressManager);
    }

    function init2() external onlyOwner reinitializer(2) {
        // reset some previously used slots for future reuse
        __reserved1 = 0;
        __reserved2 = 0;
        __reserved3 = 0;
    }

    /// @inheritdoc IBridge
    function sendMessage(Message calldata _message)
        external
        payable
        override
        nonZeroAddr(_message.srcOwner)
        nonZeroAddr(_message.destOwner)
        diffChain(_message.destChainId)
        whenNotPaused
        nonReentrant
        returns (bytes32 msgHash_, Message memory message_)
    {
        if (_message.gasLimit == 0) {
            if (_message.fee != 0) revert B_INVALID_FEE();
        } else if (_invocationGasLimit(_message, false) == 0) {
            revert B_INVALID_GAS_LIMIT();
        }

        // Check if the destination chain is enabled.
        (bool destChainEnabled,) = isDestChainEnabled(_message.destChainId);

        // Verify destination chain and to address.
        if (!destChainEnabled) revert B_INVALID_CHAINID();

        // Ensure the sent value matches the expected amount.
        if (_message.value + _message.fee != msg.value) revert B_INVALID_VALUE();

        message_ = _message;

        // Configure message details and send signal to indicate message sending.
        message_.id = nextMessageId++;
        message_.from = msg.sender;
        message_.srcChainId = uint64(block.chainid);

        msgHash_ = hashMessage(message_);

        emit MessageSent(msgHash_, message_);
        ISignalService(resolve(LibStrings.B_SIGNAL_SERVICE, false)).sendSignal(msgHash_);
    }

    /// @inheritdoc IBridge
    function recallMessage(
        Message calldata _message,
        bytes calldata _proof
    )
        external
        sameChain(_message.srcChainId)
        diffChain(_message.destChainId)
        whenNotPaused
        nonReentrant
    {
        bytes32 msgHash = hashMessage(_message);
        _checkStatus(msgHash, Status.NEW);

        address signalService = resolve(LibStrings.B_SIGNAL_SERVICE, false);

        if (!ISignalService(signalService).isSignalSent(address(this), msgHash)) {
            revert B_MESSAGE_NOT_SENT();
        }

        _proveSignalReceived(
            signalService, signalForFailedMessage(msgHash), _message.destChainId, _proof
        );

        _updateMessageStatus(msgHash, Status.RECALLED);
        _consumeEtherQuota(_message.value);

        // Execute the recall logic based on the contract's support for the
        // IRecallableSender interface
        if (_message.from.supportsInterface(type(IRecallableSender).interfaceId)) {
            _storeContext(msgHash, address(this), _message.srcChainId);

            // Perform recall
            IRecallableSender(_message.from).onMessageRecalled{ value: _message.value }(
                _message, msgHash
            );

            // Must reset the context after the message call
            _resetContext();
        } else {
            _message.srcOwner.sendEtherAndVerify(_message.value, _SEND_ETHER_GAS_LIMIT);
        }
    }

    /// @inheritdoc IBridge
    /// @dev This transaction's gas limit must not be smaller than:
    /// `(message.gasLimit - GAS_RESERVE) * 64 / 63 + GAS_RESERVE`,
    /// Or we can use a simplified rule: `tx.gaslimit = message.gaslimit * 102%`.
    function processMessage(
        Message calldata _message,
        bytes calldata _proof
    )
        external
        sameChain(_message.destChainId)
        diffChain(_message.srcChainId)
        whenNotPaused
        nonReentrant
    {
        uint256 gasStart = gasleft();

        // If the gas limit is set to zero, only the owner can process the message.
        if (_message.gasLimit == 0 && msg.sender != _message.destOwner) {
            revert B_PERMISSION_DENIED();
        }

        bytes32 msgHash = hashMessage(_message);
        _checkStatus(msgHash, Status.NEW);
        _consumeEtherQuota(_message.value + _message.fee);

        address signalService = resolve(LibStrings.B_SIGNAL_SERVICE, false);

        ProcessingStats memory stats;
        stats.numCacheOps =
            _proveSignalReceived(signalService, msgHash, _message.srcChainId, _proof);

        uint256 refundAmount;
        if (_unableToInvokeMessageCall(_message, signalService)) {
            // Handle special addresses that don't require actual invocation but
            // mark message as DONE
            refundAmount = _message.value;
            _updateMessageStatus(msgHash, Status.DONE);
        } else {
            uint256 gasLimit = msg.sender == _message.destOwner
                ? gasleft() // ignore _message.gasLimit
                : _invocationGasLimit(_message, true);

            Status status =
                _invokeMessageCall(_message, msgHash, gasLimit) ? Status.DONE : Status.RETRIABLE;
            _updateMessageStatus(msgHash, status);
        }

        if (_message.fee != 0) {
            refundAmount += _message.fee;

            if (msg.sender != _message.destOwner && _message.gasLimit != 0) {
                unchecked {
                    uint256 refund = stats.numCacheOps * _GAS_REFUND_PER_CACHE_OPERATION;
                    stats.gasUsedInFeeCalc = uint32(GAS_OVERHEAD + gasStart - gasleft());
                    uint256 gasCharged = refund.max(stats.gasUsedInFeeCalc) - refund;
                    uint256 maxFee = gasCharged * _message.fee / _message.gasLimit;
                    uint256 baseFee = gasCharged * block.basefee;
                    uint256 fee =
                        (baseFee >= maxFee ? maxFee : (maxFee + baseFee) >> 1).min(_message.fee);

                    refundAmount -= fee;
                    msg.sender.sendEtherAndVerify(fee, _SEND_ETHER_GAS_LIMIT);
                }
            }
        }

        _message.destOwner.sendEtherAndVerify(refundAmount, _SEND_ETHER_GAS_LIMIT);

        stats.proofSize = uint32(_proof.length);
        emit MessageProcessed(msgHash, _message, stats);
    }

    /// @inheritdoc IBridge
    function retryMessage(
        Message calldata _message,
        bool _isLastAttempt
    )
        external
        sameChain(_message.destChainId)
        diffChain(_message.srcChainId)
        whenNotPaused
        nonReentrant
    {
        bytes32 msgHash = hashMessage(_message);
        _checkStatus(msgHash, Status.RETRIABLE);
        _consumeEtherQuota(_message.value);

        uint256 invocationGasLimit;
        if (msg.sender != _message.destOwner) {
            if (_message.gasLimit == 0 || _isLastAttempt) revert B_PERMISSION_DENIED();
            invocationGasLimit = _invocationGasLimit(_message, true);
        } else {
            // The owner uses all gas left in message invocation
            invocationGasLimit = gasleft();
        }

        // Attempt to invoke the messageCall.
        if (_invokeMessageCall(_message, msgHash, invocationGasLimit)) {
            _updateMessageStatus(msgHash, Status.DONE);
        } else if (_isLastAttempt) {
            _updateMessageStatus(msgHash, Status.FAILED);

            ISignalService(resolve(LibStrings.B_SIGNAL_SERVICE, false)).sendSignal(
                signalForFailedMessage(msgHash)
            );
        } else {
            revert B_RETRY_FAILED();
        }
    }

    /// @inheritdoc IBridge
    function failMessage(Message calldata _message)
        external
        sameChain(_message.destChainId)
        diffChain(_message.srcChainId)
        whenNotPaused
        nonReentrant
    {
        if (msg.sender != _message.destOwner) revert B_PERMISSION_DENIED();

        bytes32 msgHash = hashMessage(_message);
        _checkStatus(msgHash, Status.RETRIABLE);

        _updateMessageStatus(msgHash, Status.FAILED);
        ISignalService(resolve(LibStrings.B_SIGNAL_SERVICE, false)).sendSignal(
            signalForFailedMessage(msgHash)
        );
    }

    /// @inheritdoc IBridge
    function isMessageSent(Message calldata _message) external view returns (bool) {
        if (_message.srcChainId != block.chainid) return false;
        return ISignalService(resolve(LibStrings.B_SIGNAL_SERVICE, false)).isSignalSent({
            _app: address(this),
            _signal: hashMessage(_message)
        });
    }

    /// @notice Checks if a msgHash has failed on its destination chain.
    /// This is the 'readonly' version of proveMessageFailed.
    /// @param _message The message.
    /// @param _proof The merkle inclusion proof.
    /// @return true if the message has failed, false otherwise.
    function isMessageFailed(
        Message calldata _message,
        bytes calldata _proof
    )
        external
        view
        returns (bool)
    {
        if (_message.srcChainId != block.chainid) return false;

        return _isSignalReceived(
            resolve(LibStrings.B_SIGNAL_SERVICE, false),
            signalForFailedMessage(hashMessage(_message)),
            _message.destChainId,
            _proof
        );
    }

    /// @notice Checks if a msgHash has been received on its source chain.
    /// This is the 'readonly' version of proveMessageReceived.
    /// @param _message The message.
    /// @param _proof The merkle inclusion proof.
    /// @return true if the message has been received, false otherwise.
    function isMessageReceived(
        Message calldata _message,
        bytes calldata _proof
    )
        external
        view
        returns (bool)
    {
        if (_message.destChainId != block.chainid) return false;
        return _isSignalReceived(
            resolve(LibStrings.B_SIGNAL_SERVICE, false),
            hashMessage(_message),
            _message.srcChainId,
            _proof
        );
    }

    /// @notice Checks if the destination chain is enabled.
    /// @param _chainId The destination chain ID.
    /// @return enabled_ True if the destination chain is enabled.
    /// @return destBridge_ The bridge of the destination chain.
    function isDestChainEnabled(uint64 _chainId)
        public
        view
        returns (bool enabled_, address destBridge_)
    {
        destBridge_ = resolve(_chainId, LibStrings.B_BRIDGE, true);
        enabled_ = destBridge_ != address(0);
    }

    /// @notice Gets the current context.
    /// @inheritdoc IBridge
    function context() external view returns (Context memory ctx_) {
        ctx_ = _loadContext();
        if (ctx_.msgHash == 0 || ctx_.msgHash == bytes32(_PLACEHOLDER)) {
            revert B_INVALID_CONTEXT();
        }
    }

    /// @inheritdoc IBridge
    function hashMessage(Message memory _message) public pure returns (bytes32) {
        return keccak256(abi.encode("TAIKO_MESSAGE", _message));
    }

    /// @notice Returns a signal representing a failed/recalled message.
    /// @param _msgHash The message hash.
    /// @return The failed representation of it as bytes32.
    function signalForFailedMessage(bytes32 _msgHash) public pure returns (bytes32) {
        return _msgHash ^ bytes32(uint256(Status.FAILED));
    }

    /// @notice Returns the minimal gas limit required for sending a given message.
    /// @param dataLength The length of message.data.
    /// @return The minimal gas limit required for sending this message.
    function getMessageMinGasLimit(uint256 dataLength) public pure returns (uint32) {
        unchecked {
            // Message struct takes 7*32=224 bytes + a variable length array.
            // Since ABI.encode pads data to multiples of 32 bytes, we over-charge 32 bytes
            return GAS_RESERVE + uint32((dataLength + 256) >> 4);
        }
    }

    /// @notice Checks if the given address can pause and/or unpause the bridge.
    /// @dev Considering that the watchdog is a hot wallet, in case its private key is leaked, we
    /// only allow watchdog to pause the bridge, but does not allow it to unpause the bridge.
    function _authorizePause(address addr, bool toPause) internal view override {
        // Owenr and chain_pauser can pause/unpause the bridge.
        if (addr == owner() || addr == resolve(LibStrings.B_CHAIN_WATCHDOG, true)) return;

        // bridge_watchdog can pause the bridge, but cannot unpause it.
        if (toPause && addr == resolve(LibStrings.B_BRIDGE_WATCHDOG, true)) return;

        revert RESOLVER_DENIED();
    }

    /// @notice Invokes a call message on the Bridge.
    /// @param _message The call message to be invoked.
    /// @param _msgHash The hash of the message.
    /// @return success_ A boolean value indicating whether the message call was successful.
    /// @dev This function updates the context in the state before and after the
    /// message call.
    function _invokeMessageCall(
        Message calldata _message,
        bytes32 _msgHash,
        uint256 _gasLimit
    )
        private
        returns (bool success_)
    {
        assert(_message.from != address(this));

        if (_gasLimit == 0) return false;

        _storeContext(_msgHash, _message.from, _message.srcChainId);
        success_ = _message.to.sendEther(_message.value, _gasLimit, _message.data);
        _resetContext();
    }

    /// @notice Updates the status of a bridge message.
    /// @dev If the new status is different from the current status in the
    /// mapping, the status is updated and an event is emitted.
    /// @param _msgHash The hash of the message.
    /// @param _status The new status of the message.
    function _updateMessageStatus(bytes32 _msgHash, Status _status) private {
        if (messageStatus[_msgHash] == _status) revert B_INVALID_STATUS();
        messageStatus[_msgHash] = _status;
        emit MessageStatusChanged(_msgHash, _status);
    }

    /// @notice Resets the call context
    function _resetContext() private {
        if (LibNetwork.isDencunSupported(block.chainid)) {
            _storeContext(bytes32(0), address(0), uint64(0));
        } else {
            _storeContext(
                bytes32(_PLACEHOLDER), address(uint160(_PLACEHOLDER)), uint64(_PLACEHOLDER)
            );
        }
    }

    /// @notice Stores the call context
    /// @param _msgHash The message hash.
    /// @param _from The sender's address.
    /// @param _srcChainId The source chain ID.
    function _storeContext(bytes32 _msgHash, address _from, uint64 _srcChainId) private {
        if (LibNetwork.isDencunSupported(block.chainid)) {
            assembly {
                tstore(_CTX_SLOT, _msgHash)
                tstore(add(_CTX_SLOT, 1), _from)
                tstore(add(_CTX_SLOT, 2), _srcChainId)
            }
        } else {
            __ctx = Context(_msgHash, _from, _srcChainId);
        }
    }

    /// @notice Loads and returns the call context.
    /// @return ctx_ The call context.
    function _loadContext() private view returns (Context memory) {
        if (LibNetwork.isDencunSupported(block.chainid)) {
            bytes32 msgHash;
            address from;
            uint64 srcChainId;
            assembly {
                msgHash := tload(_CTX_SLOT)
                from := tload(add(_CTX_SLOT, 1))
                srcChainId := tload(add(_CTX_SLOT, 2))
            }
            return Context(msgHash, from, srcChainId);
        } else {
            return __ctx;
        }
    }

    /// @notice Checks if the signal was received and caches cross-chain data if requested.
    /// @param _signalService The signal service address.
    /// @param _signal The signal.
    /// @param _chainId The ID of the chain the signal is stored on.
    /// @param _proof The merkle inclusion proof.
    /// @return numCacheOps_ Num of cached items
    function _proveSignalReceived(
        address _signalService,
        bytes32 _signal,
        uint64 _chainId,
        bytes calldata _proof
    )
        private
        returns (uint32 numCacheOps_)
    {
        try ISignalService(_signalService).proveSignalReceived(
            _chainId, resolve(_chainId, LibStrings.B_BRIDGE, false), _signal, _proof
        ) returns (uint256 numCacheOps) {
            numCacheOps_ = uint32(numCacheOps);
        } catch {
            revert B_SIGNAL_NOT_RECEIVED();
        }
    }

    /// @notice Checks if the signal was received.
    /// This is the 'readonly' version of _proveSignalReceived.
    /// @param _signalService The signal service address.
    /// @param _signal The signal.
    /// @param _chainId The ID of the chain the signal is stored on.
    /// @param _proof The merkle inclusion proof.
    /// @return true if the message was received.
    function _isSignalReceived(
        address _signalService,
        bytes32 _signal,
        uint64 _chainId,
        bytes calldata _proof
    )
        private
        view
        returns (bool)
    {
        try ISignalService(_signalService).verifySignalReceived(
            _chainId, resolve(_chainId, LibStrings.B_BRIDGE, false), _signal, _proof
        ) {
            return true;
        } catch {
            return false;
        }
    }

    function _invocationGasLimit(
        Message calldata _message,
        bool _checkThe63Over64Rule
    )
        private
        view
        returns (uint256 gasLimit_)
    {
        unchecked {
            uint256 minGasRequired = getMessageMinGasLimit(_message.data.length);
            gasLimit_ = minGasRequired.max(_message.gasLimit) - minGasRequired;
        }

        if (_checkThe63Over64Rule && (gasleft() * 63) >> 6 < gasLimit_) {
            revert B_INSUFFICIENT_GAS();
        }
    }

    function _checkStatus(bytes32 _msgHash, Status _expectedStatus) private view {
        if (messageStatus[_msgHash] != _expectedStatus) revert B_INVALID_STATUS();
    }

    function _consumeEtherQuota(uint256 _amount) private {
        address quotaManager = resolve(LibStrings.B_QUOTA_MANAGER, true);
        if (quotaManager != address(0)) {
            IQuotaManager(quotaManager).consumeQuota(address(0), _amount);
        }
    }
<<<<<<< HEAD
=======

    function _unableToInvokeMessageCall(
        Message calldata _message,
        address _signalService
    )
        internal
        view
        returns (bool)
    {
        if (_message.to == address(0)) return true;
        if (_message.to == address(this)) return true;
        if (_message.to == _signalService) return true;

        return _message.data.length >= 4
            && bytes4(_message.data) != IMessageInvocable.onMessageInvocation.selector
            && _message.to.isContract();
    }
>>>>>>> b134161c
}<|MERGE_RESOLUTION|>--- conflicted
+++ resolved
@@ -603,8 +603,6 @@
             IQuotaManager(quotaManager).consumeQuota(address(0), _amount);
         }
     }
-<<<<<<< HEAD
-=======
 
     function _unableToInvokeMessageCall(
         Message calldata _message,
@@ -622,5 +620,4 @@
             && bytes4(_message.data) != IMessageInvocable.onMessageInvocation.selector
             && _message.to.isContract();
     }
->>>>>>> b134161c
 }