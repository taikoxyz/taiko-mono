--- conflicted
+++ resolved
@@ -30,10 +30,6 @@
     /*********************
      * Events            *
      *********************/
-<<<<<<< HEAD
-    event Burn(address account, uint256 amount);
-=======
->>>>>>> 776a58c9
     event Mint(address account, uint256 amount);
 
     /*********************
