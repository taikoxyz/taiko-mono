// SPDX-License-Identifier: MIT
pragma solidity 0.8.24;

import "../common/EssentialContract.sol";
import "./libs/LibData.sol";
import "./libs/LibProposing.sol";
import "./libs/LibProving.sol";
import "./libs/LibVerifying.sol";
import "./TaikoEvents.sol";
import "./ITaikoL1.sol";

/// @title TaikoL1
/// @notice This contract serves as the "base layer contract" of the Taiko protocol, providing
/// functionalities for proposing, proving, and verifying blocks. The term "base layer contract"
/// means that although this is usually deployed on L1, it can also be deployed on L2s to create
/// L3 "inception layers". The contract also handles the deposit and withdrawal of Taiko tokens
/// and Ether. Additionally, this contract doesn't hold any Ether. Ether deposited to L2 are held
/// by the Bridge contract.
/// @dev Labeled in AddressResolver as "taiko"
/// @custom:security-contact security@taiko.xyz
contract TaikoL1 is EssentialContract, ITaikoL1, TaikoEvents {
    /// @notice The TaikoL1 state.
    TaikoData.State public state;

    uint256[50] private __gap;

    error L1_FORK_ERROR();
    error L1_RECEIVE_DISABLED();
    error L1_INVALID_PARAM();

    modifier whenProvingNotPaused() {
        if (state.slotB.provingPaused) revert LibProving.L1_PROVING_PAUSED();
        _;
    }

    modifier emitEventForClient() {
        _;
        emit StateVariablesUpdated(state.slotB);
    }

    /// @dev Allows for receiving Ether from Hooks
    receive() external payable {
        if (!inNonReentrant()) revert L1_RECEIVE_DISABLED();
    }

    /// @notice Initializes the contract.
    /// @param _owner The owner of this contract. msg.sender will be used if this value is zero.
    /// @param _rollupAddressManager The address of the {AddressManager} contract.
    /// @param _genesisBlockHash The block hash of the genesis block.
    /// @param _toPause true to pause the contract by default.
    function init(
        address _owner,
        address _rollupAddressManager,
        bytes32 _genesisBlockHash,
        bool _toPause
    )
        external
        initializer
    {
        __Essential_init(_owner, _rollupAddressManager);
        LibUtils.init(state, getConfig(), _genesisBlockHash);
        if (_toPause) _pause();
    }

    function init2() external onlyOwner reinitializer(2) {
        // reset some previously used slots for future reuse
        state.slotB.__reservedB1 = 0;
        state.slotB.__reservedB2 = 0;
        state.slotB.__reservedB3 = 0;
        state.__reserve1 = 0;
    }

    /// @inheritdoc ITaikoL1
    function proposeBlockV2(
        bytes calldata _params,
        bytes calldata _txList
    )
        external
        whenNotPaused
        nonReentrant
        emitEventForClient
        returns (TaikoData.BlockMetadataV2 memory meta_)
    {
        TaikoData.Config memory config = getConfig();

<<<<<<< HEAD
        meta_ = LibProposing.proposeBlock(state, config, this, _params, _txList);
=======
        TaikoData.BlockMetadataV2 memory meta2;
        (meta2, deposits_) = LibProposing.proposeBlock(state, config, this, _params, _txList);

        if (meta2.id >= config.ontakeForkHeight) revert L1_FORK_ERROR();

        if (LibUtils.shouldVerifyBlocks(config, meta_.id, true) && !state.slotB.provingPaused) {
            LibVerifying.verifyBlocks(state, config, this, config.maxBlocksToVerify);
        }
        meta_ = LibData.blockMetadataV2toV1(meta2);
    }

    function proposeBlockV2(
        bytes calldata _params,
        bytes calldata _txList
    )
        external
        whenNotPaused
        nonReentrant
        emitEventForClient
        returns (TaikoData.BlockMetadataV2 memory meta_)
    {
        TaikoData.Config memory config = getConfig();

        (meta_,) = LibProposing.proposeBlock(state, config, this, _params, _txList);
        if (meta_.id < config.ontakeForkHeight) revert L1_FORK_ERROR();
>>>>>>> 17d67d74

        if (LibUtils.shouldVerifyBlocks(config, meta_.id, true) && !state.slotB.provingPaused) {
            LibVerifying.verifyBlocks(state, config, this, config.maxBlocksToVerify);
        }
    }

    /// @inheritdoc ITaikoL1
    function proveBlock(
        uint64 _blockId,
        bytes calldata _input
    )
        external
        whenNotPaused
        whenProvingNotPaused
        nonReentrant
        emitEventForClient
    {
        TaikoData.Config memory config = getConfig();
        LibProving.proveBlock(state, config, this, _blockId, _input);

        if (LibUtils.shouldVerifyBlocks(config, _blockId, false)) {
            LibVerifying.verifyBlocks(state, config, this, config.maxBlocksToVerify);
        }
    }

    /// @inheritdoc ITaikoL1
    function verifyBlocks(uint64 _maxBlocksToVerify)
        external
        whenNotPaused
        whenProvingNotPaused
        nonReentrant
        emitEventForClient
    {
        if (_maxBlocksToVerify == 0) revert L1_INVALID_PARAM();
        LibVerifying.verifyBlocks(state, getConfig(), this, _maxBlocksToVerify);
    }

    /// @inheritdoc ITaikoL1
    function pauseProving(bool _pause) external {
        _authorizePause(msg.sender, _pause);
        LibProving.pauseProving(state, _pause);
    }

    /// @inheritdoc ITaikoL1
    function depositBond(uint256 _amount) external whenNotPaused {
        LibBonds.depositBond(state, this, _amount);
    }

    /// @inheritdoc ITaikoL1
    function withdrawBond(uint256 _amount) external whenNotPaused {
        LibBonds.withdrawBond(state, this, _amount);
    }

    /// @notice Gets the current bond balance of a given address.
    /// @return The current bond balance.
    function bondBalanceOf(address _user) external view returns (uint256) {
        return LibBonds.bondBalanceOf(state, _user);
    }

    /// @inheritdoc ITaikoL1
    function getVerifiedBlockProver(uint64 _blockId) external view returns (address prover_) {
        return LibVerifying.getVerifiedBlockProver(state, getConfig(), _blockId);
    }

    /// @notice Gets the details of a block.
    /// @param _blockId Index of the block.
    /// @return blk_ The block.
    function getBlock(uint64 _blockId) external view returns (TaikoData.Block memory blk_) {
        (blk_,) = LibUtils.getBlock(state, getConfig(), _blockId);
    }

    /// @notice Gets the state transition for a specific block.
    /// @param _blockId Index of the block.
    /// @param _parentHash Parent hash of the block.
    /// @return The state transition data of the block.
    function getTransition(
        uint64 _blockId,
        bytes32 _parentHash
    )
        external
        view
        returns (TaikoData.TransitionState memory)
    {
        return LibUtils.getTransition(state, getConfig(), _blockId, _parentHash);
    }

    /// @notice Gets the state transition for a specific block.
    /// @param _blockId Index of the block.
    /// @param _tid The transition id.
    /// @return The state transition data of the block.
    function getTransition(
        uint64 _blockId,
        uint32 _tid
    )
        external
        view
        returns (TaikoData.TransitionState memory)
    {
        return LibUtils.getTransition(state, getConfig(), _blockId, _tid);
    }

    /// @notice Returns information about the last verified block.
    /// @return blockId_ The last verified block's ID.
    /// @return blockHash_ The last verified block's blockHash.
    /// @return stateRoot_ The last verified block's stateRoot.
    function getLastVerifiedBlock()
        external
        view
        returns (uint64 blockId_, bytes32 blockHash_, bytes32 stateRoot_)
    {
        blockId_ = state.slotB.lastVerifiedBlockId;
        (blockHash_, stateRoot_) = LibUtils.getBlockInfo(state, getConfig(), blockId_);
    }

    /// @notice Returns information about the last synchronized block.
    /// @return blockId_ The last verified block's ID.
    /// @return blockHash_ The last verified block's blockHash.
    /// @return stateRoot_ The last verified block's stateRoot.
    function getLastSyncedBlock()
        external
        view
        returns (uint64 blockId_, bytes32 blockHash_, bytes32 stateRoot_)
    {
        blockId_ = state.slotA.lastSyncedBlockId;
        (blockHash_, stateRoot_) = LibUtils.getBlockInfo(state, getConfig(), blockId_);
    }

    /// @notice Gets the state variables of the TaikoL1 contract.
    /// @dev This method can be deleted once node/client stops using it.
    /// @return State variables stored at SlotA.
    /// @return State variables stored at SlotB.
    function getStateVariables()
        external
        view
        returns (TaikoData.SlotA memory, TaikoData.SlotB memory)
    {
        return (state.slotA, state.slotB);
    }

    /// @inheritdoc EssentialContract
    function unpause() public override {
        super.unpause(); // permission checked inside
        state.slotB.lastUnpausedAt = uint64(block.timestamp);
    }

    /// @inheritdoc ITaikoL1
    function getConfig() public pure virtual override returns (TaikoData.Config memory) {
        // All hard-coded configurations:
        // - treasury: the actual TaikoL2 address.
        // - anchorGasLimit: 250_000 (based on internal devnet, its ~220_000
        // after 256 L2 blocks)
        return TaikoData.Config({
            chainId: LibNetwork.TAIKO_MAINNET,
            // If we have 1 block per 12 seconds, then each day there will be 86400/12=7200 blocks.
            // We therefore use 7200 as the base unit to configure blockMaxProposals and
            // blockRingBufferSize.
            blockMaxProposals: 324_000, // = 7200 * 45
            // We give 7200 * 5 = 36000 slots for verifeid blocks in case third party apps will use
            // their data.
            blockRingBufferSize: 360_000, // = 7200 * 50
            maxBlocksToVerify: 16,
            blockMaxGasLimit: 240_000_000,
            livenessBond: 125e18, // 125 Taiko token
            stateRootSyncInternal: 16,
            maxAnchorHeightOffset: 64,
            basefeeAdjustmentQuotient: 8,
            basefeeSharingPctg: 75,
<<<<<<< HEAD
            blockGasIssuance: 20_000_000
        });
=======
            blockGasIssuance: 20_000_000,
            ontakeForkHeight: 374_400 // = 7200 * 52
         });
>>>>>>> 17d67d74
    }

    /// @dev chain_pauser is supposed to be a cold wallet.
    function _authorizePause(
        address,
        bool
    )
        internal
        view
        virtual
        override
        onlyFromOwnerOrNamed(LibStrings.B_CHAIN_WATCHDOG)
    { }
}<|MERGE_RESOLUTION|>--- conflicted
+++ resolved
@@ -82,36 +82,7 @@
         returns (TaikoData.BlockMetadataV2 memory meta_)
     {
         TaikoData.Config memory config = getConfig();
-
-<<<<<<< HEAD
         meta_ = LibProposing.proposeBlock(state, config, this, _params, _txList);
-=======
-        TaikoData.BlockMetadataV2 memory meta2;
-        (meta2, deposits_) = LibProposing.proposeBlock(state, config, this, _params, _txList);
-
-        if (meta2.id >= config.ontakeForkHeight) revert L1_FORK_ERROR();
-
-        if (LibUtils.shouldVerifyBlocks(config, meta_.id, true) && !state.slotB.provingPaused) {
-            LibVerifying.verifyBlocks(state, config, this, config.maxBlocksToVerify);
-        }
-        meta_ = LibData.blockMetadataV2toV1(meta2);
-    }
-
-    function proposeBlockV2(
-        bytes calldata _params,
-        bytes calldata _txList
-    )
-        external
-        whenNotPaused
-        nonReentrant
-        emitEventForClient
-        returns (TaikoData.BlockMetadataV2 memory meta_)
-    {
-        TaikoData.Config memory config = getConfig();
-
-        (meta_,) = LibProposing.proposeBlock(state, config, this, _params, _txList);
-        if (meta_.id < config.ontakeForkHeight) revert L1_FORK_ERROR();
->>>>>>> 17d67d74
 
         if (LibUtils.shouldVerifyBlocks(config, meta_.id, true) && !state.slotB.provingPaused) {
             LibVerifying.verifyBlocks(state, config, this, config.maxBlocksToVerify);
@@ -279,14 +250,8 @@
             maxAnchorHeightOffset: 64,
             basefeeAdjustmentQuotient: 8,
             basefeeSharingPctg: 75,
-<<<<<<< HEAD
             blockGasIssuance: 20_000_000
         });
-=======
-            blockGasIssuance: 20_000_000,
-            ontakeForkHeight: 374_400 // = 7200 * 52
-         });
->>>>>>> 17d67d74
     }
 
     /// @dev chain_pauser is supposed to be a cold wallet.
