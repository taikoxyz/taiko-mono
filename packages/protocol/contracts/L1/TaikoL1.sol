// SPDX-License-Identifier: MIT
pragma solidity 0.8.24;

import "../common/EssentialContract.sol";
import "./libs/LibProposing.sol";
import "./libs/LibProving.sol";
import "./libs/LibVerifying.sol";
import "./TaikoEvents.sol";
import "./ITaikoL1.sol";

/// @title TaikoL1
/// @notice This contract serves as the "base layer contract" of the Taiko protocol, providing
/// functionalities for proposing, proving, and verifying blocks. The term "base layer contract"
/// means that although this is usually deployed on L1, it can also be deployed on L2s to create
/// L3 "inception layers". The contract also handles the deposit and withdrawal of Taiko tokens
/// and Ether. Additionally, this contract doesn't hold any Ether. Ether deposited to L2 are held
/// by the Bridge contract.
/// @dev Labeled in AddressResolver as "taiko"
/// @custom:security-contact security@taiko.xyz
contract TaikoL1 is EssentialContract, ITaikoL1, TaikoEvents {
    /// @notice The TaikoL1 state.
    TaikoData.State public state;

    uint256[50] private __gap;

<<<<<<< HEAD
=======
    error L1_FORK_ERROR();
    error L1_INVALID_PARAMS();
>>>>>>> 36497857
    error L1_RECEIVE_DISABLED();
    error L1_INVALID_PARAM();

    modifier whenProvingNotPaused() {
        if (state.slotB.provingPaused) revert LibProving.L1_PROVING_PAUSED();
        _;
    }

    modifier emitEventForClient() {
        _;
        emit StateVariablesUpdated(state.slotB);
    }

    modifier onlyRegisteredProposer() {
        LibProposing.checkProposerPermission(this);
        _;
    }

    /// @dev Allows for receiving Ether from Hooks
    receive() external payable {
        if (!inNonReentrant()) revert L1_RECEIVE_DISABLED();
    }

    /// @notice Initializes the contract.
    /// @param _owner The owner of this contract. msg.sender will be used if this value is zero.
    /// @param _rollupAddressManager The address of the {AddressManager} contract.
    /// @param _genesisBlockHash The block hash of the genesis block.
    /// @param _toPause true to pause the contract by default.
    function init(
        address _owner,
        address _rollupAddressManager,
        bytes32 _genesisBlockHash,
        bool _toPause
    )
        external
        initializer
    {
        __Essential_init(_owner, _rollupAddressManager);
        LibUtils.init(state, _genesisBlockHash);
        if (_toPause) _pause();
    }

    function init2() external onlyOwner reinitializer(2) {
        // reset some previously used slots for future reuse
        state.slotB.__reservedB1 = 0;
        state.slotB.__reservedB2 = 0;
        state.slotB.__reservedB3 = 0;
        state.__reserve1 = 0;
    }

    /// @inheritdoc ITaikoL1
<<<<<<< HEAD
=======
    function proposeBlock(
        bytes calldata _params,
        bytes calldata _txList
    )
        external
        payable
        onlyRegisteredProposer
        whenNotPaused
        nonReentrant
        emitEventForClient
        returns (TaikoData.BlockMetadata memory meta_, TaikoData.EthDeposit[] memory deposits_)
    {
        TaikoData.Config memory config = getConfig();

        (meta_,, deposits_) = LibProposing.proposeBlock(state, config, this, _params, _txList);
        if (meta_.id >= config.ontakeForkHeight) revert L1_FORK_ERROR();

        if (LibUtils.shouldVerifyBlocks(config, meta_.id, true) && !state.slotB.provingPaused) {
            LibVerifying.verifyBlocks(state, config, this, config.maxBlocksToVerify);
        }
    }

>>>>>>> 36497857
    function proposeBlockV2(
        bytes calldata _params,
        bytes calldata _txList
    )
        external
        onlyRegisteredProposer
        whenNotPaused
        nonReentrant
        emitEventForClient
        returns (TaikoData.BlockMetadataV2 memory)
    {
<<<<<<< HEAD
        TaikoData.Config memory config = getConfig();
        meta_ = LibProposing.proposeBlock(state, config, this, _params, _txList);
=======
        return _proposeBlock(_params, _txList, getConfig());
    }

    /// @inheritdoc ITaikoL1
    function proposeBlocksV2(
        bytes[] calldata _paramsArr,
        bytes[] calldata _txListArr
    )
        external
        onlyRegisteredProposer
        whenNotPaused
        nonReentrant
        emitEventForClient
        returns (TaikoData.BlockMetadataV2[] memory metaArr_)
    {
        if (_paramsArr.length == 0 || _paramsArr.length != _txListArr.length) {
            revert L1_INVALID_PARAMS();
        }
>>>>>>> 36497857

        metaArr_ = new TaikoData.BlockMetadataV2[](_paramsArr.length);
        TaikoData.Config memory config = getConfig();

        for (uint256 i; i < _paramsArr.length; ++i) {
            metaArr_[i] = _proposeBlock(_paramsArr[i], _txListArr[i], config);
        }
    }

    /// @inheritdoc ITaikoL1
    function proveBlock(
        uint64 _blockId,
        bytes calldata _input
    )
        external
        whenNotPaused
        whenProvingNotPaused
        nonReentrant
        emitEventForClient
    {
        TaikoData.Config memory config = getConfig();
        LibProving.proveBlock(state, config, this, _blockId, _input);

        if (LibUtils.shouldVerifyBlocks(config, _blockId, false)) {
            LibVerifying.verifyBlocks(state, config, this, config.maxBlocksToVerify);
        }
    }

    /// @inheritdoc ITaikoL1
    function verifyBlocks(uint64 _maxBlocksToVerify)
        external
        whenNotPaused
        whenProvingNotPaused
        nonReentrant
        emitEventForClient
    {
        if (_maxBlocksToVerify == 0) revert L1_INVALID_PARAM();
        LibVerifying.verifyBlocks(state, getConfig(), this, _maxBlocksToVerify);
    }

    /// @inheritdoc ITaikoL1
    function pauseProving(bool _pause) external {
        _authorizePause(msg.sender, _pause);
        LibProving.pauseProving(state, _pause);
    }

    /// @inheritdoc ITaikoL1
    function depositBond(uint256 _amount) external whenNotPaused {
        LibBonds.depositBond(state, this, _amount);
    }

    /// @inheritdoc ITaikoL1
    function withdrawBond(uint256 _amount) external whenNotPaused {
        LibBonds.withdrawBond(state, this, _amount);
    }

    /// @notice Gets the current bond balance of a given address.
    /// @return The current bond balance.
    function bondBalanceOf(address _user) external view returns (uint256) {
        return LibBonds.bondBalanceOf(state, _user);
    }

    /// @inheritdoc ITaikoL1
    function getVerifiedBlockProver(uint64 _blockId) external view returns (address prover_) {
        return LibVerifying.getVerifiedBlockProver(state, getConfig(), _blockId);
    }

    /// @notice Gets the details of a block.
    /// @param _blockId Index of the block.
    /// @return blk_ The block.
    function getBlock(uint64 _blockId) external view returns (TaikoData.Block memory blk_) {
        (blk_,) = LibUtils.getBlock(state, getConfig(), _blockId);
    }

    /// @notice Gets the state transition for a specific block.
    /// @param _blockId Index of the block.
    /// @param _parentHash Parent hash of the block.
    /// @return The state transition data of the block.
    function getTransition(
        uint64 _blockId,
        bytes32 _parentHash
    )
        external
        view
        returns (TaikoData.TransitionState memory)
    {
        return LibUtils.getTransition(state, getConfig(), _blockId, _parentHash);
    }

    /// @notice Gets the state transition for a specific block.
    /// @param _blockId Index of the block.
    /// @param _tid The transition id.
    /// @return The state transition data of the block.
    function getTransition(
        uint64 _blockId,
        uint32 _tid
    )
        external
        view
        returns (TaikoData.TransitionState memory)
    {
        return LibUtils.getTransition(state, getConfig(), _blockId, _tid);
    }

    /// @notice Returns information about the last verified block.
    /// @return blockId_ The last verified block's ID.
    /// @return blockHash_ The last verified block's blockHash.
    /// @return stateRoot_ The last verified block's stateRoot.
    function getLastVerifiedBlock()
        external
        view
        returns (uint64 blockId_, bytes32 blockHash_, bytes32 stateRoot_)
    {
        blockId_ = state.slotB.lastVerifiedBlockId;
        (blockHash_, stateRoot_) = LibUtils.getBlockInfo(state, getConfig(), blockId_);
    }

    /// @notice Returns information about the last synchronized block.
    /// @return blockId_ The last verified block's ID.
    /// @return blockHash_ The last verified block's blockHash.
    /// @return stateRoot_ The last verified block's stateRoot.
    function getLastSyncedBlock()
        external
        view
        returns (uint64 blockId_, bytes32 blockHash_, bytes32 stateRoot_)
    {
        blockId_ = state.slotA.lastSyncedBlockId;
        (blockHash_, stateRoot_) = LibUtils.getBlockInfo(state, getConfig(), blockId_);
    }

    /// @notice Gets the state variables of the TaikoL1 contract.
    /// @dev This method can be deleted once node/client stops using it.
    /// @return State variables stored at SlotA.
    /// @return State variables stored at SlotB.
    function getStateVariables()
        external
        view
        returns (TaikoData.SlotA memory, TaikoData.SlotB memory)
    {
        return (state.slotA, state.slotB);
    }

    /// @inheritdoc EssentialContract
    function unpause() public override {
        super.unpause(); // permission checked inside
        state.slotB.lastUnpausedAt = uint64(block.timestamp);
    }

    /// @inheritdoc ITaikoL1
    function getConfig() public pure virtual override returns (TaikoData.Config memory) {
        // All hard-coded configurations:
        // - treasury: the actual TaikoL2 address.
        // - anchorGasLimit: 250_000 (based on internal devnet, its ~220_000
        // after 256 L2 blocks)
        return TaikoData.Config({
            chainId: LibNetwork.TAIKO_MAINNET,
            // If we have 1 block per 12 seconds, then each day there will be 86400/12=7200 blocks.
            // We therefore use 7200 as the base unit to configure blockMaxProposals and
            // blockRingBufferSize.
            blockMaxProposals: 324_000, // = 7200 * 45
            // We give 7200 * 5 = 36000 slots for verifeid blocks in case third party apps will use
            // their data.
            blockRingBufferSize: 360_000, // = 7200 * 50
            maxBlocksToVerify: 16,
            blockMaxGasLimit: 240_000_000,
            livenessBond: 125e18, // 125 Taiko token
            stateRootSyncInternal: 16,
            maxAnchorHeightOffset: 64,
            basefeeAdjustmentQuotient: 8,
            basefeeSharingPctg: 75,
            blockGasIssuance: 20_000_000
        });
    }

    function _proposeBlock(
        bytes calldata _params,
        bytes calldata _txList,
        TaikoData.Config memory _config
    )
        internal
        returns (TaikoData.BlockMetadataV2 memory meta_)
    {
        (, meta_,) = LibProposing.proposeBlock(state, _config, this, _params, _txList);
        if (meta_.id < _config.ontakeForkHeight) revert L1_FORK_ERROR();

        if (LibUtils.shouldVerifyBlocks(_config, meta_.id, true) && !state.slotB.provingPaused) {
            LibVerifying.verifyBlocks(state, _config, this, _config.maxBlocksToVerify);
        }
    }

    /// @dev chain_pauser is supposed to be a cold wallet.
    function _authorizePause(
        address,
        bool
    )
        internal
        view
        virtual
        override
        onlyFromOwnerOrNamed(LibStrings.B_CHAIN_WATCHDOG)
    { }
}<|MERGE_RESOLUTION|>--- conflicted
+++ resolved
@@ -23,13 +23,9 @@
 
     uint256[50] private __gap;
 
-<<<<<<< HEAD
-=======
     error L1_FORK_ERROR();
     error L1_INVALID_PARAMS();
->>>>>>> 36497857
     error L1_RECEIVE_DISABLED();
-    error L1_INVALID_PARAM();
 
     modifier whenProvingNotPaused() {
         if (state.slotB.provingPaused) revert LibProving.L1_PROVING_PAUSED();
@@ -79,31 +75,6 @@
     }
 
     /// @inheritdoc ITaikoL1
-<<<<<<< HEAD
-=======
-    function proposeBlock(
-        bytes calldata _params,
-        bytes calldata _txList
-    )
-        external
-        payable
-        onlyRegisteredProposer
-        whenNotPaused
-        nonReentrant
-        emitEventForClient
-        returns (TaikoData.BlockMetadata memory meta_, TaikoData.EthDeposit[] memory deposits_)
-    {
-        TaikoData.Config memory config = getConfig();
-
-        (meta_,, deposits_) = LibProposing.proposeBlock(state, config, this, _params, _txList);
-        if (meta_.id >= config.ontakeForkHeight) revert L1_FORK_ERROR();
-
-        if (LibUtils.shouldVerifyBlocks(config, meta_.id, true) && !state.slotB.provingPaused) {
-            LibVerifying.verifyBlocks(state, config, this, config.maxBlocksToVerify);
-        }
-    }
-
->>>>>>> 36497857
     function proposeBlockV2(
         bytes calldata _params,
         bytes calldata _txList
@@ -115,10 +86,6 @@
         emitEventForClient
         returns (TaikoData.BlockMetadataV2 memory)
     {
-<<<<<<< HEAD
-        TaikoData.Config memory config = getConfig();
-        meta_ = LibProposing.proposeBlock(state, config, this, _params, _txList);
-=======
         return _proposeBlock(_params, _txList, getConfig());
     }
 
@@ -137,7 +104,6 @@
         if (_paramsArr.length == 0 || _paramsArr.length != _txListArr.length) {
             revert L1_INVALID_PARAMS();
         }
->>>>>>> 36497857
 
         metaArr_ = new TaikoData.BlockMetadataV2[](_paramsArr.length);
         TaikoData.Config memory config = getConfig();
@@ -174,7 +140,7 @@
         nonReentrant
         emitEventForClient
     {
-        if (_maxBlocksToVerify == 0) revert L1_INVALID_PARAM();
+        if (_maxBlocksToVerify == 0) revert L1_INVALID_PARAMS();
         LibVerifying.verifyBlocks(state, getConfig(), this, _maxBlocksToVerify);
     }
 
