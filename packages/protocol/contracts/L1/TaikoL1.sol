// SPDX-License-Identifier: MIT
pragma solidity 0.8.24;

import "../common/EssentialContract.sol";
import "./libs/LibData.sol";
import "./libs/LibProposing.sol";
import "./libs/LibProving.sol";
import "./libs/LibVerifying.sol";
import "./ITaikoL1.sol";
import "./TaikoErrors.sol";
import "./TaikoEvents.sol";

/// @title TaikoL1
/// @notice This contract serves as the "base layer contract" of the Taiko protocol, providing
/// functionalities for proposing, proving, and verifying blocks. The term "base layer contract"
/// means that although this is usually deployed on L1, it can also be deployed on L2s to create
/// L3 "inception layers". The contract also handles the deposit and withdrawal of Taiko tokens
/// and Ether. Additionally, this contract doesn't hold any Ether. Ether deposited to L2 are held
/// by the Bridge contract.
/// @dev Labeled in AddressResolver as "taiko"
/// @custom:security-contact security@taiko.xyz
contract TaikoL1 is EssentialContract, ITaikoL1, TaikoEvents, TaikoErrors {
    /// @notice The TaikoL1 state.
    TaikoData.State public state;

    uint256[50] private __gap;

    modifier whenProvingNotPaused() {
        if (state.slotB.provingPaused) revert L1_PROVING_PAUSED();
        _;
    }

    modifier emitEventForClient() {
        _;
        emit StateVariablesUpdated(state.slotB);
    }

    /// @dev Allows for receiving Ether from Hooks
    receive() external payable {
        if (!inNonReentrant()) revert L1_RECEIVE_DISABLED();
    }

    /// @notice Initializes the contract.
    /// @param _owner The owner of this contract. msg.sender will be used if this value is zero.
    /// @param _addressManager The address of the {AddressManager} contract.
    /// @param _genesisBlockHash The block hash of the genesis block.
    /// @param _toPause true to pause the contract by default.
    function init(
        address _owner,
        address _addressManager,
        bytes32 _genesisBlockHash,
        bool _toPause
    )
        external
        initializer
    {
        __Essential_init(_owner, _addressManager);
        LibUtils.init(state, _genesisBlockHash);
        if (_toPause) _pause();
    }

    function init2() external onlyOwner reinitializer(2) {
        // reset some previously used slots for future reuse
        state.slotB.__reservedB1 = 0;
        state.slotB.__reservedB2 = 0;
        state.slotB.__reservedB3 = 0;
        state.__reserve1 = 0;
    }

    /// @inheritdoc ITaikoL1
    function proposeBlock(
        bytes calldata _params,
        bytes calldata _txList
    )
        external
        payable
        whenNotPaused
        nonReentrant
        emitEventForClient
        returns (TaikoData.BlockMetadata memory meta_, TaikoData.EthDeposit[] memory deposits_)
    {
        TaikoData.Config memory config = getConfig();

<<<<<<< HEAD
        TaikoData.BlockMetadata2 memory meta2;
        (meta2, deposits_) = LibProposing.proposeBlock(state, tko, config, this, _params, _txList);

        if (meta2.id >= config.ontakeForkHeight) revert L1_FORK_ERROR();

        if (LibUtils.shouldVerifyBlocks(config, meta_.id, true) && !state.slotB.provingPaused) {
            LibVerifying.verifyBlocks(state, tko, config, this, config.maxBlocksToVerify);
        }
        meta_ = LibData.metadataV2toV1(meta2);
    }

    function proposeBlock2(
        bytes calldata _params,
        bytes calldata _txList
    )
        external
        payable
        returns (TaikoData.BlockMetadata2 memory meta_)
    {
        TaikoData.Config memory config = getConfig();
        TaikoToken tko = TaikoToken(resolve(LibStrings.B_TAIKO_TOKEN, false));

        (meta_,) = LibProposing.proposeBlock(state, tko, config, this, _params, _txList);
        if (meta_.id < config.ontakeForkHeight) revert L1_FORK_ERROR();
=======
        (meta_, deposits_) = LibProposing.proposeBlock(state, config, this, _params, _txList);
>>>>>>> 37f7267f

        if (LibUtils.shouldVerifyBlocks(config, meta_.id, true) && !state.slotB.provingPaused) {
            LibVerifying.verifyBlocks(state, config, this, config.maxBlocksToVerify);
        }
    }

    /// @inheritdoc ITaikoL1
    function proveBlock(
        uint64 _blockId,
        bytes calldata _input
    )
        external
        whenNotPaused
        whenProvingNotPaused
        nonReentrant
        emitEventForClient
    {
        TaikoData.Config memory config = getConfig();
        LibProving.proveBlock(state, config, this, _blockId, _input);

        if (LibUtils.shouldVerifyBlocks(config, _blockId, false)) {
            LibVerifying.verifyBlocks(state, config, this, config.maxBlocksToVerify);
        }
    }

    /// @inheritdoc ITaikoL1
    function verifyBlocks(uint64 _maxBlocksToVerify)
        external
        whenNotPaused
        whenProvingNotPaused
        nonReentrant
        emitEventForClient
    {
        LibVerifying.verifyBlocks(state, getConfig(), this, _maxBlocksToVerify);
    }

    /// @inheritdoc ITaikoL1
    function pauseProving(bool _pause) external {
        _authorizePause(msg.sender, _pause);
        LibProving.pauseProving(state, _pause);
    }

    /// @inheritdoc ITaikoL1
    function depositBond(uint256 _amount) external whenNotPaused {
        LibBonds.depositBond(state, this, _amount);
    }

    /// @inheritdoc ITaikoL1
    function withdrawBond(uint256 _amount) external whenNotPaused {
        LibBonds.withdrawBond(state, this, _amount);
    }

    /// @notice Gets the current bond balance of a given address.
    /// @return The current bond balance.
    function bondBalanceOf(address _user) external view returns (uint256) {
        return LibBonds.bondBalanceOf(state, _user);
    }

    /// @notice Gets the details of a block.
    /// @param _blockId Index of the block.
    /// @return blk_ The block.
    function getBlock(uint64 _blockId) external view returns (TaikoData.Block memory blk_) {
        (blk_,) = LibUtils.getBlock(state, getConfig(), _blockId);
    }

    /// @notice Gets the state transition for a specific block.
    /// @param _blockId Index of the block.
    /// @param _parentHash Parent hash of the block.
    /// @return The state transition data of the block.
    function getTransition(
        uint64 _blockId,
        bytes32 _parentHash
    )
        external
        view
        returns (TaikoData.TransitionState memory)
    {
        return LibUtils.getTransition(state, getConfig(), _blockId, _parentHash);
    }

    /// @notice Gets the state transition for a specific block.
    /// @param _blockId Index of the block.
    /// @param _tid The transition id.
    /// @return The state transition data of the block.
    function getTransition(
        uint64 _blockId,
        uint32 _tid
    )
        external
        view
        returns (TaikoData.TransitionState memory)
    {
        return LibUtils.getTransition(state, getConfig(), _blockId, _tid);
    }

    /// @notice Returns information about the last verified block.
    /// @return blockId_ The last verified block's ID.
    /// @return blockHash_ The last verified block's blockHash.
    /// @return stateRoot_ The last verified block's stateRoot.
    function getLastVerifiedBlock()
        external
        view
        returns (uint64 blockId_, bytes32 blockHash_, bytes32 stateRoot_)
    {
        blockId_ = state.slotB.lastVerifiedBlockId;
        (blockHash_, stateRoot_) = LibUtils.getBlockInfo(state, getConfig(), blockId_);
    }

    /// @notice Returns information about the last synchronized block.
    /// @return blockId_ The last verified block's ID.
    /// @return blockHash_ The last verified block's blockHash.
    /// @return stateRoot_ The last verified block's stateRoot.
    function getLastSyncedBlock()
        external
        view
        returns (uint64 blockId_, bytes32 blockHash_, bytes32 stateRoot_)
    {
        blockId_ = state.slotA.lastSyncedBlockId;
        (blockHash_, stateRoot_) = LibUtils.getBlockInfo(state, getConfig(), blockId_);
    }

    /// @notice Gets the state variables of the TaikoL1 contract.
    /// @dev This method can be deleted once node/client stops using it.
    /// @return State variables stored at SlotA.
    /// @return State variables stored at SlotB.
    function getStateVariables()
        external
        view
        returns (TaikoData.SlotA memory, TaikoData.SlotB memory)
    {
        return (state.slotA, state.slotB);
    }

    /// @inheritdoc EssentialContract
    function unpause() public override {
        super.unpause(); // permission checked inside
        state.slotB.lastUnpausedAt = uint64(block.timestamp);
    }

    /// @inheritdoc ITaikoL1
    function getConfig() public pure virtual override returns (TaikoData.Config memory) {
        // All hard-coded configurations:
        // - treasury: the actual TaikoL2 address.
        // - anchorGasLimit: 250_000 (based on internal devnet, its ~220_000
        // after 256 L2 blocks)
        return TaikoData.Config({
            chainId: LibNetwork.TAIKO,
            // Assume the block time is 3s, the protocol will allow ~90 days of
            // new blocks without any verification.
            blockMaxProposals: 324_000, // = 45*86400/12, 45 days, 12 seconds avg block time
            blockRingBufferSize: 324_512,
            maxBlocksToVerify: 16,
            // This value is set based on `gasTargetPerL1Block = 15_000_000 * 4` in TaikoL2.
            // We use 8x rather than 4x here to handle the scenario where the average number of
            // Taiko blocks proposed per Ethereum block is smaller than 1.
            // There is 250_000 additional gas for the anchor tx. Therefore, on explorers, you'll
            // read Taiko's gas limit to be 240_250_000.
            blockMaxGasLimit: 240_000_000,
            livenessBond: 125e18, // 125 Taiko token
            stateRootSyncInternal: 16,
            ontakeForkHeight: 324_512 * 2
        });
    }

    /// @dev chain_pauser is supposed to be a cold wallet.
    function _authorizePause(
        address,
        bool
    )
        internal
        view
        virtual
        override
        onlyFromOwnerOrNamed(LibStrings.B_CHAIN_WATCHDOG)
    { }
}<|MERGE_RESOLUTION|>--- conflicted
+++ resolved
@@ -81,14 +81,13 @@
     {
         TaikoData.Config memory config = getConfig();
 
-<<<<<<< HEAD
         TaikoData.BlockMetadata2 memory meta2;
-        (meta2, deposits_) = LibProposing.proposeBlock(state, tko, config, this, _params, _txList);
+        (meta2, deposits_) = LibProposing.proposeBlock(state, config, this, _params, _txList);
 
         if (meta2.id >= config.ontakeForkHeight) revert L1_FORK_ERROR();
 
         if (LibUtils.shouldVerifyBlocks(config, meta_.id, true) && !state.slotB.provingPaused) {
-            LibVerifying.verifyBlocks(state, tko, config, this, config.maxBlocksToVerify);
+            LibVerifying.verifyBlocks(state, config, this, config.maxBlocksToVerify);
         }
         meta_ = LibData.metadataV2toV1(meta2);
     }
@@ -102,13 +101,9 @@
         returns (TaikoData.BlockMetadata2 memory meta_)
     {
         TaikoData.Config memory config = getConfig();
-        TaikoToken tko = TaikoToken(resolve(LibStrings.B_TAIKO_TOKEN, false));
-
-        (meta_,) = LibProposing.proposeBlock(state, tko, config, this, _params, _txList);
+
+        (meta_,) = LibProposing.proposeBlock(state, config, this, _params, _txList);
         if (meta_.id < config.ontakeForkHeight) revert L1_FORK_ERROR();
-=======
-        (meta_, deposits_) = LibProposing.proposeBlock(state, config, this, _params, _txList);
->>>>>>> 37f7267f
 
         if (LibUtils.shouldVerifyBlocks(config, meta_.id, true) && !state.slotB.provingPaused) {
             LibVerifying.verifyBlocks(state, config, this, config.maxBlocksToVerify);
