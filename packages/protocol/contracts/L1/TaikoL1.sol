// SPDX-License-Identifier: MIT
//  _____     _ _         _         _
// |_   _|_ _(_) |_____  | |   __ _| |__ ___
//   | |/ _` | | / / _ \ | |__/ _` | '_ (_-<
//   |_|\__,_|_|_\_\___/ |____\__,_|_.__/__/

pragma solidity ^0.8.20;

<<<<<<< HEAD
import { AddressResolver } from "../common/AddressResolver.sol";
import { EssentialContract } from "../common/EssentialContract.sol";
import { ICrossChainSync } from "../common/ICrossChainSync.sol";
import { Proxied } from "../common/Proxied.sol";

import { LibDepositing } from "./libs/LibDepositing.sol";
import { LibProposing } from "./libs/LibProposing.sol";
import { LibProving } from "./libs/LibProving.sol";
import { LibUtils } from "./libs/LibUtils.sol";
import { LibVerifying } from "./libs/LibVerifying.sol";

import { TaikoData } from "./TaikoData.sol";
import { TaikoErrors } from "./TaikoErrors.sol";
import { TaikoEvents } from "./TaikoEvents.sol";
import { ITierProvider } from "./tiers/ITierProvider.sol";
=======
import "../common/AddressResolver.sol";
import "../common/EssentialContract.sol";
import "../common/ICrossChainSync.sol";
import "../common/Proxied.sol";
import "./libs/LibDepositing.sol";
import "./libs/LibProposing.sol";
import "./libs/LibProving.sol";
import "./libs/LibTaikoToken.sol";
import "./libs/LibUtils.sol";
import "./libs/LibVerifying.sol";
import "./TaikoData.sol";
import "./TaikoErrors.sol";
import "./TaikoEvents.sol";
import "./tiers/ITierProvider.sol";
>>>>>>> 80dd6c40

/// @title TaikoL1
/// @dev Labeled in AddressResolver as "taiko"
/// @notice This contract serves as the "base layer contract" of the Taiko
/// protocol, providing functionalities for proposing, proving, and verifying
/// blocks. The term "base layer contract" means that although this is usually
/// deployed on L1, it can also be deployed on L2s to create L3s ("inception
/// layers"). The contract also handles the deposit and withdrawal of Taiko
/// tokens and Ether.
contract TaikoL1 is EssentialContract, ICrossChainSync, ITierProvider, TaikoEvents, TaikoErrors {
    TaikoData.State public state;
    uint256[100] private __gap;

    error L1_TOO_MANY_TIERS();

    /// @dev Fallback function to receive Ether and deposit to Layer 2.
    receive() external payable {
        if (_inNonReentrant()) {
            // this must be called from a hook
        } else {
            depositEtherToL2(msg.sender);
        }
    }

    /// @notice Initializes the rollup.
    /// @param _addressManager The {AddressManager} address.
    /// @param _genesisBlockHash The block hash of the genesis block.
    function init(address _addressManager, bytes32 _genesisBlockHash) external initializer {
        EssentialContract._init(_addressManager);
        LibVerifying.init(state, getConfig(), _genesisBlockHash);
    }

    /// @notice Proposes a Taiko L2 block.
    /// @param params Block parameters, currently an encoded BlockParams object.
    /// @param txList txList data if calldata is used for DA.
    /// @return meta The metadata of the proposed L2 block.
    /// @return depositsProcessed The Ether deposits processed.
    function proposeBlock(
        bytes calldata params,
        bytes calldata txList
    )
        external
        payable
        nonReentrant
        whenNotPaused
        returns (
            TaikoData.BlockMetadata memory meta,
            TaikoData.EthDeposit[] memory depositsProcessed
        )
    {
        TaikoData.Config memory config = getConfig();
        (meta, depositsProcessed) =
            LibProposing.proposeBlock(state, config, AddressResolver(this), params, txList);
        if (!state.slotB.provingPaused && config.maxBlocksToVerifyPerProposal > 0) {
            LibVerifying.verifyBlocks(
                state, config, AddressResolver(this), config.maxBlocksToVerifyPerProposal
            );
        }
    }

    /// @notice Proves or contests a block transition.
    /// @param blockId The index of the block to prove. This is also used to
    /// select the right implementation version.
    /// @param input An abi-encoded (BlockMetadata, Transition, TierProof)
    /// tuple.
    function proveBlock(uint64 blockId, bytes calldata input) external nonReentrant whenNotPaused {
        (
            TaikoData.BlockMetadata memory meta,
            TaikoData.Transition memory tran,
            TaikoData.TierProof memory proof
        ) = abi.decode(input, (TaikoData.BlockMetadata, TaikoData.Transition, TaikoData.TierProof));

        if (blockId != meta.id) revert L1_INVALID_BLOCK_ID();

        TaikoData.Config memory config = getConfig();
        uint8 maxBlocksToVerify =
            LibProving.proveBlock(state, config, AddressResolver(this), meta, tran, proof);
        if (maxBlocksToVerify > 0) {
            LibVerifying.verifyBlocks(state, config, AddressResolver(this), maxBlocksToVerify);
        }
    }

    /// @notice Verifies up to N blocks.
    /// @param maxBlocksToVerify Max number of blocks to verify.
    function verifyBlocks(uint64 maxBlocksToVerify) external nonReentrant whenNotPaused {
        if (maxBlocksToVerify == 0) revert L1_INVALID_PARAM();
        if (state.slotB.provingPaused) revert L1_PROVING_PAUSED();

        LibVerifying.verifyBlocks(state, getConfig(), AddressResolver(this), maxBlocksToVerify);
    }

    /// @notice Pause block proving.
    /// @param pause True if paused.
    function pauseProving(bool pause) external onlyOwner {
        LibProving.pauseProving(state, pause);
    }

    /// @notice Deposits Ether to Layer 2.
    /// @param recipient Address of the recipient for the deposited Ether on
    /// Layer 2.
    function depositEtherToL2(address recipient) public payable whenNotPaused {
        LibDepositing.depositEtherToL2(state, getConfig(), AddressResolver(this), recipient);
    }

    /// @notice Checks if Ether deposit is allowed for Layer 2.
    /// @param amount Amount of Ether to be deposited.
    /// @return true if Ether deposit is allowed, false otherwise.
    function canDepositEthToL2(uint256 amount) public view returns (bool) {
        return LibDepositing.canDepositEthToL2(state, getConfig(), amount);
    }

    function isBlobReusable(bytes32 blobHash) public view returns (bool) {
        return LibProposing.isBlobReusable(state, getConfig(), blobHash);
    }

    /// @notice Gets the details of a block.
    /// @param blockId Index of the block.
    /// @return blk The block.
    function getBlock(uint64 blockId) public view returns (TaikoData.Block memory blk) {
        return LibUtils.getBlock(state, getConfig(), blockId);
    }

    /// @notice Gets the state transition for a specific block.
    /// @param blockId Index of the block.
    /// @param parentHash Parent hash of the block.
    /// @return The state transition data of the block.
    function getTransition(
        uint64 blockId,
        bytes32 parentHash
    )
        public
        view
        returns (TaikoData.TransitionState memory)
    {
        return LibUtils.getTransition(state, getConfig(), blockId, parentHash);
    }

    /// @inheritdoc ICrossChainSync
    function getSyncedSnippet(uint64 blockId)
        public
        view
        override
        returns (ICrossChainSync.Snippet memory)
    {
        return LibUtils.getSyncedSnippet(state, getConfig(), blockId);
    }

    /// @notice Gets the state variables of the TaikoL1 contract.
    function getStateVariables()
        public
        view
        returns (TaikoData.SlotA memory a, TaikoData.SlotB memory b)
    {
        a = state.slotA;
        b = state.slotB;
    }

    /// @notice Gets the in-protocol Taiko token balance for a user
    /// @param user The user.
    /// @return The user's Taiko token balance.
    function getTaikoTokenBalance(address user) public view returns (uint256) {
        return state.tokenBalances[user];
    }

    /// @notice Retrieves the configuration for a specified tier.
    /// @param tierId ID of the tier.
    /// @return Tier struct containing the tier's parameters. This
    /// function will revert if the tier is not supported.
    function getTier(uint16 tierId)
        public
        view
        virtual
        override
        returns (ITierProvider.Tier memory)
    {
        return ITierProvider(resolve("tier_provider", false)).getTier(tierId);
    }

    /// @notice Retrieves the IDs of all supported tiers.
    function getTierIds() public view virtual override returns (uint16[] memory ids) {
        ids = ITierProvider(resolve("tier_provider", false)).getTierIds();
        if (ids.length >= type(uint8).max) revert L1_TOO_MANY_TIERS();
    }

    /// @notice Determines the minimal tier for a block based on a random input.
    function getMinTier(uint256 rand) public view virtual override returns (uint16) {
        return ITierProvider(resolve("tier_provider", false)).getMinTier(rand);
    }

    /// @notice Gets the configuration of the TaikoL1 contract.
    /// @return Config struct containing configuration parameters.
    function getConfig() public view virtual returns (TaikoData.Config memory) {
        // All hard-coded configurations:
        // - treasury: 0xdf09A0afD09a63fb04ab3573922437e1e637dE8b
        // - blockMaxTxs: 150 (limited by the PSE zkEVM circuits)
        // - anchorGasLimit: 250_000 (based on internal devnet, its ~220_000
        // after 256 L2 blocks)
        return TaikoData.Config({
            chainId: 167_008,
            // Assume the block time is 3s, the protocol will allow ~1 month of
            // new blocks without any verification.
            blockMaxProposals: 864_000,
            blockRingBufferSize: 864_100,
            // Can be overridden by the tier config.
            maxBlocksToVerifyPerProposal: 10,
            // Limited by the PSE zkEVM circuits.
            blockMaxGasLimit: 15_000_000,
            // Each go-ethereum transaction has a size limit of 128KB,
            // and right now txList is still saved in calldata, so we set it
            // to 120KB.
            blockMaxTxListBytes: 120_000,
            blobExpiry: 24 hours,
            blobAllowedForDA: false,
            livenessBond: 250e18, // 250 Taiko token
            // ETH deposit related.
            ethDepositRingBufferSize: 1024,
            ethDepositMinCountPerBlock: 8,
            ethDepositMaxCountPerBlock: 32,
            ethDepositMinAmount: 1 ether,
            ethDepositMaxAmount: 10_000 ether,
            ethDepositGas: 21_000,
            ethDepositMaxFee: 1 ether / 10
        });
    }

    function isConfigValid() public view returns (bool) {
        return LibVerifying.isConfigValid(getConfig());
    }
}

/// @title ProxiedTaikoL1
/// @notice Proxied version of the parent contract.
contract ProxiedTaikoL1 is Proxied, TaikoL1 { }<|MERGE_RESOLUTION|>--- conflicted
+++ resolved
@@ -6,23 +6,6 @@
 
 pragma solidity ^0.8.20;
 
-<<<<<<< HEAD
-import { AddressResolver } from "../common/AddressResolver.sol";
-import { EssentialContract } from "../common/EssentialContract.sol";
-import { ICrossChainSync } from "../common/ICrossChainSync.sol";
-import { Proxied } from "../common/Proxied.sol";
-
-import { LibDepositing } from "./libs/LibDepositing.sol";
-import { LibProposing } from "./libs/LibProposing.sol";
-import { LibProving } from "./libs/LibProving.sol";
-import { LibUtils } from "./libs/LibUtils.sol";
-import { LibVerifying } from "./libs/LibVerifying.sol";
-
-import { TaikoData } from "./TaikoData.sol";
-import { TaikoErrors } from "./TaikoErrors.sol";
-import { TaikoEvents } from "./TaikoEvents.sol";
-import { ITierProvider } from "./tiers/ITierProvider.sol";
-=======
 import "../common/AddressResolver.sol";
 import "../common/EssentialContract.sol";
 import "../common/ICrossChainSync.sol";
@@ -37,7 +20,6 @@
 import "./TaikoErrors.sol";
 import "./TaikoEvents.sol";
 import "./tiers/ITierProvider.sol";
->>>>>>> 80dd6c40
 
 /// @title TaikoL1
 /// @dev Labeled in AddressResolver as "taiko"
