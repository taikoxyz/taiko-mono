--- conflicted
+++ resolved
@@ -19,10 +19,7 @@
 import "./v1/V1Proposing.sol";
 import "./v1/V1Proving.sol";
 import "./v1/V1Utils.sol";
-<<<<<<< HEAD
 import "./v1/V1Verifying.sol";
-=======
->>>>>>> 60574d01
 
 /**
  * @author dantaik <dan@taiko.xyz>
@@ -33,11 +30,7 @@
     using SafeCastUpgradeable for uint256;
 
     LibData.State public state;
-<<<<<<< HEAD
     uint256[41] private __gap;
-=======
-    uint256[43] private __gap;
->>>>>>> 60574d01
 
     function init(
         address _addressManager,
@@ -83,12 +76,8 @@
         V1Proposing.proposeBlock(state, AddressResolver(this), inputs);
         V1Verifying.verifyBlocks(
             state,
-<<<<<<< HEAD
-            AddressResolver(this),
-            LibConstants.K_MAX_VERIFICATIONS_PER_TX,
-=======
-            LibConstants.TAIKO_MAX_VERIFICATIONS_PER_TX,
->>>>>>> 60574d01
+            AddressResolver(this),
+            LibConstants.K_MAX_VERIFICATIONS_PER_TX,
             false
         );
     }
@@ -115,12 +104,8 @@
         V1Proving.proveBlock(state, AddressResolver(this), blockIndex, inputs);
         V1Verifying.verifyBlocks(
             state,
-<<<<<<< HEAD
-            AddressResolver(this),
-            LibConstants.K_MAX_VERIFICATIONS_PER_TX,
-=======
-            LibConstants.TAIKO_MAX_VERIFICATIONS_PER_TX,
->>>>>>> 60574d01
+            AddressResolver(this),
+            LibConstants.K_MAX_VERIFICATIONS_PER_TX,
             false
         );
     }
@@ -151,12 +136,8 @@
         );
         V1Verifying.verifyBlocks(
             state,
-<<<<<<< HEAD
-            AddressResolver(this),
-            LibConstants.K_MAX_VERIFICATIONS_PER_TX,
-=======
-            LibConstants.TAIKO_MAX_VERIFICATIONS_PER_TX,
->>>>>>> 60574d01
+            AddressResolver(this),
+            LibConstants.K_MAX_VERIFICATIONS_PER_TX,
             false
         );
     }
@@ -167,11 +148,7 @@
      */
     function verifyBlocks(uint256 maxBlocks) external nonReentrant {
         require(maxBlocks > 0, "L1:maxBlocks");
-<<<<<<< HEAD
         V1Verifying.verifyBlocks(state, AddressResolver(this), maxBlocks, true);
-=======
-        V1Finalizing.verifyBlocks(state, maxBlocks, true);
->>>>>>> 60574d01
     }
 
     /* Add or remove a prover from the whitelist.
@@ -204,7 +181,6 @@
         return V1Proving.isProverWhitelisted(state, prover);
     }
 
-<<<<<<< HEAD
     function getBlockFee() public view returns (uint256 premiumFee) {
         (, premiumFee) = V1Proposing.getBlockFee(state);
     }
@@ -220,8 +196,6 @@
         );
     }
 
-=======
->>>>>>> 60574d01
     /**
      * Check if the L1 is halted.
      * @return True if halted, false otherwise.
