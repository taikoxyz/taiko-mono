--- conflicted
+++ resolved
@@ -575,9 +575,6 @@
         return pendingBlocks[id % LibConstants.TAIKO_MAX_PENDING_BLOCKS];
     }
 
-<<<<<<< HEAD
-    function _checkContextPending(BlockContext memory context) private view {
-=======
     function _validateAnchorTxSignature(LibTxDecoder.Tx memory _tx)
         private
         view
@@ -596,8 +593,7 @@
         }
     }
 
-    function _checkContextPending(BlockContext calldata context) private view {
->>>>>>> 6ed67d75
+    function _checkContextPending(BlockContext memory context) private view {
         require(
             context.id > lastFinalizedId && context.id < nextPendingId,
             "L1:ctx:id"
