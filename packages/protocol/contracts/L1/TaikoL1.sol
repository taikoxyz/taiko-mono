--- conflicted
+++ resolved
@@ -463,15 +463,12 @@
     ) private {
         _payProverFee(evidence.prover, evidence.proverFee);
 
-<<<<<<< HEAD
         uint256 blockReward = _getBlockReward();
         if (blockReward > 0) {
             taiToken.mint(evidence.prover, blockReward);
         }
 
-=======
         // Update stats
->>>>>>> 01a166e1
         _stats.avgProvingDelay = _calcAverage(
             _stats.avgProvingDelay,
             evidence.provenAt - evidence.proposedAt
