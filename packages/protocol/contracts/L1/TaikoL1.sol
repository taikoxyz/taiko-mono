// SPDX-License-Identifier: MIT
pragma solidity 0.8.24;

import "../common/EssentialContract.sol";
import "./libs/LibData.sol";
import "./libs/LibProposing.sol";
import "./libs/LibProving.sol";
import "./libs/LibVerifying.sol";
import "./TaikoEvents.sol";
import "./ITaikoL1.sol";

/// @title TaikoL1
/// @notice This contract serves as the "base layer contract" of the Taiko protocol, providing
/// functionalities for proposing, proving, and verifying blocks. The term "base layer contract"
/// means that although this is usually deployed on L1, it can also be deployed on L2s to create
/// L3 "inception layers". The contract also handles the deposit and withdrawal of Taiko tokens
/// and Ether. Additionally, this contract doesn't hold any Ether. Ether deposited to L2 are held
/// by the Bridge contract.
/// @custom:security-contact security@taiko.xyz
contract TaikoL1 is EssentialContract, ITaikoL1, TaikoEvents {
    /// @notice The TaikoL1 state.
    TaikoData.State public state;

    uint256[50] private __gap;

    error L1_FORK_ERROR();
    error L1_INVALID_PARAMS();

    modifier whenProvingNotPaused() {
        if (state.slotB.provingPaused) revert LibProving.L1_PROVING_PAUSED();
        _;
    }

    modifier emitEventForClient() {
        _;
        emit StateVariablesUpdated(state.slotB);
    }

    modifier onlyPermittedProposer() {
        LibProposing.checkProposerPermission(this);
        _;
    }

    /// @notice Initializes the contract.
    /// @param _owner The owner of this contract. msg.sender will be used if this value is zero.
    /// @param _rollupAddressManager The address of the {AddressManager} contract.
    /// @param _genesisBlockHash The block hash of the genesis block.
    /// @param _toPause true to pause the contract by default.
    function init(
        address _owner,
        address _rollupAddressManager,
        bytes32 _genesisBlockHash,
        bool _toPause
    )
        external
        initializer
    {
        __Essential_init(_owner, _rollupAddressManager);
        LibUtils.init(state, _genesisBlockHash);
        if (_toPause) _pause();
    }

    /// @notice Reinitializes the contract to version 2.
    /// @dev This function is intended to reset specific state variables for future reuse.
    /// It can only be called by the owner of the contract and only once due to the reinitializer(2)
    /// modifier.
    function init2() external onlyOwner reinitializer(2) {
        // Reset some previously used slots for future reuse
        state.slotB.__reservedB1 = 0;
        state.slotB.__reservedB2 = 0;
        state.slotB.__reservedB3 = 0;
        state.__reserve1 = 0;
    }

    /// @inheritdoc ITaikoL1
<<<<<<< HEAD
=======
    function proposeBlock(
        bytes calldata _params,
        bytes calldata _txList
    )
        external
        payable
        onlyPermittedProposer
        whenNotPaused
        nonReentrant
        emitEventForClient
        returns (TaikoData.BlockMetadata memory meta_, TaikoData.EthDeposit[] memory deposits_)
    {
        TaikoData.Config memory config = getConfig();
        (meta_,) = LibProposing.proposeBlock(state, config, this, _params, _txList);
        if (meta_.id >= config.ontakeForkHeight) revert L1_FORK_ERROR();
        deposits_ = new TaikoData.EthDeposit[](0);
    }

>>>>>>> f82de8ab
    function proposeBlockV2(
        bytes calldata _params,
        bytes calldata _txList
    )
        external
        onlyPermittedProposer
        whenNotPaused
        nonReentrant
        emitEventForClient
        returns (TaikoData.BlockMetadataV2 memory meta_)
    {
        TaikoData.Config memory config = getConfig();
        (, meta_) = LibProposing.proposeBlock(state, config, this, _params, _txList);
        if (meta_.id < config.ontakeForkHeight) revert L1_FORK_ERROR();
    }

    /// @inheritdoc ITaikoL1
    function proposeBlocksV2(
        bytes[] calldata _paramsArr,
        bytes[] calldata _txListArr
    )
        external
        onlyPermittedProposer
        whenNotPaused
        nonReentrant
        emitEventForClient
        returns (TaikoData.BlockMetadataV2[] memory metaArr_)
    {
        TaikoData.Config memory config = getConfig();
        (, metaArr_) = LibProposing.proposeBlocks(state, config, this, _paramsArr, _txListArr);
        for (uint256 i; i < metaArr_.length; ++i) {
            if (metaArr_[i].id < config.ontakeForkHeight) revert L1_FORK_ERROR();
        }
    }

    /// @inheritdoc ITaikoL1
    function proveBlock(
        uint64 _blockId,
        bytes calldata _input
    )
        external
        whenNotPaused
        whenProvingNotPaused
        nonReentrant
        emitEventForClient
    {
        LibProving.proveBlock(state, getConfig(), this, _blockId, _input);
    }

    /// @inheritdoc ITaikoL1
    function proveBlocks(
        uint64[] calldata _blockIds,
        bytes[] calldata _inputs,
        bytes calldata _batchProof
    )
        external
        whenNotPaused
        whenProvingNotPaused
        nonReentrant
        emitEventForClient
    {
        LibProving.proveBlocks(state, getConfig(), this, _blockIds, _inputs, _batchProof);
    }

    /// @inheritdoc ITaikoL1
    function verifyBlocks(
        uint64 _maxBlocksToVerify
    )
        external
        whenNotPaused
        whenProvingNotPaused
        nonReentrant
        emitEventForClient
    {
        LibVerifying.verifyBlocks(state, getConfig(), this, _maxBlocksToVerify);
    }

    /// @inheritdoc ITaikoL1
    function pauseProving(bool _pause) external {
        _authorizePause(msg.sender, _pause);
        LibProving.pauseProving(state, _pause);
    }

    /// @inheritdoc ITaikoL1
    function depositBond(uint256 _amount) external whenNotPaused {
        LibBonds.depositBond(state, this, _amount);
    }

    /// @inheritdoc ITaikoL1
    function withdrawBond(uint256 _amount) external whenNotPaused {
        LibBonds.withdrawBond(state, this, _amount);
    }

    /// @notice Retrieves the current bond balance for a specified user address.
    /// @param _user The address of the user whose bond balance is being queried.
    /// @return The current bond balance of the specified user in wei.
    function bondBalanceOf(address _user) external view returns (uint256) {
        return LibBonds.bondBalanceOf(state, _user);
    }

    /// @inheritdoc ITaikoL1
    function getVerifiedBlockProver(uint64 _blockId) external view returns (address prover_) {
        return LibVerifying.getVerifiedBlockProver(state, getConfig(), _blockId);
    }

    /// @dev DEPRECATED but used by node/client for syncing old blocks
    /// @notice Gets the details of a block.
    /// @param _blockId Index of the block.
    /// @return blk_ The block.
    function getBlock(uint64 _blockId) external view returns (TaikoData.Block memory blk_) {
        (TaikoData.BlockV2 memory blk,) = LibUtils.getBlock(state, getConfig(), _blockId);
        blk_ = LibData.blockV2toV1(blk);
    }

    /// @notice Gets the details of a block.
    /// @param _blockId Index of the block.
    /// @return blk_ The block.
    function getBlockV2(uint64 _blockId) external view returns (TaikoData.BlockV2 memory blk_) {
        (blk_,) = LibUtils.getBlock(state, getConfig(), _blockId);
    }

    /// @notice Gets the state transition for a specific block.
    /// @param _blockId Index of the block.
    /// @param _parentHash Parent hash of the block.
    /// @return The state transition data of the block.
    function getTransition(
        uint64 _blockId,
        bytes32 _parentHash
    )
        external
        view
        returns (TaikoData.TransitionState memory)
    {
        return LibUtils.getTransition(state, getConfig(), _blockId, _parentHash);
    }

    /// @notice Gets the state transition for a specific block.
    /// @param _blockId Index of the block.
    /// @param _tid The transition id.
    /// @return The state transition data of the block.
    function getTransition(
        uint64 _blockId,
        uint32 _tid
    )
        external
        view
        returns (TaikoData.TransitionState memory)
    {
        return LibUtils.getTransition(state, getConfig(), _blockId, _tid);
    }

    /// @notice Returns information about the last verified block.
    /// @return blockId_ The last verified block's ID.
    /// @return blockHash_ The last verified block's blockHash.
    /// @return stateRoot_ The last verified block's stateRoot.
    /// @return verifiedAt_ The timestamp this block is verified at.
    function getLastVerifiedBlock()
        external
        view
        returns (uint64 blockId_, bytes32 blockHash_, bytes32 stateRoot_, uint64 verifiedAt_)
    {
        blockId_ = state.slotB.lastVerifiedBlockId;
        (blockHash_, stateRoot_, verifiedAt_) = LibUtils.getBlockInfo(state, getConfig(), blockId_);
    }

    /// @notice Returns information about the last synchronized block.
    /// @return blockId_ The last verified block's ID.
    /// @return blockHash_ The last verified block's blockHash.
    /// @return stateRoot_ The last verified block's stateRoot.
    /// @return verifiedAt_ The timestamp this block is verified at.
    function getLastSyncedBlock()
        external
        view
        returns (uint64 blockId_, bytes32 blockHash_, bytes32 stateRoot_, uint64 verifiedAt_)
    {
        blockId_ = state.slotA.lastSyncedBlockId;
        (blockHash_, stateRoot_, verifiedAt_) = LibUtils.getBlockInfo(state, getConfig(), blockId_);
    }

    /// @notice Gets the state variables of the TaikoL1 contract.
    /// @dev This method can be deleted once node/client stops using it.
    /// @return State variables stored at SlotA.
    /// @return State variables stored at SlotB.
    function getStateVariables()
        external
        view
        returns (TaikoData.SlotA memory, TaikoData.SlotB memory)
    {
        return (state.slotA, state.slotB);
    }

    /// @inheritdoc EssentialContract
    function unpause() public override {
        super.unpause(); // permission checked inside
        state.slotB.lastUnpausedAt = uint64(block.timestamp);
    }

    /// @inheritdoc ITaikoL1
    function getConfig() public pure virtual returns (TaikoData.Config memory) {
        return TaikoData.Config({
            chainId: LibNetwork.TAIKO_MAINNET,
            blockMaxProposals: 324_000, // = 7200 * 45
            blockRingBufferSize: 360_000, // = 7200 * 50
            maxBlocksToVerify: 16,
            blockMaxGasLimit: 240_000_000,
            livenessBond: 125e18, // 125 Taiko token
            stateRootSyncInternal: 16,
            maxAnchorHeightOffset: 64,
            baseFeeConfig: TaikoData.BaseFeeConfig({
                adjustmentQuotient: 8,
                sharingPctg: 75,
                gasIssuancePerSecond: 5_000_000,
                minGasExcess: 1_340_000_000,
                maxGasIssuancePerBlock: 600_000_000 // two minutes
             }),
            ontakeForkHeight: 374_400 // = 7200 * 52
         });
    }

<<<<<<< HEAD
    /// @notice Proposes a new block and verifies blocks if necessary.
    /// @param _params The parameters for the block proposal.
    /// @param _txList The list of transactions for the block.
    /// @param _config The configuration settings for the Taiko protocol.
    /// @return meta_ The metadata of the proposed block.
    function _proposeBlock(
        bytes calldata _params,
        bytes calldata _txList,
        TaikoData.Config memory _config
    )
        internal
        returns (TaikoData.BlockMetadataV2 memory meta_)
    {
        meta_ = LibProposing.proposeBlock(state, _config, this, _params, _txList);

        if (LibUtils.shouldVerifyBlocks(_config, meta_.id, true) && !state.slotB.provingPaused) {
            LibVerifying.verifyBlocks(state, _config, this, _config.maxBlocksToVerify);
        }
    }

    /// @notice Proves a block and verifies blocks if necessary.
    /// @param _blockId The ID of the block to be proved.
    /// @param _input The input data for proving the block.
    /// @param _config The configuration settings for the Taiko protocol.
    function _proveBlock(
        uint64 _blockId,
        bytes calldata _input,
        TaikoData.Config memory _config
    )
        internal
    {
        LibProving.proveBlock(state, _config, this, _blockId, _input);

        if (LibUtils.shouldVerifyBlocks(_config, _blockId, false)) {
            LibVerifying.verifyBlocks(state, _config, this, _config.maxBlocksToVerify);
        }
    }

    /// @notice Authorizes the pausing of the contract.
    /// @dev This function can only be called by the contract owner or an address named
    /// B_CHAIN_WATCHDOG.
    /// B_CHAIN_WATCHDOG is intended to be a cold wallet for security purposes.
    /// @param _account The address attempting to authorize the pause (not used in the function
    /// body).
    /// @param _pause A boolean flag indicating the pause state (not used in the function body).
    /// @dev Note: The authorization check is performed on msg.sender, not _account.
=======
    /// @dev chain_pauser is supposed to be a cold wallet.
>>>>>>> f82de8ab
    function _authorizePause(
        address _account,
        bool _pause
    )
        internal
        view
        virtual
        override
        onlyFromOwnerOrNamed(LibStrings.B_CHAIN_WATCHDOG)
    { }
}<|MERGE_RESOLUTION|>--- conflicted
+++ resolved
@@ -16,6 +16,7 @@
 /// L3 "inception layers". The contract also handles the deposit and withdrawal of Taiko tokens
 /// and Ether. Additionally, this contract doesn't hold any Ether. Ether deposited to L2 are held
 /// by the Bridge contract.
+/// @dev Labeled in AddressResolver as "taiko"
 /// @custom:security-contact security@taiko.xyz
 contract TaikoL1 is EssentialContract, ITaikoL1, TaikoEvents {
     /// @notice The TaikoL1 state.
@@ -56,16 +57,12 @@
         initializer
     {
         __Essential_init(_owner, _rollupAddressManager);
-        LibUtils.init(state, _genesisBlockHash);
+        LibUtils.init(state, getConfig(), _genesisBlockHash);
         if (_toPause) _pause();
     }
 
-    /// @notice Reinitializes the contract to version 2.
-    /// @dev This function is intended to reset specific state variables for future reuse.
-    /// It can only be called by the owner of the contract and only once due to the reinitializer(2)
-    /// modifier.
     function init2() external onlyOwner reinitializer(2) {
-        // Reset some previously used slots for future reuse
+        // reset some previously used slots for future reuse
         state.slotB.__reservedB1 = 0;
         state.slotB.__reservedB2 = 0;
         state.slotB.__reservedB3 = 0;
@@ -73,8 +70,6 @@
     }
 
     /// @inheritdoc ITaikoL1
-<<<<<<< HEAD
-=======
     function proposeBlock(
         bytes calldata _params,
         bytes calldata _txList
@@ -93,7 +88,6 @@
         deposits_ = new TaikoData.EthDeposit[](0);
     }
 
->>>>>>> f82de8ab
     function proposeBlockV2(
         bytes calldata _params,
         bytes calldata _txList
@@ -187,9 +181,8 @@
         LibBonds.withdrawBond(state, this, _amount);
     }
 
-    /// @notice Retrieves the current bond balance for a specified user address.
-    /// @param _user The address of the user whose bond balance is being queried.
-    /// @return The current bond balance of the specified user in wei.
+    /// @notice Gets the current bond balance of a given address.
+    /// @return The current bond balance.
     function bondBalanceOf(address _user) external view returns (uint256) {
         return LibBonds.bondBalanceOf(state, _user);
     }
@@ -199,7 +192,6 @@
         return LibVerifying.getVerifiedBlockProver(state, getConfig(), _blockId);
     }
 
-    /// @dev DEPRECATED but used by node/client for syncing old blocks
     /// @notice Gets the details of a block.
     /// @param _blockId Index of the block.
     /// @return blk_ The block.
@@ -313,59 +305,10 @@
          });
     }
 
-<<<<<<< HEAD
-    /// @notice Proposes a new block and verifies blocks if necessary.
-    /// @param _params The parameters for the block proposal.
-    /// @param _txList The list of transactions for the block.
-    /// @param _config The configuration settings for the Taiko protocol.
-    /// @return meta_ The metadata of the proposed block.
-    function _proposeBlock(
-        bytes calldata _params,
-        bytes calldata _txList,
-        TaikoData.Config memory _config
-    )
-        internal
-        returns (TaikoData.BlockMetadataV2 memory meta_)
-    {
-        meta_ = LibProposing.proposeBlock(state, _config, this, _params, _txList);
-
-        if (LibUtils.shouldVerifyBlocks(_config, meta_.id, true) && !state.slotB.provingPaused) {
-            LibVerifying.verifyBlocks(state, _config, this, _config.maxBlocksToVerify);
-        }
-    }
-
-    /// @notice Proves a block and verifies blocks if necessary.
-    /// @param _blockId The ID of the block to be proved.
-    /// @param _input The input data for proving the block.
-    /// @param _config The configuration settings for the Taiko protocol.
-    function _proveBlock(
-        uint64 _blockId,
-        bytes calldata _input,
-        TaikoData.Config memory _config
-    )
-        internal
-    {
-        LibProving.proveBlock(state, _config, this, _blockId, _input);
-
-        if (LibUtils.shouldVerifyBlocks(_config, _blockId, false)) {
-            LibVerifying.verifyBlocks(state, _config, this, _config.maxBlocksToVerify);
-        }
-    }
-
-    /// @notice Authorizes the pausing of the contract.
-    /// @dev This function can only be called by the contract owner or an address named
-    /// B_CHAIN_WATCHDOG.
-    /// B_CHAIN_WATCHDOG is intended to be a cold wallet for security purposes.
-    /// @param _account The address attempting to authorize the pause (not used in the function
-    /// body).
-    /// @param _pause A boolean flag indicating the pause state (not used in the function body).
-    /// @dev Note: The authorization check is performed on msg.sender, not _account.
-=======
     /// @dev chain_pauser is supposed to be a cold wallet.
->>>>>>> f82de8ab
     function _authorizePause(
-        address _account,
-        bool _pause
+        address,
+        bool
     )
         internal
         view
