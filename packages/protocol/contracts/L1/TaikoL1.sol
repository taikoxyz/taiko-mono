--- conflicted
+++ resolved
@@ -29,11 +29,7 @@
     using SafeCastUpgradeable for uint256;
 
     LibData.State public state;
-<<<<<<< HEAD
-    uint256[42] private __gap;
-=======
-    uint256[44] private __gap;
->>>>>>> cbd8d69d
+    uint256[41] private __gap;
 
     function init(
         address _addressManager,
