// SPDX-License-Identifier: MIT
pragma solidity 0.8.24;

import "../common/EssentialContract.sol";
import "./libs/LibProposing.sol";
import "./libs/LibProving.sol";
import "./libs/LibVerifying.sol";
import "./TaikoEvents.sol";
import "./ITaikoL1.sol";

/// @title TaikoL1
/// @notice This contract serves as the "base layer contract" of the Taiko protocol, providing
/// functionalities for proposing, proving, and verifying blocks. The term "base layer contract"
/// means that although this is usually deployed on L1, it can also be deployed on L2s to create
/// L3 "inception layers". The contract also handles the deposit and withdrawal of Taiko tokens
/// and Ether. Additionally, this contract doesn't hold any Ether. Ether deposited to L2 are held
/// by the Bridge contract.
/// @dev Labeled in AddressResolver as "taiko"
/// @custom:security-contact security@taiko.xyz
contract TaikoL1 is EssentialContract, ITaikoL1, TaikoEvents {
    /// @notice The TaikoL1 state.
    TaikoData.State public state;

    uint256[50] private __gap;

    error L1_RECEIVE_DISABLED();

    modifier whenProvingNotPaused() {
        if (state.slotB.provingPaused) revert LibProving.L1_PROVING_PAUSED();
        _;
    }

    modifier emitEventForClient() {
        _;
        emit StateVariablesUpdated(state.slotB);
    }

    /// @dev Allows for receiving Ether from Hooks
    receive() external payable {
        if (!inNonReentrant()) revert L1_RECEIVE_DISABLED();
    }

    /// @notice Initializes the contract.
    /// @param _owner The owner of this contract. msg.sender will be used if this value is zero.
    /// @param _rollupAddressManager The address of the {AddressManager} contract.
    /// @param _genesisBlockHash The block hash of the genesis block.
    /// @param _toPause true to pause the contract by default.
    function init(
        address _owner,
        address _rollupAddressManager,
        bytes32 _genesisBlockHash,
        bool _toPause
    )
        external
        initializer
    {
        __Essential_init(_owner, _rollupAddressManager);
        LibUtils.init(state, _genesisBlockHash);
        if (_toPause) _pause();
    }

    function init2() external onlyOwner reinitializer(2) {
        // reset some previously used slots for future reuse
        state.slotB.__reservedB1 = 0;
        state.slotB.__reservedB2 = 0;
        state.slotB.__reservedB3 = 0;
        state.__reserve1 = 0;
    }

    /// @inheritdoc ITaikoL1
    function proposeBlockV2(
        bytes calldata _params,
        bytes calldata _txList
    )
        external
        whenNotPaused
        nonReentrant
        emitEventForClient
        returns (TaikoData.BlockMetadataV2 memory meta_)
    {
        TaikoData.Config memory config = getConfig();

        meta_ = LibProposing.proposeBlock(state, config, this, _params, _txList);

        if (LibUtils.shouldVerifyBlocks(config, meta_.id, true) && !state.slotB.provingPaused) {
            LibVerifying.verifyBlocks(state, config, this, config.maxBlocksToVerify);
        }
    }

    /// @inheritdoc ITaikoL1
    function proveBlock(
        uint64 _blockId,
        bytes calldata _input
    )
        external
        whenNotPaused
        whenProvingNotPaused
        nonReentrant
        emitEventForClient
    {
        TaikoData.Config memory config = getConfig();
        LibProving.proveBlock(state, config, this, _blockId, _input);

        if (LibUtils.shouldVerifyBlocks(config, _blockId, false)) {
            LibVerifying.verifyBlocks(state, config, this, config.maxBlocksToVerify);
        }
    }

    /// @inheritdoc ITaikoL1
    function verifyBlocks(uint64 _maxBlocksToVerify)
        external
        whenNotPaused
        whenProvingNotPaused
        nonReentrant
        emitEventForClient
    {
        LibVerifying.verifyBlocks(state, getConfig(), this, _maxBlocksToVerify);
    }

    /// @inheritdoc ITaikoL1
    function pauseProving(bool _pause) external {
        _authorizePause(msg.sender, _pause);
        LibProving.pauseProving(state, _pause);
    }

    /// @inheritdoc ITaikoL1
    function depositBond(uint256 _amount) external whenNotPaused {
        LibBonds.depositBond(state, this, _amount);
    }

    /// @inheritdoc ITaikoL1
    function withdrawBond(uint256 _amount) external whenNotPaused {
        LibBonds.withdrawBond(state, this, _amount);
    }

    /// @notice Gets the current bond balance of a given address.
    /// @return The current bond balance.
    function bondBalanceOf(address _user) external view returns (uint256) {
        return LibBonds.bondBalanceOf(state, _user);
    }

    /// @inheritdoc ITaikoL1
    function getVerifiedBlockProver(uint64 _blockId) external view returns (address prover_) {
        return LibVerifying.getVerifiedBlockProver(state, getConfig(), _blockId);
    }

    /// @notice Gets the details of a block.
    /// @param _blockId Index of the block.
    /// @return blk_ The block.
    function getBlock(uint64 _blockId) external view returns (TaikoData.Block memory blk_) {
        (blk_,) = LibUtils.getBlock(state, getConfig(), _blockId);
    }

    /// @notice Gets the state transition for a specific block.
    /// @param _blockId Index of the block.
    /// @param _parentHash Parent hash of the block.
    /// @return The state transition data of the block.
    function getTransition(
        uint64 _blockId,
        bytes32 _parentHash
    )
        external
        view
        returns (TaikoData.TransitionState memory)
    {
        return LibUtils.getTransition(state, getConfig(), _blockId, _parentHash);
    }

    /// @notice Gets the state transition for a specific block.
    /// @param _blockId Index of the block.
    /// @param _tid The transition id.
    /// @return The state transition data of the block.
    function getTransition(
        uint64 _blockId,
        uint32 _tid
    )
        external
        view
        returns (TaikoData.TransitionState memory)
    {
        return LibUtils.getTransition(state, getConfig(), _blockId, _tid);
    }

    /// @notice Returns information about the last verified block.
    /// @return blockId_ The last verified block's ID.
    /// @return blockHash_ The last verified block's blockHash.
    /// @return stateRoot_ The last verified block's stateRoot.
    function getLastVerifiedBlock()
        external
        view
        returns (uint64 blockId_, bytes32 blockHash_, bytes32 stateRoot_)
    {
        blockId_ = state.slotB.lastVerifiedBlockId;
        (blockHash_, stateRoot_) = LibUtils.getBlockInfo(state, getConfig(), blockId_);
    }

    /// @notice Returns information about the last synchronized block.
    /// @return blockId_ The last verified block's ID.
    /// @return blockHash_ The last verified block's blockHash.
    /// @return stateRoot_ The last verified block's stateRoot.
    function getLastSyncedBlock()
        external
        view
        returns (uint64 blockId_, bytes32 blockHash_, bytes32 stateRoot_)
    {
        blockId_ = state.slotA.lastSyncedBlockId;
        (blockHash_, stateRoot_) = LibUtils.getBlockInfo(state, getConfig(), blockId_);
    }

    /// @notice Gets the state variables of the TaikoL1 contract.
    /// @dev This method can be deleted once node/client stops using it.
    /// @return State variables stored at SlotA.
    /// @return State variables stored at SlotB.
    function getStateVariables()
        external
        view
        returns (TaikoData.SlotA memory, TaikoData.SlotB memory)
    {
        return (state.slotA, state.slotB);
    }

    /// @inheritdoc EssentialContract
    function unpause() public override {
        super.unpause(); // permission checked inside
        state.slotB.lastUnpausedAt = uint64(block.timestamp);
    }

    /// @inheritdoc ITaikoL1
    function getConfig() public pure virtual override returns (TaikoData.Config memory) {
        // All hard-coded configurations:
        // - treasury: the actual TaikoL2 address.
        // - anchorGasLimit: 250_000 (based on internal devnet, its ~220_000
        // after 256 L2 blocks)
        return TaikoData.Config({
            chainId: LibNetwork.TAIKO_MAINNET,
            // If we have 1 block per 12 seconds, then each day there will be 86400/12=7200 blocks.
            // We therefore use 7200 as the base unit to configure blockMaxProposals and
            // blockRingBufferSize.
            blockMaxProposals: 324_000, // = 7200 * 45
            // We give 7200 * 5 = 36000 slots for verifeid blocks in case third party apps will use
            // their data.
            blockRingBufferSize: 360_000, // = 7200 * 50
            maxBlocksToVerify: 16,
            blockMaxGasLimit: 240_000_000,
            livenessBond: 125e18, // 125 Taiko token
            stateRootSyncInternal: 16,
            maxAnchorHeightOffset: 64,
            basefeeAdjustmentQuotient: 8,
<<<<<<< HEAD
            basefeeSharingPctg: 75
        });
=======
            basefeeSharingPctg: 75,
            blockGasIssuance: 20_000_000,
            ontakeForkHeight: 374_400 // = 7200 * 52
         });
>>>>>>> b65e19b3
    }

    /// @dev chain_pauser is supposed to be a cold wallet.
    function _authorizePause(
        address,
        bool
    )
        internal
        view
        virtual
        override
        onlyFromOwnerOrNamed(LibStrings.B_CHAIN_WATCHDOG)
    { }
}<|MERGE_RESOLUTION|>--- conflicted
+++ resolved
@@ -246,15 +246,9 @@
             stateRootSyncInternal: 16,
             maxAnchorHeightOffset: 64,
             basefeeAdjustmentQuotient: 8,
-<<<<<<< HEAD
-            basefeeSharingPctg: 75
+            basefeeSharingPctg: 75,
+            blockGasIssuance: 20_000_000
         });
-=======
-            basefeeSharingPctg: 75,
-            blockGasIssuance: 20_000_000,
-            ontakeForkHeight: 374_400 // = 7200 * 52
-         });
->>>>>>> b65e19b3
     }
 
     /// @dev chain_pauser is supposed to be a cold wallet.
