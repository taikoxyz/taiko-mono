--- conflicted
+++ resolved
@@ -133,14 +133,10 @@
         return LibDepositing.canDepositEthToL2(state, getConfig(), _amount);
     }
 
-<<<<<<< HEAD
+
+    /// @notice See {LibProposing-isBlobReusable}.
     function isBlobReusable(bytes32 _blobHash) public view returns (bool) {
         return LibProposing.isBlobReusable(state, getConfig(), _blobHash);
-=======
-    /// @notice See {LibProposing-isBlobReusable}.
-    function isBlobReusable(bytes32 blobHash) public view returns (bool) {
-        return LibProposing.isBlobReusable(state, getConfig(), blobHash);
->>>>>>> 1f906b52
     }
 
     /// @notice Gets the details of a block.
