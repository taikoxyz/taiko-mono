--- conflicted
+++ resolved
@@ -75,12 +75,8 @@
         V1Proposing.proposeBlock(state, inputs);
         V1Finalizing.verifyBlocks(
             state,
-<<<<<<< HEAD
-            LibConstants.TAIKO_MAX_FINALIZATIONS_PER_TX,
+            LibConstants.TAIKO_MAX_VERIFICATIONS_PER_TX,
             false
-=======
-            LibConstants.TAIKO_MAX_VERIFICATIONS_PER_TX
->>>>>>> cddd1e62
         );
     }
 
@@ -106,12 +102,8 @@
         V1Proving.proveBlock(state, AddressResolver(this), blockIndex, inputs);
         V1Finalizing.verifyBlocks(
             state,
-<<<<<<< HEAD
-            LibConstants.TAIKO_MAX_FINALIZATIONS_PER_TX,
+            LibConstants.TAIKO_MAX_VERIFICATIONS_PER_TX,
             false
-=======
-            LibConstants.TAIKO_MAX_VERIFICATIONS_PER_TX
->>>>>>> cddd1e62
         );
     }
 
@@ -141,12 +133,8 @@
         );
         V1Finalizing.verifyBlocks(
             state,
-<<<<<<< HEAD
-            LibConstants.TAIKO_MAX_FINALIZATIONS_PER_TX,
+            LibConstants.TAIKO_MAX_VERIFICATIONS_PER_TX,
             false
-=======
-            LibConstants.TAIKO_MAX_VERIFICATIONS_PER_TX
->>>>>>> cddd1e62
         );
     }
 
@@ -154,9 +142,9 @@
      * Finalize up to N blocks.
      * @param maxBlocks Max number of blocks to finalize.
      */
-    function finalizeBlocks(uint256 maxBlocks) external nonReentrant {
+    function verifyBlocks(uint256 maxBlocks) external nonReentrant {
         require(maxBlocks > 0, "L1:maxBlocks");
-        V1Finalizing.finalizeBlocks(state, maxBlocks, true);
+        V1Finalizing.verifyBlocks(state, maxBlocks, true);
     }
 
     /* Add or remove a prover from the whitelist.
@@ -189,20 +177,12 @@
         return V1Proving.isProverWhitelisted(state, prover);
     }
 
-<<<<<<< HEAD
     /**
      * Check if the L1 is halted.
      * @return True if halted, false otherwise.
      */
     function isHalted() public view returns (bool) {
         return V1Utils.isHalted(state);
-=======
-    /// @notice Verify up to N blocks.
-    /// @param maxBlocks Max number of blocks to verify.
-    function verifyBlocks(uint256 maxBlocks) external nonReentrant {
-        require(maxBlocks > 0, "L1:maxBlocks");
-        V1Finalizing.verifyBlocks(state, maxBlocks);
->>>>>>> cddd1e62
     }
 
     function isCommitValid(bytes32 hash) public view returns (bool) {
