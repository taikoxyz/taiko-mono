// SPDX-License-Identifier: MIT
//
// ╭━━━━╮╱╱╭╮╱╱╱╱╱╭╮╱╱╱╱╱╭╮
// ┃╭╮╭╮┃╱╱┃┃╱╱╱╱╱┃┃╱╱╱╱╱┃┃
// ╰╯┃┃┣┻━┳┫┃╭┳━━╮┃┃╱╱╭━━┫╰━┳━━╮
// ╱╱┃┃┃╭╮┣┫╰╯┫╭╮┃┃┃╱╭┫╭╮┃╭╮┃━━┫
// ╱╱┃┃┃╭╮┃┃╭╮┫╰╯┃┃╰━╯┃╭╮┃╰╯┣━━┃
// ╱╱╰╯╰╯╰┻┻╯╰┻━━╯╰━━━┻╯╰┻━━┻━━╯
pragma solidity ^0.8.9;

import "../libs/LibTxListDecoder.sol";
import "../libs/LibTrieProof.sol";

struct ShortHeader {
    bytes32 blockHash;
    bytes32 stateRoot;
    uint256 height;
}

struct BlockHeader {
    bytes32 parentHash;
    bytes32 ommersHash;
    address beneficiary;
    bytes32 stateRoot;
    bytes32 transactionsRoot;
    bytes32 receiptsRoot;
    bytes32[8] logsBloom;
    uint256 difficulty; // must always be 0
    uint128 height;
    uint64 gasLimit;
    uint64 gasUsed;
    uint64 timestamp;
    bytes extraData;
    bytes32 mixHash;
    uint64 nonce; // must always be 0
}

struct PendingBlock {
    uint256 anchorHeight; // known L1 block height
    bytes32 anchorHash; // known L1 block hash
    address beneficiary;
    uint64 gasLimit;
    bytes extraData;
    bytes32 txListHash; // the hash or KGZ commitment of the encoded txList
    bytes32 mixHash;
    uint64 timestamp;
}

struct ProofRecord {
    address prover; // msg.sender of proveBlock tx
    ShortHeader header;
}

contract TaikoL1 {
    uint256 public constant MAX_ANCHOR_HEIGHT_DIFF = 128;
    uint256 public constant MAX_BLOCK_GASLIMIT = 5000000; // TODO
    bytes32 public constant INVALID_BLOCK_MARKER =
        keccak256("INVALID_BLOCK_MARKER");
    // Finalized taiko block headers
    ShortHeader[] public finalizedBlocks;

    // Pending Taiko blocks
    mapping(uint256 => PendingBlock) public pendingBlocks;

    mapping(uint256 => mapping(bytes32 => ProofRecord)) public proofRecords;

    address public taikoL2Address;
    uint64 public lastFinalizedBlockIndex;
    uint64 public nextPendingBlockIndex;

    modifier mayFinalizeBlocks() {
        _;
        tryToFinalizedMoreBlocks();
    }

    modifier blockIsPending(uint256 index) {
        require(
            index > lastFinalizedBlockIndex && index < nextPendingBlockIndex
        );
        _;
    }

    event BlockProposed(uint256 indexed index, PendingBlock blk);

    /// @dev When a L2 block is proposed, we always implicitly require that the following fields
    ///      have zero values: difficulty, nonce.
    function proposeBlock(
        bytes calldata txList, // or bytes32 txListHash when using blob
        PendingBlock memory blk
    ) external {
        require(txList.length > 0, "null tx list");

        require(
            blk.txListHash == 0x0 && blk.mixHash == 0x0 && blk.timestamp == 0,
            "placeholder not zero"
        );

        require(
            blk.anchorHeight >= block.number - MAX_ANCHOR_HEIGHT_DIFF &&
                blk.anchorHash == blockhash(blk.anchorHeight) &&
                blk.anchorHash != 0x0
        );

        require(blk.beneficiary != address(0), "null beneficiary");
        require(
            blk.gasLimit > 0 && blk.gasLimit <= MAX_BLOCK_GASLIMIT,
            "gas limit too large"
        );

        require(blk.extraData.length <= 32, "extraData too large");

        // WARN: Taiko L2 allows block.timestamp >= parent.timestamp
        blk.timestamp = uint64(block.timestamp);

        // See https://blog.ethereum.org/2021/11/29/how-the-merge-impacts-app-layer/
        blk.mixHash = bytes32(block.difficulty);

        blk.txListHash = keccak256(txList);

<<<<<<< HEAD
        pendingBlocks[nextPendingBlockIndex] = blk;

        emit BlockProposed(nextPendingBlockIndex, blk);

        nextPendingBlockIndex += 1;
    }

=======
>>>>>>> d2ed925b
    //TODO:add MAX_PENDING_SIZE
    function proveBlock(
        uint256 index,
        BlockHeader calldata header,
        bytes32 anchorHash,
        bytes calldata zkproof,
        bytes calldata mkproof
    ) external blockIsPending(index) mayFinalizeBlocks {
        PendingBlock memory blk = pendingBlocks[index];
        verifyBlockHeader(header, blk);
        bytes32 blockHash = hashBlockHeader(header);

        verifyZKProof(header.parentHash, blockHash, blk.txListHash, zkproof);

        // we need to calculate key based on taikoL2Address,  pendingBlocks[index].anchorHeight
        // but the following calculation is not correct.
        //
        // see TaikoL2.sol `prepareBlock`
        bytes32 expectedKey = keccak256(
            abi.encodePacked("PREPARE BLOCK", header.height)
        );

        // The prepareBlock tx may fail due to out-of-gas, therefore, we have to accept
        // an 0x0 value. In such case, we need to punish the block proposer for the failed
        // prepareBlock tx.
        require(
            anchorHash == 0x0 || anchorHash == pendingBlocks[index].anchorHash
        );

        LibTrieProof.verify(
            header.stateRoot,
            taikoL2Address,
            expectedKey,
            anchorHash,
            mkproof
        );

        proofRecords[index][header.parentHash] = ProofRecord({
            prover: msg.sender,
            header: ShortHeader({
                blockHash: blockHash,
                stateRoot: header.stateRoot,
                height: header.height
            })
        });
    }

    function proveBlockInvalid(
        uint256 index,
        bytes32 txListHash, // hash of a txList that contains a verifyBlockInvalid tx on L2.
        BlockHeader calldata header,
        bytes calldata zkproof,
        bytes calldata mkproof
    ) external blockIsPending(index) mayFinalizeBlocks {
        PendingBlock memory blk = pendingBlocks[index];
        verifyBlockHeader(header, blk);
        bytes32 blockHash = hashBlockHeader(header);

        require(
            header.parentHash == finalizedBlocks[header.height - 1].blockHash
        );

        verifyZKProof(header.parentHash, blockHash, txListHash, zkproof);

        // we need to calculate key based on taikoL2Address and pendingBlocks[index].txListHash
        // but the following calculation is not correct.
        bytes32 expectedKey; // = keccak256(taikoL2Address, pendingBlocks[index].txListHash);

        LibTrieProof.verify(
            header.stateRoot,
            taikoL2Address,
            expectedKey,
            pendingBlocks[index].txListHash,
            mkproof
        );

        proofRecords[index][INVALID_BLOCK_MARKER] = ProofRecord({
            prover: msg.sender,
            header: ShortHeader({
                blockHash: INVALID_BLOCK_MARKER,
                stateRoot: 0x0,
                height: 0
            })
        });
    }

    function verifyBlockInvalid(uint256 index, bytes calldata txList)
        external
        blockIsPending(index)
        mayFinalizeBlocks
    {
        require(!isTxListDecodable(txList));
        require(keccak256(txList) == pendingBlocks[index].txListHash);

        proofRecords[index][INVALID_BLOCK_MARKER] = ProofRecord({
            prover: msg.sender,
            header: ShortHeader({
                blockHash: INVALID_BLOCK_MARKER,
                stateRoot: 0x0,
                height: 0
            })
        });
    }

    function isTxListDecodable(bytes calldata encoded)
        public
        view
        returns (bool)
    {
        try LibTxListDecoder.decodeTxList(encoded) returns (TxList memory) {
            return true;
        } catch (bytes memory) {
            return false;
        }
    }

    function verifyZKProof(
        bytes32 parentBlockHash,
        bytes32 blockHash,
        bytes32 txListHash,
        bytes calldata zkproof
    ) public view {
        // TODO
    }

    function verifyBlockHeader(
        BlockHeader calldata header,
        PendingBlock memory blk
    ) public pure {
        require(
            header.beneficiary == blk.beneficiary &&
                header.difficulty == 0 &&
                header.gasLimit == blk.gasLimit &&
                header.timestamp == blk.timestamp &&
                keccak256(header.extraData) == keccak256(blk.extraData) && // TODO: direct compare
                header.mixHash == blk.mixHash &&
                header.nonce == 0,
            "header mismatch"
        );
    }

    function hashBlockHeader(BlockHeader calldata header)
        public
        pure
        returns (bytes32)
    {
        // TODO
    }

    function tryToFinalizedMoreBlocks() internal {
        ShortHeader memory parent = finalizedBlocks[finalizedBlocks.length - 1];

        uint256 i = lastFinalizedBlockIndex + 1;

        while (i < nextPendingBlockIndex) {
            ShortHeader storage header = proofRecords[i][parent.blockHash]
                .header;

            if (header.blockHash != 0x0) {
                finalizedBlocks.push(header);
                parent = header;
                lastFinalizedBlockIndex += 1;
                i += 1;
            } else if (
                proofRecords[i][INVALID_BLOCK_MARKER].header.blockHash ==
                INVALID_BLOCK_MARKER
            ) {
                lastFinalizedBlockIndex += 1;
                i += 1;
            } else {
                break;
            }
        }
    }
}<|MERGE_RESOLUTION|>--- conflicted
+++ resolved
@@ -117,16 +117,12 @@
 
         blk.txListHash = keccak256(txList);
 
-<<<<<<< HEAD
         pendingBlocks[nextPendingBlockIndex] = blk;
-
         emit BlockProposed(nextPendingBlockIndex, blk);
 
         nextPendingBlockIndex += 1;
     }
 
-=======
->>>>>>> d2ed925b
     //TODO:add MAX_PENDING_SIZE
     function proveBlock(
         uint256 index,
