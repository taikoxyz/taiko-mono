// SPDX-License-Identifier: MIT
//  _____     _ _         _         _
// |_   _|_ _(_) |_____  | |   __ _| |__ ___
//   | |/ _` | | / / _ \ | |__/ _` | '_ (_-<
//   |_|\__,_|_|_\_\___/ |____\__,_|_.__/__/

pragma solidity ^0.8.20;

import {AddressResolver} from "../common/AddressResolver.sol";
import {EssentialContract} from "../common/EssentialContract.sol";
import {ICrossChainSync} from "../common/ICrossChainSync.sol";
import {Proxied} from "../common/Proxied.sol";
import {LibEthDepositing} from "./libs/LibEthDepositing.sol";
import {LibTokenomics} from "./libs/LibTokenomics.sol";
import {LibProposing} from "./libs/LibProposing.sol";
import {LibProving} from "./libs/LibProving.sol";
import {LibUtils} from "./libs/LibUtils.sol";
import {LibVerifying} from "./libs/LibVerifying.sol";
import {TaikoConfig} from "./TaikoConfig.sol";
import {TaikoErrors} from "./TaikoErrors.sol";
import {TaikoData} from "./TaikoData.sol";
import {TaikoEvents} from "./TaikoEvents.sol";

/// @custom:security-contact hello@taiko.xyz
contract TaikoL1 is EssentialContract, ICrossChainSync, TaikoEvents, TaikoErrors {
    using LibUtils for TaikoData.State;

    TaikoData.State public state;
    uint256[100] private __gap;

    receive() external payable {
        depositEtherToL2();
    }

    /**
     * Initialize the rollup.
     *
     * @param _addressManager The AddressManager address.
     * @param _genesisBlockHash The block hash of the genesis block.
     * @param _initBlockFee Initial (reasonable) block fee value.
     * @param _initProofTimeTarget Initial (reasonable) proof submission time target.
     * @param _initProofTimeIssued Initial proof time issued corresponding
     *        with the initial block fee.
     */
    function init(
        address _addressManager,
        bytes32 _genesisBlockHash,
        uint64 _initBlockFee,
        uint64 _initProofTimeTarget,
        uint64 _initProofTimeIssued
    ) external initializer {
        EssentialContract._init(_addressManager);
        LibVerifying.init({
            state: state,
            config: getConfig(),
            genesisBlockHash: _genesisBlockHash,
            initBlockFee: _initBlockFee,
            initProofTimeTarget: _initProofTimeTarget,
            initProofTimeIssued: _initProofTimeIssued
        });
    }

    /**
     * Propose a Taiko L2 block.
     *
     * @param input An abi-encoded BlockMetadataInput that the actual L2
     *        block header must satisfy.
     * @param txList A list of transactions in this block, encoded with RLP.
     *        Note, in the corresponding L2 block an _anchor transaction_
     *        will be the first transaction in the block -- if there are
     *        `n` transactions in `txList`, then there will be up to `n + 1`
     *        transactions in the L2 block.
     */
    function proposeBlock(bytes calldata input, bytes calldata txList)
        external
        nonReentrant
        returns (TaikoData.BlockMetadata memory meta)
    {
        TaikoData.Config memory config = getConfig();
        meta = LibProposing.proposeBlock({
            state: state,
            config: config,
            resolver: AddressResolver(this),
            input: abi.decode(input, (TaikoData.BlockMetadataInput)),
            txList: txList
        });
        if (config.maxVerificationsPerTx > 0) {
            LibVerifying.verifyBlocks({
                state: state,
                config: config,
                resolver: AddressResolver(this),
                maxBlocks: config.maxVerificationsPerTx
            });
        }
    }

    /**
     * Prove a block with a zero-knowledge proof.
     *
     * @param blockId The index of the block to prove. This is also used
     *        to select the right implementation version.
     * @param input An abi-encoded TaikoData.BlockEvidence object.
     */
    function proveBlock(uint256 blockId, bytes calldata input) external nonReentrant {
        TaikoData.Config memory config = getConfig();
        LibProving.proveBlock({
            state: state,
            config: config,
            resolver: AddressResolver(this),
            blockId: blockId,
            evidence: abi.decode(input, (TaikoData.BlockEvidence))
        });
        if (config.maxVerificationsPerTx > 0) {
            LibVerifying.verifyBlocks({
                state: state,
                config: config,
                resolver: AddressResolver(this),
                maxBlocks: config.maxVerificationsPerTx
            });
        }
    }

    /**
     * Verify up to N blocks.
     * @param maxBlocks Max number of blocks to verify.
     */
    function verifyBlocks(uint256 maxBlocks) external nonReentrant {
        if (maxBlocks == 0) revert L1_INVALID_PARAM();
        LibVerifying.verifyBlocks({
            state: state,
            config: getConfig(),
            resolver: AddressResolver(this),
            maxBlocks: maxBlocks
        });
    }

    /**
     * Change proof parameters (time target and time issued) - to avoid complex/risky upgrades in case need to change relatively frequently.
     * @param newProofTimeTarget New proof time target.
     * @param newProofTimeIssued New proof time issued. If set to type(uint64).max, let it be unchanged.
     */
    function setProofParams(uint64 newProofTimeTarget, uint64 newProofTimeIssued)
        external
        onlyOwner
    {
        if (newProofTimeTarget == 0 || newProofTimeIssued == 0) {
            revert L1_INVALID_PARAM();
        }

        state.proofTimeTarget = newProofTimeTarget;
        // Special case in a way - that we leave the proofTimeIssued unchanged
        // because we think provers will adjust behavior.
        if (newProofTimeIssued != type(uint64).max) {
            state.proofTimeIssued = newProofTimeIssued;
        }

        emit ProofTimeTargetChanged(newProofTimeTarget);
    }

    function depositTaikoToken(uint256 amount) external nonReentrant {
        LibTokenomics.depositTaikoToken(state, AddressResolver(this), amount);
    }

    function withdrawTaikoToken(uint256 amount) external nonReentrant {
        LibTokenomics.withdrawTaikoToken(state, AddressResolver(this), amount);
    }

    function depositEtherToL2() public payable {
        LibEthDepositing.depositEtherToL2(state, getConfig(), AddressResolver(this));
    }

    function getTaikoTokenBalance(address addr) public view returns (uint256) {
        return state.taikoTokenBalances[addr];
    }

    function getBlockFee() public view returns (uint64) {
        return state.blockFee;
    }

<<<<<<< HEAD
    function getProofReward(uint64 provenAt, uint64 proposedAt) public view returns (uint64) {
        return LibTokenomics.getProofReward({state: state, proofTime: provenAt - proposedAt});
=======
    function getProofReward(uint64 proofTime) public view returns (uint64) {
        return LibTokenomics.getProofReward(state, proofTime);
>>>>>>> 2846e757
    }

    function getBlock(uint256 blockId)
        public
        view
        returns (bytes32 _metaHash, address _proposer, uint64 _proposedAt)
    {
        TaikoData.Block storage blk =
            LibProposing.getBlock({state: state, config: getConfig(), blockId: blockId});
        _metaHash = blk.metaHash;
        _proposer = blk.proposer;
        _proposedAt = blk.proposedAt;
    }

    function getForkChoice(uint256 blockId, bytes32 parentHash, uint32 parentGasUsed)
        public
        view
        returns (TaikoData.ForkChoice memory)
    {
        return LibProving.getForkChoice({
            state: state,
            config: getConfig(),
            blockId: blockId,
            parentHash: parentHash,
            parentGasUsed: parentGasUsed
        });
    }

    function getCrossChainBlockHash(uint256 blockId) public view override returns (bytes32) {
        (bool found, TaikoData.Block storage blk) =
            LibUtils.getL2ChainData({state: state, config: getConfig(), blockId: blockId});
        return found ? blk.forkChoices[blk.verifiedForkChoiceId].blockHash : bytes32(0);
    }

    function getCrossChainSignalRoot(uint256 blockId) public view override returns (bytes32) {
        (bool found, TaikoData.Block storage blk) =
            LibUtils.getL2ChainData({state: state, config: getConfig(), blockId: blockId});

        return found ? blk.forkChoices[blk.verifiedForkChoiceId].signalRoot : bytes32(0);
    }

    function getStateVariables() public view returns (TaikoData.StateVariables memory) {
        return state.getStateVariables();
    }

    function getConfig() public pure virtual returns (TaikoData.Config memory) {
        return TaikoConfig.getConfig();
    }

    function getVerifierName(uint16 id) public pure returns (bytes32) {
        return LibUtils.getVerifierName(id);
    }
}

contract ProxiedTaikoL1 is Proxied, TaikoL1 {}<|MERGE_RESOLUTION|>--- conflicted
+++ resolved
@@ -177,13 +177,8 @@
         return state.blockFee;
     }
 
-<<<<<<< HEAD
-    function getProofReward(uint64 provenAt, uint64 proposedAt) public view returns (uint64) {
-        return LibTokenomics.getProofReward({state: state, proofTime: provenAt - proposedAt});
-=======
     function getProofReward(uint64 proofTime) public view returns (uint64) {
         return LibTokenomics.getProofReward(state, proofTime);
->>>>>>> 2846e757
     }
 
     function getBlock(uint256 blockId)
