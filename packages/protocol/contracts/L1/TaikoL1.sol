--- conflicted
+++ resolved
@@ -19,10 +19,7 @@
 import "./v1/V1Finalizing.sol";
 import "./v1/V1Proposing.sol";
 import "./v1/V1Proving.sol";
-<<<<<<< HEAD
-=======
 import "./v1/V1Utils.sol";
->>>>>>> dfe3c868
 
 /**
  * @author dantaik <dan@taiko.xyz>
@@ -33,11 +30,7 @@
     using SafeCastUpgradeable for uint256;
 
     LibData.State public state;
-<<<<<<< HEAD
     uint256[41] private __gap; // TODO(daniel): double check this value.
-=======
-    uint256[43] private __gap;
->>>>>>> dfe3c868
 
     function init(
         address _addressManager,
@@ -83,13 +76,9 @@
         V1Proposing.proposeBlock(state, AddressResolver(this), inputs);
         V1Finalizing.finalizeBlocks(
             state,
-<<<<<<< HEAD
-            AddressResolver(this),
-            LibConstants.K_MAX_FINALIZATIONS_PER_TX
-=======
-            LibConstants.TAIKO_MAX_FINALIZATIONS_PER_TX,
+            AddressResolver(this),
+            LibConstants.K_MAX_FINALIZATIONS_PER_TX,
             false
->>>>>>> dfe3c868
         );
     }
 
@@ -115,13 +104,9 @@
         V1Proving.proveBlock(state, AddressResolver(this), blockIndex, inputs);
         V1Finalizing.finalizeBlocks(
             state,
-<<<<<<< HEAD
-            AddressResolver(this),
-            LibConstants.K_MAX_FINALIZATIONS_PER_TX
-=======
-            LibConstants.TAIKO_MAX_FINALIZATIONS_PER_TX,
+            AddressResolver(this),
+            LibConstants.K_MAX_FINALIZATIONS_PER_TX,
             false
->>>>>>> dfe3c868
         );
     }
 
@@ -151,13 +136,9 @@
         );
         V1Finalizing.finalizeBlocks(
             state,
-<<<<<<< HEAD
-            AddressResolver(this),
-            LibConstants.K_MAX_FINALIZATIONS_PER_TX
-=======
-            LibConstants.TAIKO_MAX_FINALIZATIONS_PER_TX,
+            AddressResolver(this),
+            LibConstants.K_MAX_FINALIZATIONS_PER_TX,
             false
->>>>>>> dfe3c868
         );
     }
 
@@ -200,14 +181,6 @@
         return V1Proving.isProverWhitelisted(state, prover);
     }
 
-<<<<<<< HEAD
-    /// @notice Finalize up to N blocks.
-    /// @param maxBlocks Max number of blocks to finalize.
-    function finalizeBlocks(uint256 maxBlocks) external nonReentrant {
-        require(maxBlocks > 0, "L1:maxBlocks");
-        V1Finalizing.finalizeBlocks(state, AddressResolver(this), maxBlocks);
-    }
-
     function getBlockFee() public view returns (uint256 premiumFee) {
         (, premiumFee) = V1Proposing.getBlockFee(state);
     }
@@ -221,14 +194,12 @@
             provenAt,
             proposedAt
         );
-=======
     /**
      * Check if the L1 is halted.
      * @return True if halted, false otherwise.
      */
     function isHalted() public view returns (bool) {
         return V1Utils.isHalted(state);
->>>>>>> dfe3c868
     }
 
     function isCommitValid(bytes32 hash) public view returns (bool) {
