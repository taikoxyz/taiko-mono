// SPDX-License-Identifier: MIT
//
// ╭━━━━╮╱╱╭╮╱╱╱╱╱╭╮╱╱╱╱╱╭╮
// ┃╭╮╭╮┃╱╱┃┃╱╱╱╱╱┃┃╱╱╱╱╱┃┃
// ╰╯┃┃┣┻━┳┫┃╭┳━━╮┃┃╱╱╭━━┫╰━┳━━╮
// ╱╱┃┃┃╭╮┣┫╰╯┫╭╮┃┃┃╱╭┫╭╮┃╭╮┃━━┫
// ╱╱┃┃┃╭╮┃┃╭╮┫╰╯┃┃╰━╯┃╭╮┃╰╯┣━━┃
// ╱╱╰╯╰╯╰┻┻╯╰┻━━╯╰━━━┻╯╰┻━━┻━━╯
pragma solidity ^0.8.9;

import "@openzeppelin/contracts-upgradeable/utils/math/SafeCastUpgradeable.sol";

import "../common/EssentialContract.sol";
import "../common/ConfigManager.sol";
import "../common/IMintableERC20.sol";
import "../libs/LibBlockHeader.sol";
import "../libs/LibConstants.sol";
import "../libs/LibMerkleProof.sol";
import "../libs/LibStorageProof.sol";
import "../libs/LibTxList.sol";
import "../libs/LibZKP.sol";

struct BlockContext {
    uint256 id;
    uint256 anchorHeight;
    bytes32 anchorHash;
    address beneficiary;
    uint64 gasLimit;
    uint64 proposedAt;
    bytes32 txListHash;
    bytes32 mixHash;
    bytes extraData;
    uint256 proverFee;
}

struct Evidence {
    address prover;
    uint256 proverFee;
    uint64 proposedAt;
    uint64 provenAt;
    bytes32 blockHash;
}

// all stat time units are nanosecond
struct Stats {
    uint64 avgPendingSize;
    uint64 avgProvingDelay;
    uint64 avgFinalizationDelay;
}

/// @dev We have the following design assumptions:
/// - Assumption 1: the `difficulty` and `nonce` fields in Taiko block header
//                  will always be zeros, and this will be checked by zkEVM.
///
/// - Assumption 2: Taiko L2 allows block.timestamp >= parent.timestamp.
///
/// - Assumption 3: mixHash will be used by Taiko L2 for randomness, see:
///                 https://blog.ethereum.org/2021/11/29/how-the-merge-impacts-app-layer
///
/// - Assumption 4: Taiko zkEVM will check `sum(tx_i.gasLimit) <= header.gasLimit`
///                 and `header.gasLimit <= MAX_TAIKO_BLOCK_GAS_LIMIT`
///
/// - Assumption 5: Prover can use its address as public input to generate unique
///                 ZKP that's only valid if he transacts with this address. This is
///                 critical to ensure the ZKP will not be stolen by others
///
/// This contract shall be deployed as the initial implementation of a
/// https://docs.openzeppelin.com/contracts/4.x/api/proxy#UpgradeableBeacon contract,
/// then a https://docs.openzeppelin.com/contracts/4.x/api/proxy#BeaconProxy contract
/// shall be deployed infront of it.
contract TaikoL1 is EssentialContract {
    using SafeCastUpgradeable for uint256;
    using LibBlockHeader for BlockHeader;
    using LibTxList for bytes;
    /**********************
     * Constants   *
     **********************/
    uint256 public constant MAX_ANCHOR_HEIGHT_DIFF = 128;
    uint256 public constant MAX_PENDING_BLOCKS = 2048;
    uint256 public constant MAX_THROW_AWAY_PARENT_DIFF = 1024;
    uint256 public constant MAX_FINALIZATION_PER_TX = 5;
<<<<<<< HEAD
    uint256 public constant DAO_REWARD_RATIO = 100; // 100%
=======
>>>>>>> c40c5b07
    string public constant ZKP_VKEY = "TAIKO_ZKP_VKEY";

    bytes32 private constant JUMP_MARKER = bytes32(uint256(1));
    uint256 private constant STAT_AVERAGING_FACTOR = 2048;
    uint64 private constant NANO_PER_SECOND = 1E9;
    uint64 private constant UTILIZATION_FEE_RATIO = 500; // 5x

    /**********************
     * State Variables    *
     **********************/

    // Finalized taiko block headers
    mapping(uint256 => bytes32) public finalizedBlocks;

    // block id => block context hash
    mapping(uint256 => bytes32) public pendingBlocks;

    mapping(uint256 => mapping(bytes32 => Evidence)) public evidences;

    uint64 public genesisHeight;
    uint64 public lastFinalizedHeight;
    uint64 public lastFinalizedId;
    uint64 public nextPendingId;

    uint256 public proverFeeToDAO;

    uint256 public proverBaseFee;
    uint256 public proverGasPrice; // TODO: auto-adjustable

    uint256 public reservedProverFee;

    Stats private _stats; // 1 slot

<<<<<<< HEAD
    uint256[42] private __gap;
=======
    uint256[39] private __gap;
>>>>>>> c40c5b07

    /**********************
     * Events             *
     **********************/

    event BlockProposed(uint256 indexed id, BlockContext context);
    event BlockProven(
        uint256 indexed id,
        bytes32 parentHash,
        Evidence evidence
    );
    event BlockProvenInvalid(uint256 indexed id);
    event BlockFinalized(
        uint256 indexed id,
        uint256 indexed height,
        Evidence evidence,
        uint256 blockTaiReward,
        uint256 daoReward
    );

    /**********************
     * Modifiers          *
     **********************/

    modifier whenBlockIsPending(BlockContext calldata context) {
        _checkContextPending(context);
        _;
        finalizeBlocks();
    }

    /**********************
     * External Functions *
     **********************/

    function init(
        address _addressManager,
        bytes32 _genesisBlockHash,
        uint256 _proverBaseFee,
        uint256 _proverGasPrice
    ) external initializer {
<<<<<<< HEAD
        EssentialContract._init(_addressManager);
=======
        ReentrancyGuardUpgradeable.__ReentrancyGuard_init();

        require(
            AddressUpgradeable.isContract(_keyManagerAddress),
            "invalid keyManager"
        );
        require(_taikoL2Address != address(0), "invalid taikoL2Address");
>>>>>>> c40c5b07

        proverBaseFee = _proverBaseFee;
        proverGasPrice = _proverGasPrice;

        finalizedBlocks[0] = _genesisBlockHash;
        nextPendingId = 1;

        genesisHeight = block.number.toUint64();

        Evidence memory evidence = Evidence({
            prover: address(0),
            proverFee: 0,
            proposedAt: 0,
            provenAt: 0,
            blockHash: _genesisBlockHash
        });
        emit BlockFinalized(0, 0, evidence, 0, 0);
    }

    /// @notice Propose a Taiko L2 block.
    /// @param context The context that the actual L2 block header must satisfy.
    ///        Note the following fields in the provided context object must
    ///        be zeros, and their actual values will be provisioned by Ethereum.
    ///        - txListHash
    ///        - mixHash
    ///        - timestamp
    /// @param txList A list of transactions in this block, encoded with RLP.
    ///
    function proposeBlock(BlockContext memory context, bytes calldata txList)
        external
        payable
        nonReentrant
    {
        // Try to finalize blocks first to make room
        finalizeBlocks();

        require(txList.length > 0, "empty txList");
        require(
            nextPendingId <= lastFinalizedId + MAX_PENDING_BLOCKS,
            "too many pending blocks"
        );
        validateContext(context);

        _stats.avgPendingSize = _calcAverage(
            _stats.avgPendingSize,
            nextPendingId - lastFinalizedId - 1
        );

        context.id = nextPendingId;
        context.proposedAt = block.timestamp.toUint64();
        context.txListHash = txList.hashTxList();

        // if multiple L2 blocks included in the same L1 block,
        // their block.mixHash fields for randomness will be the same.
        context.mixHash = bytes32(block.difficulty);

        // Check fees
        context.proverFee = context.gasLimit * proverGasPrice + proverBaseFee;

<<<<<<< HEAD
        _chargeProposerFee(context.proverFee);
=======
        uint256 utilizationFee = daoAddress == address(0)
            ? 0
            : (context.proverFee * getUtilizationFeeBips()) / 10000;
        uint256 totalFees = context.proverFee + utilizationFee;

        require(msg.value >= totalFees, "insufficient fee");

        // Refund
        if (msg.value > totalFees) {
            payable(msg.sender).transfer(msg.value - totalFees);
        }
        if (utilizationFee > 0) {
            payable(daoAddress).transfer(utilizationFee);
        }
>>>>>>> c40c5b07

        _savePendingBlock(nextPendingId, _hashContext(context));
        emit BlockProposed(nextPendingId++, context);
    }

    // TODO: how to verify the zkp is associated with msg.sender?
    function proveBlock(
        bool anchored,
        BlockHeader calldata header,
        BlockContext calldata context,
        bytes[2] calldata proofs
    ) external nonReentrant whenBlockIsPending(context) {
        _validateHeaderForContext(header, context);
        bytes32 blockHash = header.hashBlockHeader();

        LibZKP.verify(
            ConfigManager(resolve("config_manager")).get(ZKP_VKEY),
            header.parentHash,
            blockHash,
            context.txListHash,
            proofs[0]
        );

        (bytes32 proofKey, bytes32 proofVal) = LibStorageProof
            .computeAnchorProofKV(
                header.height,
                context.anchorHeight,
                context.anchorHash
            );

        if (!anchored) {
            proofVal = 0x0;
        }

        LibMerkleProof.verify(
            header.stateRoot,
            resolve("taiko_l2"),
            proofKey,
            proofVal,
            proofs[1]
        );

        Evidence memory evidence = Evidence({
            prover: msg.sender,
            proverFee: context.proverFee,
            proposedAt: context.proposedAt,
            provenAt: block.timestamp.toUint64(),
            blockHash: blockHash
        });

        evidences[context.id][header.parentHash] = evidence;

        emit BlockProven(context.id, header.parentHash, evidence);
    }

    // TODO: how to verify the zkp is associated with msg.sender?
    function proveBlockInvalid(
        bytes32 throwAwayTxListHash, // hash of a txList that contains a verifyBlockInvalid tx on L2.
        BlockHeader calldata throwAwayHeader,
        BlockContext calldata context,
        bytes[2] calldata proofs
    ) external nonReentrant whenBlockIsPending(context) {
        require(
            throwAwayHeader.isPartiallyValidForTaiko(),
            "throwAwayHeader invalid"
        );

        require(
            lastFinalizedHeight <=
                throwAwayHeader.height + MAX_THROW_AWAY_PARENT_DIFF,
            "parent too old"
        );
        require(
            throwAwayHeader.parentHash ==
                finalizedBlocks[throwAwayHeader.height - 1],
            "parent mismatch"
        );

        LibZKP.verify(
            ConfigManager(resolve("config_manager")).get(ZKP_VKEY),
            throwAwayHeader.parentHash,
            throwAwayHeader.hashBlockHeader(),
            throwAwayTxListHash,
            proofs[0]
        );

        (bytes32 key, bytes32 value) = LibStorageProof
            .computeInvalidTxListProofKV(context.txListHash);

        LibMerkleProof.verify(
            throwAwayHeader.stateRoot,
            resolve("taiko_l2"),
            key,
            value,
            proofs[1]
        );

        _invalidateBlock(context, false);
    }

    function verifyBlockInvalid(
        BlockContext calldata context,
        bytes calldata txList
    ) external nonReentrant whenBlockIsPending(context) {
        require(txList.hashTxList() == context.txListHash, "txList mismatch");
        require(!LibTxListValidator.isTxListValid(txList), "txList decoded");

        _invalidateBlock(context, true);
    }

    /**********************
     * Public Functions   *
     **********************/

    function finalizeBlocks() public {
        uint64 id = lastFinalizedId + 1;
        uint256 processed = 0;
        while (id < nextPendingId && processed <= MAX_FINALIZATION_PER_TX) {
            Evidence storage evidence = evidences[id][
                finalizedBlocks[lastFinalizedHeight]
            ];

            if (evidence.prover != address(0)) {
                finalizedBlocks[++lastFinalizedHeight] = evidence.blockHash;
                _finalizeBlock(id, lastFinalizedHeight, evidence);
            } else if (evidences[id][JUMP_MARKER].prover != address(0)) {
                _finalizeBlock(
                    id,
                    lastFinalizedHeight,
                    evidences[id][JUMP_MARKER]
                );
            } else {
                break;
            }

            lastFinalizedId += 1;
            id += 1;
            processed += 1;
        }
    }

    function validateContext(BlockContext memory context) public view {
        require(
            context.id == 0 &&
                context.txListHash == 0x0 &&
                context.mixHash == 0x0 &&
                context.proposedAt == 0 &&
                context.proverFee == 0,
            "nonzero placeholder fields"
        );

        require(
            block.number <= context.anchorHeight + MAX_ANCHOR_HEIGHT_DIFF &&
                context.anchorHash == blockhash(context.anchorHeight) &&
                context.anchorHash != 0x0,
            "invalid anchor"
        );

        require(context.beneficiary != address(0), "null beneficiary");
        require(
            context.gasLimit <= LibConstants.MAX_TAIKO_BLOCK_GAS_LIMIT,
            "invalid gasLimit"
        );
        require(context.extraData.length <= 32, "extraData too large");
    }

    function getStats() public view returns (Stats memory stats) {
        stats = _stats;
        stats.avgPendingSize /= NANO_PER_SECOND;
        stats.avgProvingDelay /= NANO_PER_SECOND;
        stats.avgFinalizationDelay /= NANO_PER_SECOND;
    }

    function getUtilizationFeeBips()
        public
        view
        returns (
            uint256 /*basisPoints*/
        )
    {
        // TODO(daniel): optimize the math. Maybe also include `proverGasPrice` in the
        // calculation.
        uint256 numPendingBlocks = nextPendingId - lastFinalizedId;

        // threshold is the middle point of MAX_PENDING_BLOCKS/2 and
        // _stats.avgPendingSize
        uint256 threshold = MAX_PENDING_BLOCKS / 4 + _stats.avgPendingSize / 2;
        if (numPendingBlocks <= threshold) return 0;

        return
            (UTILIZATION_FEE_RATIO * 100 * (numPendingBlocks - threshold)) /
            (MAX_PENDING_BLOCKS - threshold);
    }

<<<<<<< HEAD
    function getBlockTaiReward(uint256 provingDelay)
        public
        view
        returns (uint256)
    {
        // TODO: implement this
    }

=======
>>>>>>> c40c5b07
    /**********************
     * Private Functions  *
     **********************/

    function _invalidateBlock(BlockContext memory context, bool noZKP) private {
        require(
            evidences[context.id][JUMP_MARKER].prover == address(0),
            "already invalidated"
        );
        evidences[context.id][JUMP_MARKER] = Evidence({
            prover: msg.sender,
            proverFee: context.proverFee,
            proposedAt: context.proposedAt,
            provenAt: noZKP ? context.proposedAt : block.timestamp.toUint64(),
            blockHash: 0x0
        });
        emit BlockProvenInvalid(context.id);
    }

    function _finalizeBlock(
        uint64 id,
        uint64 _lastFinalizedHeight,
        Evidence storage evidence
    ) private {
        _payProverFee(evidence.prover, evidence.proverFee);
<<<<<<< HEAD
        (uint256 blockReward, uint256 daoReward) = _payBlockReward(
            evidence.prover,
            evidence.provenAt - evidence.proposedAt
        );
=======
>>>>>>> c40c5b07

        // Update stats
        _stats.avgProvingDelay = _calcAverage(
            _stats.avgProvingDelay,
            evidence.provenAt - evidence.proposedAt
        );

        _stats.avgFinalizationDelay = _calcAverage(
            _stats.avgFinalizationDelay,
            block.timestamp.toUint64() - evidence.proposedAt
        );

<<<<<<< HEAD
        emit BlockFinalized(
            id,
            _lastFinalizedHeight,
            evidence,
            blockReward,
            daoReward
        );
=======
        emit BlockFinalized(id, _lastFinalizedHeight, evidence);
>>>>>>> c40c5b07

        // Delete the evidence to potentially avoid 4 sstore ops.
        evidence.prover = address(0);
        evidence.proverFee = 0;
        evidence.proposedAt = 0;
        evidence.proposedAt = 0;
        evidence.blockHash = 0x0;
    }

<<<<<<< HEAD
    function _chargeProposerFee(uint256 proverFee) private {
        address daoVault = resolve("dao_vault");
        uint256 utilizationFee = daoVault == address(0)
            ? 0
            : (proverFee * getUtilizationFeeBips()) / 10000;
        uint256 totalFees = proverFee + utilizationFee;

        require(msg.value >= totalFees, "insufficient fee");

        // Refund
        if (msg.value > totalFees) {
            payable(msg.sender).transfer(msg.value - totalFees);
        }
        if (utilizationFee > 0) {
            payable(daoVault).transfer(utilizationFee);
        }
    }

=======
>>>>>>> c40c5b07
    function _payProverFee(address prover, uint256 proverFee) private {
        // Pay prover fee
        bool success;
        (success, ) = prover.call{value: proverFee}("");
        if (success) return;

<<<<<<< HEAD
        proverFeeToDAO += proverFee;

        address daoVault = resolve("dao_vault");
        if (daoVault == address(0)) return;

        (success, ) = daoVault.call{value: proverFeeToDAO - 1}("");
        if (success) {
            proverFeeToDAO = 1;
        }
    }

    function _payBlockReward(address prover, uint256 provingDelay)
        private
        returns (uint256 blockReward, uint256 daoReward)
    {
        address taiToken = resolve("tai_token");
        if (taiToken == address(0)) return (0, 0);

        blockReward = getBlockTaiReward(provingDelay);
        if (blockReward != 0) {
            IMintableERC20(taiToken).mint(prover, blockReward);

            address daoVault = resolve("dao_vault");
            daoReward = daoVault == address(0)
                ? 0
                : (blockReward * DAO_REWARD_RATIO) / 100;

            if (daoReward != 0) {
                IMintableERC20(taiToken).mint(daoVault, daoReward);
            }
=======
        if (daoAddress == address(0)) {
            reservedProverFee += proverFee;
            return;
        }

        (success, ) = daoAddress.call{value: proverFee}("");
        if (!success) {
            reservedProverFee += proverFee;
>>>>>>> c40c5b07
        }
    }

    function _savePendingBlock(uint256 id, bytes32 contextHash)
        private
        returns (bytes32)
    {
        return pendingBlocks[id % MAX_PENDING_BLOCKS] = contextHash;
    }

    function _getPendingBlock(uint256 id) private view returns (bytes32) {
        return pendingBlocks[id % MAX_PENDING_BLOCKS];
    }

    function _checkContextPending(BlockContext calldata context) private view {
        require(
            context.id > lastFinalizedId && context.id < nextPendingId,
            "invalid id"
        );
        require(
            _getPendingBlock(context.id) == _hashContext(context),
            "context mismatch"
        );
    }

    function _validateHeader(BlockHeader calldata header) private pure {
        require(
            header.parentHash != 0x0 &&
                header.gasLimit <= LibConstants.MAX_TAIKO_BLOCK_GAS_LIMIT &&
                header.extraData.length <= 32 &&
                header.difficulty == 0 &&
                header.nonce == 0,
            "header mismatch"
        );
    }

    function _validateHeaderForContext(
        BlockHeader calldata header,
        BlockContext memory context
    ) private pure {
        require(
            header.beneficiary == context.beneficiary &&
                header.gasLimit == context.gasLimit &&
                header.timestamp == context.proposedAt &&
                keccak256(header.extraData) == keccak256(context.extraData) && // TODO: direct compare
                header.mixHash == context.mixHash,
            "header mismatch"
        );
    }

    function _hashContext(BlockContext memory context)
        private
        pure
        returns (bytes32)
    {
        return keccak256(abi.encode(context));
    }

    function _calcAverage(uint64 avg, uint64 current)
        private
        pure
        returns (uint64)
    {
        if (current == 0) return avg;
        if (avg == 0) return current;

        uint256 _avg = ((STAT_AVERAGING_FACTOR - 1) *
            avg +
            current *
            NANO_PER_SECOND) / STAT_AVERAGING_FACTOR;
        return _avg.toUint64();
    }
}<|MERGE_RESOLUTION|>--- conflicted
+++ resolved
@@ -79,10 +79,7 @@
     uint256 public constant MAX_PENDING_BLOCKS = 2048;
     uint256 public constant MAX_THROW_AWAY_PARENT_DIFF = 1024;
     uint256 public constant MAX_FINALIZATION_PER_TX = 5;
-<<<<<<< HEAD
     uint256 public constant DAO_REWARD_RATIO = 100; // 100%
-=======
->>>>>>> c40c5b07
     string public constant ZKP_VKEY = "TAIKO_ZKP_VKEY";
 
     bytes32 private constant JUMP_MARKER = bytes32(uint256(1));
@@ -116,11 +113,7 @@
 
     Stats private _stats; // 1 slot
 
-<<<<<<< HEAD
     uint256[42] private __gap;
-=======
-    uint256[39] private __gap;
->>>>>>> c40c5b07
 
     /**********************
      * Events             *
@@ -161,17 +154,7 @@
         uint256 _proverBaseFee,
         uint256 _proverGasPrice
     ) external initializer {
-<<<<<<< HEAD
         EssentialContract._init(_addressManager);
-=======
-        ReentrancyGuardUpgradeable.__ReentrancyGuard_init();
-
-        require(
-            AddressUpgradeable.isContract(_keyManagerAddress),
-            "invalid keyManager"
-        );
-        require(_taikoL2Address != address(0), "invalid taikoL2Address");
->>>>>>> c40c5b07
 
         proverBaseFee = _proverBaseFee;
         proverGasPrice = _proverGasPrice;
@@ -231,24 +214,7 @@
         // Check fees
         context.proverFee = context.gasLimit * proverGasPrice + proverBaseFee;
 
-<<<<<<< HEAD
         _chargeProposerFee(context.proverFee);
-=======
-        uint256 utilizationFee = daoAddress == address(0)
-            ? 0
-            : (context.proverFee * getUtilizationFeeBips()) / 10000;
-        uint256 totalFees = context.proverFee + utilizationFee;
-
-        require(msg.value >= totalFees, "insufficient fee");
-
-        // Refund
-        if (msg.value > totalFees) {
-            payable(msg.sender).transfer(msg.value - totalFees);
-        }
-        if (utilizationFee > 0) {
-            payable(daoAddress).transfer(utilizationFee);
-        }
->>>>>>> c40c5b07
 
         _savePendingBlock(nextPendingId, _hashContext(context));
         emit BlockProposed(nextPendingId++, context);
@@ -443,7 +409,6 @@
             (MAX_PENDING_BLOCKS - threshold);
     }
 
-<<<<<<< HEAD
     function getBlockTaiReward(uint256 provingDelay)
         public
         view
@@ -452,8 +417,6 @@
         // TODO: implement this
     }
 
-=======
->>>>>>> c40c5b07
     /**********************
      * Private Functions  *
      **********************/
@@ -479,13 +442,10 @@
         Evidence storage evidence
     ) private {
         _payProverFee(evidence.prover, evidence.proverFee);
-<<<<<<< HEAD
         (uint256 blockReward, uint256 daoReward) = _payBlockReward(
             evidence.prover,
             evidence.provenAt - evidence.proposedAt
         );
-=======
->>>>>>> c40c5b07
 
         // Update stats
         _stats.avgProvingDelay = _calcAverage(
@@ -498,7 +458,6 @@
             block.timestamp.toUint64() - evidence.proposedAt
         );
 
-<<<<<<< HEAD
         emit BlockFinalized(
             id,
             _lastFinalizedHeight,
@@ -506,9 +465,6 @@
             blockReward,
             daoReward
         );
-=======
-        emit BlockFinalized(id, _lastFinalizedHeight, evidence);
->>>>>>> c40c5b07
 
         // Delete the evidence to potentially avoid 4 sstore ops.
         evidence.prover = address(0);
@@ -518,7 +474,6 @@
         evidence.blockHash = 0x0;
     }
 
-<<<<<<< HEAD
     function _chargeProposerFee(uint256 proverFee) private {
         address daoVault = resolve("dao_vault");
         uint256 utilizationFee = daoVault == address(0)
@@ -537,15 +492,12 @@
         }
     }
 
-=======
->>>>>>> c40c5b07
     function _payProverFee(address prover, uint256 proverFee) private {
         // Pay prover fee
         bool success;
         (success, ) = prover.call{value: proverFee}("");
         if (success) return;
 
-<<<<<<< HEAD
         proverFeeToDAO += proverFee;
 
         address daoVault = resolve("dao_vault");
@@ -576,16 +528,6 @@
             if (daoReward != 0) {
                 IMintableERC20(taiToken).mint(daoVault, daoReward);
             }
-=======
-        if (daoAddress == address(0)) {
-            reservedProverFee += proverFee;
-            return;
-        }
-
-        (success, ) = daoAddress.call{value: proverFee}("");
-        if (!success) {
-            reservedProverFee += proverFee;
->>>>>>> c40c5b07
         }
     }
 
