// SPDX-License-Identifier: MIT
//
// ╭━━━━╮╱╱╭╮╱╱╱╱╱╭╮╱╱╱╱╱╭╮
// ┃╭╮╭╮┃╱╱┃┃╱╱╱╱╱┃┃╱╱╱╱╱┃┃
// ╰╯┃┃┣┻━┳┫┃╭┳━━╮┃┃╱╱╭━━┫╰━┳━━╮
// ╱╱┃┃┃╭╮┣┫╰╯┫╭╮┃┃┃╱╭┫╭╮┃╭╮┃━━┫
// ╱╱┃┃┃╭╮┃┃╭╮┫╰╯┃┃╰━╯┃╭╮┃╰╯┣━━┃
// ╱╱╰╯╰╯╰┻┻╯╰┻━━╯╰━━━┻╯╰┻━━┻━━╯
pragma solidity ^0.8.9;

import "@openzeppelin/contracts-upgradeable/utils/math/SafeCastUpgradeable.sol";

import "../common/ConfigManager.sol";
import "../common/EssentialContract.sol";
import "../common/IHeaderSync.sol";
import "../libs/LibAnchorSignature.sol";
import "./LibData.sol";
import "./v1/V1Events.sol";
import "./v1/V1Finalizing.sol";
import "./v1/V1Proposing.sol";
import "./v1/V1Proving.sol";
import "./v1/V1Utils.sol";

/**
 * @author dantaik <dan@taiko.xyz>
 */
contract TaikoL1 is EssentialContract, IHeaderSync, V1Events {
    using LibData for LibData.State;
    using LibTxDecoder for bytes;
    using SafeCastUpgradeable for uint256;

    LibData.State public state;
    uint256[43] private __gap;

    function init(
        address _addressManager,
        bytes32 _genesisBlockHash
    ) external initializer {
        EssentialContract._init(_addressManager);
        V1Finalizing.init(state, _genesisBlockHash);
    }

    /**
     * Write a _commit hash_ so a few blocks later a L2 block can be proposed
     * such that `calculateCommitHash(meta.beneficiary, meta.txListHash)` equals
     * to this commit hash.
     *
     * @param commitHash Calculated with:
     *                  `calculateCommitHash(beneficiary, txListHash)`.
     */
    function commitBlock(bytes32 commitHash) external {
        V1Proposing.commitBlock(state, commitHash);
    }

    /**
     * Propose a Taiko L2 block.
     *
     * @param inputs A list of data input:
     *        - inputs[0] is abi-encoded BlockMetadata that the actual L2 block
     *          header must satisfy.
     *          Note the following fields in the provided meta object must
     *          be zeros -- their actual values will be provisioned by Ethereum.
     *            - id
     *            - l1Height
     *            - l1Hash
     *            - mixHash
     *            - timestamp
     *        - inputs[1] is a list of transactions in this block, encoded with
     *          RLP. Note, in the corresponding L2 block an _anchor transaction_
     *          will be the first transaction in the block -- if there are
     *          n transactions in `txList`, then there will be up to n+1
     *          transactions in the L2 block.
     */
    function proposeBlock(bytes[] calldata inputs) external nonReentrant {
        V1Proposing.proposeBlock(state, inputs);
        V1Finalizing.verifyBlocks(
            state,
            LibConstants.TAIKO_MAX_VERIFICATIONS_PER_TX,
            false
        );
    }

    /**
     * Prove a block is valid with a zero-knowledge proof, a transaction
     * merkel proof, and a receipt merkel proof.
     *
     * @param blockIndex The index of the block to prove. This is also used
     *        to select the right implementation version.
     * @param inputs A list of data input:
     *        - inputs[0] is an abi-encoded object with various information
     *          regarding  the block to be proven and the actual proofs.
     *        - inputs[1] is the actual anchor transaction in this L2 block.
     *          Note that the anchor transaction is always the first transaction
     *          in the block.
     *        - inputs[2] is the receipt of the anchor transaction.
     */

    function proveBlock(
        uint256 blockIndex,
        bytes[] calldata inputs
    ) external nonReentrant {
        V1Proving.proveBlock(state, AddressResolver(this), blockIndex, inputs);
        V1Finalizing.verifyBlocks(
            state,
            LibConstants.TAIKO_MAX_VERIFICATIONS_PER_TX,
            false
        );
    }

    /**
     * Prove a block is invalid with a zero-knowledge proof and a receipt
     * merkel proof.
     *
     * @param blockIndex The index of the block to prove. This is also used to
     *        select the right implementation version.
     * @param inputs A list of data input:
     *        - inputs[0] An Evidence object with various information regarding
     *          the block to be proven and the actual proofs.
     *        - inputs[1] The target block to be proven invalid.
     *        - inputs[2] The receipt for the `invalidBlock` transaction
     *          on L2. Note that the `invalidBlock` transaction is supposed to
     *          be the only transaction in the L2 block.
     */
    function proveBlockInvalid(
        uint256 blockIndex,
        bytes[] calldata inputs
    ) external nonReentrant {
        V1Proving.proveBlockInvalid(
            state,
            AddressResolver(this),
            blockIndex,
            inputs
        );
        V1Finalizing.verifyBlocks(
            state,
            LibConstants.TAIKO_MAX_VERIFICATIONS_PER_TX,
            false
        );
    }

    /**
     * Finalize up to N blocks.
     * @param maxBlocks Max number of blocks to finalize.
     */
    function verifyBlocks(uint256 maxBlocks) external nonReentrant {
        require(maxBlocks > 0, "L1:maxBlocks");
        V1Finalizing.verifyBlocks(state, maxBlocks, true);
    }

    /* Add or remove a prover from the whitelist.
     *
     * @param prover The prover to be added or removed.
     * @param whitelisted True to add; remove otherwise.
     */
    function whitelistProver(
        address prover,
        bool whitelisted
    ) public onlyOwner {
        V1Proving.whitelistProver(state, prover, whitelisted);
    }

    /**
     * Halt or resume the chain.
     * @param toHalt True to halt, false to resume.
     */
    function halt(bool toHalt) public onlyOwner {
        V1Utils.halt(state, toHalt);
    }

    /**
     * Check whether a prover is whitelisted.
     *
     * @param prover The prover.
     * @return True if the prover is whitelisted, false otherwise.
     */
    function isProverWhitelisted(address prover) public view returns (bool) {
        return V1Proving.isProverWhitelisted(state, prover);
    }

<<<<<<< HEAD
    /**
     * Check if the L1 is halted.
     * @return True if halted, false otherwise.
     */
    function isHalted() public view returns (bool) {
        return V1Utils.isHalted(state);
=======

    /** 
     * Verify up to N blocks.
     * @param maxBlocks Max number of blocks to verify.
     */
    function verifyBlocks(uint256 maxBlocks) external nonReentrant {
        require(maxBlocks > 0, "L1:maxBlocks");
        V1Finalizing.verifyBlocks(state, maxBlocks);
>>>>>>> 8797388e
    }

    function isCommitValid(bytes32 hash) public view returns (bool) {
        return V1Proposing.isCommitValid(state, hash);
    }

    function getCommitHeight(bytes32 commitHash) public view returns (uint256) {
        return state.commits[commitHash];
    }

    function getProposedBlock(
        uint256 id
    ) public view returns (LibData.ProposedBlock memory) {
        return state.getProposedBlock(id);
    }

    function getSyncedHeader(
        uint256 number
    ) public view override returns (bytes32) {
        return state.getL2BlockHash(number);
    }

    function getLatestSyncedHeader() public view override returns (bytes32) {
        return state.getL2BlockHash(state.latestVerifiedHeight);
    }

    function getStateVariables()
        public
        view
        returns (
            uint64 /*genesisHeight*/,
            uint64 /*latestVerifiedHeight*/,
            uint64 /*latestVerifiedId*/,
            uint64 /*nextBlockId*/
        )
    {
        return state.getStateVariables();
    }

    function signWithGoldenTouch(
        bytes32 hash,
        uint8 k
    ) public view returns (uint8 v, uint256 r, uint256 s) {
        return LibAnchorSignature.signTransaction(hash, k);
    }

    function getConstants()
        public
        pure
        returns (
            uint256, // TAIKO_CHAIN_ID
            uint256, // TAIKO_MAX_PROPOSED_BLOCKS
            uint256, // TAIKO_MAX_VERIFICATIONS_PER_TX
            uint256, // TAIKO_COMMIT_DELAY_CONFIRMATIONS
            uint256, // TAIKO_MAX_PROOFS_PER_FORK_CHOICE
            uint256, // TAIKO_BLOCK_MAX_GAS_LIMIT
            uint256, // TAIKO_BLOCK_MAX_TXS
            bytes32, // TAIKO_BLOCK_DEADEND_HASH
            uint256, // TAIKO_TXLIST_MAX_BYTES
            uint256, // TAIKO_TX_MIN_GAS_LIMIT
            uint256, // V1_ANCHOR_TX_GAS_LIMIT
            bytes4, // V1_ANCHOR_TX_SELECTOR
            bytes32 // V1_INVALIDATE_BLOCK_LOG_TOPIC
        )
    {
        return (
            LibConstants.TAIKO_CHAIN_ID,
            LibConstants.TAIKO_MAX_PROPOSED_BLOCKS,
            LibConstants.TAIKO_MAX_VERIFICATIONS_PER_TX,
            LibConstants.TAIKO_COMMIT_DELAY_CONFIRMATIONS,
            LibConstants.TAIKO_MAX_PROOFS_PER_FORK_CHOICE,
            LibConstants.TAIKO_BLOCK_MAX_GAS_LIMIT,
            LibConstants.TAIKO_BLOCK_MAX_TXS,
            LibConstants.TAIKO_BLOCK_DEADEND_HASH,
            LibConstants.TAIKO_TXLIST_MAX_BYTES,
            LibConstants.TAIKO_TX_MIN_GAS_LIMIT,
            LibConstants.V1_ANCHOR_TX_GAS_LIMIT,
            LibConstants.V1_ANCHOR_TX_SELECTOR,
            LibConstants.V1_INVALIDATE_BLOCK_LOG_TOPIC
        );
    }
}<|MERGE_RESOLUTION|>--- conflicted
+++ resolved
@@ -176,24 +176,13 @@
     function isProverWhitelisted(address prover) public view returns (bool) {
         return V1Proving.isProverWhitelisted(state, prover);
     }
-
-<<<<<<< HEAD
+    
     /**
      * Check if the L1 is halted.
      * @return True if halted, false otherwise.
      */
     function isHalted() public view returns (bool) {
         return V1Utils.isHalted(state);
-=======
-
-    /** 
-     * Verify up to N blocks.
-     * @param maxBlocks Max number of blocks to verify.
-     */
-    function verifyBlocks(uint256 maxBlocks) external nonReentrant {
-        require(maxBlocks > 0, "L1:maxBlocks");
-        V1Finalizing.verifyBlocks(state, maxBlocks);
->>>>>>> 8797388e
     }
 
     function isCommitValid(bytes32 hash) public view returns (bool) {
