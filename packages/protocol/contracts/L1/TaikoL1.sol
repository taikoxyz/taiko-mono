--- conflicted
+++ resolved
@@ -133,7 +133,6 @@
 
     function depositTaikoToken(uint256 amount) external nonReentrant {
         LibTokenomics.depositTaikoToken(state, AddressResolver(this), amount);
-<<<<<<< HEAD
     }
 
     function withdrawTaikoToken(uint256 amount) external nonReentrant {
@@ -146,52 +145,25 @@
             getConfig(),
             AddressResolver(this)
         );
-=======
->>>>>>> 32d1df06
-    }
-
-    function withdrawTaikoToken(uint256 amount) external nonReentrant {
-        LibTokenomics.withdrawTaikoToken(state, AddressResolver(this), amount);
-    }
-
-<<<<<<< HEAD
-    function getBlockFee() public view returns (uint64 fee) {
-        fee = LibTokenomics.getBlockFee(state);
-=======
-    function depositEtherToL2() public payable {
-        LibEthDepositing.depositEtherToL2(
-            state,
-            getConfig(),
-            AddressResolver(this)
-        );
->>>>>>> 32d1df06
     }
 
     function getTaikoTokenBalance(address addr) public view returns (uint256) {
         return state.taikoTokenBalances[addr];
     }
 
-    function getBlockFee() public view returns (uint64) {}
+    function getBlockFee() public view returns (uint64) {
+        return state.basefee;
+    }
 
     function getProofReward(
         uint64 provenAt,
         uint64 proposedAt
-<<<<<<< HEAD
-    ) public view returns (uint64 reward) {
-        reward = LibTokenomics.getProofReward({
-            state: state,
-            config: getConfig(),
-            provenAt: provenAt,
-            proposedAt: proposedAt
-        });
-=======
     ) public view returns (uint64) {
         return
             LibTokenomics.getProofReward({
                 state: state,
                 proofTime: provenAt - proposedAt
             });
->>>>>>> 32d1df06
     }
 
     function getBlock(
