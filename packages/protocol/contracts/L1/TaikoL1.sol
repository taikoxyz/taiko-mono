// SPDX-License-Identifier: MIT
//
// ╭━━━━╮╱╱╭╮╱╱╱╱╱╭╮╱╱╱╱╱╭╮
// ┃╭╮╭╮┃╱╱┃┃╱╱╱╱╱┃┃╱╱╱╱╱┃┃
// ╰╯┃┃┣┻━┳┫┃╭┳━━╮┃┃╱╱╭━━┫╰━┳━━╮
// ╱╱┃┃┃╭╮┣┫╰╯┫╭╮┃┃┃╱╭┫╭╮┃╭╮┃━━┫
// ╱╱┃┃┃╭╮┃┃╭╮┫╰╯┃┃╰━╯┃╭╮┃╰╯┣━━┃
// ╱╱╰╯╰╯╰┻┻╯╰┻━━╯╰━━━┻╯╰┻━━┻━━╯
pragma solidity ^0.8.9;

import "@openzeppelin/contracts-upgradeable/utils/math/SafeCastUpgradeable.sol";

import "../common/ConfigManager.sol";
import "../common/EssentialContract.sol";
import "../common/IHeaderSync.sol";
import "../libs/LibAnchorSignature.sol";
import "./LibData.sol";
import "./v1/V1Events.sol";
import "./v1/V1Finalizing.sol";
import "./v1/V1Proposing.sol";
import "./v1/V1Proving.sol";
import "./v1/V1Utils.sol";

/**
 * @author dantaik <dan@taiko.xyz>
 */
contract TaikoL1 is EssentialContract, IHeaderSync, V1Events {
    using LibData for LibData.State;
    using LibTxDecoder for bytes;
    using SafeCastUpgradeable for uint256;

    LibData.State public state;
    uint256[44] private __gap;

    function init(
        address _addressManager,
        bytes32 _genesisBlockHash
    ) external initializer {
        EssentialContract._init(_addressManager);
        V1Finalizing.init(state, _genesisBlockHash);
    }

    /**
     * Write a _commit hash_ so a few blocks later a L2 block can be proposed
     * such that `calculateCommitHash(meta.beneficiary, meta.txListHash)` equals
     * to this commit hash.
     *
     * @param commitHash Calculated with:
     *                  `calculateCommitHash(beneficiary, txListHash)`.
     */
    function commitBlock(bytes32 commitHash) external {
        V1Proposing.commitBlock(state, commitHash);
    }

    /**
     * Propose a Taiko L2 block.
     *
     * @param inputs A list of data input:
     *        - inputs[0] is abi-encoded BlockMetadata that the actual L2 block
     *          header must satisfy.
     *          Note the following fields in the provided meta object must
     *          be zeros -- their actual values will be provisioned by Ethereum.
     *            - id
     *            - l1Height
     *            - l1Hash
     *            - mixHash
     *            - timestamp
     *        - inputs[1] is a list of transactions in this block, encoded with
     *          RLP. Note, in the corresponding L2 block an _anchor transaction_
     *          will be the first transaction in the block -- if there are
     *          n transactions in `txList`, then there will be up to n+1
     *          transactions in the L2 block.
     */
    function proposeBlock(bytes[] calldata inputs) external nonReentrant {
        V1Proposing.proposeBlock(state, inputs);
        V1Finalizing.finalizeBlocks(
            state,
            LibConstants.TAIKO_MAX_FINALIZATIONS_PER_TX,
            false
        );
    }

    /**
     * Prove a block is valid with a zero-knowledge proof, a transaction
     * merkel proof, and a receipt merkel proof.
     *
     * @param blockIndex The index of the block to prove. This is also used
     *        to select the right implementation version.
     * @param inputs A list of data input:
     *        - inputs[0] is an abi-encoded object with various information
     *          regarding  the block to be proven and the actual proofs.
     *        - inputs[1] is the actual anchor transaction in this L2 block.
     *          Note that the anchor transaction is always the first transaction
     *          in the block.
     *        - inputs[2] is the receipt of the anchor transaction.
     */

    function proveBlock(
        uint256 blockIndex,
        bytes[] calldata inputs
    ) external nonReentrant {
        V1Proving.proveBlock(state, AddressResolver(this), blockIndex, inputs);
        V1Finalizing.finalizeBlocks(
            state,
            LibConstants.TAIKO_MAX_FINALIZATIONS_PER_TX,
            false
        );
    }

    /**
     * Prove a block is invalid with a zero-knowledge proof and a receipt
     * merkel proof.
     *
     * @param blockIndex The index of the block to prove. This is also used to
     *        select the right implementation version.
     * @param inputs A list of data input:
     *        - inputs[0] An Evidence object with various information regarding
     *          the block to be proven and the actual proofs.
     *        - inputs[1] The target block to be proven invalid.
     *        - inputs[2] The receipt for the `invalidBlock` transaction
     *          on L2. Note that the `invalidBlock` transaction is supposed to
     *          be the only transaction in the L2 block.
     */
    function proveBlockInvalid(
        uint256 blockIndex,
        bytes[] calldata inputs
    ) external nonReentrant {
        V1Proving.proveBlockInvalid(
            state,
            AddressResolver(this),
            blockIndex,
            inputs
        );
        V1Finalizing.finalizeBlocks(
            state,
            LibConstants.TAIKO_MAX_FINALIZATIONS_PER_TX,
            false
        );
    }

    /**
<<<<<<< HEAD
     * @notice Finalize up to N blocks.
     * @param maxBlocks Max number of blocks to finalize.
     */
=======
     * Add or remove a prover from the whitelist.
     *
     * @param prover The prover to be added or removed.
     * @param whitelisted True to add; remove otherwise.
     */
    function whitelistProver(
        address prover,
        bool whitelisted
    ) public onlyOwner {
        V1Proving.whitelistProver(state, prover, whitelisted);
    }

    /**
     * Return whether a prover is whitelisted.
     *
     * @param prover The prover.
     * @return True if the prover is whitelisted, false otherwise.
     */
    function isProverWhitelisted(address prover) public view returns (bool) {
        return V1Proving.isProverWhitelisted(state, prover);
    }

    /// @notice Finalize up to N blocks.
    /// @param maxBlocks Max number of blocks to finalize.
>>>>>>> c65bec33
    function finalizeBlocks(uint256 maxBlocks) external nonReentrant {
        require(maxBlocks > 0, "L1:maxBlocks");
        V1Finalizing.finalizeBlocks(state, maxBlocks, true);
    }

    /**
     * @notice Halt or resume the chain.
     * @param toHalt True to halt, false to resume.
     */
    function halt(bool toHalt) public onlyOwner {
        V1Utils.halt(state, toHalt);
    }

    /**
     * @notice Return if the L1 is halted.
     * @return True if halted, false otherwise.
     */
    function isHalted() public view returns (bool) {
        return V1Utils.isHalted(state);
    }

    function isCommitValid(bytes32 hash) public view returns (bool) {
        return V1Proposing.isCommitValid(state, hash);
    }

    function getCommitHeight(bytes32 commitHash) public view returns (uint256) {
        return state.commits[commitHash];
    }

    function getProposedBlock(
        uint256 id
    ) public view returns (LibData.ProposedBlock memory) {
        return state.getProposedBlock(id);
    }

    function getSyncedHeader(
        uint256 number
    ) public view override returns (bytes32) {
        return state.getL2BlockHash(number);
    }

    function getLatestSyncedHeader() public view override returns (bytes32) {
        return state.getL2BlockHash(state.latestFinalizedHeight);
    }

    function getStateVariables()
        public
        view
        returns (
            uint64 /*genesisHeight*/,
            uint64 /*latestFinalizedHeight*/,
            uint64 /*latestFinalizedId*/,
            uint64 /*nextBlockId*/
        )
    {
        return state.getStateVariables();
    }

    function signWithGoldenTouch(
        bytes32 hash,
        uint8 k
    ) public view returns (uint8 v, uint256 r, uint256 s) {
        return LibAnchorSignature.signTransaction(hash, k);
    }

    function getConstants()
        public
        pure
        returns (
            uint256, // TAIKO_CHAIN_ID
            uint256, // TAIKO_MAX_PROPOSED_BLOCKS
            uint256, // TAIKO_MAX_FINALIZATIONS_PER_TX
            uint256, // TAIKO_COMMIT_DELAY_CONFIRMATIONS
            uint256, // TAIKO_MAX_PROOFS_PER_FORK_CHOICE
            uint256, // TAIKO_BLOCK_MAX_GAS_LIMIT
            uint256, // TAIKO_BLOCK_MAX_TXS
            bytes32, // TAIKO_BLOCK_DEADEND_HASH
            uint256, // TAIKO_TXLIST_MAX_BYTES
            uint256, // TAIKO_TX_MIN_GAS_LIMIT
            uint256, // V1_ANCHOR_TX_GAS_LIMIT
            bytes4, // V1_ANCHOR_TX_SELECTOR
            bytes32 // V1_INVALIDATE_BLOCK_LOG_TOPIC
        )
    {
        return (
            LibConstants.TAIKO_CHAIN_ID,
            LibConstants.TAIKO_MAX_PROPOSED_BLOCKS,
            LibConstants.TAIKO_MAX_FINALIZATIONS_PER_TX,
            LibConstants.TAIKO_COMMIT_DELAY_CONFIRMATIONS,
            LibConstants.TAIKO_MAX_PROOFS_PER_FORK_CHOICE,
            LibConstants.TAIKO_BLOCK_MAX_GAS_LIMIT,
            LibConstants.TAIKO_BLOCK_MAX_TXS,
            LibConstants.TAIKO_BLOCK_DEADEND_HASH,
            LibConstants.TAIKO_TXLIST_MAX_BYTES,
            LibConstants.TAIKO_TX_MIN_GAS_LIMIT,
            LibConstants.V1_ANCHOR_TX_GAS_LIMIT,
            LibConstants.V1_ANCHOR_TX_SELECTOR,
            LibConstants.V1_INVALIDATE_BLOCK_LOG_TOPIC
        );
    }
}<|MERGE_RESOLUTION|>--- conflicted
+++ resolved
@@ -139,12 +139,15 @@
     }
 
     /**
-<<<<<<< HEAD
-     * @notice Finalize up to N blocks.
+     * Finalize up to N blocks.
      * @param maxBlocks Max number of blocks to finalize.
      */
-=======
-     * Add or remove a prover from the whitelist.
+    function finalizeBlocks(uint256 maxBlocks) external nonReentrant {
+        require(maxBlocks > 0, "L1:maxBlocks");
+        V1Finalizing.finalizeBlocks(state, maxBlocks, true);
+    }
+    
+    /* Add or remove a prover from the whitelist.
      *
      * @param prover The prover to be added or removed.
      * @param whitelisted True to add; remove otherwise.
@@ -157,7 +160,15 @@
     }
 
     /**
-     * Return whether a prover is whitelisted.
+     * Halt or resume the chain.
+     * @param toHalt True to halt, false to resume.
+     */
+    function halt(bool toHalt) public onlyOwner {
+        V1Utils.halt(state, toHalt);
+    }
+
+    /**
+     * Check whether a prover is whitelisted.
      *
      * @param prover The prover.
      * @return True if the prover is whitelisted, false otherwise.
@@ -166,24 +177,8 @@
         return V1Proving.isProverWhitelisted(state, prover);
     }
 
-    /// @notice Finalize up to N blocks.
-    /// @param maxBlocks Max number of blocks to finalize.
->>>>>>> c65bec33
-    function finalizeBlocks(uint256 maxBlocks) external nonReentrant {
-        require(maxBlocks > 0, "L1:maxBlocks");
-        V1Finalizing.finalizeBlocks(state, maxBlocks, true);
-    }
-
-    /**
-     * @notice Halt or resume the chain.
-     * @param toHalt True to halt, false to resume.
-     */
-    function halt(bool toHalt) public onlyOwner {
-        V1Utils.halt(state, toHalt);
-    }
-
-    /**
-     * @notice Return if the L1 is halted.
+    /**
+     * Check if the L1 is halted.
      * @return True if halted, false otherwise.
      */
     function isHalted() public view returns (bool) {
