// SPDX-License-Identifier: MIT
//  _____     _ _         _         _
// |_   _|_ _(_) |_____  | |   __ _| |__ ___
//   | |/ _` | | / / _ \ | |__/ _` | '_ (_-<
//   |_|\__,_|_|_\_\___/ |____\__,_|_.__/__/

pragma solidity ^0.8.18;

import {Snippet} from "../common/IXchainSync.sol";

abstract contract TaikoErrors {
    // The following custom errors must match the definitions in other V1 libraries.
    error L1_ALREADY_PROVEN();
    error L1_BLOCK_NUMBER();
    error L1_CONFLICT_PROOF(Snippet snippet);
    error L1_CONTRACT_NOT_ALLOWED();
    error L1_DUP_PROVERS();
    error L1_EVIDENCE_MISMATCH();
    error L1_ID();
<<<<<<< HEAD
=======
    error L1_INPUT_SIZE();
    error L1_INSUFFICIENT_TOKEN();
>>>>>>> 92c94677
    error L1_INVALID_EVIDENCE();
    error L1_INVALID_PARAM();
    error L1_INVALID_PROOF();
    error L1_METADATA_FIELD();
    error L1_NOT_ORACLE_PROVER();
    error L1_SOLO_PROPOSER();
    error L1_TOO_MANY_BLOCKS();
    error L1_TX_LIST();
}<|MERGE_RESOLUTION|>--- conflicted
+++ resolved
@@ -17,11 +17,7 @@
     error L1_DUP_PROVERS();
     error L1_EVIDENCE_MISMATCH();
     error L1_ID();
-<<<<<<< HEAD
-=======
-    error L1_INPUT_SIZE();
     error L1_INSUFFICIENT_TOKEN();
->>>>>>> 92c94677
     error L1_INVALID_EVIDENCE();
     error L1_INVALID_PARAM();
     error L1_INVALID_PROOF();
