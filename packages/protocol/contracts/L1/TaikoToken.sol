// SPDX-License-Identifier: MIT
//  _____     _ _         _         _
// |_   _|_ _(_) |_____  | |   __ _| |__ ___
//   | |/ _` | | / / _ \ | |__/ _` | '_ (_-<
//   |_|\__,_|_|_\_\___/ |____\__,_|_.__/__/

pragma solidity ^0.8.20;

<<<<<<< HEAD
import { ERC20PermitUpgradeable } from
    "lib/openzeppelin-contracts-upgradeable/contracts/token/ERC20/extensions/draft-ERC20PermitUpgradeable.sol";
=======
>>>>>>> 50ba46c0
import { ERC20SnapshotUpgradeable } from
    "lib/openzeppelin-contracts-upgradeable/contracts/token/ERC20/extensions/ERC20SnapshotUpgradeable.sol";
import { ERC20Upgradeable } from
    "lib/openzeppelin-contracts-upgradeable/contracts/token/ERC20/ERC20Upgradeable.sol";
import { ERC20VotesUpgradeable } from
    "lib/openzeppelin-contracts-upgradeable/contracts/token/ERC20/extensions/ERC20VotesUpgradeable.sol";

import { EssentialContract } from "../common/EssentialContract.sol";
import { Proxied } from "../common/Proxied.sol";

/// @title TaikoToken
/// @notice The TaikoToken (TKO), in the protocol is used for prover collateral
/// in the form of bonds. It is an ERC20 token with 18 decimal places of
/// precision.
contract TaikoToken is
    EssentialContract,
<<<<<<< HEAD
    ERC20Upgradeable,
    ERC20SnapshotUpgradeable,
    ERC20PermitUpgradeable,
=======
    ERC20SnapshotUpgradeable,
>>>>>>> 50ba46c0
    ERC20VotesUpgradeable
{
    error TKO_INVALID_ADDR();
    error TKO_INVALID_PREMINT_PARAMS();

    /// @notice Initializes the TaikoToken contract and mints initial tokens to
    /// specified recipients.
    /// @param _addressManager The {AddressManager} address.
    /// @param _name The name of the token.
    /// @param _symbol The symbol of the token.
    /// @param _premintRecipients An array of addresses to receive initial token
    /// minting.
    /// @param _premintAmounts An array of token amounts to mint for each
    /// corresponding recipient.
    function init(
        address _addressManager,
        string calldata _name,
        string calldata _symbol,
        address[] calldata _premintRecipients,
        uint256[] calldata _premintAmounts
    )
        public
        initializer
    {
        EssentialContract._init(_addressManager);
<<<<<<< HEAD
        ERC20Upgradeable.__ERC20_init_unchained(_name, _symbol);
        ERC20SnapshotUpgradeable.__ERC20Snapshot_init_unchained();
        ERC20PermitUpgradeable.__ERC20Permit_init(_name);
        ERC20VotesUpgradeable.__ERC20Votes_init_unchained();
=======
        __ERC20_init(_name, _symbol);
        __ERC20Snapshot_init();
        __ERC20Permit_init(_name);
        __ERC20Votes_init();
>>>>>>> 50ba46c0

        for (uint256 i; i < _premintRecipients.length; ++i) {
            _mint(_premintRecipients[i], _premintAmounts[i]);
        }
    }

    /// @notice Creates a new token snapshot.
    function snapshot() public onlyOwner {
        _snapshot();
    }

<<<<<<< HEAD
    /// @notice Mints new tokens to the specified address.
    /// @param to The address to receive the minted tokens.
    /// @param amount The amount of tokens to mint.
    function mint(
        address to,
        uint256 amount
    )
        public
        onlyFromNamed2("erc20_vault", "taiko")
    {
        _mint(to, amount);
    }

    /// @notice Burns tokens from the specified address.
    /// @param from The address to burn tokens from.
    /// @param amount The amount of tokens to burn.
    function burn(
        address from,
        uint256 amount
    )
        public
        onlyFromNamed2("erc20_vault", "taiko")
    {
        _burn(from, amount);
    }

=======
>>>>>>> 50ba46c0
    /// @notice Transfers tokens to a specified address.
    /// @param to The address to transfer tokens to.
    /// @param amount The amount of tokens to transfer.
    /// @return A boolean indicating whether the transfer was successful or not.
    function transfer(
        address to,
        uint256 amount
    )
        public
        override
        returns (bool)
    {
        if (to == address(this)) revert TKO_INVALID_ADDR();
        return super.transfer(to, amount);
    }

    /// @notice Transfers tokens from one address to another.
    /// @param from The address to transfer tokens from.
    /// @param to The address to transfer tokens to.
    /// @param amount The amount of tokens to transfer.
    /// @return A boolean indicating whether the transfer was successful or not.
    function transferFrom(
        address from,
        address to,
        uint256 amount
    )
        public
        override
        returns (bool)
    {
        if (to == address(this)) revert TKO_INVALID_ADDR();
        return super.transferFrom(from, to, amount);
    }

    function _beforeTokenTransfer(
        address from,
        address to,
        uint256 amount
    )
        internal
        override(ERC20Upgradeable, ERC20SnapshotUpgradeable)
    {
        super._beforeTokenTransfer(from, to, amount);
    }

    function _afterTokenTransfer(
        address from,
        address to,
        uint256 amount
    )
        internal
        override(ERC20Upgradeable, ERC20VotesUpgradeable)
    {
        super._afterTokenTransfer(from, to, amount);
    }

    function _mint(
        address to,
        uint256 amount
    )
        internal
        override(ERC20Upgradeable, ERC20VotesUpgradeable)
    {
        super._mint(to, amount);
    }

    function _burn(
        address from,
        uint256 amount
    )
        internal
        override(ERC20Upgradeable, ERC20VotesUpgradeable)
    {
        super._burn(from, amount);
    }
}

/// @title ProxiedTaikoToken
/// @notice Proxied version of the TaikoToken contract.
contract ProxiedTaikoToken is Proxied, TaikoToken { }<|MERGE_RESOLUTION|>--- conflicted
+++ resolved
@@ -6,11 +6,6 @@
 
 pragma solidity ^0.8.20;
 
-<<<<<<< HEAD
-import { ERC20PermitUpgradeable } from
-    "lib/openzeppelin-contracts-upgradeable/contracts/token/ERC20/extensions/draft-ERC20PermitUpgradeable.sol";
-=======
->>>>>>> 50ba46c0
 import { ERC20SnapshotUpgradeable } from
     "lib/openzeppelin-contracts-upgradeable/contracts/token/ERC20/extensions/ERC20SnapshotUpgradeable.sol";
 import { ERC20Upgradeable } from
@@ -27,13 +22,7 @@
 /// precision.
 contract TaikoToken is
     EssentialContract,
-<<<<<<< HEAD
-    ERC20Upgradeable,
     ERC20SnapshotUpgradeable,
-    ERC20PermitUpgradeable,
-=======
-    ERC20SnapshotUpgradeable,
->>>>>>> 50ba46c0
     ERC20VotesUpgradeable
 {
     error TKO_INVALID_ADDR();
@@ -59,17 +48,10 @@
         initializer
     {
         EssentialContract._init(_addressManager);
-<<<<<<< HEAD
         ERC20Upgradeable.__ERC20_init_unchained(_name, _symbol);
         ERC20SnapshotUpgradeable.__ERC20Snapshot_init_unchained();
         ERC20PermitUpgradeable.__ERC20Permit_init(_name);
         ERC20VotesUpgradeable.__ERC20Votes_init_unchained();
-=======
-        __ERC20_init(_name, _symbol);
-        __ERC20Snapshot_init();
-        __ERC20Permit_init(_name);
-        __ERC20Votes_init();
->>>>>>> 50ba46c0
 
         for (uint256 i; i < _premintRecipients.length; ++i) {
             _mint(_premintRecipients[i], _premintAmounts[i]);
@@ -81,35 +63,6 @@
         _snapshot();
     }
 
-<<<<<<< HEAD
-    /// @notice Mints new tokens to the specified address.
-    /// @param to The address to receive the minted tokens.
-    /// @param amount The amount of tokens to mint.
-    function mint(
-        address to,
-        uint256 amount
-    )
-        public
-        onlyFromNamed2("erc20_vault", "taiko")
-    {
-        _mint(to, amount);
-    }
-
-    /// @notice Burns tokens from the specified address.
-    /// @param from The address to burn tokens from.
-    /// @param amount The amount of tokens to burn.
-    function burn(
-        address from,
-        uint256 amount
-    )
-        public
-        onlyFromNamed2("erc20_vault", "taiko")
-    {
-        _burn(from, amount);
-    }
-
-=======
->>>>>>> 50ba46c0
     /// @notice Transfers tokens to a specified address.
     /// @param to The address to transfer tokens to.
     /// @param amount The amount of tokens to transfer.
