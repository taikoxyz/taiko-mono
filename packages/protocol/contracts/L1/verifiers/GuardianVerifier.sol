// SPDX-License-Identifier: MIT
//  _____     _ _         _         _
// |_   _|_ _(_) |_____  | |   __ _| |__ ___
//   | |/ _` | | / / _ \ | |__/ _` | '_ (_-<
//   |_|\__,_|_|_\_\___/ |____\__,_|_.__/__/

pragma solidity ^0.8.20;

import { EssentialContract } from "../../common/EssentialContract.sol";
import { Proxied } from "../../common/Proxied.sol";

import { TaikoData } from "../TaikoData.sol";

import { IVerifier } from "./IVerifier.sol";

/// @title GuardianVerifier
contract GuardianVerifier is EssentialContract, IVerifier {
    uint256[50] private __gap;

    error PERMISSION_DENIED();

    /// @notice Initializes the contract with the provided address manager.
    /// @param _addressManager The address of the address manager contract.
    function init(address _addressManager) external initializer {
        EssentialContract._init(_addressManager);
    }

    /// @inheritdoc IVerifier
    function verifyProof(
        Context calldata ctx,
        TaikoData.Transition calldata,
        TaikoData.TierProof calldata
    )
        external
        view
    {
<<<<<<< HEAD
        if (input.prover != resolve("guardian_prover", false)) {
=======
        if (ctx.prover != resolve("guardian", false)) {
>>>>>>> fa61871f
            revert PERMISSION_DENIED();
        }
    }
}

/// @title ProxiedGuardianVerifier
/// @notice Proxied version of the parent contract.
contract ProxiedGuardianVerifier is Proxied, GuardianVerifier { }<|MERGE_RESOLUTION|>--- conflicted
+++ resolved
@@ -34,11 +34,7 @@
         external
         view
     {
-<<<<<<< HEAD
         if (input.prover != resolve("guardian_prover", false)) {
-=======
-        if (ctx.prover != resolve("guardian", false)) {
->>>>>>> fa61871f
             revert PERMISSION_DENIED();
         }
     }
