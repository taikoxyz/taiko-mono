--- conflicted
+++ resolved
@@ -42,13 +42,6 @@
         uint8 basefeeAdjustmentQuotient;
         uint8 basefeeSharingPctg;
         uint32 blockGasIssuance;
-<<<<<<< HEAD
-=======
-        // ---------------------------------------------------------------------
-        // Group 6: Others
-        // ---------------------------------------------------------------------
-        uint64 ontakeForkHeight;
->>>>>>> 17d67d74
     }
 
     /// @dev A proof and the tier of proof it belongs to
@@ -62,17 +55,6 @@
         address coinbase;
         bytes32 extraData;
         bytes32 parentMetaHash;
-<<<<<<< HEAD
-=======
-        HookCall[] hookCalls; // DEPRECATED, value ignored.
-        bytes signature; // DEPRECATED, value ignored.
-    }
-
-    struct BlockParamsV2 {
-        address coinbase;
-        bytes32 extraData;
-        bytes32 parentMetaHash;
->>>>>>> 17d67d74
         uint64 anchorBlockId; // NEW
         uint64 timestamp; // NEW
         uint32 blobTxListOffset; // NEW
@@ -168,19 +150,9 @@
         address assignedProver; // slot 2
         uint96 livenessBond;
         uint64 blockId; // slot 3
-<<<<<<< HEAD
         // Ignore the name, `proposedAt` now represents `params.timestamp`.
         uint64 proposedAt;
         // Ignore the name, `proposedIn` now represents `arams.anchorBlockId`.
-=======
-        // Before the fork, this field is the L1 timestamp when this block is proposed.
-        // After the fork, this is the timestamp of the L2 block.
-        // In a later fork, we an rename this field to `timestamp`.
-        uint64 proposedAt;
-        // Before the fork, this field is the L1 block number where this block is proposed.
-        // After the fork, this is the L1 block number input for the anchor transaction.
-        // In a later fork, we an rename this field to `anchorBlockId`.
->>>>>>> 17d67d74
         uint64 proposedIn;
         uint24 nextTransitionId;
         bool livenessBondReturned;
@@ -188,18 +160,6 @@
         // this block is not verified as the last block in a batch, verifiedTransitionId
         // will remain zero.
         uint24 verifiedTransitionId;
-<<<<<<< HEAD
-=======
-    }
-
-    /// @dev Struct representing an Ethereum deposit.
-    /// 2 slot used. Currently removed from protocol, but to be backwards compatible, the struct and
-    /// return values stayed for now.
-    struct EthDeposit {
-        address recipient;
-        uint96 amount;
-        uint64 id;
->>>>>>> 17d67d74
     }
 
     /// @dev Forge is only able to run coverage in case the contracts by default
