// SPDX-License-Identifier: MIT
//  _____     _ _         _         _
// |_   _|_ _(_) |_____  | |   __ _| |__ ___
//   | |/ _` | | / / _ \ | |__/ _` | '_ (_-<
//   |_|\__,_|_|_\_\___/ |____\__,_|_.__/__/

pragma solidity ^0.8.20;

library TaikoData {
    struct Config {
        // Group 1: general configs
        uint256 chainId;
        bool relaySignalRoot;
        // Group 2: block level configs
        uint256 blockMaxProposals;
        uint256 blockRingBufferSize;
        // This number is calculated from blockMaxProposals to make
        // the 'the maximum value of the multiplier' close to 20.0
        uint256 blockMaxVerificationsPerTx;
        uint32 blockMaxGasLimit;
        uint32 blockFeeBaseGas;
        uint64 blockMaxTransactions;
        uint64 blockMaxTxListBytes;
        uint256 blockTxListExpiry;
        // Group 3: proof related configs
        uint256 proofRegularCooldown;
        uint256 proofOracleCooldown;
        uint16 proofMinWindow;
        uint16 proofMaxWindow;
        // Group 4: eth deposit related configs
        uint256 ethDepositRingBufferSize;
        uint64 ethDepositMinCountPerBlock;
        uint64 ethDepositMaxCountPerBlock;
        uint96 ethDepositMinAmount;
        uint96 ethDepositMaxAmount;
        uint256 ethDepositGas;
        uint256 ethDepositMaxFee;
<<<<<<< HEAD
        // Group 5: tokenomics
        uint32 rewardPerGasRange;
        uint8 rewardOpenMultipler;
        uint256 rewardOpenMaxCount;
=======
        uint256 ethDepositRingBufferSize;
        uint64 ethDepositMinCountPerBlock;
        uint64 ethDepositMaxCountPerBlock;
        uint96 ethDepositMaxAmount;
        uint96 ethDepositMinAmount;
        bool relaySignalRoot;
>>>>>>> 725b8aa6
    }

    struct StateVariables {
        uint32 feePerGas;
        uint64 genesisHeight;
        uint64 genesisTimestamp;
        uint64 numBlocks;
        uint64 lastVerifiedBlockId;
        uint64 nextEthDepositToProcess;
        uint64 numEthDeposits;
    }

    // 3 slots
    struct BlockMetadataInput {
        bytes32 txListHash;
        address beneficiary;
        uint32 gasLimit;
        uint24 txListByteStart; // byte-wise start index (inclusive)
        uint24 txListByteEnd; // byte-wise end index (exclusive)
        bool cacheTxListInfo;
    }

    // Changing this struct requires changing LibUtils.hashMetadata accordingly.
    struct BlockMetadata {
        uint64 id;
        uint64 timestamp;
        uint64 l1Height;
        bytes32 l1Hash;
        bytes32 mixHash;
        bytes32 txListHash;
        uint24 txListByteStart;
        uint24 txListByteEnd;
        uint32 gasLimit;
        address beneficiary;
        address treasury;
        TaikoData.EthDeposit[] depositsProcessed;
    }

    struct BlockEvidence {
        bytes32 metaHash;
        bytes32 parentHash;
        bytes32 blockHash;
        bytes32 signalRoot;
        bytes32 graffiti;
        address prover;
        uint32 parentGasUsed;
        uint32 gasUsed;
        uint16 verifierId;
        bytes proof;
    }

    // 4 slots
    struct ForkChoice {
        // Key is only written/read for the 1st fork choice.
        bytes32 key;
        bytes32 blockHash;
        bytes32 signalRoot;
        address prover;
        uint64 provenAt;
        uint32 gasUsed;
    }

    // 5 slots
    struct Block {
        // slot 1: ForkChoice storage are reusable
        mapping(uint256 forkChoiceId => ForkChoice) forkChoices;
        // slot 2
        bytes32 metaHash;
        // slot 3: (13 bytes available)
        uint64 blockId;
        uint32 gasLimit;
        uint24 nextForkChoiceId;
        uint24 verifiedForkChoiceId;
        bool proverReleased;
        // slot 4
        address proposer;
        uint32 feePerGas;
        uint64 proposedAt;
        // slot 5
        address assignedProver;
        uint32 rewardPerGas;
        uint64 proofWindow;
    }

    struct TxListInfo {
        uint64 validSince;
        uint24 size;
    }

    struct EthDeposit {
        address recipient;
        uint96 amount;
        uint64 id;
    }

    struct State {
        // Ring buffer for proposed blocks and a some recent verified blocks.
        mapping(uint256 blockId_mode_blockRingBufferSize => Block) blocks;
        mapping(
            uint256 blockId
                => mapping(
                    bytes32 parentHash
                        => mapping(uint32 parentGasUsed => uint24 forkChoiceId)
                )
            ) forkChoiceIds;
        mapping(bytes32 txListHash => TxListInfo) txListInfo;
<<<<<<< HEAD
        mapping(uint256 depositId_mode_ethDepositRingBufferSize => uint256)
=======
        mapping(uint256 depositId_mod_ethDepositRingBufferSize => uint256)
>>>>>>> 725b8aa6
            ethDeposits;
        // Never or rarely changed
        // Slot 7: never or rarely changed
        uint64 genesisHeight;
        uint64 genesisTimestamp;
        uint64 __reserved70;
        uint64 __reserved71;
        // Slot 8
<<<<<<< HEAD
        uint64 numOpenBlocks;
=======
        uint64 __reserved80;
>>>>>>> 725b8aa6
        uint64 numEthDeposits;
        uint64 numBlocks;
        uint64 nextEthDepositToProcess;
        // Slot 9
        uint64 lastVerifiedAt;
        uint64 lastVerifiedBlockId;
        uint64 __reserved90;
        uint32 feePerGas;
        uint16 avgProofDelay;
        // Reserved
        uint256[43] __gap; // TODO: update this
    }
}<|MERGE_RESOLUTION|>--- conflicted
+++ resolved
@@ -35,19 +35,10 @@
         uint96 ethDepositMaxAmount;
         uint256 ethDepositGas;
         uint256 ethDepositMaxFee;
-<<<<<<< HEAD
         // Group 5: tokenomics
         uint32 rewardPerGasRange;
         uint8 rewardOpenMultipler;
         uint256 rewardOpenMaxCount;
-=======
-        uint256 ethDepositRingBufferSize;
-        uint64 ethDepositMinCountPerBlock;
-        uint64 ethDepositMaxCountPerBlock;
-        uint96 ethDepositMaxAmount;
-        uint96 ethDepositMinAmount;
-        bool relaySignalRoot;
->>>>>>> 725b8aa6
     }
 
     struct StateVariables {
@@ -154,11 +145,8 @@
                 )
             ) forkChoiceIds;
         mapping(bytes32 txListHash => TxListInfo) txListInfo;
-<<<<<<< HEAD
+
         mapping(uint256 depositId_mode_ethDepositRingBufferSize => uint256)
-=======
-        mapping(uint256 depositId_mod_ethDepositRingBufferSize => uint256)
->>>>>>> 725b8aa6
             ethDeposits;
         // Never or rarely changed
         // Slot 7: never or rarely changed
@@ -167,11 +155,7 @@
         uint64 __reserved70;
         uint64 __reserved71;
         // Slot 8
-<<<<<<< HEAD
         uint64 numOpenBlocks;
-=======
-        uint64 __reserved80;
->>>>>>> 725b8aa6
         uint64 numEthDeposits;
         uint64 numBlocks;
         uint64 nextEthDepositToProcess;
