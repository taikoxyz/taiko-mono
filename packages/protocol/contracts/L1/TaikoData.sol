--- conflicted
+++ resolved
@@ -46,13 +46,7 @@
         // ---------------------------------------------------------------------
         // Group 5: Previous configs in TaikoL2
         // ---------------------------------------------------------------------
-<<<<<<< HEAD
-        uint8 basefeeAdjustmentQuotient;
-        uint8 basefeeSharingPctg;
-        uint32 gasIssuancePerSecond;
-=======
         BaseFeeConfig baseFeeConfig;
->>>>>>> 6a388036
         // ---------------------------------------------------------------------
         // Group 6: Others
         // ---------------------------------------------------------------------
@@ -219,7 +213,7 @@
         mapping(
             uint64 blockId_mod_blockRingBufferSize
                 => mapping(uint32 transitionId => TransitionState ts)
-        ) transitions;
+            ) transitions;
         // Ring buffer for Ether deposits.
         bytes32 __reserve1;
         SlotA slotA; // slot 5
