// SPDX-License-Identifier: MIT
//  _____     _ _         _         _
// |_   _|_ _(_) |_____  | |   __ _| |__ ___
//   | |/ _` | | / / _ \ | |__/ _` | '_ (_-<
//   |_|\__,_|_|_\_\___/ |____\__,_|_.__/__/

pragma solidity ^0.8.20;

/// @title TaikoData
/// @notice This library defines various data structures used in the Taiko
/// protocol.
library TaikoData {
    /// @dev Struct holding Taiko configuration parameters. See {TaikoConfig}.
    struct Config {
        // ---------------------------------------------------------------------
        // Group 1: General configs
        // ---------------------------------------------------------------------
        // The chain ID of the network where Taiko contracts are deployed.
        uint256 chainId;
        // Flag indicating whether the relay signal root is enabled or not.
        bool relaySignalRoot;
        // ---------------------------------------------------------------------
        // Group 2: Block level configs
        // ---------------------------------------------------------------------
        // The maximum number of proposals allowed in a single block.
        uint64 blockMaxProposals;
        // Size of the block ring buffer, allowing extra space for proposals.
        uint64 blockRingBufferSize;
        // The maximum number of verifications allowed per transaction in a
        // block.
        uint64 blockMaxVerificationsPerTx;
        // The maximum gas limit allowed for a block.
        uint32 blockMaxGasLimit;
        // The base gas for processing a block.
        uint32 blockFeeBaseGas;
        // The maximum allowed bytes for the proposed transaction list calldata.
        uint24 blockMaxTxListBytes;
        // Amount of token to reward to the first block propsoed in each L1
        // block.
        uint256 proposerRewardPerSecond;
        uint256 proposerRewardMax;
        // ---------------------------------------------------------------------
        // Group 3: Proof related configs
        // ---------------------------------------------------------------------
        // The amount of Taiko token as a prover liveness bond
        uint96 livenessBond;
        // ---------------------------------------------------------------------
        // Group 4: ETH deposit related configs
        // ---------------------------------------------------------------------
        // The size of the ETH deposit ring buffer.
        uint256 ethDepositRingBufferSize;
        // The minimum number of ETH deposits allowed per block.
        uint64 ethDepositMinCountPerBlock;
        // The maximum number of ETH deposits allowed per block.
        uint64 ethDepositMaxCountPerBlock;
        // The minimum amount of ETH required for a deposit.
        uint96 ethDepositMinAmount;
        // The maximum amount of ETH allowed for a deposit.
        uint96 ethDepositMaxAmount;
        // The gas cost for processing an ETH deposit.
        uint256 ethDepositGas;
        // The maximum fee allowed for an ETH deposit.
        uint256 ethDepositMaxFee;
    }

    /// @dev Struct holding state variables.
    struct StateVariables {
        uint64 genesisHeight;
        uint64 genesisTimestamp;
        uint64 nextEthDepositToProcess;
        uint64 numEthDeposits;
        uint64 numBlocks;
        uint64 lastVerifiedBlockId;
    }

    /// @dev Struct representing prover assignment
    struct TierFee {
        uint16 tier;
        uint256 fee;
    }

    struct ProverAssignment {
        address prover;
        address feeToken;
        TierFee[] tierFees;
        uint64 expiry;
        bytes signature;
    }

    /// @dev Struct containing data only required for proving a block
    /// Warning: changing this struct requires changing
    /// {LibProposing.hashMetadata} accordingly.
    struct BlockMetadata {
        bytes32 l1Hash;
        bytes32 mixHash;
        bytes32 txListHash;
        uint64 id;
        uint64 timestamp;
        uint64 l1Height;
        uint32 gasLimit;
<<<<<<< HEAD
        address proposer; // = L2 coinbase
=======
        address coinbase; // L2 coinbase
>>>>>>> bf7262c4
        TaikoData.EthDeposit[] depositsProcessed;
    }

    /// @dev Struct representing block evidence.
    struct BlockEvidence {
        bytes32 metaHash;
        bytes32 parentHash;
        bytes32 blockHash;
        bytes32 signalRoot;
        bytes32 graffiti;
        uint16 tier;
        bytes proof;
    }

    /// @dev Struct representing state transition data.
    /// 10 slots reserved for upgradability, 6 slots used.
    struct Transition {
        bytes32 key; // slot 1, only written/read for the 1st state transition.
        bytes32 blockHash; // slot 2
        bytes32 signalRoot; // slot 3
        address prover; // slot 4
        uint96 validityBond;
        address contester; // slot 5
        uint96 contestBond;
        uint64 timestamp; // slot 6 (82 bits)
        uint16 tier;
        bytes32[4] __reserved;
    }

    /// @dev Struct containing data required for verifying a block.
    /// 10 slots reserved for upgradability, 3 slots used.
    struct Block {
        bytes32 metaHash; // slot 1
        address assignedProver; // slot 2
        uint96 livenessBond;
        uint64 blockId; // slot 3
        uint64 proposedAt;
        uint32 nextTransitionId;
        uint32 verifiedTransitionId;
        uint16 minTier;
        bytes32[7] __reserved;
    }

    /// @dev Struct representing information about a transaction list.
    /// 1 slot used.
    struct TxListInfo {
        uint64 validSince;
        uint24 size;
    }

    /// @dev Struct representing an Ethereum deposit.
    /// 1 slot used.
    struct EthDeposit {
        address recipient;
        uint96 amount;
        uint64 id;
    }

    /// @dev Forge is only able to run coverage in case the contracts by default
    /// capable of compiling without any optimization (neither optimizer runs,
    /// no compiling --via-ir flag).
    /// In order to resolve stack too deep without optimizations, we needed to
    /// introduce outsourcing vars into structs below.
    struct SlotA {
        uint64 genesisHeight;
        uint64 genesisTimestamp;
        uint64 numEthDeposits;
        uint64 nextEthDepositToProcess;
    }

    struct SlotB {
        uint64 numBlocks;
        uint64 nextEthDepositToProcess;
        uint64 lastVerifiedAt;
        uint64 lastVerifiedBlockId;
    }

    /// @dev Struct holding the state variables for the {TaikoL1} contract.
    struct State {
        // Ring buffer for proposed blocks and a some recent verified blocks.
        mapping(uint64 blockId_mod_blockRingBufferSize => Block) blocks;
        // Indexing to transition ids (ring buffer not possible)
        mapping(
            uint64 blockId => mapping(bytes32 parentHash => uint32 transitionId)
            ) transitionIds;
        // Ring buffer for transitions
        mapping(
            uint64 blockId_mod_blockRingBufferSize
                => mapping(uint32 transitionId => Transition)
            ) transitions;
        // Ring buffer for Ether deposits
        mapping(uint256 depositId_mod_ethDepositRingBufferSize => uint256)
            ethDeposits;
        // In-protocol Taiko token balances
        mapping(address account => uint256 balance) tokenBalances;
        SlotA slotA; // slot 6
        SlotB slotB; // slot 7
        uint256[143] __gap;
    }
}<|MERGE_RESOLUTION|>--- conflicted
+++ resolved
@@ -98,11 +98,7 @@
         uint64 timestamp;
         uint64 l1Height;
         uint32 gasLimit;
-<<<<<<< HEAD
-        address proposer; // = L2 coinbase
-=======
         address coinbase; // L2 coinbase
->>>>>>> bf7262c4
         TaikoData.EthDeposit[] depositsProcessed;
     }
 
