// SPDX-License-Identifier: MIT
//  _____     _ _         _         _
// |_   _|_ _(_) |_____  | |   __ _| |__ ___
//   | |/ _` | | / / _ \ | |__/ _` | '_ (_-<
//   |_|\__,_|_|_\_\___/ |____\__,_|_.__/__/

pragma solidity ^0.8.18;

import {ChainData} from "../common/IXchainSync.sol";

library TaikoData {
    struct Config {
        uint256 chainId;
        // up to 2048 pending blocks
        uint256 maxNumBlocks;
        uint256 blockHashHistory;
        // This number is calculated from maxNumBlocks to make
        // the 'the maximum value of the multiplier' close to 20.0
        uint256 maxVerificationsPerTx;
        uint256 blockMaxGasLimit;
        uint256 maxTransactionsPerBlock;
        uint256 maxBytesPerTxList;
        uint256 minTxGasLimit;
        uint256 anchorTxGasLimit;
        uint256 slotSmoothingFactor;
        uint256 rewardBurnBips;
        uint256 proposerDepositPctg;
        // Moving average factors
        uint256 feeBaseMAF;
        uint256 blockTimeMAF;
        uint256 proofTimeMAF;
        uint64 rewardMultiplierPctg;
        uint64 feeGracePeriodPctg;
        uint64 feeMaxPeriodPctg;
        uint64 blockTimeCap;
        uint64 proofTimeCap;
        uint64 bootstrapDiscountHalvingPeriod;
<<<<<<< HEAD
        bool enableOracleProver;
=======
        bool enableSoloProposer;
>>>>>>> d8a3a237
        bool enableTokenomics;
        bool skipZKPVerification;
    }

    struct StateVariables {
        uint256 feeBase;
        uint64 genesisHeight;
        uint64 genesisTimestamp;
        uint64 nextBlockId;
        uint64 lastProposedAt;
        uint64 avgBlockTime;
        uint64 latestVerifiedHeight;
        uint64 latestVerifiedId;
        uint64 avgProofTime;
    }

    struct BlockMetadataInput {
        bytes32 txListHash;
        address beneficiary;
        uint64 gasLimit;
    }

    struct BlockMetadata {
        uint256 id;
        uint256 l1Height;
        bytes32 l1Hash;
        bytes32 mixHash;
        bytes32 txListHash;
        address beneficiary;
        uint64 gasLimit;
        uint64 timestamp;
    }

    struct ZKProof {
        bytes data;
        uint256 circuitId;
    }

    struct BlockEvidence {
        TaikoData.BlockMetadata meta;
        ZKProof zkproof;
        bytes32 parentHash;
        bytes32 blockHash;
        bytes32 signalRoot;
        address prover;
    }

    // 3 slots
    struct ProposedBlock {
        bytes32 metaHash;
        uint256 deposit;
        address proposer;
        uint64 proposedAt;
    }

    // 3 + n slots
    struct ForkChoice {
        ChainData chainData;
        address prover;
        uint64 provenAt;
    }

    // This struct takes 9 slots.
    struct State {
        mapping(uint256 blockId => ProposedBlock proposedBlock) proposedBlocks;
        // solhint-disable-next-line max-line-length
        mapping(uint256 blockId => mapping(bytes32 parentHash => ForkChoice forkChoice)) forkChoices;
        // solhint-disable-next-line max-line-length
        mapping(uint256 blockNumber => ChainData) l2ChainDatas;
        mapping(address prover => uint256 outstandingReward) balances;
        // Never or rarely changed
        uint64 genesisHeight;
        uint64 genesisTimestamp;
        uint64 __reserved1;
        uint64 __reserved2;
        // Changed when a block is proposed or proven/finalized
        // Changed when a block is proposed
        uint64 nextBlockId;
        uint64 lastProposedAt; // Timestamp when the last block is proposed.
        uint64 avgBlockTime; // The block time moving average
        uint64 __reserved3;
        // Changed when a block is proven/finalized
        uint64 latestVerifiedHeight;
        uint64 latestVerifiedId;
        // the proof time moving average, note that for each block, only the
        // first proof's time is considered.
        uint64 avgProofTime;
        uint64 feeBaseSzabo;
        // Reserved
        uint256[42] __gap;
    }
}<|MERGE_RESOLUTION|>--- conflicted
+++ resolved
@@ -35,11 +35,8 @@
         uint64 blockTimeCap;
         uint64 proofTimeCap;
         uint64 bootstrapDiscountHalvingPeriod;
-<<<<<<< HEAD
+        bool enableSoloProposer;
         bool enableOracleProver;
-=======
-        bool enableSoloProposer;
->>>>>>> d8a3a237
         bool enableTokenomics;
         bool skipZKPVerification;
     }
