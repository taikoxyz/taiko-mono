--- conflicted
+++ resolved
@@ -132,15 +132,11 @@
     /// 10 slots reserved for upgradability, 3 slots used.
     struct Block {
         bytes32 metaHash; // slot 1
-<<<<<<< HEAD
-        address assignedProver; // slot 2
-=======
         // blobHash represents the EIP-4844 versioned hash of the blob that
         // carries the transaction list, or the keccack hash of the RLP-encoded
         // txList when calldata is used for DA.
         bytes32 blobHash; // slot 2
         address assignedProver; // slot 3
->>>>>>> e11645fc
         uint96 livenessBond;
         uint64 blockId; // slot 3
         uint64 proposedAt;
