// SPDX-License-Identifier: MIT
//  _____     _ _         _         _
// |_   _|_ _(_) |_____  | |   __ _| |__ ___
//   | |/ _` | | / / _ \ | |__/ _` | '_ (_-<
//   |_|\__,_|_|_\_\___/ |____\__,_|_.__/__/

pragma solidity ^0.8.18;

library TaikoData {
    struct Config {
        uint256 chainId;
        uint256 maxNumProposedBlocks;
        uint256 ringBufferSize;
        uint256 maxNumVerifiedBlocks;
        // This number is calculated from maxNumProposedBlocks to make
        // the 'the maximum value of the multiplier' close to 20.0
        uint256 maxVerificationsPerTx;
        uint256 blockMaxGasLimit;
        uint256 maxTransactionsPerBlock;
        uint256 maxBytesPerTxList;
        uint256 minTxGasLimit;
<<<<<<< HEAD
        uint64 minEthDepositsPerBlock;
        uint64 maxEthDepositsPerBlock;
        uint96 maxEthDepositAmount;
        uint96 minEthDepositAmount;
        // Moving average factors
        uint256 txListCacheExpiry;
        uint256 proofCooldownPeriod;
=======
        uint256 txListCacheExpiry;
        uint64 minEthDepositsPerBlock;
        uint64 maxEthDepositsPerBlock;
        uint96 maxEthDepositAmount;
        uint96 minEthDepositAmount;
>>>>>>> 32d1df06
        uint64 proofTimeTarget;
        uint8 adjustmentQuotient;
        bool relaySignalRoot;
        bool enableSoloProposer;
<<<<<<< HEAD
=======
        bool enableOracleProver;
        bool enableTokenomics;
        bool skipZKPVerification;
>>>>>>> 32d1df06
    }

    struct StateVariables {
        uint64 basefee;
        uint64 accBlockFees;
        uint64 genesisHeight;
        uint64 genesisTimestamp;
        uint64 numBlocks;
        uint64 proofTimeIssued;
        uint64 lastVerifiedBlockId;
        uint64 accProposedAt;
        uint64 nextEthDepositToProcess;
        uint64 numEthDeposits;
    }

    // 3 slots
    struct BlockMetadataInput {
        bytes32 txListHash;
        address beneficiary;
        uint32 gasLimit;
        uint24 txListByteStart; // byte-wise start index (inclusive)
        uint24 txListByteEnd; // byte-wise end index (exclusive)
        uint8 cacheTxListInfo; // non-zero = True
    }

    // Changing this struct requires changing LibUtils.hashMetadata accordingly.
    struct BlockMetadata {
        uint64 id;
        uint64 timestamp;
        uint64 l1Height;
        bytes32 l1Hash;
        bytes32 mixHash;
        bytes32 depositsRoot; // match L2 header's withdrawalsRoot
        bytes32 txListHash;
        uint24 txListByteStart;
        uint24 txListByteEnd;
        uint32 gasLimit;
        address beneficiary;
        uint8 cacheTxListInfo;
        address treasure;
        TaikoData.EthDeposit[] depositsProcessed;
    }

    struct ZKProof {
        bytes data;
        uint16 verifierId;
    }

    struct BlockEvidence {
        TaikoData.BlockMetadata meta;
        ZKProof zkproof;
        bytes32 parentHash;
        bytes32 blockHash;
        bytes32 signalRoot;
        bytes32 graffiti;
        address prover;
        uint32 parentGasUsed;
        uint32 gasUsed;
    }

    // 4 slots
    struct ForkChoice {
        // Key is only written/read for the 1st fork choice.
        bytes32 key;
        bytes32 blockHash;
        bytes32 signalRoot;
        uint64 provenAt;
        address prover; // 0x0 to mark as 'oracle proof'
        uint32 gasUsed;
    }

    // 4 slots
    struct Block {
        // ForkChoice storage are reusable
        mapping(uint256 forkChoiceId => ForkChoice) forkChoices;
        uint64 blockId;
        uint64 proposedAt;
        uint64 deposit;
        uint24 nextForkChoiceId;
        uint24 verifiedForkChoiceId;
        bytes32 metaHash;
        address proposer;
    }

    // This struct takes 9 slots.
    struct TxListInfo {
        uint64 validSince;
        uint24 size;
    }

    // 1 slot
    struct EthDeposit {
        address recipient;
        uint96 amount;
    }

    struct State {
        // Ring buffer for proposed blocks and a some recent verified blocks.
        mapping(uint256 blockId_mode_ringBufferSize => Block) blocks;
        // solhint-disable-next-line max-line-length
        mapping(uint256 blockId => mapping(bytes32 parentHash => mapping(uint32 parentGasUsed => uint256 forkChoiceId))) forkChoiceIds;
        mapping(address account => uint256 balance) taikoTokenBalances;
        mapping(bytes32 txListHash => TxListInfo) txListInfo;
        EthDeposit[] ethDeposits;
        // Slot 6: never or rarely changed
        uint64 genesisHeight;
        uint64 genesisTimestamp;
        uint64 __reserved61;
        uint64 __reserved62;
        // Slot 7
        uint64 accProposedAt;
        uint64 accBlockFees;
        uint64 numBlocks;
        uint64 nextEthDepositToProcess;
        // Slot 8
        uint64 basefee;
        uint64 proofTimeIssued;
        uint64 lastVerifiedBlockId;
        uint64 __reserved81;
        // Reserved
        uint256[42] __gap;
    }
}<|MERGE_RESOLUTION|>--- conflicted
+++ resolved
@@ -19,31 +19,16 @@
         uint256 maxTransactionsPerBlock;
         uint256 maxBytesPerTxList;
         uint256 minTxGasLimit;
-<<<<<<< HEAD
+        uint256 txListCacheExpiry;
+        uint256 proofCooldownPeriod;
         uint64 minEthDepositsPerBlock;
         uint64 maxEthDepositsPerBlock;
         uint96 maxEthDepositAmount;
         uint96 minEthDepositAmount;
-        // Moving average factors
-        uint256 txListCacheExpiry;
-        uint256 proofCooldownPeriod;
-=======
-        uint256 txListCacheExpiry;
-        uint64 minEthDepositsPerBlock;
-        uint64 maxEthDepositsPerBlock;
-        uint96 maxEthDepositAmount;
-        uint96 minEthDepositAmount;
->>>>>>> 32d1df06
         uint64 proofTimeTarget;
         uint8 adjustmentQuotient;
         bool relaySignalRoot;
         bool enableSoloProposer;
-<<<<<<< HEAD
-=======
-        bool enableOracleProver;
-        bool enableTokenomics;
-        bool skipZKPVerification;
->>>>>>> 32d1df06
     }
 
     struct StateVariables {
