// SPDX-License-Identifier: MIT
//  _____     _ _         _         _
// |_   _|_ _(_) |_____  | |   __ _| |__ ___
//   | |/ _` | | / / _ \ | |__/ _` | '_ (_-<
//   |_|\__,_|_|_\_\___/ |____\__,_|_.__/__/

pragma solidity ^0.8.18;

import {TaikoData} from "../L1/TaikoData.sol";

library TaikoConfig {
    function getConfig() internal pure returns (TaikoData.Config memory) {
        return
            TaikoData.Config({
                chainId: 167,
                // Two weeks if avg block time is 10 seconds
                maxNumProposedBlocks: 120960,
                ringBufferSize: 120960 + 10,
                maxNumVerifiedBlocks: 4096,
                // Each time one more block is verified, there will be ~20k
                // more gas cost.
                maxVerificationsPerTx: 10,
                // Set it to 6M, since its the upper limit of the Alpha-2
                // testnet's circuits.
                blockMaxGasLimit: 6000000,
                // Set it to 79  (+1 TaikoL2.anchor transaction = 80),
                // and 80 is the upper limit of the Alpha-2 testnet's circuits.
                maxTransactionsPerBlock: 79,
                minEthDepositsPerBlock: 8,
                maxEthDepositsPerBlock: 32,
                maxEthDepositAmount: 10000 ether,
                minEthDepositAmount: 1 ether,
                // Set it to 120KB, since 128KB is the upper size limit
                // of a geth transaction, so using 120KB for the proposed
                // transactions list calldata, 8K for the remaining tx fields.
                maxBytesPerTxList: 120000,
                minTxGasLimit: 21000,
<<<<<<< HEAD
                proofCooldownPeriod: 5 minutes,
                // Moving average factors
                txListCacheExpiry: 0,
                // 85s based on A2 testnet status, or set to 1800 for 30mins (mainnet mock)
                proofTimeTarget: 1800,
                adjustmentQuotient: 16,
                // relaySignalRoot shall be enabled for L3s.
                relaySignalRoot: false,
                enableSoloProposer: false
=======
                // Moving average factors
                txListCacheExpiry: 0,
                proofTimeTarget: 1800, // 85s based on A2 testnet status, or set to 1800 for 30mins (mainnet mock)
                adjustmentQuotient: 16,
                relaySignalRoot: false,
                enableSoloProposer: false,
                enableOracleProver: true,
                enableTokenomics: true,
                skipZKPVerification: false
>>>>>>> 32d1df06
            });
    }
}<|MERGE_RESOLUTION|>--- conflicted
+++ resolved
@@ -35,27 +35,12 @@
                 // transactions list calldata, 8K for the remaining tx fields.
                 maxBytesPerTxList: 120000,
                 minTxGasLimit: 21000,
-<<<<<<< HEAD
                 proofCooldownPeriod: 5 minutes,
-                // Moving average factors
-                txListCacheExpiry: 0,
-                // 85s based on A2 testnet status, or set to 1800 for 30mins (mainnet mock)
-                proofTimeTarget: 1800,
-                adjustmentQuotient: 16,
-                // relaySignalRoot shall be enabled for L3s.
-                relaySignalRoot: false,
-                enableSoloProposer: false
-=======
-                // Moving average factors
                 txListCacheExpiry: 0,
                 proofTimeTarget: 1800, // 85s based on A2 testnet status, or set to 1800 for 30mins (mainnet mock)
                 adjustmentQuotient: 16,
                 relaySignalRoot: false,
-                enableSoloProposer: false,
-                enableOracleProver: true,
-                enableTokenomics: true,
-                skipZKPVerification: false
->>>>>>> 32d1df06
+                enableSoloProposer: false
             });
     }
 }