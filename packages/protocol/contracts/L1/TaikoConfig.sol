// SPDX-License-Identifier: MIT
//  _____     _ _         _         _
// |_   _|_ _(_) |_____  | |   __ _| |__ ___
//   | |/ _` | | / / _ \ | |__/ _` | '_ (_-<
//   |_|\__,_|_|_\_\___/ |____\__,_|_.__/__/

pragma solidity ^0.8.18;

import {TaikoData} from "../L1/TaikoData.sol";

/*
> cd taiko-mono/packages/protocol/utils/generate_config
> python3 main.py
Expected block time (seconds): 20
Expected proof time (minutes): 10
Slot availability multiplier: 20
Number of ZKPs required per block before verificaiton: 1
Extra slots (e.g, 50 means 50% more slots): 100
---------
min num slots: 30
---------
maxNumBlocks: 61
slotSmoothingFactor: 16789
*/

library TaikoConfig {
    /// Returns shared configs for both TaikoL1 and TaikoL2 for production.
    function getConfig() internal pure returns (TaikoData.Config memory) {
        return
            TaikoData.Config({
                chainId: 167,
                maxNumBlocks: 2049, // owner:daniel. maxNumBlocks-1 is the max number of pending blocks.
                blockHashHistory: 40, // owner:daniel
                maxVerificationsPerTx: 10, //owner:david. Each time one more block is verified, there will be ~20k more gas cost.
                blockMaxGasLimit: 6000000, // owner:david. Set it to 6M, since its the upper limit of the Alpha-2 testnet's circuits.
                maxTransactionsPerBlock: 79, //  owner:david. Set it to 79  (+1 TaikoL2.anchor transaction = 80), and 80 is the upper limit of the Alpha-2 testnet's circuits.
                maxBytesPerTxList: 120000, // owner:david. Set it to 120KB, since 128KB is the upper size limit of a geth transaction, so using 120KB for the proposed transactions list calldata, 8K for the remaining tx fields.
                minTxGasLimit: 21000, // owner:david
                anchorTxGasLimit: 260000, // owner:david
                slotSmoothingFactor: 16789, // owner:daniel
                rewardBurnBips: 100, // owner:daniel. 100 basis points or 1%
                proposerDepositPctg: 25, // owner:daniel - 25%
                // Moving average factors
                feeBaseMAF: 1024,
                blockTimeMAF: 1024,
                proofTimeMAF: 1024,
                rewardMultiplierPctg: 400, //  owner:daniel - 400%
                feeGracePeriodPctg: 200, // owner:daniel - 200%
                feeMaxPeriodPctg: 400, // owner:daniel - 400%
                blockTimeCap: 60 seconds, // owner:daniel
                proofTimeCap: 30 minutes, // owner:daniel
                bootstrapDiscountHalvingPeriod: 30 days, // owner:daniel
<<<<<<< HEAD
                enableOracleProver: true,
=======
                enableSoloProposer: true,
>>>>>>> d8a3a237
                enableTokenomics: true,
                skipZKPVerification: false
            });
    }
}<|MERGE_RESOLUTION|>--- conflicted
+++ resolved
@@ -50,11 +50,8 @@
                 blockTimeCap: 60 seconds, // owner:daniel
                 proofTimeCap: 30 minutes, // owner:daniel
                 bootstrapDiscountHalvingPeriod: 30 days, // owner:daniel
-<<<<<<< HEAD
+                enableSoloProposer: true,
                 enableOracleProver: true,
-=======
-                enableSoloProposer: true,
->>>>>>> d8a3a237
                 enableTokenomics: true,
                 skipZKPVerification: false
             });
