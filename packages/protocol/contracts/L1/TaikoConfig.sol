// SPDX-License-Identifier: MIT
//  _____     _ _         _         _
// |_   _|_ _(_) |_____  | |   __ _| |__ ___
//   | |/ _` | | / / _ \ | |__/ _` | '_ (_-<
//   |_|\__,_|_|_\_\___/ |____\__,_|_.__/__/

pragma solidity ^0.8.18;

import {TaikoData} from "../L1/TaikoData.sol";

library TaikoConfig {
    function getConfig() internal pure returns (TaikoData.Config memory) {
        return TaikoData.Config({
            chainId: 167005,
            // Two weeks if avg block time is 3 seconds
            maxNumProposedBlocks: 403200,
            ringBufferSize: 403200 + 10,
            // Each time one more block is verified, there will be ~20k
            // more gas cost.
            maxVerificationsPerTx: 10,
            // Set it to 6M, since its the upper limit of the Alpha-3
            // testnet's circuits.
            blockMaxGasLimit: 6000000,
            // Set it to 79  (+1 TaikoL2.anchor transaction = 80),
            // and 80 is the upper limit of the Alpha-3 testnet's circuits.
            maxTransactionsPerBlock: 79,
            minEthDepositsPerBlock: 1,
            maxEthDepositsPerBlock: 32,
            maxEthDepositAmount: 10000 ether,
            minEthDepositAmount: 0.1 ether,
            // Set it to 120KB, since 128KB is the upper size limit
            // of a geth transaction, so using 120KB for the proposed
            // transactions list calldata, 8K for the remaining tx fields.
            maxBytesPerTxList: 120000,
            proofCooldownPeriod: 30 minutes,
            systemProofCooldownPeriod: 15 minutes,
            // Only need 1 real zkp per 10 blocks.
            // If block number is N, then only when N % 10 == 0, the real ZKP
            // is needed. For mainnet, this must be 0 or 1.
            realProofSkipSize: 10,
            ethDepositGas: 21000,
            ethDepositMaxFee: 1 ether / 10,
            txListCacheExpiry: 0,
<<<<<<< HEAD
            adjustmentQuotient: 16, // https://github.com/taikoxyz/taiko-mono/pull/13809
=======
            adjustmentQuotient: 32000,
>>>>>>> d48117ef
            relaySignalRoot: false
        });
    }
}<|MERGE_RESOLUTION|>--- conflicted
+++ resolved
@@ -41,11 +41,7 @@
             ethDepositGas: 21000,
             ethDepositMaxFee: 1 ether / 10,
             txListCacheExpiry: 0,
-<<<<<<< HEAD
-            adjustmentQuotient: 16, // https://github.com/taikoxyz/taiko-mono/pull/13809
-=======
             adjustmentQuotient: 32000,
->>>>>>> d48117ef
             relaySignalRoot: false
         });
     }
