// SPDX-License-Identifier: MIT
//  _____     _ _         _         _
// |_   _|_ _(_) |_____  | |   __ _| |__ ___
//   | |/ _` | | / / _ \ | |__/ _` | '_ (_-<
//   |_|\__,_|_|_\_\___/ |____\__,_|_.__/__/

pragma solidity ^0.8.18;

import {TaikoData} from "../L1/TaikoData.sol";

library TaikoConfig {
    function getConfig() internal pure returns (TaikoData.Config memory) {
        return
            TaikoData.Config({
                chainId: 167,
                // Two weeks if avg block time is 10 seconds
                maxNumProposedBlocks: 120960,
                ringBufferSize: 120960 + 10,
                maxNumVerifiedBlocks: 4096,
                // Each time one more block is verified, there will be ~20k
                // more gas cost.
                maxVerificationsPerTx: 10,
                // Set it to 6M, since its the upper limit of the Alpha-2
                // testnet's circuits.
                blockMaxGasLimit: 6000000,
                // Set it to 79  (+1 TaikoL2.anchor transaction = 80),
                // and 80 is the upper limit of the Alpha-2 testnet's circuits.
                maxTransactionsPerBlock: 79,
                // Set it to 120KB, since 128KB is the upper size limit
                // of a geth transaction, so using 120KB for the proposed
                // transactions list calldata, 8K for the remaining tx fields.
                maxBytesPerTxList: 120000,
                minTxGasLimit: 21000,
                // Moving average factors
<<<<<<< HEAD
                txListCacheExpiry: 0,
                proofTimeTarget: 1800, // 85s based on A2 testnet status, or set to 1800 for 30mins (mainnet mock)
                adjustmentQuotient: 16,
=======
                feeBaseMAF: 1024,
                txListCacheExpiry: 0,
>>>>>>> e18bf920
                relaySignalRoot: false,
                enableSoloProposer: false,
                enableOracleProver: true,
                enableTokenomics: true,
                skipZKPVerification: false
            });
    }
}<|MERGE_RESOLUTION|>--- conflicted
+++ resolved
@@ -32,14 +32,10 @@
                 maxBytesPerTxList: 120000,
                 minTxGasLimit: 21000,
                 // Moving average factors
-<<<<<<< HEAD
                 txListCacheExpiry: 0,
                 proofTimeTarget: 1800, // 85s based on A2 testnet status, or set to 1800 for 30mins (mainnet mock)
                 adjustmentQuotient: 16,
-=======
-                feeBaseMAF: 1024,
-                txListCacheExpiry: 0,
->>>>>>> e18bf920
+
                 relaySignalRoot: false,
                 enableSoloProposer: false,
                 enableOracleProver: true,
