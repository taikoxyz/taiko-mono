// SPDX-License-Identifier: MIT
pragma solidity 0.8.24;

import "../../common/EssentialContract.sol";

/// @title Guardians
/// @notice A contract that manages a set of guardians and their approvals.
/// @custom:security-contact security@taiko.xyz
abstract contract Guardians is EssentialContract {
    /// @notice The minimum number of guardians
    uint256 public constant MIN_NUM_GUARDIANS = 5;

    /// @notice Contains the index of the guardian in `guardians` plus one (zero means not a
    /// guardian)
    /// @dev Slot 1
    mapping(address guardian => uint256 id) public guardianIds;

    /// @notice Mapping to store the approvals for a given hash, for a given version
    mapping(uint32 version => mapping(bytes32 hash => uint256 approvalBits)) internal _approvals;

    /// @notice The set of guardians
    /// @dev Slot 3
    address[] public guardians;

    /// @notice The version of the guardians
    /// @dev Slot 4
    uint32 public version;

    /// @notice The minimum number of guardians required to approve
    uint32 public minGuardians;

    uint256[46] private __gap;

    /// @notice Emitted when the set of guardians is updated
    /// @param version The new version
    /// @param guardians The new set of guardians
    event GuardiansUpdated(uint32 version, address[] guardians);

    /// @notice Emitted when an approval is made
    /// @param operationId The operation ID
    /// @param approvalBits The new approval bits
    /// @param proofSubmitted If the proof was submitted
    event Approved(uint256 indexed operationId, uint256 approvalBits, bool proofSubmitted);

    error INVALID_GUARDIAN();
    error INVALID_GUARDIAN_SET();
    error INVALID_MIN_GUARDIANS();
    error INVALID_PROOF();

    /// @notice Set the set of guardians
    /// @param _newGuardians The new set of guardians
    /// @param _minGuardians The minimum required to sign
    function setGuardians(
        address[] memory _newGuardians,
        uint8 _minGuardians
    )
        external
        onlyOwner
        nonReentrant
    {
        // We need at least MIN_NUM_GUARDIANS and at most 255 guardians (so the approval bits fit in
        // a uint256)
        if (_newGuardians.length < MIN_NUM_GUARDIANS || _newGuardians.length > type(uint8).max) {
            revert INVALID_GUARDIAN_SET();
        }
        // Minimum number of guardians to approve is at least equal or greater than half the
        // guardians (rounded up) and less or equal than the total number of guardians
        if (_minGuardians < (_newGuardians.length + 1) >> 1 || _minGuardians > _newGuardians.length)
        {
            revert INVALID_MIN_GUARDIANS();
        }

        // Delete the current guardians
        for (uint256 i; i < guardians.length; ++i) {
            delete guardianIds[guardians[i]];
        }
        delete guardians;

        // Set the new guardians
        for (uint256 i = 0; i < _newGuardians.length; ++i) {
            address guardian = _newGuardians[i];
            if (guardian == address(0)) revert INVALID_GUARDIAN();
            // This makes sure there are not duplicate addresses
            if (guardianIds[guardian] != 0) revert INVALID_GUARDIAN_SET();

            // Save and index the guardian
            guardians.push(guardian);
            guardianIds[guardian] = guardians.length;
        }

        // Bump the version so previous approvals get invalidated
        ++version;

        minGuardians = _minGuardians;
        emit GuardiansUpdated(version, _newGuardians);
    }

<<<<<<< HEAD
    function isApproved(bytes32 _hash) public view returns (bool) {
        return isApproved(_approvals[version][_hash]);
=======
    /// @notice Return if the hash is approved
    /// @param hash The hash to check
    /// @return True if the hash is approved
    function isApproved(bytes32 hash) public view returns (bool) {
        return isApproved(_approvals[version][hash]);
>>>>>>> 1f906b52
    }

    /// @notice Return the number of guardians
    /// @return The number of guardians
    function numGuardians() public view returns (uint256) {
        return guardians.length;
    }

    function approve(uint256 _operationId, bytes32 _hash) internal returns (bool approved_) {
        uint256 id = guardianIds[msg.sender];
        if (id == 0) revert INVALID_GUARDIAN();

        unchecked {
            _approvals[version][_hash] |= 1 << (id - 1);
        }

        uint256 _approval = _approvals[version][_hash];
        approved_ = isApproved(_approval);
        emit Approved(_operationId, _approval, approved_);
    }

    function deleteApproval(bytes32 _hash) internal {
        delete _approvals[version][_hash];
    }

    function isApproved(uint256 _approvalBits) internal view returns (bool) {
        uint256 count;
        uint256 bits = _approvalBits;
        uint256 guardiansLength = guardians.length;
        unchecked {
            for (uint256 i; i < guardiansLength; ++i) {
                if (bits & 1 == 1) ++count;
                if (count == minGuardians) return true;
                bits >>= 1;
            }
        }
        return false;
    }
}<|MERGE_RESOLUTION|>--- conflicted
+++ resolved
@@ -95,16 +95,11 @@
         emit GuardiansUpdated(version, _newGuardians);
     }
 
-<<<<<<< HEAD
+    /// @notice Return if the hash is approved
+    /// @param _hash The hash to check
+    /// @return true if the hash is approved
     function isApproved(bytes32 _hash) public view returns (bool) {
         return isApproved(_approvals[version][_hash]);
-=======
-    /// @notice Return if the hash is approved
-    /// @param hash The hash to check
-    /// @return True if the hash is approved
-    function isApproved(bytes32 hash) public view returns (bool) {
-        return isApproved(_approvals[version][hash]);
->>>>>>> 1f906b52
     }
 
     /// @notice Return the number of guardians
