--- conflicted
+++ resolved
@@ -184,35 +184,4 @@
             }
         }
     }
-<<<<<<< HEAD
-
-    function _rewardProver(
-        TaikoData.State storage state,
-        TaikoData.Block storage blk,
-        TaikoData.ForkChoice memory fc
-    )
-        private
-    {
-        address recipient = blk.prover;
-        uint256 amount = blk.proofBond;
-
-        // Unchecked is safe:
-        // - the uint64 of blk.proposedAt and blk.proofWindow will not exceed
-        // max.uint64 in the next 584K years
-        // - state.taikoTokenBalances[recipient] can hold up to all the supply
-        // of the TKO
-        unchecked {
-            if (
-                fc.prover != LibUtils.ORACLE_PROVER
-                    && fc.provenAt > blk.proposedAt + blk.proofWindow
-            ) {
-                recipient = fc.prover;
-                amount /= 4;
-            }
-        }
-
-        state.taikoTokenBalances[recipient] += amount;
-    }
-=======
->>>>>>> 2f5b9e2b
 }