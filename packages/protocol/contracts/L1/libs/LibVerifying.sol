// SPDX-License-Identifier: MIT
//  _____     _ _         _         _
// |_   _|_ _(_) |_____  | |   __ _| |__ ___
//   | |/ _` | | / / _ \ | |__/ _` | '_ (_-<
//   |_|\__,_|_|_\_\___/ |____\__,_|_.__/__/

pragma solidity ^0.8.18;

import "../../common/AddressResolver.sol";
import "../TkoToken.sol";
import "./LibUtils.sol";

/**
 * LibVerifying.
 * @author dantaik <dan@taiko.xyz>
 */
library LibVerifying {
    using SafeCastUpgradeable for uint256;
    using LibUtils for TaikoData.State;

    event BlockVerified(uint256 indexed id, bytes32 blockHash);

    event HeaderSynced(
        uint256 indexed height,
        uint256 indexed srcHeight,
        bytes32 srcHash
    );

    error L1_HALTED();
    error L1_0_FEE_BASE();

    function init(
        TaikoData.State storage state,
        bytes32 genesisBlockHash,
        uint256 feeBase
    ) public {
        if (feeBase == 0) revert L1_0_FEE_BASE();

        state.genesisHeight = uint64(block.number);
        state.genesisTimestamp = uint64(block.timestamp);
        state.feeBase = feeBase;
        state.nextBlockId = 1;
        state.lastProposedAt = uint64(block.timestamp);
        state.l2Hashes[0] = genesisBlockHash;

        emit BlockVerified(0, genesisBlockHash);
        emit HeaderSynced(block.number, 0, genesisBlockHash);
    }

    function verifyBlocks(
        TaikoData.State storage state,
        TaikoData.Config memory config,
        AddressResolver resolver,
        uint256 maxBlocks,
        bool checkHalt
    ) public {
        bool halted = LibUtils.isHalted(state);
        if (checkHalt) {
            if (halted) revert L1_HALTED();
        } else if (halted) {
            // skip finalizing blocks
            return;
        }

        uint64 latestL2Height = state.latestVerifiedHeight;
        bytes32 latestL2Hash = state.l2Hashes[
            latestL2Height % config.blockHashHistory
        ];
        uint64 processed;

        for (
            uint256 i = state.latestVerifiedId + 1;
            i < state.nextBlockId && processed < maxBlocks;
            i++
        ) {
            TaikoData.ForkChoice storage fc = state.forkChoices[i][
                latestL2Hash
            ];
            TaikoData.ProposedBlock storage target = state.getProposedBlock(
                config.maxNumBlocks,
                i
            );

            // Uncle proof can not take more than 2x time the first proof did.
            if (
                !isVerifiable({
                    state: state,
                    config: config,
                    fc: fc,
                    blockId: i
                })
            ) {
                break;
            } else {
                (latestL2Height, latestL2Hash) = _verifyBlock({
                    state: state,
                    config: config,
                    resolver: resolver,
                    fc: fc,
                    target: target,
                    latestL2Height: latestL2Height,
                    latestL2Hash: latestL2Hash
                });
                processed += 1;
                emit BlockVerified(i, fc.blockHash);
                _cleanUp(fc);
            }
        }

        if (processed > 0) {
            state.latestVerifiedId += processed;

            if (latestL2Height > state.latestVerifiedHeight) {
                state.latestVerifiedHeight = latestL2Height;

                // Note: Not all L2 hashes are stored on L1, only the last
                // verified one in a batch. This is sufficient because the last
                // verified hash is the only one needed checking the existence
                // of a cross-chain message with a merkle proof.
                state.l2Hashes[
                    latestL2Height % config.blockHashHistory
                ] = latestL2Hash;
                emit HeaderSynced(block.number, latestL2Height, latestL2Hash);
            }
        }
    }

    function getProofReward(
        TaikoData.State storage state,
        TaikoData.Config memory config,
        uint64 provenAt,
        uint64 proposedAt
    ) public view returns (uint256 newFeeBase, uint256 reward, uint256 tRelBp) {
        (newFeeBase, tRelBp) = LibUtils.getTimeAdjustedFee({
            state: state,
            config: config,
            isProposal: false,
            tNow: provenAt,
            tLast: proposedAt,
            tAvg: state.avgProofTime
        });
        reward = LibUtils.getSlotsAdjustedFee({
            state: state,
            config: config,
            isProposal: false,
            feeBase: newFeeBase
        });
        reward = (reward * (10000 - config.rewardBurnBips)) / 10000;
    }

    function getProverRewardBips(
        TaikoData.Config memory config,
        uint256 numProvers
    ) public view returns (uint256[] memory bips) {
        bips = new uint256[](numProvers);

        uint256 randomized = config.proverRewardRandomizedPercentage;
        if (randomized > 100) {
            randomized = 100;
        }

        uint256 sum;
        uint256 i;

        if (randomized > 0) {
            unchecked {
                // Calculate the randomized weight
                uint256 seed = block.prevrandao;
                for (i = 0; i < numProvers; ++i) {
                    // Get an uint16, note that smart provers may
                    // choose the right timing to maximize their rewards
                    // which helps blocks to be verified sooner.
                    bips[i] = uint16(seed * (1 + i));
                    sum += bips[i];
                }
                for (i = 0; i < numProvers; ++i) {
                    bips[i] = (bips[i] * 100 * randomized) / sum;
                }
            }
        }

        if (randomized != 100) {
            unchecked {
                // Add the fixed weight. If there are 5 provers, then their
                // weight will be:
                // 1<<4=16, 1<<3=8, 1<<2=4, 1<<1=2, 1<<0=1
                sum = (1 << numProvers) - 1;
                uint256 fix = 100 - randomized;
                uint256 weight = 1 << (numProvers - 1);
                for (i = 0; i < numProvers; ++i) {
                    bips[i] += (weight * 100 * fix) / sum;
                    weight >>= 1;
                }
            }
        }
    }

    function _refundProposerDeposit(
        TaikoData.ProposedBlock storage target,
        uint256 tRelBp,
        TkoToken tkoToken
    ) private {
        uint256 refund = (target.deposit * (10000 - tRelBp)) / 10000;
        if (refund > 0 && tkoToken.balanceOf(target.proposer) > 0) {
            // Do not refund proposer with 0 TKO balance.
            tkoToken.mint(target.proposer, refund);
        }
    }

    function _rewardProvers(
        TaikoData.Config memory config,
        TaikoData.ForkChoice storage fc,
        uint256 reward,
        TkoToken tkoToken
    ) private {
        uint256 offset;
        uint256 count = fc.provers.length;

        if (config.enableOracleProver) {
            offset = 1;
            count -= 1;
        }

        uint256[] memory bips = getProverRewardBips(config, count);

<<<<<<< HEAD
        for (uint256 i; i < count; ++i) {
            uint256 proverReward = (reward * weights[i]) / 10000;
=======
        for (uint256 i = 0; i < count; ++i) {
            uint256 proverReward = (reward * bips[i]) / 10000;
>>>>>>> 97a266da
            if (proverReward != 0) {
                if (tkoToken.balanceOf(fc.provers[offset + i]) == 0) {
                    // Reduce reward to 1 wei as a penalty if the prover
                    // has 0 TKO balance. This allows the next prover reward
                    // to be fully paid.
                    proverReward = uint256(1);
                }
                tkoToken.mint(fc.provers[offset + i], proverReward);
            }
        }
    }

    function _verifyBlock(
        TaikoData.State storage state,
        TaikoData.Config memory config,
        AddressResolver resolver,
        TaikoData.ForkChoice storage fc,
        TaikoData.ProposedBlock storage target,
        uint64 latestL2Height,
        bytes32 latestL2Hash
    ) private returns (uint64 _latestL2Height, bytes32 _latestL2Hash) {
        if (config.enableTokenomics) {
            uint256 newFeeBase;
            {
                uint256 reward;
                uint256 tRelBp; // [0-10000], see the whitepaper
                (newFeeBase, reward, tRelBp) = getProofReward({
                    state: state,
                    config: config,
                    provenAt: fc.provenAt,
                    proposedAt: target.proposedAt
                });

                TkoToken tkoToken = TkoToken(
                    resolver.resolve("tko_token", false)
                );

                _rewardProvers(config, fc, reward, tkoToken);
                _refundProposerDeposit(target, tRelBp, tkoToken);
            }
            // Update feeBase and avgProofTime
            state.feeBase = LibUtils.movingAverage({
                maValue: state.feeBase,
                newValue: newFeeBase,
                maf: config.feeBaseMAF
            });
        }

        state.avgProofTime = LibUtils
            .movingAverage({
                maValue: state.avgProofTime,
                newValue: fc.provenAt - target.proposedAt,
                maf: config.proofTimeMAF
            })
            .toUint64();

        if (fc.blockHash != LibUtils.BLOCK_DEADEND_HASH) {
            _latestL2Height = latestL2Height + 1;
            _latestL2Hash = fc.blockHash;
        } else {
            _latestL2Height = latestL2Height;
            _latestL2Hash = latestL2Hash;
        }
    }

    function _cleanUp(TaikoData.ForkChoice storage fc) private {
        fc.blockHash = 0;
        fc.provenAt = 0;
        for (uint256 i; i < fc.provers.length; ++i) {
            fc.provers[i] = address(0);
        }
        delete fc.provers;
    }

    function isVerifiable(
        TaikoData.State storage state,
        TaikoData.Config memory config,
        TaikoData.ForkChoice storage fc,
        uint256 blockId
    ) public view returns (bool) {
        return
            // TODO(daniel): remove the next line.
            (!config.enableOracleProver || fc.provers.length > 1) &&
            fc.blockHash != 0 &&
            block.timestamp >
            LibUtils.getUncleProofDeadline({
                state: state,
                config: config,
                fc: fc,
                blockId: blockId
            });
    }
}<|MERGE_RESOLUTION|>--- conflicted
+++ resolved
@@ -223,13 +223,8 @@
 
         uint256[] memory bips = getProverRewardBips(config, count);
 
-<<<<<<< HEAD
         for (uint256 i; i < count; ++i) {
-            uint256 proverReward = (reward * weights[i]) / 10000;
-=======
-        for (uint256 i = 0; i < count; ++i) {
             uint256 proverReward = (reward * bips[i]) / 10000;
->>>>>>> 97a266da
             if (proverReward != 0) {
                 if (tkoToken.balanceOf(fc.provers[offset + i]) == 0) {
                     // Reduce reward to 1 wei as a penalty if the prover
