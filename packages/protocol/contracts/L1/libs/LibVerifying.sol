// SPDX-License-Identifier: MIT
//  _____     _ _         _         _
// |_   _|_ _(_) |_____  | |   __ _| |__ ___
//   | |/ _` | | / / _ \ | |__/ _` | '_ (_-<
//   |_|\__,_|_|_\_\___/ |____\__,_|_.__/__/

pragma solidity ^0.8.18;

import {AddressResolver} from "../../common/AddressResolver.sol";
import {ISignalService} from "../../signal/ISignalService.sol";
import {LibTokenomics} from "./LibTokenomics.sol";
import {LibUtils} from "./LibUtils.sol";
import {
    SafeCastUpgradeable
} from "@openzeppelin/contracts-upgradeable/utils/math/SafeCastUpgradeable.sol";
import {TaikoData} from "../../L1/TaikoData.sol";

library LibVerifying {
    using SafeCastUpgradeable for uint256;
    using LibUtils for TaikoData.State;

    error L1_INVALID_CONFIG();
    error L1_INVALID_L21559_PARAMS();

    event BlockVerified(uint256 indexed id, bytes32 blockHash);
    event XchainSynced(
        uint256 indexed srcHeight,
        bytes32 blockHash,
        bytes32 signalRoot
    );

    function init(
        TaikoData.State storage state,
        TaikoData.Config memory config,
        bytes32 genesisBlockHash,
        uint64 initBasefee,
        uint64 initProofTimeIssued
    ) internal {
        _checkConfig(config);

        uint64 timeNow = uint64(block.timestamp);
        state.genesisHeight = uint64(block.number);
        state.genesisTimestamp = timeNow;

        state.basefee = initBasefee;
        state.proofTimeIssued = initProofTimeIssued;
        state.numBlocks = 1;

        TaikoData.Block storage blk = state.blocks[0];
        blk.proposedAt = timeNow;
        blk.nextForkChoiceId = 2;
        blk.verifiedForkChoiceId = 1;

        TaikoData.ForkChoice storage fc = state.blocks[0].forkChoices[1];
        fc.blockHash = genesisBlockHash;
        fc.provenAt = timeNow;

        emit BlockVerified(0, genesisBlockHash);
    }

    function verifyBlocks(
        TaikoData.State storage state,
        TaikoData.Config memory config,
        AddressResolver resolver,
        uint256 maxBlocks
    ) internal {
        uint256 i = state.lastVerifiedBlockId;
        TaikoData.Block storage blk = state.blocks[i % config.ringBufferSize];

        uint256 fcId = blk.verifiedForkChoiceId;
        assert(fcId > 0);
        bytes32 blockHash = blk.forkChoices[fcId].blockHash;
        uint32 gasUsed = blk.forkChoices[fcId].gasUsed;
        bytes32 signalRoot;

        uint64 processed;
        unchecked {
            ++i;
        }

        while (i < state.numBlocks && processed < maxBlocks) {
            blk = state.blocks[i % config.ringBufferSize];
            assert(blk.blockId == i);

            fcId = LibUtils.getForkChoiceId(state, blk, blockHash, gasUsed);

            if (fcId == 0) break;

            TaikoData.ForkChoice storage fc = blk.forkChoices[fcId];

            if (
                fc.prover == address(0) || // oracle proof
                block.timestamp < fc.provenAt + config.proofCooldownPeriod // too young
            ) break;

            blockHash = fc.blockHash;
            gasUsed = fc.gasUsed;
            signalRoot = fc.signalRoot;

            _markBlockVerified({
                state: state,
                config: config,
                blk: blk,
                fcId: uint24(fcId),
                fc: fc
            });
<<<<<<< HEAD
=======
            blockHash = fc.blockHash;
            gasUsed = fc.gasUsed;
            signalRoot = fc.signalRoot;
>>>>>>> cea6d0e1

            unchecked {
                ++i;
                ++processed;
            }
        }

        if (processed > 0) {
            unchecked {
                state.lastVerifiedBlockId += processed;
            }

            if (config.relaySignalRoot) {
                // Send the L2's signal root to the signal service so other TaikoL1
                // deployments, if they share the same signal service, can relay the
                // signal to their corresponding TaikoL2 contract.
                ISignalService(resolver.resolve("signal_service", false))
                    .sendSignal(signalRoot);
            }
            emit XchainSynced(state.lastVerifiedBlockId, blockHash, signalRoot);
        }
    }

    function _markBlockVerified(
        TaikoData.State storage state,
        TaikoData.Config memory config,
        TaikoData.Block storage blk,
        TaikoData.ForkChoice storage fc,
        uint24 fcId
    ) private {
        if (config.proofTimeTarget != 0) {
            uint256 proofTime;
            unchecked {
                proofTime = (fc.provenAt - blk.proposedAt);
            }

            (
                uint64 reward,
                uint64 proofTimeIssued,
                uint64 newBasefee
            ) = LibTokenomics.calculateBasefee(
                    state,
                    config,
                    uint64(proofTime)
                );

            state.basefee = newBasefee;
            state.proofTimeIssued = proofTimeIssued;
            unchecked {
                state.accBlockFees -= reward;
                state.accProposedAt -= blk.proposedAt;
            }

            // reward the prover
            _addToBalance(state, fc.prover, reward);
        }

        blk.nextForkChoiceId = 1;
        blk.verifiedForkChoiceId = fcId;

        emit BlockVerified(blk.blockId, fc.blockHash);
    }

    function _addToBalance(
        TaikoData.State storage state,
        address account,
        uint256 amount
    ) private {
        if (amount == 0) return;
        if (state.balances[account] == 0) {
            // Reduce refund to 1 wei as a penalty if the proposer
            // has 0 TKO outstanding balance.
            state.balances[account] = 1;
        } else {
            state.balances[account] += amount;
        }
    }

    function _checkConfig(TaikoData.Config memory config) private pure {
        if (
            config.chainId <= 1 ||
            config.maxNumProposedBlocks == 1 ||
            config.ringBufferSize <= config.maxNumProposedBlocks + 1 ||
            config.maxNumVerifiedBlocks == 0 ||
            config.blockMaxGasLimit == 0 ||
            config.maxTransactionsPerBlock == 0 ||
            config.maxBytesPerTxList == 0 ||
            // EIP-4844 blob size up to 128K
            config.maxBytesPerTxList > 128 * 1024 ||
            config.minTxGasLimit == 0 ||
            config.maxEthDepositsPerBlock == 0 ||
            config.maxEthDepositsPerBlock < config.minEthDepositsPerBlock ||
            // EIP-4844 blob deleted after 30 days
            config.txListCacheExpiry > 30 * 24 hours ||
            config.proofTimeTarget == 0 ||
            config.adjustmentQuotient == 0
        ) revert L1_INVALID_CONFIG();
    }
}<|MERGE_RESOLUTION|>--- conflicted
+++ resolved
@@ -104,12 +104,6 @@
                 fcId: uint24(fcId),
                 fc: fc
             });
-<<<<<<< HEAD
-=======
-            blockHash = fc.blockHash;
-            gasUsed = fc.gasUsed;
-            signalRoot = fc.signalRoot;
->>>>>>> cea6d0e1
 
             unchecked {
                 ++i;
