--- conflicted
+++ resolved
@@ -104,12 +104,6 @@
                 fcId: uint24(fcId),
                 fc: fc
             });
-<<<<<<< HEAD
-=======
-            blockHash = fc.blockHash;
-            gasUsed = fc.gasUsed;
-            signalRoot = fc.signalRoot;
->>>>>>> 32d1df06
 
             unchecked {
                 ++i;
@@ -140,33 +134,6 @@
         TaikoData.ForkChoice storage fc,
         uint24 fcId
     ) private {
-<<<<<<< HEAD
-        if (config.proofTimeTarget != 0) {
-            uint256 proofTime;
-            unchecked {
-                proofTime = (fc.provenAt - blk.proposedAt);
-            }
-
-            (
-                uint64 reward,
-                uint64 proofTimeIssued,
-                uint64 newBasefee
-            ) = LibTokenomics.calculateBasefee(
-                    state,
-                    config,
-                    uint64(proofTime)
-                );
-
-            state.basefee = newBasefee;
-            state.proofTimeIssued = proofTimeIssued;
-            unchecked {
-                state.accBlockFees -= reward;
-                state.accProposedAt -= blk.proposedAt;
-            }
-
-            // reward the prover
-            _addToBalance(state, fc.prover, reward);
-=======
         uint64 proofTime;
         unchecked {
             proofTime = uint64(fc.provenAt - blk.proposedAt);
@@ -191,7 +158,6 @@
             } else {
                 state.taikoTokenBalances[fc.prover] += reward;
             }
->>>>>>> 32d1df06
         }
 
         blk.nextForkChoiceId = 1;
