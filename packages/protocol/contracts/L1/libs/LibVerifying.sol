// SPDX-License-Identifier: MIT
pragma solidity 0.8.24;

import "@openzeppelin/contracts/token/ERC20/IERC20.sol";
import "../../common/IAddressResolver.sol";
import "../../libs/LibMath.sol";
import "../../signal/ISignalService.sol";
import "../../signal/LibSignals.sol";
import "../tiers/ITierProvider.sol";
import "../TaikoData.sol";
import "./LibUtils.sol";

/// @title LibVerifying
/// @notice A library for handling block verification in the Taiko protocol.
/// @custom:security-contact security@taiko.xyz
library LibVerifying {
    using LibMath for uint256;

    // Warning: Any events defined here must also be defined in TaikoEvents.sol.
    /// @notice Emitted when a block is verified.
    /// @param blockId The block ID.
    /// @param assignedProver The assigned prover of the block.
    /// @param prover The actual prover of the block.
    /// @param blockHash The block hash.
    /// @param stateRoot The state root.
    /// @param tier The tier of the transition used for verification.
    /// @param contestations The number of contestations.
    event BlockVerified(
        uint256 indexed blockId,
        address indexed assignedProver,
        address indexed prover,
        bytes32 blockHash,
        bytes32 stateRoot,
        uint16 tier,
        uint8 contestations
    );

    // Warning: Any errors defined here must also be defined in TaikoErrors.sol.
    error L1_BLOCK_MISMATCH();
    error L1_INVALID_CONFIG();
    error L1_TRANSITION_ID_ZERO();

    /// @notice Initializes the Taiko protocol state.
    /// @param state The state to initialize.
    /// @param config The configuration for the Taiko protocol.
    /// @param genesisBlockHash The block hash of the genesis block.
    function init(
        TaikoData.State storage _state,
        TaikoData.Config memory _config,
        bytes32 _genesisBlockHash
    )
        external
    {
        if (!_isConfigValid(_config)) revert L1_INVALID_CONFIG();

        // Init state
        _state.slotA.genesisHeight = uint64(block.number);
        _state.slotA.genesisTimestamp = uint64(block.timestamp);
        _state.slotB.numBlocks = 1;

        // Init the genesis block
        TaikoData.Block storage blk = _state.blocks[0];
        blk.nextTransitionId = 2;
        blk.proposedAt = uint64(block.timestamp);
        blk.verifiedTransitionId = 1;

        // Init the first state transition
        TaikoData.TransitionState storage ts = _state.transitions[0][1];
        ts.blockHash = _genesisBlockHash;
        ts.prover = address(0);
        ts.timestamp = uint64(block.timestamp);

        emit BlockVerified({
            blockId: 0,
            assignedProver: address(0),
            prover: address(0),
            blockHash: _genesisBlockHash,
            stateRoot: 0,
            tier: 0,
            contestations: 0
        });
    }

    /// @dev Verifies up to N blocks.
    function verifyBlocks(
        TaikoData.State storage _state,
        TaikoData.Config memory _config,
        IAddressResolver _resolver,
        uint64 _maxBlocksToVerify
    )
        internal
    {
        if (_maxBlocksToVerify == 0) {
            return;
        }

        // Retrieve the latest verified block and the associated transition used
        // for its verification.
        TaikoData.SlotB memory b = _state.slotB;
        uint64 blockId = b.lastVerifiedBlockId;

        uint64 slot = blockId % _config.blockRingBufferSize;

        TaikoData.Block storage blk = _state.blocks[slot];
        if (blk.blockId != blockId) revert L1_BLOCK_MISMATCH();

        uint32 tid = blk.verifiedTransitionId;

        // The following scenario should never occur but is included as a
        // precaution.
        if (tid == 0) revert L1_TRANSITION_ID_ZERO();

        // The `blockHash` variable represents the most recently trusted
        // blockHash on L2.
        bytes32 blockHash = _state.transitions[slot][tid].blockHash;
        bytes32 stateRoot;
        uint64 numBlocksVerified;
        address tierProvider;

        // Unchecked is safe:
        // - assignment is within ranges
        // - blockId and numBlocksVerified values incremented will still be OK in the
        // next 584K years if we verifying one block per every second
        unchecked {
            ++blockId;

            while (blockId < b.numBlocks && numBlocksVerified < _maxBlocksToVerify) {
                slot = blockId % _config.blockRingBufferSize;

                blk = _state.blocks[slot];
                if (blk.blockId != blockId) revert L1_BLOCK_MISMATCH();

                tid = LibUtils.getTransitionId(_state, blk, slot, blockHash);
                // When `tid` is 0, it indicates that there is no proven
                // transition with its parentHash equal to the blockHash of the
                // most recently verified block.
                if (tid == 0) break;

                // A transition with the correct `parentHash` has been located.
                TaikoData.TransitionState storage ts = _state.transitions[slot][tid];

                // It's not possible to verify this block if either the
                // transition is contested and awaiting higher-tier proof or if
                // the transition is still within its cooldown period.
                if (ts.contester != address(0)) {
                    break;
                } else {
                    if (tierProvider == address(0)) {
                        tierProvider = _resolver.resolve("tier_provider", false);
                    }
                    if (
                        uint256(ITierProvider(tierProvider).getTier(ts.tier).cooldownWindow) * 60
                            + uint256(ts.timestamp).max(_state.slotB.lastUnpausedAt) > block.timestamp
                    ) {
                        // If cooldownWindow is 0, the block can theoretically
                        // be proved and verified within the same L1 block.
                        break;
                    }
                }

                // Mark this block as verified
                blk.verifiedTransitionId = tid;

                // Update variables
                blockHash = ts.blockHash;
                stateRoot = ts.stateRoot;

                // We consistently return the liveness bond and the validity
                // bond to the actual prover of the transition utilized for
                // block verification. If the actual prover happens to be the
                // block's assigned prover, he will receive both deposits,
                // ultimately earning the proving fee paid during block
                // proposal. In contrast, if the actual prover is different from
                // the block's assigned prover, the liveness bond serves as a
                // reward to the actual prover, while the assigned prover
                // forfeits his liveness bond due to failure to fulfill their
                // commitment.
                uint256 bondToReturn = uint256(ts.validityBond) + blk.livenessBond;

                // Nevertheless, it's possible for the actual prover to be the
                // same individual or entity as the block's assigned prover.
                // Consequently, we have chosen to grant the actual prover only
                // half of the liveness bond as a reward.
                if (ts.prover != blk.assignedProver) {
                    bondToReturn -= blk.livenessBond >> 1;
                }

                IERC20 tko = IERC20(_resolver.resolve("taiko_token", false));
                tko.transfer(ts.prover, bondToReturn);

                // Note: We exclusively address the bonds linked to the
                // transition used for verification. While there may exist
                // other transitions for this block, we disregard them entirely.
                // The bonds for these other transitions are burned either when
                // the transitions are generated or proven. In such cases, both
                // the provers and contesters of those transitions forfeit their bonds.

                emit BlockVerified({
                    blockId: blockId,
                    assignedProver: blk.assignedProver,
                    prover: ts.prover,
                    blockHash: blockHash,
                    stateRoot: stateRoot,
                    tier: ts.tier,
                    contestations: ts.contestations
                });

                ++blockId;
                ++numBlocksVerified;
            }

            if (numBlocksVerified > 0) {
                uint64 lastVerifiedBlockId = b.lastVerifiedBlockId + numBlocksVerified;

                // Update protocol level state variables
                _state.slotB.lastVerifiedBlockId = lastVerifiedBlockId;

                // sync chain data
                _syncChainData(_config, _resolver, lastVerifiedBlockId, stateRoot);
            }
        }
    }

    function _syncChainData(
        TaikoData.Config memory _config,
        IAddressResolver _resolver,
        uint64 _lastVerifiedBlockId,
        bytes32 _stateRoot
    )
        private
    {
        ISignalService signalService = ISignalService(_resolver.resolve("signal_service", false));

        (uint64 lastSyncedBlock,) = signalService.getSyncedChainData(
            _config.chainId, LibSignals.STATE_ROOT, 0 /* latest block Id*/
        );

        if (_lastVerifiedBlockId > lastSyncedBlock + _config.blockSyncThreshold) {
            signalService.syncChainData(
                _config.chainId, LibSignals.STATE_ROOT, _lastVerifiedBlockId, _stateRoot
            );
        }
    }

<<<<<<< HEAD
    function _isConfigValid(TaikoData.Config memory _config) private view returns (bool) {
=======
    function _isConfigValid(TaikoData.Config memory config) private view returns (bool) {
>>>>>>> 1f906b52
        if (
            _config.chainId <= 1 || _config.chainId == block.chainid //
                || _config.blockMaxProposals == 1
                || _config.blockRingBufferSize <= _config.blockMaxProposals + 1
                || _config.blockMaxGasLimit == 0 || _config.blockMaxTxListBytes == 0
                || _config.blockMaxTxListBytes > 128 * 1024 // calldata up to 128K
                || _config.livenessBond == 0 || _config.ethDepositRingBufferSize <= 1
                || _config.ethDepositMinCountPerBlock == 0
            // Audit recommendation, and gas tested. Processing 32 deposits (as initially set in
            // TaikoL1.sol) costs 72_502 gas.
            || _config.ethDepositMaxCountPerBlock > 32
                || _config.ethDepositMaxCountPerBlock < _config.ethDepositMinCountPerBlock
                || _config.ethDepositMinAmount == 0
                || _config.ethDepositMaxAmount <= _config.ethDepositMinAmount
                || _config.ethDepositMaxAmount > type(uint96).max || _config.ethDepositGas == 0
                || _config.ethDepositMaxFee == 0
                || _config.ethDepositMaxFee > type(uint96).max / _config.ethDepositMaxCountPerBlock
        ) return false;

        return true;
    }
}<|MERGE_RESOLUTION|>--- conflicted
+++ resolved
@@ -242,11 +242,7 @@
         }
     }
 
-<<<<<<< HEAD
     function _isConfigValid(TaikoData.Config memory _config) private view returns (bool) {
-=======
-    function _isConfigValid(TaikoData.Config memory config) private view returns (bool) {
->>>>>>> 1f906b52
         if (
             _config.chainId <= 1 || _config.chainId == block.chainid //
                 || _config.blockMaxProposals == 1
