--- conflicted
+++ resolved
@@ -87,13 +87,10 @@
                 fc.blockHash = 0;
                 fc.prover = address(0);
                 fc.provenAt = 0;
-<<<<<<< HEAD
             }
 
             unchecked {
                 ++i;
-=======
->>>>>>> 15ab0bb0
             }
         }
 
@@ -120,21 +117,12 @@
         AddressResolver resolver
     ) public {
         uint256 balance = state.balances[msg.sender];
-<<<<<<< HEAD
-        if (balance == 0) return;
-
-        state.balances[msg.sender] = 0;
-        TaikoToken(resolver.resolve("tko_token", false)).mint(
-            msg.sender,
-            balance
-=======
         if (balance <= 1) return;
 
         state.balances[msg.sender] = 1;
         TaikoToken(resolver.resolve("tko_token", false)).mint(
             msg.sender,
             balance - 1
->>>>>>> 15ab0bb0
         );
     }
 
