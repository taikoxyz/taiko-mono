--- conflicted
+++ resolved
@@ -27,11 +27,6 @@
         ITierRouter tierRouter;
     }
 
-<<<<<<< HEAD
-    error L1_BATCH_TRANSFER_FAILED();
-=======
-    // Warning: Any errors defined here must also be defined in TaikoErrors.sol.
->>>>>>> e5053920
     error L1_BLOCK_MISMATCH();
     error L1_INVALID_CONFIG();
     error L1_TRANSITION_ID_ZERO();
