// SPDX-License-Identifier: MIT
//  _____     _ _         _         _
// |_   _|_ _(_) |_____  | |   __ _| |__ ___
//   | |/ _` | | / / _ \ | |__/ _` | '_ (_-<
//   |_|\__,_|_|_\_\___/ |____\__,_|_.__/__/

pragma solidity ^0.8.18;

import {AddressResolver} from "../../common/AddressResolver.sol";
import {LibL1Tokenomics} from "./LibL1Tokenomics.sol";
import {LibUtils} from "./LibUtils.sol";
import {TaikoData} from "../../L1/TaikoData.sol";

library LibProving {
    using LibUtils for TaikoData.State;

    event BlockProven(
        uint256 indexed id,
        bytes32 parentHash,
        bytes32 blockHash,
        bytes32 signalRoot,
        address prover
    );

    event ConflictingProof(
        uint64 blockId,
        bytes32 parentHash,
        bytes32 conflictingBlockHash,
        bytes32 conflictingSignalRoot,
        bytes32 blockHash,
        bytes32 signalRoot
    );

    error L1_ALREADY_PROVEN();
    error L1_BLOCK_ID();
    error L1_EVIDENCE_MISMATCH();
    error L1_FORK_CHOICE_NOT_FOUND();
    error L1_INVALID_PROOF();
    error L1_INVALID_EVIDENCE();
    error L1_NOT_ORACLE_PROVER();
    error L1_UNEXPECTED_FORK_CHOICE_ID();

    function proveBlock(
        TaikoData.State storage state,
        TaikoData.Config memory config,
        AddressResolver resolver,
        uint256 blockId,
        TaikoData.BlockEvidence memory evidence
    ) internal {
        TaikoData.BlockMetadata memory meta = evidence.meta;
        if (
            meta.id != blockId ||
            meta.id <= state.lastVerifiedBlockId ||
            meta.id >= state.numBlocks
        ) revert L1_BLOCK_ID();

        if (
            evidence.parentHash == 0 ||
            evidence.blockHash == 0 ||
            // cannot be the same hash
            evidence.blockHash == evidence.parentHash ||
            evidence.signalRoot == 0 ||
            // prover must not be zero
            evidence.prover == address(0)
        ) revert L1_INVALID_EVIDENCE();

        TaikoData.Block storage blk = state.blocks[
            meta.id % config.ringBufferSize
        ];

        if (blk.metaHash != LibUtils.hashMetadata(meta))
            revert L1_EVIDENCE_MISMATCH();

        TaikoData.ForkChoice storage fc;
        bool oracleProving;

        uint256 fcId = state.forkChoiceIds[blockId][evidence.parentHash];
        if (fcId == 0) {
            fcId = blk.nextForkChoiceId;
            unchecked {
                ++blk.nextForkChoiceId;
            }

            assert(fcId > 0);
            state.forkChoiceIds[blockId][evidence.parentHash] = fcId;
            fc = blk.forkChoices[fcId];
            fc.blockHash = evidence.blockHash;
            fc.signalRoot = evidence.signalRoot;

            if (config.enableOracleProver) {
                if (msg.sender != resolver.resolve("oracle_prover", false))
                    revert L1_NOT_ORACLE_PROVER();

                oracleProving = true;
                // we are reusing storage slots, still need to reset the
                // [provenAt+prover] slot.
                fc.provenAt = uint64(1);
                fc.prover = address(0);
            } else {
                fc.provenAt = uint64(block.timestamp);
                fc.prover = evidence.prover;
                fc.basefee = evidence.basefee;
                fc.gasUsed = evidence.gasUsed;
            }
        } else {
            assert(fcId < blk.nextForkChoiceId);
            fc = blk.forkChoices[fcId];

            if (
                fc.blockHash != evidence.blockHash ||
                fc.signalRoot != evidence.signalRoot
            ) {
                emit ConflictingProof({
                    blockId: meta.id,
                    parentHash: evidence.parentHash,
                    conflictingBlockHash: evidence.blockHash,
                    conflictingSignalRoot: evidence.signalRoot,
                    blockHash: fc.blockHash,
                    signalRoot: fc.signalRoot
                });
                return;
            }

            if (fc.prover != address(0)) revert L1_ALREADY_PROVEN();

            fc.provenAt = uint64(block.timestamp);
            fc.prover = evidence.prover;
            fc.basefee = evidence.basefee;
            fc.gasUsed = evidence.gasUsed;
        }

        if (!oracleProving && !config.skipZKPVerification) {
            bytes32 instance;
            {
                // otherwise: stack too deep
                address l1SignalService = resolver.resolve(
                    "signal_service",
                    false
                );
                address l2SignalService = resolver.resolve(
                    config.chainId,
                    "signal_service",
                    false
                );
                address taikoL2 = resolver.resolve(
                    config.chainId,
                    "taiko_l2",
                    false
                );

<<<<<<< HEAD
                uint256[8] memory inputs;
                inputs[0] = uint256(uint160(l1SignalService));
                inputs[1] = uint256(uint160(l2SignalService));
                inputs[2] = uint256(uint160(taikoL2));
                inputs[3] = uint256(evidence.parentHash);
                inputs[4] = uint256(evidence.blockHash);
                inputs[5] = uint256(evidence.signalRoot);
                inputs[6] =
                    (uint256(uint160(evidence.prover)) << 80) |
                    (uint256(evidence.basefee) << 32) |
                    uint256(evidence.gasUsed);
                inputs[7] = uint256(blk.metaHash);
=======
                bytes32[9] memory inputs;
                inputs[0] = bytes32(uint256(uint160(l1SignalService)));
                inputs[1] = bytes32(uint256(uint160(l2SignalService)));
                inputs[2] = bytes32(uint256(uint160(taikoL2)));
                inputs[3] = evidence.parentHash;
                inputs[4] = evidence.blockHash;
                inputs[5] = evidence.signalRoot;
                inputs[6] = evidence.graffiti;
                inputs[7] = bytes32(uint256(uint160(evidence.prover)));
                inputs[8] = blk.metaHash;
>>>>>>> 935ba36e

                assembly {
                    instance := keccak256(inputs, mul(32, 9))
                }
            }

            bytes memory verifierId = abi.encodePacked(
                "verifier_",
                evidence.zkproof.verifierId
            );

            (bool verified, bytes memory ret) = resolver
                .resolve(string(verifierId), false)
                .staticcall(bytes.concat(instance, evidence.zkproof.data));

            if (
                !verified ||
                ret.length != 32 ||
                bytes32(ret) != keccak256("taiko")
            ) revert L1_INVALID_PROOF();
        }

        emit BlockProven({
            id: blockId,
            parentHash: evidence.parentHash,
            blockHash: evidence.blockHash,
            signalRoot: evidence.signalRoot,
            prover: evidence.prover
        });
    }

    function getForkChoice(
        TaikoData.State storage state,
        TaikoData.Config memory config,
        uint256 blockId,
        bytes32 parentHash
    ) internal view returns (TaikoData.ForkChoice storage) {
        TaikoData.Block storage blk = state.blocks[
            blockId % config.ringBufferSize
        ];
        if (blk.blockId != blockId) revert L1_BLOCK_ID();

        uint256 fcId = state.forkChoiceIds[blockId][parentHash];
        if (fcId == 0) revert L1_FORK_CHOICE_NOT_FOUND();

        assert(fcId < blk.nextForkChoiceId);

        return blk.forkChoices[fcId];
    }
}<|MERGE_RESOLUTION|>--- conflicted
+++ resolved
@@ -148,31 +148,19 @@
                     false
                 );
 
-<<<<<<< HEAD
-                uint256[8] memory inputs;
+                uint256[9] memory inputs;
                 inputs[0] = uint256(uint160(l1SignalService));
                 inputs[1] = uint256(uint160(l2SignalService));
                 inputs[2] = uint256(uint160(taikoL2));
                 inputs[3] = uint256(evidence.parentHash);
                 inputs[4] = uint256(evidence.blockHash);
                 inputs[5] = uint256(evidence.signalRoot);
-                inputs[6] =
+                inputs[6] = uint256(evidence.graffiti);
+                inputs[7] =
                     (uint256(uint160(evidence.prover)) << 80) |
                     (uint256(evidence.basefee) << 32) |
                     uint256(evidence.gasUsed);
-                inputs[7] = uint256(blk.metaHash);
-=======
-                bytes32[9] memory inputs;
-                inputs[0] = bytes32(uint256(uint160(l1SignalService)));
-                inputs[1] = bytes32(uint256(uint160(l2SignalService)));
-                inputs[2] = bytes32(uint256(uint160(taikoL2)));
-                inputs[3] = evidence.parentHash;
-                inputs[4] = evidence.blockHash;
-                inputs[5] = evidence.signalRoot;
-                inputs[6] = evidence.graffiti;
-                inputs[7] = bytes32(uint256(uint160(evidence.prover)));
-                inputs[8] = blk.metaHash;
->>>>>>> 935ba36e
+                inputs[8] = uint256(blk.metaHash);
 
                 assembly {
                     instance := keccak256(inputs, mul(32, 9))
