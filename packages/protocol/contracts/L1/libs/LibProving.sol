// SPDX-License-Identifier: MIT
pragma solidity 0.8.24;

import "@openzeppelin/contracts/token/ERC20/IERC20.sol";
import "../../common/IAddressResolver.sol";
import "../../libs/LibMath.sol";
import "../../verifiers/IVerifier.sol";
import "../tiers/ITierProvider.sol";
import "../TaikoData.sol";
import "./LibUtils.sol";

/// @title LibProving
/// @notice A library for handling block contestation and proving in the Taiko
/// protocol.
/// @custom:security-contact security@taiko.xyz
library LibProving {
    using LibMath for uint256;

    bytes32 public constant RETURN_LIVENESS_BOND = keccak256("RETURN_LIVENESS_BOND");
    bytes32 public constant TIER_OP = bytes32("tier_optimistic");

    // Warning: Any events defined here must also be defined in TaikoEvents.sol.
    event TransitionProved(
        uint256 indexed blockId,
        TaikoData.Transition tran,
        address prover,
        uint96 validityBond,
        uint16 tier
    );

    event TransitionContested(
        uint256 indexed blockId,
        TaikoData.Transition tran,
        address contester,
        uint96 contestBond,
        uint16 tier
    );

    event ProvingPaused(bool paused);

    // Warning: Any errors defined here must also be defined in TaikoErrors.sol.
    error L1_ALREADY_CONTESTED();
    error L1_ALREADY_PROVED();
    error L1_ASSIGNED_PROVER_NOT_ALLOWED();
    error L1_BLOCK_MISMATCH();
    error L1_INVALID_BLOCK_ID();
    error L1_INVALID_PAUSE_STATUS();
    error L1_INVALID_TIER();
    error L1_INVALID_TRANSITION();
    error L1_MISSING_VERIFIER();
    error L1_NOT_ASSIGNED_PROVER();

    function pauseProving(TaikoData.State storage _state, bool _pause) external {
        if (_state.slotB.provingPaused == _pause) revert L1_INVALID_PAUSE_STATUS();

        _state.slotB.provingPaused = _pause;

        if (!_pause) {
            _state.slotB.lastUnpausedAt = uint64(block.timestamp);
        }
        emit ProvingPaused(_pause);
    }

    /// @dev Proves or contests a block transition.
    /// @param _state Current TaikoData.State.
    /// @param _config Actual TaikoData.Config.
    /// @param _resolver Address resolver interface.
    /// @param _meta The block's metadata.
    /// @param _tran The transition data.
    /// @param _proof The proof.
    /// @param maxBlocksToVerify_ The number of blocks to be verified with this transaction.
    function proveBlock(
        TaikoData.State storage _state,
        TaikoData.Config memory _config,
        IAddressResolver _resolver,
        TaikoData.BlockMetadata memory _meta,
        TaikoData.Transition memory _tran,
        TaikoData.TierProof memory _proof
    )
<<<<<<< HEAD
        external
        returns (uint8 maxBlocksToVerify_)
=======
        internal
        returns (uint8 maxBlocksToVerify)
>>>>>>> 4a9880f6
    {
        // Make sure parentHash is not zero
        // To contest an existing transition, simply use any non-zero value as
        // the blockHash and stateRoot.
        if (_tran.parentHash == 0 || _tran.blockHash == 0 || _tran.stateRoot == 0) {
            revert L1_INVALID_TRANSITION();
        }

        // Check that the block has been proposed but has not yet been verified.
        TaikoData.SlotB memory b = _state.slotB;
        if (_meta.id <= b.lastVerifiedBlockId || _meta.id >= b.numBlocks) {
            revert L1_INVALID_BLOCK_ID();
        }

        uint64 slot = _meta.id % _config.blockRingBufferSize;
        TaikoData.Block storage blk = _state.blocks[slot];

        // Check the integrity of the block data. It's worth noting that in
        // theory, this check may be skipped, but it's included for added
        // caution.
        if (blk.blockId != _meta.id || blk.metaHash != keccak256(abi.encode(_meta))) {
            revert L1_BLOCK_MISMATCH();
        }

        // Each transition is uniquely identified by the parentHash, with the
        // blockHash and stateRoot open for later updates as higher-tier proofs
        // become available. In cases where a transition with the specified
        // parentHash does not exist, the transition ID (tid) will be set to 0.
        (uint32 tid, TaikoData.TransitionState storage ts) =
            _createTransition(_state, blk, _tran, slot);

        // The new proof must meet or exceed the minimum tier required by the
        // block or the previous proof; it cannot be on a lower tier.
        if (_proof.tier == 0 || _proof.tier < _meta.minTier || _proof.tier < ts.tier) {
            revert L1_INVALID_TIER();
        }

        // Retrieve the tier configurations. If the tier is not supported, the
        // subsequent action will result in a revert.
        ITierProvider.Tier memory tier =
            ITierProvider(_resolver.resolve("tier_provider", false)).getTier(_proof.tier);

        // Check if this prover is allowed to submit a proof for this block
        _checkProverPermission(_state, blk, ts, tid, tier);

        // We must verify the proof, and any failure in proof verification will
        // result in a revert.
        //
        // It's crucial to emphasize that the proof can be assessed in two
        // potential modes: "proving mode" and "contesting mode." However, the
        // precise verification logic is defined within each tier's IVerifier
        // contract implementation. We simply specify to the verifier contract
        // which mode it should utilize - if the new tier is higher than the
        // previous tier, we employ the proving mode; otherwise, we employ the
        // contesting mode (the new tier cannot be lower than the previous tier,
        // this has been checked above).
        //
        // It's obvious that proof verification is entirely decoupled from
        // Taiko's core protocol.
        {
            address verifier = _resolver.resolve(tier.verifierName, true);

            if (verifier != address(0)) {
                bool isContesting = _proof.tier == ts.tier && tier.contestBond != 0;

                IVerifier.Context memory ctx = IVerifier.Context({
                    metaHash: blk.metaHash,
                    blobHash: _meta.blobHash,
                    // Separate msgSender to allow the prover to be any address in the future.
                    prover: msg.sender,
                    msgSender: msg.sender,
                    blockId: blk.blockId,
                    isContesting: isContesting,
                    blobUsed: _meta.blobUsed
                });

                IVerifier(verifier).verifyProof(ctx, _tran, _proof);
            } else if (tier.verifierName != TIER_OP) {
                // The verifier can be address-zero, signifying that there are no
                // proof checks for the tier. In practice, this only applies to
                // optimistic proofs.
                revert L1_MISSING_VERIFIER();
            }
        }

        bool isTopTier = tier.contestBond == 0;
        IERC20 tko = IERC20(_resolver.resolve("taiko_token", false));

        if (isTopTier) {
            // A special return value from the top tier prover can signal this
            // contract to return all liveness bond.
            bool returnLivenessBond = blk.livenessBond > 0 && _proof.data.length == 32
                && bytes32(_proof.data) == RETURN_LIVENESS_BOND;

            if (returnLivenessBond) {
                tko.transfer(blk.assignedProver, blk.livenessBond);
                blk.livenessBond = 0;
            }
        }

        bool sameTransition = _tran.blockHash == ts.blockHash && _tran.stateRoot == ts.stateRoot;

        if (_proof.tier > ts.tier) {
            // Handles the case when an incoming tier is higher than the current transition's tier.
            // Reverts when the incoming proof tries to prove the same transition
            // (L1_ALREADY_PROVED).
            _overrideWithHigherProof(ts, _tran, _proof, tier, tko, sameTransition);

            emit TransitionProved({
                blockId: blk.blockId,
                tran: _tran,
                prover: msg.sender,
                validityBond: tier.validityBond,
                tier: _proof.tier
            });
        } else {
            // New transition and old transition on the same tier - and if this transaction tries to
            // prove the same, it reverts
            if (sameTransition) revert L1_ALREADY_PROVED();

            if (isTopTier) {
                // The top tier prover re-proves.
                assert(tier.validityBond == 0);
                assert(ts.validityBond == 0 && ts.contestBond == 0 && ts.contester == address(0));

                ts.prover = msg.sender;
                ts.blockHash = _tran.blockHash;
                ts.stateRoot = _tran.stateRoot;

                emit TransitionProved({
                    blockId: blk.blockId,
                    tran: _tran,
                    prover: msg.sender,
                    validityBond: 0,
                    tier: _proof.tier
                });
            } else {
                // Contesting but not on the highest tier
                if (ts.contester != address(0)) revert L1_ALREADY_CONTESTED();

                // Burn the contest bond from the prover.
                tko.transferFrom(msg.sender, address(this), tier.contestBond);

                // We retain the contest bond within the transition, just in
                // case this configuration is altered to a different value
                // before the contest is resolved.
                //
                // It's worth noting that the previous value of ts.contestBond
                // doesn't have any significance.
                ts.contestBond = tier.contestBond;
                ts.contester = msg.sender;
                ts.contestations += 1;

                emit TransitionContested({
                    blockId: blk.blockId,
                    tran: _tran,
                    contester: msg.sender,
                    contestBond: tier.contestBond,
                    tier: _proof.tier
                });
            }
        }

        ts.timestamp = uint64(block.timestamp);
        return tier.maxBlocksToVerifyPerProof;
    }

    /// @dev Handle the transition initialization logic
    function _createTransition(
        TaikoData.State storage _state,
        TaikoData.Block storage _blk,
        TaikoData.Transition memory _tran,
        uint64 slot
    )
        private
        returns (uint32 tid_, TaikoData.TransitionState storage ts_)
    {
        tid_ = LibUtils.getTransitionId(_state, _blk, slot, _tran.parentHash);

        if (tid_ == 0) {
            // In cases where a transition with the provided parentHash is not
            // found, we must essentially "create" one and set it to its initial
            // state. This initial state can be viewed as a special transition
            // on tier-0.
            //
            // Subsequently, we transform this tier-0 transition into a
            // non-zero-tier transition with a proof. This approach ensures that
            // the same logic is applicable for both 0-to-non-zero transition
            // updates and non-zero-to-non-zero transition updates.
            unchecked {
                // Unchecked is safe:  Not realistic 2**32 different fork choice
                // per block will be proven and none of them is valid
                tid_ = _blk.nextTransitionId++;
            }

            // Keep in mind that state.transitions are also reusable storage
            // slots, so it's necessary to reinitialize all transition fields
            // below.
            ts_ = _state.transitions[slot][tid_];
            ts_.blockHash = 0;
            ts_.stateRoot = 0;
            ts_.validityBond = 0;
            ts_.contester = address(0);
            ts_.contestBond = 1; // to save gas
            ts_.timestamp = _blk.proposedAt;
            ts_.tier = 0;
            ts_.contestations = 0;

            if (tid_ == 1) {
                // This approach serves as a cost-saving technique for the
                // majority of blocks, where the first transition is expected to
                // be the correct one. Writing to `tran` is more economical
                // since it resides in the ring buffer, whereas writing to
                // `transitionIds` is not as cost-effective.
                ts_.key = _tran.parentHash;

                // In the case of this first transition, the block's assigned
                // prover has the privilege to re-prove it, but only when the
                // assigned prover matches the previous prover. To ensure this,
                // we establish the transition's prover as the block's assigned
                // prover. Consequently, when we carry out a 0-to-non-zero
                // transition update, the previous prover will consistently be
                // the block's assigned prover.
                //
                // While alternative implementations are possible, introducing
                // such changes would require additional if-else logic.
                ts_.prover = _blk.assignedProver;
            } else {
                // In scenarios where this transition is not the first one, we
                // straightforwardly reset the transition prover to address
                // zero.
                ts_.prover = address(0);

                // Furthermore, we index the transition for future retrieval.
                // It's worth emphasizing that this mapping for indexing is not
                // reusable. However, given that the majority of blocks will
                // only possess one transition — the correct one — we don't need
                // to be concerned about the cost in this case.
                _state.transitionIds[_blk.blockId][_tran.parentHash] = tid_;

                // There is no need to initialize ts.key here because it's only used when tid == 1
            }
        } else {
            // A transition with the provided parentHash has been located.
            ts_ = _state.transitions[slot][tid_];
        }
    }

    /// @dev Handles what happens when there is a higher proof incoming
    function _overrideWithHigherProof(
        TaikoData.TransitionState storage _ts,
        TaikoData.Transition memory _tran,
        TaikoData.TierProof memory _proof,
        ITierProvider.Tier memory _tier,
        IERC20 _tko,
        bool _sameTransition
    )
        private
    {
        // Higher tier proof overwriting lower tier proof
        uint256 reward;

        if (_ts.contester != address(0)) {
            if (_sameTransition) {
                // The contested transition is proven to be valid, contestor loses the game
                reward = _ts.contestBond >> 2;
                _tko.transfer(_ts.prover, _ts.validityBond + reward);
            } else {
                // The contested transition is proven to be invalid, contestor wins the game
                reward = _ts.validityBond >> 2;
                _tko.transfer(_ts.contester, _ts.contestBond + reward);
            }
        } else {
            if (_sameTransition) revert L1_ALREADY_PROVED();
            // Contest the existing transition and prove it to be invalid
            reward = _ts.validityBond >> 1;
            _ts.contestations += 1;
        }

        unchecked {
            if (reward > _tier.validityBond) {
                _tko.transfer(msg.sender, reward - _tier.validityBond);
            } else {
                _tko.transferFrom(msg.sender, address(this), _tier.validityBond - reward);
            }
        }

        _ts.validityBond = _tier.validityBond;
        _ts.contestBond = 1; // to save gas
        _ts.contester = address(0);
        _ts.prover = msg.sender;
        _ts.tier = _proof.tier;

        if (!_sameTransition) {
            _ts.blockHash = _tran.blockHash;
            _ts.stateRoot = _tran.stateRoot;
        }
    }

    /// @dev Check the msg.sender (the new prover) against the block's assigned prover.
    function _checkProverPermission(
        TaikoData.State storage _state,
        TaikoData.Block storage _blk,
        TaikoData.TransitionState storage _ts,
        uint32 _tid,
        ITierProvider.Tier memory _tier
    )
        private
        view
    {
        // The highest tier proof can always submit new proofs
        if (_tier.contestBond == 0) return;

        bool inProvingWindow = uint256(_ts.timestamp).max(_state.slotB.lastUnpausedAt)
            + _tier.provingWindow * 60 >= block.timestamp;
        bool isAssignedPover = msg.sender == _blk.assignedProver;

        // The assigned prover can only submit the very first transition.
        if (_tid == 1 && _ts.tier == 0 && inProvingWindow) {
            if (!isAssignedPover) revert L1_NOT_ASSIGNED_PROVER();
        } else {
            // Disallow the same address to prove the block so that we can detect that the
            // assigned prover should not receive his liveness bond back
            if (isAssignedPover) revert L1_ASSIGNED_PROVER_NOT_ALLOWED();
        }
    }
}<|MERGE_RESOLUTION|>--- conflicted
+++ resolved
@@ -77,13 +77,8 @@
         TaikoData.Transition memory _tran,
         TaikoData.TierProof memory _proof
     )
-<<<<<<< HEAD
-        external
+        internal
         returns (uint8 maxBlocksToVerify_)
-=======
-        internal
-        returns (uint8 maxBlocksToVerify)
->>>>>>> 4a9880f6
     {
         // Make sure parentHash is not zero
         // To contest an existing transition, simply use any non-zero value as
