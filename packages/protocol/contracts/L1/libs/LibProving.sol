// SPDX-License-Identifier: MIT
//  _____     _ _         _         _
// |_   _|_ _(_) |_____  | |   __ _| |__ ___
//   | |/ _` | | / / _ \ | |__/ _` | '_ (_-<
//   |_|\__,_|_|_\_\___/ |____\__,_|_.__/__/

pragma solidity ^0.8.20;

import { AddressResolver } from "../../common/AddressResolver.sol";
import { IProverPool } from "../ProverPool.sol";
import { LibMath } from "../../libs/LibMath.sol";
import { LibUtils } from "./LibUtils.sol";
import { TaikoData } from "../../L1/TaikoData.sol";

library LibProving {
    using LibMath for uint256;
    using LibUtils for TaikoData.State;

    event BlockProven(
        uint256 indexed id,
        bytes32 parentHash,
        bytes32 blockHash,
        bytes32 signalRoot,
        address prover,
        uint32 parentGasUsed
    );

    error L1_ALREADY_PROVEN();
    error L1_BLOCK_ID();
    error L1_EVIDENCE_MISMATCH(bytes32 expected, bytes32 actual);
    error L1_FORK_CHOICE_NOT_FOUND();
    error L1_INVALID_EVIDENCE();
    error L1_INVALID_PROOF();
    error L1_INVALID_PROOF_OVERWRITE();
    error L1_NOT_PROVEABLE();
    error L1_NOT_SPECIAL_PROVER();
    error L1_SAME_PROOF();
    error L1_UNAUTHORIZED();

    function proveBlock(
        TaikoData.State storage state,
        TaikoData.Config memory config,
        AddressResolver resolver,
        uint256 blockId,
        TaikoData.BlockEvidence memory evidence
    )
        internal
    {
        if (
            evidence.prover == address(0)
            //
            || evidence.parentHash == 0
            //
            || evidence.blockHash == 0
            //
            || evidence.blockHash == evidence.parentHash
            //
            || evidence.signalRoot == 0
            //
            || evidence.gasUsed == 0
        ) revert L1_INVALID_EVIDENCE();

        if (blockId <= state.lastVerifiedBlockId || blockId >= state.numBlocks)
        {
            revert L1_BLOCK_ID();
        }

        TaikoData.Block storage blk =
            state.blocks[blockId % config.blockRingBufferSize];

        assert(blk.blockId == blockId);

        // Check the metadata hash matches the proposed block's. This is
        // necessary to handle chain reorgs.
        if (blk.metaHash != evidence.metaHash) {
            revert L1_EVIDENCE_MISMATCH(blk.metaHash, evidence.metaHash);
        }

        if (
            evidence.prover != address(1)
            //
<<<<<<< HEAD
            && evidence.prover != blk.assignedProver
=======
            && evidence.prover != blk.prover
>>>>>>> f45966fd
            //
            && block.timestamp <= blk.proposedAt + blk.proofWindow
        ) revert L1_NOT_PROVEABLE();

        if (
            evidence.prover == address(1)
                && msg.sender != resolver.resolve("oracle_prover", false)
        ) {
            revert L1_UNAUTHORIZED();
        }

        TaikoData.ForkChoice storage fc;

        uint24 fcId = LibUtils.getForkChoiceId(
            state, blk, evidence.parentHash, evidence.parentGasUsed
        );

        if (fcId == 0) {
            fcId = blk.nextForkChoiceId;

            unchecked {
                ++blk.nextForkChoiceId;
            }

            fc = blk.forkChoices[fcId];

            if (fcId == 1) {
                // We only write the key when fcId is 1.
                fc.key = LibUtils.keyForForkChoice(
                    evidence.parentHash, evidence.parentGasUsed
                );
            } else {
                state.forkChoiceIds[blk.blockId][evidence.parentHash][evidence
                    .parentGasUsed] = fcId;
            }
        } else if (evidence.prover == address(1)) {
            // This is the branch the oracle prover is trying to overwrite
            // We need to check the previous proof is not the same as the
            // new proof
            fc = blk.forkChoices[fcId];
            if (
                fc.blockHash == evidence.blockHash
                    && fc.signalRoot == evidence.signalRoot
                    && fc.gasUsed == evidence.gasUsed
            ) revert L1_SAME_PROOF();
        } else {
            // This is the branch provers trying to overwrite
            fc = blk.forkChoices[fcId];

            // Only oracle proof can be overwritten by regular proof
            if (fc.prover != address(1)) {
                revert L1_ALREADY_PROVEN();
            }

            // The regular proof must be the same as the oracle proof
            if (
                fc.blockHash != evidence.blockHash
                    || fc.signalRoot != evidence.signalRoot
                    || fc.gasUsed != evidence.gasUsed
            ) revert L1_INVALID_PROOF_OVERWRITE();
        }

        fc.blockHash = evidence.blockHash;
        fc.signalRoot = evidence.signalRoot;
        fc.prover = evidence.prover;
        fc.provenAt = uint64(block.timestamp);
        fc.gasUsed = evidence.gasUsed;

        // release the prover
<<<<<<< HEAD
        if (!blk.proverReleased && blk.assignedProver == fc.prover) {
            blk.proverReleased = true;
            IProverPool(resolver.resolve("prover_pool", false)).releaseProver(
                blk.assignedProver
=======
        if (!blk.proverReleased && blk.prover == fc.prover) {
            blk.proverReleased = true;
            IProverPool(resolver.resolve("prover_pool", false)).releaseProver(
                blk.prover
>>>>>>> f45966fd
            );
        }

        if (evidence.prover != address(1)) {
            bytes32 instance;
            {
                uint256[10] memory inputs;

                inputs[0] = uint256(
                    uint160(address(resolver.resolve("signal_service", false)))
                );
                inputs[1] = uint256(
                    uint160(
                        address(
                            resolver.resolve(
                                config.chainId, "signal_service", false
                            )
                        )
                    )
                );
                inputs[2] = uint256(
                    uint160(
                        address(
                            resolver.resolve(config.chainId, "taiko", false)
                        )
                    )
                );

                inputs[3] = uint256(evidence.metaHash);
                inputs[4] = uint256(evidence.parentHash);
                inputs[5] = uint256(evidence.blockHash);
                inputs[6] = uint256(evidence.signalRoot);
                inputs[7] = uint256(evidence.graffiti);
                inputs[8] = (uint256(uint160(evidence.prover)) << 96)
                    | (uint256(evidence.parentGasUsed) << 64)
                    | (uint256(evidence.gasUsed) << 32);

                // Also hash configs that will be used by circuits
                inputs[9] = uint256(config.blockMaxGasLimit) << 192
                    | uint256(config.blockMaxTransactions) << 128
                    | uint256(config.blockMaxTxListBytes) << 64;

                assembly {
                    instance := keccak256(inputs, mul(32, 10))
                }
            }

            (bool verified, bytes memory ret) = resolver.resolve(
                LibUtils.getVerifierName(evidence.verifierId), false
            ).staticcall(
                bytes.concat(
                    bytes16(0),
                    bytes16(instance), // left 16 bytes of the given instance
                    bytes16(0),
                    bytes16(uint128(uint256(instance))), // right 16 bytes of
                        // the given instance
                    evidence.proof
                )
            );

            if (
                !verified
                //
                || ret.length != 32
                //
                || bytes32(ret) != keccak256("taiko")
            ) {
                revert L1_INVALID_PROOF();
            }
        }

        emit BlockProven({
            id: blk.blockId,
            parentHash: evidence.parentHash,
            blockHash: evidence.blockHash,
            signalRoot: evidence.signalRoot,
            prover: evidence.prover,
            parentGasUsed: evidence.parentGasUsed
        });
    }

    function getForkChoice(
        TaikoData.State storage state,
        TaikoData.Config memory config,
        uint256 blockId,
        bytes32 parentHash,
        uint32 parentGasUsed
    )
        internal
        view
        returns (TaikoData.ForkChoice storage fc)
    {
        TaikoData.Block storage blk =
            state.blocks[blockId % config.blockRingBufferSize];
        if (blk.blockId != blockId) revert L1_BLOCK_ID();

        uint256 fcId =
            LibUtils.getForkChoiceId(state, blk, parentHash, parentGasUsed);

        if (fcId == 0) revert L1_FORK_CHOICE_NOT_FOUND();
        fc = blk.forkChoices[fcId];
    }
}<|MERGE_RESOLUTION|>--- conflicted
+++ resolved
@@ -78,13 +78,8 @@
 
         if (
             evidence.prover != address(1)
-            //
-<<<<<<< HEAD
             && evidence.prover != blk.assignedProver
-=======
-            && evidence.prover != blk.prover
->>>>>>> f45966fd
-            //
+            && blk.assignedProver != address(0)
             && block.timestamp <= blk.proposedAt + blk.proofWindow
         ) revert L1_NOT_PROVEABLE();
 
@@ -153,17 +148,10 @@
         fc.gasUsed = evidence.gasUsed;
 
         // release the prover
-<<<<<<< HEAD
         if (!blk.proverReleased && blk.assignedProver == fc.prover) {
             blk.proverReleased = true;
             IProverPool(resolver.resolve("prover_pool", false)).releaseProver(
                 blk.assignedProver
-=======
-        if (!blk.proverReleased && blk.prover == fc.prover) {
-            blk.proverReleased = true;
-            IProverPool(resolver.resolve("prover_pool", false)).releaseProver(
-                blk.prover
->>>>>>> f45966fd
             );
         }
 
