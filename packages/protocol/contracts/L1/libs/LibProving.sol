--- conflicted
+++ resolved
@@ -6,23 +6,12 @@
 
 pragma solidity ^0.8.20;
 
-<<<<<<< HEAD
-import { AddressResolver } from "../../common/AddressResolver.sol";
-
-import { ITierProvider } from "../tiers/ITierProvider.sol";
-import { IVerifier } from "../verifiers/IVerifier.sol";
-import { TaikoData } from "../TaikoData.sol";
-import { TaikoToken } from "../TaikoToken.sol";
-
-import { LibUtils } from "./LibUtils.sol";
-=======
 import "../../common/AddressResolver.sol";
 import "../tiers/ITierProvider.sol";
 import "../verifiers/IVerifier.sol";
 import "../TaikoData.sol";
 import "./LibTaikoToken.sol";
 import "./LibUtils.sol";
->>>>>>> 80dd6c40
 
 /// @title LibProving
 /// @notice A library for handling block contestation and proving in the Taiko
@@ -240,11 +229,7 @@
                 blk.livenessBond > 0 && proof.data.length == 32
                     && bytes32(proof.data) == RETURN_LIVENESS_BOND
             ) {
-<<<<<<< HEAD
                 tko.transfer(blk.assignedProver, blk.livenessBond);
-=======
-                LibTaikoToken.creditTaikoToken(state, blk.assignedProver, blk.livenessBond);
->>>>>>> 80dd6c40
                 blk.livenessBond = 0;
             }
 
@@ -293,11 +278,7 @@
             if (ts.contester != address(0)) revert L1_ALREADY_CONTESTED();
 
             // Burn the contest bond from the prover.
-<<<<<<< HEAD
             tko.transferFrom(msg.sender, address(this), tier.contestBond);
-=======
-            LibTaikoToken.debitTaikoToken(state, resolver, msg.sender, tier.contestBond);
->>>>>>> 80dd6c40
 
             // We retain the contest bond within the transition, just in
             // case this configuration is altered to a different value
@@ -386,11 +367,7 @@
 
                     // Mint the reward and the validity bond and return it to
                     // the previous prover.
-<<<<<<< HEAD
                     tko.transfer(ts.prover, reward + ts.validityBond);
-=======
-                    LibTaikoToken.creditTaikoToken(state, ts.prover, reward + ts.validityBond);
->>>>>>> 80dd6c40
                 } else {
                     // In the event that the contester is the winner, half of
                     // the validity bond is designated as the reward, to be
@@ -401,19 +378,11 @@
                     // for the tier-0 transition. Consequently, we only grant a
                     // reward to the contester if it is not a zero-address.
                     if (ts.contester != address(0)) {
-<<<<<<< HEAD
                         tko.transfer(ts.contester, reward + ts.contestBond);
                     } else {
                         // The prover is also the contester, so the reward is
                         // sent to him.
                         tko.transfer(msg.sender, reward);
-=======
-                        LibTaikoToken.creditTaikoToken(state, ts.contester, reward + ts.contestBond);
-                    } else {
-                        // The prover is also the contester, so the reward is
-                        // sent to him.
-                        LibTaikoToken.creditTaikoToken(state, msg.sender, reward);
->>>>>>> 80dd6c40
                     }
 
                     // Given that the contester emerges as the winner, the
@@ -431,11 +400,7 @@
             }
 
             // Burn the validity bond from the prover.
-<<<<<<< HEAD
             tko.transferFrom(msg.sender, address(this), tier.validityBond);
-=======
-            LibTaikoToken.debitTaikoToken(state, resolver, msg.sender, tier.validityBond);
->>>>>>> 80dd6c40
 
             // Regardless of whether the previous prover or the contester
             // emerges as the winner, we consistently erase the contest history
