// SPDX-License-Identifier: MIT
//  _____     _ _         _         _
// |_   _|_ _(_) |_____  | |   __ _| |__ ___
//   | |/ _` | | / / _ \ | |__/ _` | '_ (_-<
//   |_|\__,_|_|_\_\___/ |____\__,_|_.__/__/

pragma solidity ^0.8.18;

import {AddressResolver} from "../../common/AddressResolver.sol";
import {LibTokenomics} from "./LibTokenomics.sol";
import {LibUtils} from "./LibUtils.sol";
import {TaikoData} from "../../L1/TaikoData.sol";

library LibProving {
    using LibUtils for TaikoData.State;

    event BlockProven(
        uint256 indexed id,
        bytes32 parentHash,
        bytes32 blockHash,
        bytes32 signalRoot,
        address prover,
        uint32 parentGasUsed
    );

    error L1_ALREADY_PROVEN();
    error L1_BLOCK_ID();
    error L1_EVIDENCE_MISMATCH(bytes32 expected, bytes32 actual);
    error L1_FORK_CHOICE_NOT_FOUND();
    error L1_INVALID_EVIDENCE();
    error L1_INVALID_OVERWRITE();
    error L1_INVALID_PROOF();
    error L1_ORACLE_DISABLED();
    error L1_SYSTEM_PROOF_PROHIBTED();
    error L1_NOT_ORACLE_PROVER();
    error L1_SAME_PROOF();
    error L1_SYSTEM_PROOF_DISABLED();

    function proveBlock(
        TaikoData.State storage state,
        TaikoData.Config memory config,
        AddressResolver resolver,
        uint256 blockId,
        TaikoData.BlockEvidence memory evidence
    ) internal {
        if (
            evidence.parentHash == 0 ||
            evidence.blockHash == 0 ||
            evidence.blockHash == evidence.parentHash ||
            evidence.signalRoot == 0 ||
            evidence.gasUsed == 0
        ) revert L1_INVALID_EVIDENCE();

        if (blockId <= state.lastVerifiedBlockId || blockId >= state.numBlocks)
            revert L1_BLOCK_ID();

        TaikoData.Block storage blk = state.blocks[
            blockId % config.ringBufferSize
        ];

        // Check the metadata hash matches the proposed block's. This is
        // necessary to handle chain reorgs.
        if (blk.metaHash != evidence.metaHash)
            revert L1_EVIDENCE_MISMATCH(blk.metaHash, evidence.metaHash);

        // Separate between oracle proof (which needs to be overwritten) and non-oracle but system proofs
<<<<<<< HEAD
        address specialProver;
        if (evidence.prover == address(0)) {
            specialProver = resolver.resolve("oracle_prover", false);
        } else if (evidence.prover == address(1)) {
            specialProver = resolver.resolve("system_prover", false);

            if (
                config.realProofSkipSize <= 1 ||
                blockId % config.realProofSkipSize == 0
            ) revert L1_SYSTEM_PROOF_PROHIBTED();
        }

        if (specialProver != address(0) && msg.sender != specialProver) {
            if (evidence.proof.length != 64) {
                revert L1_NOT_ORACLE_PROVER();
            } else {
                uint8 v = uint8(evidence.verifierId);
                bytes32 r;
                bytes32 s;
                bytes memory data = evidence.proof;
                assembly {
                    r := mload(add(data, 32))
                    s := mload(add(data, 64))
=======
        address oracleProver = resolver.resolve("oracle_prover", true);
        if (evidence.prover == address(0)) {
            if (oracleProver == address(0)) revert L1_ORACLE_DISABLED();

            if (msg.sender != oracleProver) {
                if (evidence.proof.length != 64) {
                    revert L1_NOT_ORACLE_PROVER();
                } else {
                    uint8 v = uint8(evidence.verifierId);
                    bytes32 r;
                    bytes32 s;
                    bytes memory data = evidence.proof;
                    assembly {
                        r := mload(add(data, 32))
                        s := mload(add(data, 64))
                    }

                    // clear the proof before hashing evidence
                    evidence.verifierId = 0;
                    evidence.proof = new bytes(0);

                    if (
                        oracleProver !=
                        ecrecover(keccak256(abi.encode(evidence)), v, r, s)
                    ) revert L1_NOT_ORACLE_PROVER();
>>>>>>> df97c8fa
                }

                // clear the proof before hashing evidence
                evidence.verifierId = 0;
                evidence.proof = new bytes(0);

                if (
                    specialProver !=
                    ecrecover(keccak256(abi.encode(evidence)), v, r, s)
                ) revert L1_NOT_ORACLE_PROVER();
            }
        }

        // System prover provides legit (mock) proofs, so that one do not needed to be overwritten
        // Diff between system and oracle is: oracle has to be overwritten, system does not.
<<<<<<< HEAD
        // if (evidence.prover == address(1)) {
        //     if (
        //         config.realProofSkipSize > 1 &&
        //         blockId % config.realProofSkipSize != 0
        //     ) {
        //         // For this block, real ZKP is not necessary, so the system
        //         // proof will be treated as a real proof (by setting the prover
        //         // to a non-zero value)
        //         evidence.prover = systemProver;
        //     }
        // }

        // If system prover not disabled, but somehow msg.sender wants to send the proof
        // under systemProver's umbrella, we should not allow it
=======
        address systemProver = resolver.resolve("system_prover", true);
        // msg.sender and evidence prover shall be equal otherwise provers could cheat it
        if (evidence.prover == address(1)) {
            if (systemProver == address(0)) revert L1_SYSTEM_PROOF_DISABLED();

            if (systemProver == msg.sender) {
                if (
                    config.realProofSkipSize > 1 &&
                    blockId % config.realProofSkipSize != 0
                ) {
                    // For this block, real ZKP is not necessary, so the system
                    // proof will be treated as a real proof (by setting the prover
                    // to a non-zero value)
                    evidence.prover = systemProver;
                }
            } else {
                revert L1_NOT_SYSTEM_PROVER();
            }
        }
>>>>>>> df97c8fa

        TaikoData.ForkChoice storage fc;

        uint256 fcId = LibUtils.getForkChoiceId(
            state,
            blk,
            evidence.parentHash,
            evidence.parentGasUsed
        );

        if (fcId == 0) {
            fcId = blk.nextForkChoiceId;

            unchecked {
                ++blk.nextForkChoiceId;
            }

            fc = blk.forkChoices[fcId];

            if (fcId == 1) {
                // We only write the key when fcId is 1.
                fc.key = LibUtils.keyForForkChoice(
                    evidence.parentHash,
                    evidence.parentGasUsed
                );
            } else {
                state.forkChoiceIds[blk.blockId][evidence.parentHash][
                    evidence.parentGasUsed
                ] = fcId;
            }
        } else if (evidence.prover == address(0)) {
            // This is the branch the oracle prover is trying to overwrite
            fc = blk.forkChoices[fcId];
            if (
                fc.blockHash == evidence.blockHash &&
                fc.signalRoot == evidence.signalRoot &&
                fc.gasUsed == evidence.gasUsed
            ) revert L1_SAME_PROOF();
        } else {
            // This is the branch provers trying to overwrite
            fc = blk.forkChoices[fcId];
            // Only allow overwrite in case:
            // - previous prover is oracle prover or system proof
            // (the latter can be verified without being overwritten)
            // - and blockHash/signalRoot/gasUsed are matching
            // Revert otherwise.
<<<<<<< HEAD
            if (fc.prover != address(0) && fc.prover != address(1))
=======
            if (fc.prover == address(0) || fc.prover == address(1)) {
                if (
                    fc.blockHash != evidence.blockHash ||
                    fc.signalRoot != evidence.signalRoot ||
                    fc.gasUsed != evidence.gasUsed
                ) revert L1_INVALID_OVERWRITE();
            } else {
>>>>>>> df97c8fa
                revert L1_ALREADY_PROVEN();

            if (
                fc.blockHash != evidence.blockHash ||
                fc.signalRoot != evidence.signalRoot ||
                fc.gasUsed != evidence.gasUsed
            ) revert L1_INVALID_OVERWRITE();
        }

        fc.blockHash = evidence.blockHash;
        fc.signalRoot = evidence.signalRoot;
        fc.gasUsed = evidence.gasUsed;
        fc.provenAt = uint64(block.timestamp);
        fc.prover = evidence.prover;

        // evidence.prover cannot be address(0) at this point - either oracle, system, or a regular prover
        if (evidence.prover != address(1)) {
            uint256[9] memory inputs;

            inputs[0] = uint256(
                uint160(address(resolver.resolve("signal_service", false)))
            );
            inputs[1] = uint256(
                uint160(
                    address(
                        resolver.resolve(
                            config.chainId,
                            "signal_service",
                            false
                        )
                    )
                )
            );
            inputs[2] = uint256(
                uint160(
                    address(resolver.resolve(config.chainId, "taiko", false))
                )
            );

            inputs[3] = uint256(blk.metaHash);
            inputs[4] = uint256(evidence.parentHash);
            inputs[5] = uint256(evidence.blockHash);
            inputs[6] = uint256(evidence.signalRoot);
            inputs[7] = uint256(evidence.graffiti);
            inputs[8] =
                (uint256(uint160(evidence.prover)) << 96) |
                (uint256(evidence.parentGasUsed) << 64) |
                (uint256(evidence.gasUsed) << 32);

            bytes32 instance;
            assembly {
                instance := keccak256(inputs, mul(32, 9))
            }

            (bool verified, bytes memory ret) = resolver
                .resolve(LibUtils.getVerifierName(evidence.verifierId), false)
                .staticcall(bytes.concat(instance, evidence.proof));

            if (
                !verified ||
                ret.length != 32 ||
                bytes32(ret) != keccak256("taiko")
            ) revert L1_INVALID_PROOF();
        }

        emit BlockProven({
            id: blk.blockId,
            parentHash: evidence.parentHash,
            blockHash: evidence.blockHash,
            signalRoot: evidence.signalRoot,
            prover: evidence.prover,
            parentGasUsed: evidence.parentGasUsed
        });
    }

    function getForkChoice(
        TaikoData.State storage state,
        TaikoData.Config memory config,
        uint256 blockId,
        bytes32 parentHash,
        uint32 parentGasUsed
    ) internal view returns (TaikoData.ForkChoice storage fc) {
        TaikoData.Block storage blk = state.blocks[
            blockId % config.ringBufferSize
        ];
        if (blk.blockId != blockId) revert L1_BLOCK_ID();

        uint256 fcId = LibUtils.getForkChoiceId(
            state,
            blk,
            parentHash,
            parentGasUsed
        );
        if (fcId == 0) revert L1_FORK_CHOICE_NOT_FOUND();
        fc = blk.forkChoices[fcId];
    }
}<|MERGE_RESOLUTION|>--- conflicted
+++ resolved
@@ -64,7 +64,6 @@
             revert L1_EVIDENCE_MISMATCH(blk.metaHash, evidence.metaHash);
 
         // Separate between oracle proof (which needs to be overwritten) and non-oracle but system proofs
-<<<<<<< HEAD
         address specialProver;
         if (evidence.prover == address(0)) {
             specialProver = resolver.resolve("oracle_prover", false);
@@ -88,33 +87,6 @@
                 assembly {
                     r := mload(add(data, 32))
                     s := mload(add(data, 64))
-=======
-        address oracleProver = resolver.resolve("oracle_prover", true);
-        if (evidence.prover == address(0)) {
-            if (oracleProver == address(0)) revert L1_ORACLE_DISABLED();
-
-            if (msg.sender != oracleProver) {
-                if (evidence.proof.length != 64) {
-                    revert L1_NOT_ORACLE_PROVER();
-                } else {
-                    uint8 v = uint8(evidence.verifierId);
-                    bytes32 r;
-                    bytes32 s;
-                    bytes memory data = evidence.proof;
-                    assembly {
-                        r := mload(add(data, 32))
-                        s := mload(add(data, 64))
-                    }
-
-                    // clear the proof before hashing evidence
-                    evidence.verifierId = 0;
-                    evidence.proof = new bytes(0);
-
-                    if (
-                        oracleProver !=
-                        ecrecover(keccak256(abi.encode(evidence)), v, r, s)
-                    ) revert L1_NOT_ORACLE_PROVER();
->>>>>>> df97c8fa
                 }
 
                 // clear the proof before hashing evidence
@@ -127,45 +99,6 @@
                 ) revert L1_NOT_ORACLE_PROVER();
             }
         }
-
-        // System prover provides legit (mock) proofs, so that one do not needed to be overwritten
-        // Diff between system and oracle is: oracle has to be overwritten, system does not.
-<<<<<<< HEAD
-        // if (evidence.prover == address(1)) {
-        //     if (
-        //         config.realProofSkipSize > 1 &&
-        //         blockId % config.realProofSkipSize != 0
-        //     ) {
-        //         // For this block, real ZKP is not necessary, so the system
-        //         // proof will be treated as a real proof (by setting the prover
-        //         // to a non-zero value)
-        //         evidence.prover = systemProver;
-        //     }
-        // }
-
-        // If system prover not disabled, but somehow msg.sender wants to send the proof
-        // under systemProver's umbrella, we should not allow it
-=======
-        address systemProver = resolver.resolve("system_prover", true);
-        // msg.sender and evidence prover shall be equal otherwise provers could cheat it
-        if (evidence.prover == address(1)) {
-            if (systemProver == address(0)) revert L1_SYSTEM_PROOF_DISABLED();
-
-            if (systemProver == msg.sender) {
-                if (
-                    config.realProofSkipSize > 1 &&
-                    blockId % config.realProofSkipSize != 0
-                ) {
-                    // For this block, real ZKP is not necessary, so the system
-                    // proof will be treated as a real proof (by setting the prover
-                    // to a non-zero value)
-                    evidence.prover = systemProver;
-                }
-            } else {
-                revert L1_NOT_SYSTEM_PROVER();
-            }
-        }
->>>>>>> df97c8fa
 
         TaikoData.ForkChoice storage fc;
 
@@ -212,17 +145,8 @@
             // (the latter can be verified without being overwritten)
             // - and blockHash/signalRoot/gasUsed are matching
             // Revert otherwise.
-<<<<<<< HEAD
+
             if (fc.prover != address(0) && fc.prover != address(1))
-=======
-            if (fc.prover == address(0) || fc.prover == address(1)) {
-                if (
-                    fc.blockHash != evidence.blockHash ||
-                    fc.signalRoot != evidence.signalRoot ||
-                    fc.gasUsed != evidence.gasUsed
-                ) revert L1_INVALID_OVERWRITE();
-            } else {
->>>>>>> df97c8fa
                 revert L1_ALREADY_PROVEN();
 
             if (
