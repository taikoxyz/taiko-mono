--- conflicted
+++ resolved
@@ -47,67 +47,41 @@
         TaikoData.Config memory config,
         AddressResolver resolver,
         uint256 blockId,
-<<<<<<< HEAD
         TaikoData.BlockOracles memory oracles
-=======
-        TaikoData.BlockOracle[] memory oracles
->>>>>>> f2ef6687
     ) internal {
         if (!config.enableOracleProver) revert L1_ORACLE_DISABLED();
         if (msg.sender != resolver.resolve("oracle_prover", false))
             revert L1_NOT_ORACLE_PROVER();
 
-<<<<<<< HEAD
         bytes32 parentHash = oracles.parentHash;
         uint32 parentGasUsed = oracles.parentGasUsed;
 
         for (uint i = 0; i < oracles.blks.length; ) {
-=======
-        for (uint i = 0; i < oracles.length; ) {
-            TaikoData.BlockOracle memory oracle = oracles[i];
->>>>>>> f2ef6687
             uint256 id = blockId + i;
 
             if (id <= state.lastVerifiedBlockId || id >= state.numBlocks)
                 revert L1_BLOCK_ID();
 
-<<<<<<< HEAD
             TaikoData.BlockOracle memory oracle = oracles.blks[i];
             if (
                 oracle.blockHash == 0 ||
                 oracle.blockHash == parentHash ||
                 oracle.signalRoot == 0 ||
                 oracle.gasUsed == 0
-=======
-            if (
-                oracle.parentHash == 0 ||
-                oracle.blockHash == 0 ||
-                oracle.blockHash == oracle.parentHash ||
-                oracle.signalRoot == 0
->>>>>>> f2ef6687
             ) revert L1_INVALID_ORACLE();
 
             TaikoData.Block storage blk = state.blocks[
                 id % config.ringBufferSize
             ];
 
-<<<<<<< HEAD
             uint256 fcId = state.forkChoiceIds[id][parentHash][parentGasUsed];
-=======
-            uint256 fcId = state.forkChoiceIds[id][oracle.parentHash];
->>>>>>> f2ef6687
             if (fcId == 0) {
                 fcId = blk.nextForkChoiceId;
                 unchecked {
                     ++blk.nextForkChoiceId;
                 }
                 assert(fcId > 0);
-<<<<<<< HEAD
                 state.forkChoiceIds[id][parentHash][parentGasUsed] = fcId;
-=======
-
-                state.forkChoiceIds[id][oracle.parentHash] = fcId;
->>>>>>> f2ef6687
             }
 
             TaikoData.ForkChoice storage fc = blk.forkChoices[fcId];
@@ -118,29 +92,18 @@
             // [provenAt+prover] slot.
             fc.provenAt = uint64(block.timestamp);
             fc.prover = address(0);
-<<<<<<< HEAD
-            fc.gasUsed = oracle.gasUsed;
 
             emit BlockProven({
                 id: id,
                 parentHash: parentHash,
-=======
-
-            emit BlockProven({
-                id: id,
-                parentHash: oracle.parentHash,
->>>>>>> f2ef6687
                 blockHash: oracle.blockHash,
                 signalRoot: oracle.signalRoot,
                 prover: address(0)
             });
             unchecked {
                 ++i;
-<<<<<<< HEAD
                 parentHash = oracle.blockHash;
                 parentGasUsed = oracle.gasUsed;
-=======
->>>>>>> f2ef6687
             }
         }
     }
@@ -177,13 +140,9 @@
         if (blk.metaHash != _metaHash)
             revert L1_EVIDENCE_MISMATCH(blk.metaHash, _metaHash);
 
-<<<<<<< HEAD
         uint256 fcId = state.forkChoiceIds[blockId][evidence.parentHash][
             evidence.parentGasUsed
         ];
-=======
-        uint256 fcId = state.forkChoiceIds[blockId][evidence.parentHash];
->>>>>>> f2ef6687
 
         if (fcId == 0) {
             if (config.enableOracleProver) revert L1_NOT_ORACLE_PROVEN();
@@ -193,24 +152,16 @@
                 ++blk.nextForkChoiceId;
             }
             assert(fcId > 0);
-
-<<<<<<< HEAD
             state.forkChoiceIds[blockId][evidence.parentHash][
                 evidence.parentGasUsed
             ] = fcId;
-=======
-            state.forkChoiceIds[blockId][evidence.parentHash] = fcId;
->>>>>>> f2ef6687
 
             TaikoData.ForkChoice storage fc = blk.forkChoices[fcId];
             fc.blockHash = evidence.blockHash;
             fc.signalRoot = evidence.signalRoot;
             fc.provenAt = uint64(block.timestamp);
             fc.prover = evidence.prover;
-<<<<<<< HEAD
             fc.gasUsed = evidence.gasUsed;
-=======
->>>>>>> f2ef6687
         } else {
             assert(fcId < blk.nextForkChoiceId);
 
@@ -218,12 +169,8 @@
 
             if (
                 fc.blockHash == evidence.blockHash &&
-<<<<<<< HEAD
                 fc.signalRoot == evidence.signalRoot &&
                 fc.gasUsed == evidence.gasUsed
-=======
-                fc.signalRoot == evidence.signalRoot
->>>>>>> f2ef6687
             ) {
                 if (fc.prover != address(0)) revert L1_ALREADY_PROVEN();
 
@@ -316,11 +263,7 @@
         ];
         if (blk.blockId != blockId) revert L1_BLOCK_ID();
 
-<<<<<<< HEAD
         uint256 fcId = state.forkChoiceIds[blockId][parentHash][parentGasUsed];
-=======
-        uint256 fcId = state.forkChoiceIds[blockId][parentHash];
->>>>>>> f2ef6687
         if (fcId == 0 || fcId >= blk.nextForkChoiceId)
             revert L1_FORK_CHOICE_NOT_FOUND();
 
