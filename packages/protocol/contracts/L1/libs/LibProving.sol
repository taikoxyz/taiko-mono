// SPDX-License-Identifier: MIT
//  _____     _ _         _         _
// |_   _|_ _(_) |_____  | |   __ _| |__ ___
//   | |/ _` | | / / _ \ | |__/ _` | '_ (_-<
//   |_|\__,_|_|_\_\___/ |____\__,_|_.__/__/

pragma solidity ^0.8.18;

import {AddressResolver} from "../../common/AddressResolver.sol";
import {LibTokenomics} from "./LibTokenomics.sol";
import {LibUtils} from "./LibUtils.sol";
import {Snippet} from "../../common/IXchainSync.sol";
import {TaikoData} from "../../L1/TaikoData.sol";

library LibProving {
    using LibUtils for TaikoData.State;

    event BlockProven(uint256 indexed id, bytes32 parentHash);

    error L1_ALREADY_PROVEN();
    error L1_CONFLICT_PROOF();
    error L1_EVIDENCE_MISMATCH();
    error L1_ID();
    error L1_INVALID_PROOF();
    error L1_NONZERO_SIGNAL_ROOT();
    error L1_NOT_ORACLE_PROVER();

    function proveBlock(
        TaikoData.State storage state,
        TaikoData.Config memory config,
        AddressResolver resolver,
        uint256 blockId,
        TaikoData.BlockEvidence calldata evidence
    ) internal {
        TaikoData.BlockMetadata calldata meta = evidence.meta;
        if (
<<<<<<< HEAD
            evidence.signalRoot == 0 ||
            evidence.prover == address(0) ||
            header.parentHash == 0 ||
            header.gasUsed == 0 ||
            header.beneficiary != meta.beneficiary ||
            header.difficulty != 0 ||
            header.gasLimit != meta.gasLimit + config.anchorTxGasLimit ||
            header.timestamp != meta.timestamp ||
            header.extraData.length != 0 ||
            header.mixHash != meta.mixHash
        ) revert L1_INVALID_EVIDENCE();

        // TODO(daniel): this function call will consume 230891 gas!!!
        // It will be great if we can use _getInstanceIdeally instead
        // it  consumes 221317 less gas.
        bytes32 instance = _getInstance(
            evidence,
            resolver.resolve("signal_service", false),
            resolver.resolve(config.chainId, "signal_service", false)
        );

        // TODO(daniel): hashBlockHeader cost 143140 gas!!!
        _proveBlock({
            state: state,
            config: config,
            resolver: resolver,
            blockId: blockId,
            meta: meta,
            parentHash: header.parentHash,
            snippet: Snippet(header.hashBlockHeader(), evidence.signalRoot),
            prover: evidence.prover,
            zkproof: evidence.zkproof,
            instance: instance
        });
    }

    function proveBlockInvalid(
        TaikoData.State storage state,
        TaikoData.Config memory config,
        AddressResolver resolver,
        uint256 blockId,
        TaikoData.InvalidBlockEvidence calldata evidence
    ) internal {
        _proveBlock({
            state: state,
            config: config,
            resolver: resolver,
            blockId: blockId,
            meta: evidence.meta,
            parentHash: evidence.parentHash,
            snippet: Snippet(LibUtils.BLOCK_DEADEND_HASH, 0),
            prover: evidence.prover,
            zkproof: evidence.zkproof,
            instance: evidence.meta.txListHash
        });
    }

    function _proveBlock(
        TaikoData.State storage state,
        TaikoData.Config memory config,
        AddressResolver resolver,
        uint256 blockId,
        TaikoData.BlockMetadata calldata meta,
        bytes32 parentHash,
        Snippet memory snippet,
        address prover,
        TaikoData.ZKProof calldata zkproof,
        bytes32 instance
    ) private {
        if (
=======
>>>>>>> 601a7945
            meta.id != blockId ||
            meta.id <= state.latestVerifiedId ||
            meta.id >= state.nextBlockId
        ) revert L1_ID();
<<<<<<< HEAD

=======
>>>>>>> 601a7945
        if (
            state.getProposedBlock(config.maxNumBlocks, meta.id).metaHash !=
            keccak256(abi.encode(meta))
        ) revert L1_EVIDENCE_MISMATCH();

        bool oracleProving;
        TaikoData.ForkChoice storage fc = state.forkChoices[blockId][
            evidence.parentHash
        ];

        if (fc.snippet.blockHash == 0) {
            if (config.enableOracleProver) {
                if (msg.sender != resolver.resolve("oracle_prover", false))
                    revert L1_NOT_ORACLE_PROVER();

                oracleProving = true;
<<<<<<< HEAD
            }

            fc.snippet = snippet;

            if (!oracleProving) {
                fc.prover = prover;
                fc.provenAt = uint64(block.timestamp);
            }

            // TODO(daniel): 64426 gas will be consuled for writing fc!
=======
            } else {
                if (oracleProver != address(0)) revert L1_NOT_ORACLE_PROVER();
                fc.prover = evidence.prover;
                fc.provenAt = uint64(block.timestamp);
            }
            fc.snippet = Snippet(evidence.blockHash, evidence.signalRoot);
>>>>>>> 601a7945
        } else {
            if (fc.prover != address(0)) revert L1_ALREADY_PROVEN();
            if (
<<<<<<< HEAD
                fc.snippet.blockHash != snippet.blockHash ||
                fc.snippet.signalRoot != snippet.signalRoot
            ) revert L1_CONFLICT_PROOF();
=======
                fc.snippet.blockHash != evidence.blockHash ||
                fc.snippet.signalRoot != evidence.signalRoot
            ) {
                // TODO(daniel): we may allow TaikoToken holders to stake
                // to build an insurance fund. Then once there is a conflicting
                // proof found, we lock the insurance fund, investigate the
                // issue, then decide through a DAO whether we need to use
                // the insurnace fund to cover any identified loss.
                revert L1_CONFLICT_PROOF(fc.snippet);
            }

            if (fc.prover != address(0)) revert L1_ALREADY_PROVEN();
>>>>>>> 601a7945

            fc.prover = evidence.prover;
            fc.provenAt = uint64(block.timestamp);
        }

        if (!oracleProving && !config.skipZKPVerification) {
            // Do not revert when circuitId is invalid.
<<<<<<< HEAD
            string memory verifierName = string(
                abi.encodePacked(
                    snippet.blockHash == LibUtils.BLOCK_DEADEND_HASH
                        ? "vib_" // verifier for invalid blocks
                        : "vb_", // verifier for valid blocks
                    zkproof.circuitId
=======
            address verifier = resolver.resolve(
                string.concat(
                    "plonk_verifier",
                    Strings.toString(evidence.zkproof.circuitId)
                ),
                true
            );
            if (verifier == address(0)) revert L1_INVALID_PROOF();

            bytes32 instance;
            if (evidence.blockHash == LibUtils.BLOCK_DEADEND_HASH) {
                if (evidence.signalRoot != 0) revert L1_NONZERO_SIGNAL_ROOT();
                instance = evidence.meta.txListHash;
            } else {
                address l1SignalService = resolver.resolve(
                    "signal_service",
                    false
                );
                address l2SignalService = resolver.resolve(
                    config.chainId,
                    "signal_service",
                    false
                );

                instance = keccak256(
                    bytes.concat(
                        // for checking anchor tx
                        bytes32(uint256(uint160(l1SignalService))),
                        // for checking signalRoot
                        bytes32(uint256(uint160(l2SignalService))),
                        evidence.blockHash,
                        evidence.signalRoot,
                        bytes32(uint256(uint160(evidence.prover))),
                        bytes32(uint256(evidence.meta.id)),
                        bytes32(evidence.meta.l1Height),
                        evidence.meta.l1Hash,
                        evidence.meta.txListHash
                    )
                );
            }

            (bool verified, ) = verifier.staticcall(
                bytes.concat(
                    bytes16(0),
                    bytes16(instance), // left 16 bytes of the given instance
                    bytes16(0),
                    bytes16(uint128(uint256(instance))), // right 16 bytes of the given instance
                    evidence.zkproof.data
>>>>>>> 601a7945
                )
            );

            (bool verified, ) = resolver
                .resolve(verifierName, false)
                .staticcall(
                    bytes.concat(
                        bytes16(0),
                        bytes16(instance), // left 16 bytes of the given instance
                        bytes16(0),
                        bytes16(uint128(uint256(instance))), // right 16 bytes of the given instance
                        zkproof.data
                    )
                );

            if (!verified) revert L1_INVALID_PROOF();
        }

<<<<<<< HEAD
        emit BlockProven({id: blockId, parentHash: parentHash});
    }

    function _getInstance(
        TaikoData.ValidBlockEvidence calldata evidence,
        address l1SignalServiceAddress,
        address l2SignalServiceAddress
    ) private pure returns (bytes32) {
        bytes[] memory list = LibBlockHeader.getBlockHeaderRLPItemsList(
            evidence.header,
            7
        );

        uint256 i = list.length;

        unchecked {
            // All L2 related inputs
            list[--i] = LibRLPWriter.writeHash(evidence.meta.txListHash);
            list[--i] = LibRLPWriter.writeHash(
                bytes32(uint256(uint160(l2SignalServiceAddress)))
            );
            list[--i] = LibRLPWriter.writeHash(evidence.signalRoot);

            // All L1 related inputs
            list[--i] = LibRLPWriter.writeHash(bytes32(evidence.meta.l1Height));
            list[--i] = LibRLPWriter.writeHash(evidence.meta.l1Hash);
            list[--i] = LibRLPWriter.writeHash(
                bytes32(uint256(uint160(l1SignalServiceAddress)))
            );

            // Other inputs
            list[--i] = LibRLPWriter.writeAddress(evidence.prover);
        }

        return keccak256(LibRLPWriter.writeList(list));
=======
        emit BlockProven({
            id: blockId,
            parentHash: evidence.parentHash,
            forkChoice: fc
        });
>>>>>>> 601a7945
    }

    function _getInstanceIdeally(
        TaikoData.ValidBlockEvidence calldata evidence,
        address l1SignalServiceAddress,
        address l2SignalServiceAddress
    ) private pure returns (bytes32) {
        return
            keccak256(
                abi.encodePacked(
                    keccak256(abi.encode(evidence.header)),
                    evidence.signalRoot,
                    evidence.meta.txListHash,
                    evidence.meta.l1Height,
                    evidence.meta.l1Hash,
                    l2SignalServiceAddress,
                    l1SignalServiceAddress,
                    evidence.prover
                )
            );
    }
}<|MERGE_RESOLUTION|>--- conflicted
+++ resolved
@@ -34,87 +34,11 @@
     ) internal {
         TaikoData.BlockMetadata calldata meta = evidence.meta;
         if (
-<<<<<<< HEAD
-            evidence.signalRoot == 0 ||
-            evidence.prover == address(0) ||
-            header.parentHash == 0 ||
-            header.gasUsed == 0 ||
-            header.beneficiary != meta.beneficiary ||
-            header.difficulty != 0 ||
-            header.gasLimit != meta.gasLimit + config.anchorTxGasLimit ||
-            header.timestamp != meta.timestamp ||
-            header.extraData.length != 0 ||
-            header.mixHash != meta.mixHash
-        ) revert L1_INVALID_EVIDENCE();
-
-        // TODO(daniel): this function call will consume 230891 gas!!!
-        // It will be great if we can use _getInstanceIdeally instead
-        // it  consumes 221317 less gas.
-        bytes32 instance = _getInstance(
-            evidence,
-            resolver.resolve("signal_service", false),
-            resolver.resolve(config.chainId, "signal_service", false)
-        );
-
-        // TODO(daniel): hashBlockHeader cost 143140 gas!!!
-        _proveBlock({
-            state: state,
-            config: config,
-            resolver: resolver,
-            blockId: blockId,
-            meta: meta,
-            parentHash: header.parentHash,
-            snippet: Snippet(header.hashBlockHeader(), evidence.signalRoot),
-            prover: evidence.prover,
-            zkproof: evidence.zkproof,
-            instance: instance
-        });
-    }
-
-    function proveBlockInvalid(
-        TaikoData.State storage state,
-        TaikoData.Config memory config,
-        AddressResolver resolver,
-        uint256 blockId,
-        TaikoData.InvalidBlockEvidence calldata evidence
-    ) internal {
-        _proveBlock({
-            state: state,
-            config: config,
-            resolver: resolver,
-            blockId: blockId,
-            meta: evidence.meta,
-            parentHash: evidence.parentHash,
-            snippet: Snippet(LibUtils.BLOCK_DEADEND_HASH, 0),
-            prover: evidence.prover,
-            zkproof: evidence.zkproof,
-            instance: evidence.meta.txListHash
-        });
-    }
-
-    function _proveBlock(
-        TaikoData.State storage state,
-        TaikoData.Config memory config,
-        AddressResolver resolver,
-        uint256 blockId,
-        TaikoData.BlockMetadata calldata meta,
-        bytes32 parentHash,
-        Snippet memory snippet,
-        address prover,
-        TaikoData.ZKProof calldata zkproof,
-        bytes32 instance
-    ) private {
-        if (
-=======
->>>>>>> 601a7945
             meta.id != blockId ||
             meta.id <= state.latestVerifiedId ||
             meta.id >= state.nextBlockId
         ) revert L1_ID();
-<<<<<<< HEAD
 
-=======
->>>>>>> 601a7945
         if (
             state.getProposedBlock(config.maxNumBlocks, meta.id).metaHash !=
             keccak256(abi.encode(meta))
@@ -131,46 +55,20 @@
                     revert L1_NOT_ORACLE_PROVER();
 
                 oracleProving = true;
-<<<<<<< HEAD
             }
 
-            fc.snippet = snippet;
+            fc.snippet = Snippet(evidence.blockHash, evidence.signalRoot);
 
             if (!oracleProving) {
                 fc.prover = prover;
                 fc.provenAt = uint64(block.timestamp);
             }
-
-            // TODO(daniel): 64426 gas will be consuled for writing fc!
-=======
-            } else {
-                if (oracleProver != address(0)) revert L1_NOT_ORACLE_PROVER();
-                fc.prover = evidence.prover;
-                fc.provenAt = uint64(block.timestamp);
-            }
-            fc.snippet = Snippet(evidence.blockHash, evidence.signalRoot);
->>>>>>> 601a7945
         } else {
             if (fc.prover != address(0)) revert L1_ALREADY_PROVEN();
             if (
-<<<<<<< HEAD
-                fc.snippet.blockHash != snippet.blockHash ||
-                fc.snippet.signalRoot != snippet.signalRoot
-            ) revert L1_CONFLICT_PROOF();
-=======
                 fc.snippet.blockHash != evidence.blockHash ||
                 fc.snippet.signalRoot != evidence.signalRoot
-            ) {
-                // TODO(daniel): we may allow TaikoToken holders to stake
-                // to build an insurance fund. Then once there is a conflicting
-                // proof found, we lock the insurance fund, investigate the
-                // issue, then decide through a DAO whether we need to use
-                // the insurnace fund to cover any identified loss.
-                revert L1_CONFLICT_PROOF(fc.snippet);
-            }
-
-            if (fc.prover != address(0)) revert L1_ALREADY_PROVEN();
->>>>>>> 601a7945
+            ) revert L1_CONFLICT_PROOF();
 
             fc.prover = evidence.prover;
             fc.provenAt = uint64(block.timestamp);
@@ -178,18 +76,10 @@
 
         if (!oracleProving && !config.skipZKPVerification) {
             // Do not revert when circuitId is invalid.
-<<<<<<< HEAD
-            string memory verifierName = string(
-                abi.encodePacked(
-                    snippet.blockHash == LibUtils.BLOCK_DEADEND_HASH
-                        ? "vib_" // verifier for invalid blocks
-                        : "vb_", // verifier for valid blocks
-                    zkproof.circuitId
-=======
             address verifier = resolver.resolve(
-                string.concat(
+                 abi.encodePacked(
                     "plonk_verifier",
-                    Strings.toString(evidence.zkproof.circuitId)
+                    evidence.zkproof.circuitId
                 ),
                 true
             );
@@ -234,87 +124,12 @@
                     bytes16(0),
                     bytes16(uint128(uint256(instance))), // right 16 bytes of the given instance
                     evidence.zkproof.data
->>>>>>> 601a7945
                 )
             );
-
-            (bool verified, ) = resolver
-                .resolve(verifierName, false)
-                .staticcall(
-                    bytes.concat(
-                        bytes16(0),
-                        bytes16(instance), // left 16 bytes of the given instance
-                        bytes16(0),
-                        bytes16(uint128(uint256(instance))), // right 16 bytes of the given instance
-                        zkproof.data
-                    )
-                );
 
             if (!verified) revert L1_INVALID_PROOF();
         }
 
-<<<<<<< HEAD
         emit BlockProven({id: blockId, parentHash: parentHash});
     }
-
-    function _getInstance(
-        TaikoData.ValidBlockEvidence calldata evidence,
-        address l1SignalServiceAddress,
-        address l2SignalServiceAddress
-    ) private pure returns (bytes32) {
-        bytes[] memory list = LibBlockHeader.getBlockHeaderRLPItemsList(
-            evidence.header,
-            7
-        );
-
-        uint256 i = list.length;
-
-        unchecked {
-            // All L2 related inputs
-            list[--i] = LibRLPWriter.writeHash(evidence.meta.txListHash);
-            list[--i] = LibRLPWriter.writeHash(
-                bytes32(uint256(uint160(l2SignalServiceAddress)))
-            );
-            list[--i] = LibRLPWriter.writeHash(evidence.signalRoot);
-
-            // All L1 related inputs
-            list[--i] = LibRLPWriter.writeHash(bytes32(evidence.meta.l1Height));
-            list[--i] = LibRLPWriter.writeHash(evidence.meta.l1Hash);
-            list[--i] = LibRLPWriter.writeHash(
-                bytes32(uint256(uint160(l1SignalServiceAddress)))
-            );
-
-            // Other inputs
-            list[--i] = LibRLPWriter.writeAddress(evidence.prover);
-        }
-
-        return keccak256(LibRLPWriter.writeList(list));
-=======
-        emit BlockProven({
-            id: blockId,
-            parentHash: evidence.parentHash,
-            forkChoice: fc
-        });
->>>>>>> 601a7945
-    }
-
-    function _getInstanceIdeally(
-        TaikoData.ValidBlockEvidence calldata evidence,
-        address l1SignalServiceAddress,
-        address l2SignalServiceAddress
-    ) private pure returns (bytes32) {
-        return
-            keccak256(
-                abi.encodePacked(
-                    keccak256(abi.encode(evidence.header)),
-                    evidence.signalRoot,
-                    evidence.meta.txListHash,
-                    evidence.meta.l1Height,
-                    evidence.meta.l1Hash,
-                    l2SignalServiceAddress,
-                    l1SignalServiceAddress,
-                    evidence.prover
-                )
-            );
-    }
 }