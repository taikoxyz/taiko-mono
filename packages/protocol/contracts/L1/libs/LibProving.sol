// SPDX-License-Identifier: MIT
//  _____     _ _         _         _
// |_   _|_ _(_) |_____  | |   __ _| |__ ___
//   | |/ _` | | / / _ \ | |__/ _` | '_ (_-<
//   |_|\__,_|_|_\_\___/ |____\__,_|_.__/__/

pragma solidity ^0.8.18;

import {IProofVerifier} from "../ProofVerifier.sol";
import {AddressResolver} from "../../common/AddressResolver.sol";
import {LibAnchorSignature} from "../../libs/LibAnchorSignature.sol";
import {LibBlockHeader, BlockHeader} from "../../libs/LibBlockHeader.sol";
import {LibReceiptDecoder} from "../../libs/LibReceiptDecoder.sol";
import {LibTxDecoder} from "../../libs/LibTxDecoder.sol";
import {LibTxUtils} from "../../libs/LibTxUtils.sol";
import {LibBytesUtils} from "../../thirdparty/LibBytesUtils.sol";
import {LibRLPWriter} from "../../thirdparty/LibRLPWriter.sol";
import {LibUtils} from "./LibUtils.sol";
import {TaikoData} from "../../L1/TaikoData.sol";

library LibProving {
    using LibBlockHeader for BlockHeader;
    using LibUtils for TaikoData.BlockMetadata;
    using LibUtils for TaikoData.State;

    struct Evidence {
        TaikoData.BlockMetadata meta;
        BlockHeader header;
        address prover;
        bytes[] proofs; // The first zkProofsPerBlock are ZKPs,
        // followed by MKPs.
        uint16[] circuits; // The circuits IDs (size === zkProofsPerBlock)
    }

    event BlockProven(
        uint256 indexed id,
        bytes32 parentHash,
        bytes32 blockHash,
        uint64 timestamp,
        uint64 provenAt,
        address prover
    );

    error L1_ID();
    error L1_PROVER();
    error L1_TOO_LATE();
    error L1_INPUT_SIZE();
    error L1_PROOF_LENGTH();
    error L1_CONFLICT_PROOF();
    error L1_CIRCUIT_LENGTH();
    error L1_META_MISMATCH();
    error L1_ZKP();
    error L1_TOO_MANY_PROVERS();
    error L1_DUP_PROVERS();
    error L1_NOT_FIRST_PROVER();
    error L1_CANNOT_BE_FIRST_PROVER();
    error L1_HALTED();
    error L1_SIG_PROOF_MISMATCH();
    error L1_BLOCK_ACTUALLY_VALID();
    error L1_EMPTY_TXLIST_PROOF();

    function proveBlock(
        TaikoData.State storage state,
        TaikoData.Config memory config,
        AddressResolver resolver,
        uint256 blockId,
        bytes[] calldata inputs
    ) public {
        if (LibUtils.isHalted(state)) revert L1_HALTED();

        // Check and decode inputs
        if (inputs.length != 1) revert L1_INPUT_SIZE();
        Evidence memory evidence = abi.decode(inputs[0], (Evidence));

        // Check evidence
        if (evidence.meta.id != blockId) revert L1_ID();

        if (evidence.proofs.length != 2 + config.zkProofsPerBlock)
            revert L1_PROOF_LENGTH();

        if (evidence.circuits.length != config.zkProofsPerBlock)
            revert L1_CIRCUIT_LENGTH();

        // ZK-prove block and mark block proven to be valid.
        _proveBlock({
            state: state,
            config: config,
            resolver: resolver,
            evidence: evidence,
            target: evidence.meta,
            blockHashOverride: 0
        });
    }

    function proveBlockInvalid(
        TaikoData.State storage state,
        TaikoData.Config memory config,
        AddressResolver resolver,
        uint256 blockId,
        bytes[] calldata inputs
    ) public {
        assert(!LibUtils.isHalted(state));

        // Check and decode inputs
        if (inputs.length != 4) revert L1_INPUT_SIZE();

        TaikoData.BlockMetadata memory target = abi.decode(
            inputs[0],
            (TaikoData.BlockMetadata)
        );

        if (target.id != blockId) revert L1_ID();
        _checkMetadata({state: state, config: config, meta: target});

        bytes32 circuit = bytes32(inputs[1]);
        bytes calldata txListProof = inputs[2];
        if(txListProof.length == 0) revert L1_EMPTY_TXLIST_PROOF();

        if (target.txListProofHash != LibUtils.hashTxListProof(circuit, txListProof))
            revert L1_SIG_PROOF_MISMATCH();

        bytes32 parentHash = bytes32(inputs[3]);
        bool skipZKPVerification;

        if (config.enableOracleProver) {
            bytes32 _blockHash = state
            .forkChoices[target.id][parentHash].blockHash;

            if (msg.sender == resolver.resolve("oracle_prover", false)) {
                if (_blockHash != 0) revert L1_NOT_FIRST_PROVER();
                skipZKPVerification = true;
            } else {
                if (_blockHash == 0) revert L1_CANNOT_BE_FIRST_PROVER();
            }
        }

        if (!skipZKPVerification) {
            IProofVerifier proofVerifier = IProofVerifier(
                resolver.resolve("proof_verifier", false)
            );
            string memory verifierId = string(
                abi.encodePacked("txlist_verifier_", circuit)
            );
            try
                proofVerifier.verifyZKP({
                    verifierId: verifierId,
                    zkproof: txListProof,
                    instance: target.txListHash
                })
            returns (bool verified) {
                if (verified) revert L1_BLOCK_ACTUALLY_VALID();
            } catch {
                // bad proof
            }
        }

        _markBlockProven({
            state: state,
            config: config,
            prover: msg.sender,
            target: target,
            parentHash: parentHash,
            blockHash: LibUtils.BLOCK_DEADEND_HASH
        });
    }

    function _proveBlock(
        TaikoData.State storage state,
        TaikoData.Config memory config,
        AddressResolver resolver,
        Evidence memory evidence,
        TaikoData.BlockMetadata memory target,
        bytes32 blockHashOverride
    ) private {
        if (evidence.meta.id != target.id) revert L1_ID();
        if (evidence.prover == address(0)) revert L1_PROVER();

        _checkMetadata({state: state, config: config, meta: target});
        _validateHeaderForMetadata({
            config: config,
            header: evidence.header,
            meta: evidence.meta
        });

        // For alpha-2 testnet, the network allows any address to submit ZKP,
        // but a special prover can skip ZKP verification if the ZKP is empty.

        bool skipZKPVerification;

        // TODO(daniel): remove this special address.
        if (config.enableOracleProver) {
            bytes32 _blockHash = state
            .forkChoices[target.id][evidence.header.parentHash].blockHash;

            if (msg.sender == resolver.resolve("oracle_prover", false)) {
                if (_blockHash != 0) revert L1_NOT_FIRST_PROVER();
                skipZKPVerification = true;
            } else {
                if (_blockHash == 0) revert L1_CANNOT_BE_FIRST_PROVER();
            }
        }

        bytes32 blockHash = evidence.header.hashBlockHeader();

        if (!skipZKPVerification) {
            IProofVerifier proofVerifier = IProofVerifier(
                resolver.resolve("proof_verifier", false)
            );

            for (uint256 i; i < config.zkProofsPerBlock; ++i) {
<<<<<<< HEAD

                bytes32 instance = keccak256(
                    abi.encode(
                        blockHash,
                        evidence.prover,
                        evidence.meta.txListHash,
                        // txListProofHash needs to be part of the main circuit's
                        // public input otherwise a proposer may propose a valid
                        // block with an invalid sigature proof, making the
                        // chain nondeterministic.
                        evidence.meta.txListProofHash
                    )
                );

                bool verified = proofVerifier.verifyZKP({
                    verifierId: string(
                        abi.encodePacked(
                            "block_verifier_",
                            i,
                            "_prove_",
                            evidence.circuits[i]
                        )
                    ),
                    zkproof: evidence.proofs[i],
                    instance: instance
                });
                if (!verified) revert L1_ZKP();
=======
                if (
                    !proofVerifier.verifyZKP({
                        verifierId: string(
                            abi.encodePacked(
                                "plonk_verifier_",
                                i,
                                "_",
                                evidence.circuits[i]
                            )
                        ),
                        zkproof: evidence.proofs[i],
                        instance: _getInstance(evidence)
                    })
                ) revert L1_ZKP();
>>>>>>> 9804099a
            }
        }

        _markBlockProven({
            state: state,
            config: config,
            prover: evidence.prover,
            target: target,
            parentHash: evidence.header.parentHash,
            blockHash: blockHashOverride == 0 ? blockHash : blockHashOverride
        });
    }

    function _markBlockProven(
        TaikoData.State storage state,
        TaikoData.Config memory config,
        address prover,
        TaikoData.BlockMetadata memory target,
        bytes32 parentHash,
        bytes32 blockHash
    ) private {
        TaikoData.ForkChoice storage fc = state.forkChoices[target.id][
            parentHash
        ];

        if (fc.blockHash == 0) {
            // This is the first proof for this block.
            fc.blockHash = blockHash;

            if (config.enableOracleProver) {
                // We keep fc.provenAt as 0 and do NOT
                // push the prover into the prover list.
            } else {
                // If the oracle prover is not enabled
                // we use the first proof's timestamp
                // as the block's provenAt timestamp
                fc.provenAt = uint64(block.timestamp);
                fc.provers.push(prover);
            }
        } else {
            // The block has been proven at least once.
            if (fc.blockHash != blockHash) {
                // We have a problem here: two proofs are both valid but claims
                // the new block has different hashes.
                if (config.enableOracleProver) {
                    // We trust the oracle prover so we revert this transaction.
                    revert L1_CONFLICT_PROOF();
                } else {
                    // We do not know which prover to trust so we have to put
                    // the blockchain to a halt.
                    LibUtils.halt(state, true);
                    return;
                }
            }

            if (
                (blockHash == LibUtils.BLOCK_DEADEND_HASH &&
                    fc.provers.length >= 2) ||
                (blockHash != LibUtils.BLOCK_DEADEND_HASH &&
                    fc.provers.length >= config.maxProofsPerForkChoice)
            ) revert L1_TOO_MANY_PROVERS();

            if (
                fc.provenAt != 0 &&
                block.timestamp >=
                LibUtils.getUncleProofDeadline({
                    state: state,
                    config: config,
                    fc: fc,
                    blockId: target.id
                })
            ) revert L1_TOO_LATE();

            for (uint256 i; i < fc.provers.length; ++i) {
                if (fc.provers[i] == prover) revert L1_DUP_PROVERS();
            }

            if (fc.provenAt == 0) {
                fc.provenAt = uint64(block.timestamp);
            }
            fc.provers.push(prover);
        }

        emit BlockProven({
            id: target.id,
            parentHash: parentHash,
            blockHash: blockHash,
            timestamp: target.timestamp,
            provenAt: fc.provenAt,
            prover: prover
        });
    }

    function _checkMetadata(
        TaikoData.State storage state,
        TaikoData.Config memory config,
        TaikoData.BlockMetadata memory meta
    ) private view {
        if (meta.id <= state.latestVerifiedId || meta.id >= state.nextBlockId)
            revert L1_ID();
        if (
            state.getProposedBlock(config.maxNumBlocks, meta.id).metaHash !=
            meta.hashMetadata()
        ) revert L1_META_MISMATCH();
    }

    function _validateHeaderForMetadata(
        TaikoData.Config memory config,
        BlockHeader memory header,
        TaikoData.BlockMetadata memory meta
    ) private pure {
        if (
            header.parentHash == 0 ||
            header.beneficiary != meta.beneficiary ||
            header.difficulty != 0 ||
            header.gasLimit != meta.gasLimit + config.anchorTxGasLimit ||
            header.gasUsed == 0 ||
            header.timestamp != meta.timestamp ||
            header.extraData.length != meta.extraData.length ||
            keccak256(header.extraData) != keccak256(meta.extraData) ||
            header.mixHash != meta.mixHash
        ) revert L1_META_MISMATCH();
    }

    function _getInstance(
        Evidence memory evidence
    ) internal pure returns (bytes32 instance) {
        bytes[] memory headerRLPItemsList = LibBlockHeader
            .getBlockHeaderRLPItemsList(evidence.header);
        bytes[] memory instanceRLPItemsList = new bytes[](
            headerRLPItemsList.length + 2
        );

        for (uint256 i; i < headerRLPItemsList.length; ++i) {
            instanceRLPItemsList[i] = headerRLPItemsList[i];
        }
        instanceRLPItemsList[headerRLPItemsList.length] = LibRLPWriter
            .writeAddress(evidence.prover);
        instanceRLPItemsList[headerRLPItemsList.length + 1] = LibRLPWriter
            .writeHash(evidence.meta.txListHash);

        instance = keccak256(LibRLPWriter.writeList(instanceRLPItemsList));
    }
}<|MERGE_RESOLUTION|>--- conflicted
+++ resolved
@@ -208,21 +208,6 @@
             );
 
             for (uint256 i; i < config.zkProofsPerBlock; ++i) {
-<<<<<<< HEAD
-
-                bytes32 instance = keccak256(
-                    abi.encode(
-                        blockHash,
-                        evidence.prover,
-                        evidence.meta.txListHash,
-                        // txListProofHash needs to be part of the main circuit's
-                        // public input otherwise a proposer may propose a valid
-                        // block with an invalid sigature proof, making the
-                        // chain nondeterministic.
-                        evidence.meta.txListProofHash
-                    )
-                );
-
                 bool verified = proofVerifier.verifyZKP({
                     verifierId: string(
                         abi.encodePacked(
@@ -233,25 +218,9 @@
                         )
                     ),
                     zkproof: evidence.proofs[i],
-                    instance: instance
+                    instance: _getInstance(evidence)
                 });
                 if (!verified) revert L1_ZKP();
-=======
-                if (
-                    !proofVerifier.verifyZKP({
-                        verifierId: string(
-                            abi.encodePacked(
-                                "plonk_verifier_",
-                                i,
-                                "_",
-                                evidence.circuits[i]
-                            )
-                        ),
-                        zkproof: evidence.proofs[i],
-                        instance: _getInstance(evidence)
-                    })
-                ) revert L1_ZKP();
->>>>>>> 9804099a
             }
         }
 
