--- conflicted
+++ resolved
@@ -422,11 +422,7 @@
                     if (_local.assignedProver == msg.sender) {
                         reward += livenessBond;
                     } else {
-<<<<<<< HEAD
-                        _tko.transfer(_local.assignedProver, livenessBond);
-=======
-                        _local.tko.transfer(_local.assignedProver, _local.livenessBond);
->>>>>>> f9407e07
+                        _local.tko.transfer(_local.assignedProver, livenessBond);
                     }
                 }
             }
