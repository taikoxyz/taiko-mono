// SPDX-License-Identifier: MIT
pragma solidity 0.8.24;

import "@openzeppelin/contracts/token/ERC20/IERC20.sol";
import "@openzeppelin/contracts/token/ERC20/utils/SafeERC20.sol";
import "../../common/IAddressResolver.sol";
import "../../verifiers/IVerifier.sol";
import "../tiers/ITierProvider.sol";
import "./LibUtils.sol";

/// @title LibProving
/// @notice A library for handling block contestation and proving in the Taiko
/// protocol.
/// @custom:security-contact security@taiko.xyz
library LibProving {
    using LibMath for uint256;
    using SafeERC20 for IERC20;

    // A struct to get around stack too deep issue and to cache state variables for multiple reads.
    struct Local {
        TaikoData.SlotB b;
        ITierProvider.Tier tier;
        bytes32 metaHash;
        address assignedProver;
        uint96 livenessBond;
        uint64 slot;
        uint64 blockId;
        uint32 tid;
        bool lastUnpausedAt;
        bool isTopTier;
        bool inProvingWindow;
        bool sameTransition;
    }

    /// @notice Keccak hash of the string "RETURN_LIVENESS_BOND".
    bytes32 public constant RETURN_LIVENESS_BOND = keccak256("RETURN_LIVENESS_BOND");

    /// @notice Keccak hash of the string "tier_provider".
    bytes32 private constant TIER_PROVIDER = bytes32("tier_provider");
    /// @notice Keccak hash of the string "taiko_token".
    bytes32 private constant TKO = bytes32("taiko_token");

    /// @notice The tier name for optimistic proofs - expected to only be used for testnets. For
    /// production we do not plan to have optimistic type of proving first, but future will tell if
    /// L3s, app-chains or other 3rd parties would be willing to do so.
    bytes32 private constant TIER_OP = bytes32("tier_optimistic");

    // Warning: Any events defined here must also be defined in TaikoEvents.sol.
    /// @notice Emitted when a transition is proved.
    /// @param blockId The block ID.
    /// @param tran The transition data.
    /// @param prover The prover's address.
    /// @param validityBond The validity bond amount.
    /// @param tier The tier of the proof.
    event TransitionProved(
        uint256 indexed blockId,
        TaikoData.Transition tran,
        address prover,
        uint96 validityBond,
        uint16 tier
    );

    /// @notice Emitted when a transition is contested.
    /// @param blockId The block ID.
    /// @param tran The transition data.
    /// @param contester The contester's address.
    /// @param contestBond The contest bond amount.
    /// @param tier The tier of the proof.
    event TransitionContested(
        uint256 indexed blockId,
        TaikoData.Transition tran,
        address contester,
        uint96 contestBond,
        uint16 tier
    );

    /// @notice Emitted when proving is paused or unpaused.
    /// @param paused The pause status.
    event ProvingPaused(bool paused);

    // Warning: Any errors defined here must also be defined in TaikoErrors.sol.
    error L1_ALREADY_CONTESTED();
    error L1_ALREADY_PROVED();
    error L1_BLOCK_MISMATCH();
    error L1_INVALID_BLOCK_ID();
    error L1_INVALID_PAUSE_STATUS();
    error L1_INVALID_TIER();
    error L1_INVALID_TRANSITION();
    error L1_MISSING_VERIFIER();
    error L1_NOT_ASSIGNED_PROVER();
    error L1_CANNOT_CONTEST();

    /// @notice Pauses or unpauses the proving process.
    /// @param _state Current TaikoData.State.
    /// @param _pause The pause status.
    function pauseProving(TaikoData.State storage _state, bool _pause) internal {
        if (_state.slotB.provingPaused == _pause) revert L1_INVALID_PAUSE_STATUS();
        _state.slotB.provingPaused = _pause;

        if (!_pause) {
            _state.slotB.lastUnpausedAt = uint64(block.timestamp);
        }
        emit ProvingPaused(_pause);
    }

    /// @dev Proves or contests a block transition.
    /// @param _state Current TaikoData.State.
    /// @param _config Actual TaikoData.Config.
    /// @param _resolver Address resolver interface.
    /// @param _meta The block's metadata.
    /// @param _tran The transition data.
    /// @param _proof The proof.
    /// @return The number of blocks to be verified with this transaction.
    function proveBlock(
        TaikoData.State storage _state,
        TaikoData.Config memory _config,
        IAddressResolver _resolver,
        TaikoData.BlockMetadata memory _meta,
        TaikoData.Transition memory _tran,
        TaikoData.TierProof memory _proof
    )
        internal
        returns (uint8)
    {
        // Make sure parentHash is not zero
        // To contest an existing transition, simply use any non-zero value as
        // the blockHash and stateRoot.
        if (_tran.parentHash == 0 || _tran.blockHash == 0 || _tran.stateRoot == 0) {
            revert L1_INVALID_TRANSITION();
        }

        Local memory local;
        local.b = _state.slotB;

        // Check that the block has been proposed but has not yet been verified.
        if (_meta.id <= local.b.lastVerifiedBlockId || _meta.id >= local.b.numBlocks) {
            revert L1_INVALID_BLOCK_ID();
        }

        local.slot = _meta.id % _config.blockRingBufferSize;
        TaikoData.Block storage blk = _state.blocks[local.slot];

        local.blockId = blk.blockId;
        local.assignedProver = blk.assignedProver;
        local.metaHash = blk.metaHash;

        // Check the integrity of the block data. It's worth noting that in
        // theory, this check may be skipped, but it's included for added
        // caution.
        if (local.blockId != _meta.id || local.metaHash != keccak256(abi.encode(_meta))) {
            revert L1_BLOCK_MISMATCH();
        }

        // Each transition is uniquely identified by the parentHash, with the
        // blockHash and stateRoot open for later updates as higher-tier proofs
        // become available. In cases where a transition with the specified
        // parentHash does not exist, the transition ID (tid) will be set to 0.
        TaikoData.TransitionState storage ts;
        (local.tid, ts) = _fetchOrCreateTransition(_state, blk, _tran, local);

        // The new proof must meet or exceed the minimum tier required by the
        // block or the previous proof; it cannot be on a lower tier.
        if (_proof.tier == 0 || _proof.tier < _meta.minTier || _proof.tier < ts.tier) {
            revert L1_INVALID_TIER();
        }

        // Retrieve the tier configurations. If the tier is not supported, the
        // subsequent action will result in a revert.
<<<<<<< HEAD
        ITierProvider.Tier memory tier =
            ITierProvider(_resolver.resolve(TIER_PROVIDER, false)).getTier(_proof.tier);
=======
        local.tier = ITierProvider(_resolver.resolve("tier_provider", false)).getTier(_proof.tier);
>>>>>>> 2c63cb0c

        local.inProvingWindow =
            !LibUtils.isPostDeadline(ts.timestamp, local.b.lastUnpausedAt, local.tier.provingWindow);

        // Checks if only the assigned prover is permissioned to prove the block.
        // The guardian prover is granted exclusive permission to prove only the first
        // transition.
        if (
            local.tier.contestBond != 0 && ts.contester == address(0) && local.tid == 1
                && ts.tier == 0 && local.inProvingWindow
        ) {
            if (msg.sender != local.assignedProver) revert L1_NOT_ASSIGNED_PROVER();
        }
        // We must verify the proof, and any failure in proof verification will
        // result in a revert.
        //
        // It's crucial to emphasize that the proof can be assessed in two
        // potential modes: "proving mode" and "contesting mode." However, the
        // precise verification logic is defined within each tier's IVerifier
        // contract implementation. We simply specify to the verifier contract
        // which mode it should utilize - if the new tier is higher than the
        // previous tier, we employ the proving mode; otherwise, we employ the
        // contesting mode (the new tier cannot be lower than the previous tier,
        // this has been checked above).
        //
        // It's obvious that proof verification is entirely decoupled from
        // Taiko's core protocol.
        {
            address verifier = _resolver.resolve(local.tier.verifierName, true);

            if (verifier != address(0)) {
                bool isContesting = _proof.tier == ts.tier && local.tier.contestBond != 0;

                IVerifier.Context memory ctx = IVerifier.Context({
                    metaHash: local.metaHash,
                    blobHash: _meta.blobHash,
                    // Separate msgSender to allow the prover to be any address in the future.
                    prover: msg.sender,
                    msgSender: msg.sender,
                    blockId: local.blockId,
                    isContesting: isContesting,
                    blobUsed: _meta.blobUsed
                });

                IVerifier(verifier).verifyProof(ctx, _tran, _proof);
            } else if (local.tier.verifierName != TIER_OP) {
                // The verifier can be address-zero, signifying that there are no
                // proof checks for the tier. In practice, this only applies to
                // optimistic proofs.
                revert L1_MISSING_VERIFIER();
            }
        }

<<<<<<< HEAD
        bool isTopTier = tier.contestBond == 0;
        IERC20 tko = IERC20(_resolver.resolve(TKO, false));
=======
        local.isTopTier = local.tier.contestBond == 0;
        IERC20 tko = IERC20(_resolver.resolve("taiko_token", false));
>>>>>>> 2c63cb0c

        local.livenessBond = blk.livenessBond;
        if (local.isTopTier) {
            if (local.livenessBond != 0) {
                if (
                    local.inProvingWindow
                        || (_proof.data.length == 32 && bytes32(_proof.data) == RETURN_LIVENESS_BOND)
                ) {
                    tko.safeTransfer(local.assignedProver, local.livenessBond);
                }
                blk.livenessBond = 0;
                local.livenessBond = 0;
            }
        }

        local.sameTransition = _tran.blockHash == ts.blockHash && _tran.stateRoot == ts.stateRoot;

        if (_proof.tier > ts.tier) {
            // Handles the case when an incoming tier is higher than the current transition's tier.
            // Reverts when the incoming proof tries to prove the same transition
            // (L1_ALREADY_PROVED).
            _overrideWithHigherProof(blk, ts, _tran, _proof, local, tko);

            emit TransitionProved({
                blockId: local.blockId,
                tran: _tran,
                prover: msg.sender,
                validityBond: local.tier.validityBond,
                tier: _proof.tier
            });
        } else {
            // New transition and old transition on the same tier - and if this transaction tries to
            // prove the same, it reverts
            if (local.sameTransition) revert L1_ALREADY_PROVED();

            if (local.isTopTier) {
                // The top tier prover re-proves.
                assert(local.tier.validityBond == 0);
                assert(ts.validityBond == 0 && ts.contester == address(0));

                ts.prover = msg.sender;
                ts.blockHash = _tran.blockHash;
                ts.stateRoot = _tran.stateRoot;

                emit TransitionProved({
                    blockId: local.blockId,
                    tran: _tran,
                    prover: msg.sender,
                    validityBond: 0,
                    tier: _proof.tier
                });
            } else {
                // Contesting but not on the highest tier
                if (ts.contester != address(0)) revert L1_ALREADY_CONTESTED();

                // Making it a non-sliding window, relative when ts.timestamp was registered (or to
                // lastUnpaused if that one is bigger)
                if (
                    LibUtils.isPostDeadline(
                        ts.timestamp, local.b.lastUnpausedAt, local.tier.cooldownWindow
                    )
                ) {
                    revert L1_CANNOT_CONTEST();
                }

                // _checkIfContestable(/*_state,*/ tier.cooldownWindow, ts.timestamp);
                // Burn the contest bond from the prover.
                tko.safeTransferFrom(msg.sender, address(this), local.tier.contestBond);

                // We retain the contest bond within the transition, just in
                // case this configuration is altered to a different value
                // before the contest is resolved.
                //
                // It's worth noting that the previous value of ts.contestBond
                // doesn't have any significance.
                ts.contestBond = local.tier.contestBond;
                ts.contester = msg.sender;

                emit TransitionContested({
                    blockId: local.blockId,
                    tran: _tran,
                    contester: msg.sender,
                    contestBond: local.tier.contestBond,
                    tier: _proof.tier
                });
            }
        }

        ts.timestamp = uint64(block.timestamp);
        return local.tier.maxBlocksToVerifyPerProof;
    }

    /// @dev Handle the transition initialization logic
    function _fetchOrCreateTransition(
        TaikoData.State storage _state,
        TaikoData.Block storage _blk,
        TaikoData.Transition memory _tran,
        Local memory _local
    )
        private
        returns (uint32 tid_, TaikoData.TransitionState storage ts_)
    {
        tid_ = LibUtils.getTransitionId(_state, _blk, _local.slot, _tran.parentHash);

        if (tid_ == 0) {
            // In cases where a transition with the provided parentHash is not
            // found, we must essentially "create" one and set it to its initial
            // state. This initial state can be viewed as a special transition
            // on tier-0.
            //
            // Subsequently, we transform this tier-0 transition into a
            // non-zero-tier transition with a proof. This approach ensures that
            // the same logic is applicable for both 0-to-non-zero transition
            // updates and non-zero-to-non-zero transition updates.
            unchecked {
                // Unchecked is safe:  Not realistic 2**32 different fork choice
                // per block will be proven and none of them is valid
                tid_ = _blk.nextTransitionId++;
            }

            // Keep in mind that state.transitions are also reusable storage
            // slots, so it's necessary to reinitialize all transition fields
            // below.
            ts_ = _state.transitions[_local.slot][tid_];
            ts_.blockHash = 0;
            ts_.stateRoot = 0;
            ts_.validityBond = 0;
            ts_.contester = address(0);
            ts_.contestBond = 1; // to save gas
            ts_.timestamp = _blk.proposedAt;
            ts_.tier = 0;
            ts_.__reserved1 = 0;

            if (tid_ == 1) {
                // This approach serves as a cost-saving technique for the
                // majority of blocks, where the first transition is expected to
                // be the correct one. Writing to `transitions` is more economical
                // since it resides in the ring buffer, whereas writing to
                // `transitionIds` is not as cost-effective.
                ts_.key = _tran.parentHash;

                // In the case of this first transition, the block's assigned
                // prover has the privilege to re-prove it, but only when the
                // assigned prover matches the previous prover. To ensure this,
                // we establish the transition's prover as the block's assigned
                // prover. Consequently, when we carry out a 0-to-non-zero
                // transition update, the previous prover will consistently be
                // the block's assigned prover.
                //
                // While alternative implementations are possible, introducing
                // such changes would require additional if-else logic.
                ts_.prover = _local.assignedProver;
            } else {
                // In scenarios where this transition is not the first one, we
                // straightforwardly reset the transition prover to address
                // zero.
                ts_.prover = address(0);

                // Furthermore, we index the transition for future retrieval.
                // It's worth emphasizing that this mapping for indexing is not
                // reusable. However, given that the majority of blocks will
                // only possess one transition — the correct one — we don't need
                // to be concerned about the cost in this case.
                _state.transitionIds[_local.blockId][_tran.parentHash] = tid_;

                // There is no need to initialize ts.key here because it's only used when tid == 1
            }
        } else {
            // A transition with the provided parentHash has been located.
            ts_ = _state.transitions[_local.slot][tid_];
        }
    }

    /// @dev Handles what happens when either the first transition is being proven or there is a
    /// higher tier proof incoming
    ///
    /// Assume Alice is the initial prover, Bob is the contester, and Cindy is the subsequent
    /// prover. The validity bond `V` is set at 100, and the contestation bond `C` at 500. If Bob
    /// successfully contests, he receives a reward of 65.625, calculated as 3/4 of 7/8 of 100. Cindy
    /// receives 21.875, which is 1/4 of 7/8 of 100, while the protocol retains 12.5 as friction.
    /// Bob's Return on Investment (ROI) is 13.125%, calculated from 65.625 divided by 500.
    // To establish the expected ROI `r` for valid contestations, where the contestation bond `C` to
    // validity bond `V` ratio is `C/V = 21/(32*r)`, and if `r` set at 10%, the C/V ratio will be
    // 6.5625.
    function _overrideWithHigherProof(
        TaikoData.Block storage _blk,
        TaikoData.TransitionState storage _ts,
        TaikoData.Transition memory _tran,
        TaikoData.TierProof memory _proof,
        Local memory _local,
        IERC20 _tko
    )
        private
    {
        // Higher tier proof overwriting lower tier proof
        uint256 reward; // reward to the new (current) prover

        if (_ts.contester != address(0)) {
            if (_local.sameTransition) {
                // The contested transition is proven to be valid, contester loses the game
                reward = _rewardAfterFriction(_ts.contestBond);

                // We return the validity bond back, but the original prover doesn't get any reward.
                _tko.safeTransfer(_ts.prover, _ts.validityBond);
            } else {
                // The contested transition is proven to be invalid, contester wins the game.
                // Contester gets 3/4 of reward, the new prover gets 1/4.
                reward = _rewardAfterFriction(_ts.validityBond) >> 2;

                _tko.safeTransfer(_ts.contester, _ts.contestBond + reward * 3);
            }
        } else {
            if (_local.sameTransition) revert L1_ALREADY_PROVED();

            // The code below will be executed if
            // - 1) the transition is proved for the fist time, or
            // - 2) the transition is contested.
            reward = _rewardAfterFriction(_ts.validityBond);

            if (_local.livenessBond != 0) {
                if (_local.assignedProver == msg.sender && _local.inProvingWindow) {
                    unchecked {
                        reward += _local.livenessBond;
                    }
                }
                _blk.livenessBond = 0;
                _local.livenessBond = 0;
            }
        }

        unchecked {
            if (reward > _local.tier.validityBond) {
                _tko.safeTransfer(msg.sender, reward - _local.tier.validityBond);
            } else if (reward < _local.tier.validityBond) {
                _tko.safeTransferFrom(msg.sender, address(this), _local.tier.validityBond - reward);
            }
        }

        _ts.validityBond = _local.tier.validityBond;
        _ts.contestBond = 1; // to save gas
        _ts.contester = address(0);
        _ts.prover = msg.sender;
        _ts.tier = _proof.tier;

        if (!_local.sameTransition) {
            _ts.blockHash = _tran.blockHash;
            _ts.stateRoot = _tran.stateRoot;
        }
    }

    /// @dev Returns the reward after applying 12.5% friction.
    function _rewardAfterFriction(uint256 _amount) private pure returns (uint256) {
        return _amount == 0 ? 0 : (_amount * 7) >> 3;
    }
}<|MERGE_RESOLUTION|>--- conflicted
+++ resolved
@@ -166,12 +166,7 @@
 
         // Retrieve the tier configurations. If the tier is not supported, the
         // subsequent action will result in a revert.
-<<<<<<< HEAD
-        ITierProvider.Tier memory tier =
-            ITierProvider(_resolver.resolve(TIER_PROVIDER, false)).getTier(_proof.tier);
-=======
-        local.tier = ITierProvider(_resolver.resolve("tier_provider", false)).getTier(_proof.tier);
->>>>>>> 2c63cb0c
+        local.tier = ITierProvider(_resolver.resolve(TIER_PROVIDER, false)).getTier(_proof.tier);
 
         local.inProvingWindow =
             !LibUtils.isPostDeadline(ts.timestamp, local.b.lastUnpausedAt, local.tier.provingWindow);
@@ -225,13 +220,8 @@
             }
         }
 
-<<<<<<< HEAD
-        bool isTopTier = tier.contestBond == 0;
+        local.isTopTier = local.tier.contestBond == 0;
         IERC20 tko = IERC20(_resolver.resolve(TKO, false));
-=======
-        local.isTopTier = local.tier.contestBond == 0;
-        IERC20 tko = IERC20(_resolver.resolve("taiko_token", false));
->>>>>>> 2c63cb0c
 
         local.livenessBond = blk.livenessBond;
         if (local.isTopTier) {
