--- conflicted
+++ resolved
@@ -435,22 +435,14 @@
         // The highest tier proof can always submit new proofs
         if (_tier.contestBond == 0) return;
 
-<<<<<<< HEAD
-        bool isAssignedPover = msg.sender == _blk.assignedProver;
-=======
         bool isAssignedProver = msg.sender == _blk.assignedProver;
->>>>>>> 37fa853b
 
         // The assigned prover can only submit the very first transition.
         if (
             _tid == 1 && _ts.tier == 0
                 && !LibUtils.isPostDeadline(_ts.timestamp, _lastUnpausedAt, _tier.provingWindow)
         ) {
-<<<<<<< HEAD
-            if (!isAssignedPover) revert L1_NOT_ASSIGNED_PROVER();
-=======
             if (!isAssignedProver) revert L1_NOT_ASSIGNED_PROVER();
->>>>>>> 37fa853b
         } else {
             // Disallow the same address to prove the block so that we can detect that the
             // assigned prover should not receive his liveness bond back
