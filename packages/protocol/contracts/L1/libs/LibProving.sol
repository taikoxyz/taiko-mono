--- conflicted
+++ resolved
@@ -165,23 +165,12 @@
                 instance := keccak256(inputs, mul(32, 7))
             }
 
-<<<<<<< HEAD
-            bytes memory verifierId = bytes.concat(
-                bytes("verifier_"),
-                bytes2(evidence.verifierId)
-            );
-
-            (bool verified, bytes memory ret) = resolver
-                .resolve(string(verifierId), false)
-                .staticcall(bytes.concat(instance, evidence.proof));
-=======
             (bool verified, bytes memory ret) = resolver
                 .resolve(
-                    LibUtils.getVerifierName(evidence.zkproof.verifierId),
+                    LibUtils.getVerifierName(evidence.verifierId),
                     false
                 )
-                .staticcall(bytes.concat(instance, evidence.zkproof.data));
->>>>>>> e4ec4656
+                .staticcall(bytes.concat(instance, evidence.proof));
 
             if (
                 !verified ||
