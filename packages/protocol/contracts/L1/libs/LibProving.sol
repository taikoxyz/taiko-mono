--- conflicted
+++ resolved
@@ -103,11 +103,7 @@
                 // We only write the key when fcId is 1.
                 fc.key = evidence.parentHash;
             } else {
-<<<<<<< HEAD
-                state.forkChoiceIds[blockId][evidence.parentHash] = fcId;
-=======
                 state.forkChoiceIds[blk.blockId][evidence.parentHash] = fcId;
->>>>>>> 437763a7
             }
         } else if (evidence.prover == LibUtils.ORACLE_PROVER) {
             // This is the branch the oracle prover is trying to overwrite
@@ -162,9 +158,6 @@
         uint16 fcId = LibUtils.getForkChoiceId(state, blk, blockId, parentHash);
         if (fcId == 0) revert L1_FORK_CHOICE_NOT_FOUND();
 
-<<<<<<< HEAD
-        fc = blk.forkChoices[fcId];
-=======
         fc = state.forkChoices[blockId][fcId];
     }
 
@@ -175,7 +168,6 @@
     {
         if (evidence.prover == LibUtils.ORACLE_PROVER) return 0;
         else return keccak256(abi.encode(evidence));
->>>>>>> 437763a7
     }
 
     function getInstance(TaikoData.BlockEvidence memory evidence)
