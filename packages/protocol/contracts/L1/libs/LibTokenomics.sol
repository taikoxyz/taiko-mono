--- conflicted
+++ resolved
@@ -51,19 +51,8 @@
                 msg.sender,
                 amount
             );
-<<<<<<< HEAD
-            state.balances[msg.sender] += amount;
-        }
-    }
-
-    function getBlockFee(
-        TaikoData.State storage state
-    ) internal view returns (uint64 fee) {
-        return state.basefee;
-=======
             state.taikoTokenBalances[msg.sender] += amount;
         }
->>>>>>> 32d1df06
     }
 
     /**
@@ -75,68 +64,6 @@
      */
     function getProofReward(
         TaikoData.State storage state,
-<<<<<<< HEAD
-        TaikoData.Config memory config,
-        uint64 provenAt,
-        uint64 proposedAt
-    ) internal view returns (uint64 reward) {
-        (reward, , ) = calculateBasefee(state, config, (provenAt - proposedAt));
-    }
-
-    /**
-     * Update the baseFee for proofs
-     *
-     * @param state The actual state data
-     * @param config Config data
-     * @param proofTime The actual proof time
-     * @return reward Amount of reward given - if blocked is proved and verified
-     * @return newProofTimeIssued Accumulated proof time
-     * @return newBasefee New basefee
-     */
-    function calculateBasefee(
-        TaikoData.State storage state,
-        TaikoData.Config memory config,
-        uint64 proofTime
-    )
-        internal
-        view
-        returns (uint64 reward, uint64 newProofTimeIssued, uint64 newBasefee)
-    {
-        newProofTimeIssued = state.proofTimeIssued;
-
-        newProofTimeIssued = (newProofTimeIssued > config.proofTimeTarget)
-            ? newProofTimeIssued - config.proofTimeTarget
-            : uint64(0);
-        newProofTimeIssued += proofTime;
-
-        newBasefee = _calcBasefee(
-            newProofTimeIssued,
-            config.proofTimeTarget,
-            config.adjustmentQuotient
-        );
-
-        uint64 numBlocksUnpaid = state.numBlocks -
-            state.lastVerifiedBlockId -
-            1;
-
-        if (numBlocksUnpaid == 0) {
-            reward = uint64(0);
-        } else {
-            uint64 totalNumProvingSeconds = uint64(
-                uint256(numBlocksUnpaid) * block.timestamp - state.accProposedAt
-            );
-            // @dev If block timestamp is equal to state.accProposedAt
-            // (not really, but theoretically possible)
-            // @dev there will be division by 0 error
-            if (totalNumProvingSeconds == 0) {
-                totalNumProvingSeconds = 1;
-            }
-
-            reward = uint64(
-                (uint256(state.accBlockFees) * proofTime) /
-                    totalNumProvingSeconds
-            );
-=======
         uint64 proofTime
     ) internal view returns (uint64) {
         uint64 numBlocksUnverified = state.numBlocks -
@@ -189,7 +116,6 @@
 
         if (Math.MAX_EXP_INPUT <= x) {
             x = Math.MAX_EXP_INPUT;
->>>>>>> 32d1df06
         }
 
         uint256 result = (uint256(Math.exp(int256(x))) /
