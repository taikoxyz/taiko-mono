// SPDX-License-Identifier: MIT
//  _____     _ _         _         _
// |_   _|_ _(_) |_____  | |   __ _| |__ ___
//   | |/ _` | | / / _ \ | |__/ _` | '_ (_-<
//   |_|\__,_|_|_\_\___/ |____\__,_|_.__/__/

pragma solidity ^0.8.20;

import { AddressResolver } from "../../common/AddressResolver.sol";
import { LibAddress } from "../../libs/LibAddress.sol";
import { LibUtils } from "./LibUtils.sol";
import { TaikoData } from "../../L1/TaikoData.sol";
import { TaikoToken } from "../TaikoToken.sol";
import { LibL2Consts } from "../../L2/LibL2Consts.sol";

library LibAuction {
    using LibAddress for address;

    uint256 private constant ONE = 1_000_000;

    event BatchBid(uint64 indexed batchId, uint64 startedAt, TaikoData.Bid bid);

    error L1_BATCH_NOT_AUCTIONABLE();
    error L1_INSUFFICIENT_TOKEN();
    error L1_INVALID_BID();
    error L1_INVALID_PARAM();
    error L1_NOT_BETTER_BID();

    function bidForBatch(
        TaikoData.State storage state,
        TaikoData.Config memory config,
        uint64 batchId,
        TaikoData.Bid memory bid
    )
        internal
    {
        unchecked {
            if (
                bid.prover != address(0) // auto-fill
<<<<<<< HEAD
                    || bid.blockMaxGasLimit != 0 // auto-fill
                    || bid.feePerGas == 0 // cannot be zero
                    || bid.proofWindow == 0 // cannot be zero
                    || bid.deposit == 0 // cannot be zero
=======
                    || bid.feePerGas == 0 || bid.proofWindow == 0
                    || bid.deposit == 0
>>>>>>> 77272e8e
                    || bid.proofWindow
                        > state.avgProofWindow * config.auctionProofWindowMultiplier
                    || bid.deposit
                        < (
                            config.blockFeeBaseGas + config.blockMaxGasLimit
                                + LibL2Consts.ANCHOR_GAS_COST
                        ) * state.feePerGas * config.auctionDepositMultipler
            ) {
                revert L1_INVALID_BID();
            }
        }

        if (!isBatchAuctionable(state, config, batchId)) {
            revert L1_BATCH_NOT_AUCTIONABLE();
        }

        bid.prover = msg.sender;

        // Have in-memory and write it back at the end of the function
        TaikoData.Auction memory auction =
            state.auctions[batchId % config.auctionRingBufferSize];

        if (batchId != auction.batchId) {
            // It is a new auction
            auction.startedAt = uint64(block.timestamp);
            auction.batchId = batchId;
            unchecked {
                state.numAuctions += 1;
            }
        } else {
            // An ongoing one
            if (!isBidBetter(bid, auction.bid)) {
                revert L1_NOT_BETTER_BID();
            }
            //Refund previous auction bidder's deposit
            state.taikoTokenBalances[auction.bid.prover] +=
                auction.bid.deposit * config.auctionBatchSize;
        }

        // Check if bidder at least have the balance
        uint64 totalDeposit = bid.deposit * config.auctionBatchSize;

        if (state.taikoTokenBalances[bid.prover] < totalDeposit) {
            revert L1_INSUFFICIENT_TOKEN();
        }

        state.taikoTokenBalances[bid.prover] -= totalDeposit;
        auction.bid = bid;

        state.auctions[batchId % config.auctionRingBufferSize] = auction;

        emit BatchBid(auction.batchId, auction.startedAt, bid);
    }

    function getAuctions(
        TaikoData.State storage state,
        TaikoData.Config memory config,
        uint256 startBatchId,
        uint256 count
    )
        internal
        view
        returns (uint256 currentTime, TaikoData.Auction[] memory auctions)
    {
        if (startBatchId == 0 || count == 0) {
            revert L1_INVALID_PARAM();
        }

        currentTime = block.timestamp;
        auctions = new TaikoData.Auction[](count);
        uint256 i;
        for (; i < count; ++i) {
            uint256 _batchId = startBatchId + i;
            TaikoData.Auction memory auction =
                state.auctions[_batchId % config.auctionRingBufferSize];

            if (auction.batchId == _batchId) {
                auctions[i] = auction;
            }
        }
    }

    function isBlockProvableBy(
        TaikoData.State storage state,
        TaikoData.Config memory config,
        uint256 blockId,
        address prover
    )
        internal
        view
        returns (bool provable, TaikoData.Auction memory auction)
    {
        if (blockId != 0) {
            if (prover == address(0)) {
                // Note that auction may not exist at all.
                provable = true;
            } else {
                // Nobody can prove a block before the auction ended
                bool ended;
                (ended, auction) = _hasAuctionEnded({
                    state: state,
                    config: config,
                    batchId: batchForBlock(config, blockId)
                });

                if (ended) {
                    if (prover == auction.bid.prover) {
                        provable = true;
                    } else {
                        unchecked {
                            uint64 proofWindowEndAt = auction.startedAt
                                + config.auctionWindow + auction.bid.proofWindow;
                            provable = block.timestamp > proofWindowEndAt;
                        }
                    }
                }
            }
        }
    }

    // Mapping blockId to batchId where batchId is a ring buffer, blockId is
    // absolute (aka. block height)
    function batchForBlock(
        TaikoData.Config memory config,
        uint256 blockId
    )
        internal
        pure
        returns (uint64)
    {
        if (blockId == 0) {
            return 0;
        } else {
            unchecked {
                return uint64((blockId - 1) / config.auctionBatchSize) + 1;
            }
        }
    }

    // Determines if bid a is better than bid b
    function isBidBetter(
        TaikoData.Bid memory a,
        TaikoData.Bid memory b
    )
        internal
        pure
        returns (bool)
    {
        // Normalize both feePerGas and deposit to a comparable scale.
        // feePerGas is considered more important than proofWindow, below
        // we use 1 as the weight of feePerGas, 1/2 as the weight of deposit,
        // and 1/4 as the weight of proofWindow.
        //
        // Bid a is only better than bid b if its score is 10% higher.
        return _adjustBidPropertyScore(ONE * b.feePerGas / a.feePerGas, 1)
            * _adjustBidPropertyScore(ONE * a.deposit / b.deposit, 2)
            * _adjustBidPropertyScore(ONE * b.proofWindow / a.proofWindow, 4)
            >= ONE * ONE * ONE * 110 / 100;
    }

    // isBatchAuctionable determines whether a new bid for a batch of blocks
    // would be accepted or not. 'open ended' - so returns true if no bids came
    // yet
    function isBatchAuctionable(
        TaikoData.State storage state,
        TaikoData.Config memory config,
        uint256 batchId
    )
        internal
        view
        returns (bool result)
    {
        if (batchId == 0) return false;

        unchecked {
            uint64 lastProposedBatchId = batchForBlock(config, state.numBlocks);

            uint64 lastVerifiedBatchId =
                batchForBlock(config, state.lastVerifiedBlockId + 1);

            // Regardless of auction started or not - do not allow too many
            // auctions to be open
            if (
                // the batch of lastVerifiedBlockId is never auctionable as it
                // has to be ended before the last verifeid block can be
                // verified.
                batchId <= lastVerifiedBatchId
                // cannot start a new auction if the previous one has not
                // started
                || batchId > state.numAuctions + 1
                // cannot start a new auction if we have to keep all the
                // auctions info in order to prove/verify blocks
                || batchId >= lastVerifiedBatchId + config.auctionRingBufferSize
                // cannot start too many auctions
                || batchId
                    >= lastProposedBatchId + config.auctonMaxAheadOfProposals
            ) {
                return false;
            }

            TaikoData.Auction memory auction =
                state.auctions[batchId % config.auctionRingBufferSize];

            return auction.batchId != batchId
                || block.timestamp <= auction.startedAt + config.auctionWindow;
        }
    }

    // Check if auction ha ended or not
    function _hasAuctionEnded(
        TaikoData.State storage state,
        TaikoData.Config memory config,
        uint64 batchId
    )
        private
        view
        returns (bool ended, TaikoData.Auction memory auction)
    {
        if (batchId == 0) {
            ended = true;
        } else {
            unchecked {
                auction = state.auctions[batchId % config.auctionRingBufferSize];
                ended = auction.batchId == batchId
                    && block.timestamp > auction.startedAt + config.auctionWindow;
            }
        }
    }

    function _adjustBidPropertyScore(
        uint256 score,
        uint256 weightInverse
    )
        private
        pure
        returns (uint256)
    {
        assert(weightInverse >= 1);
        if (score == ONE || weightInverse == 1) {
            return score;
        } else if (score < ONE) {
            return ONE - (ONE - score) / weightInverse;
        } else {
            return ONE + (score - ONE) / weightInverse;
        }
    }
}<|MERGE_RESOLUTION|>--- conflicted
+++ resolved
@@ -37,15 +37,9 @@
         unchecked {
             if (
                 bid.prover != address(0) // auto-fill
-<<<<<<< HEAD
-                    || bid.blockMaxGasLimit != 0 // auto-fill
                     || bid.feePerGas == 0 // cannot be zero
                     || bid.proofWindow == 0 // cannot be zero
                     || bid.deposit == 0 // cannot be zero
-=======
-                    || bid.feePerGas == 0 || bid.proofWindow == 0
-                    || bid.deposit == 0
->>>>>>> 77272e8e
                     || bid.proofWindow
                         > state.avgProofWindow * config.auctionProofWindowMultiplier
                     || bid.deposit
