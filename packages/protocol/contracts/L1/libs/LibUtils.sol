--- conflicted
+++ resolved
@@ -56,10 +56,7 @@
             genesisTimestamp: state.genesisTimestamp,
             numBlocks: state.numBlocks,
             proofTimeIssued: state.proofTimeIssued,
-<<<<<<< HEAD
-=======
             proofTimeTarget: state.proofTimeTarget,
->>>>>>> 2846e757
             lastVerifiedBlockId: state.lastVerifiedBlockId,
             accProposedAt: state.accProposedAt,
             nextEthDepositToProcess: state.nextEthDepositToProcess,
