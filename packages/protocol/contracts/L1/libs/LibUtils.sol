--- conflicted
+++ resolved
@@ -60,14 +60,10 @@
                 numBlocks: state.numBlocks,
                 proofTimeIssued: state.proofTimeIssued,
                 lastVerifiedBlockId: state.lastVerifiedBlockId,
-<<<<<<< HEAD
-                avgProofTime: state.avgProofTime,
+                accProposedAt: state.accProposedAt,
+                lastProposedAt: state.lastProposedAt,
                 nextEthDepositToProcess: state.nextEthDepositToProcess,
                 numEthDeposits: uint64(state.ethDeposits.length)
-=======
-                accProposedAt: state.accProposedAt,
-                lastProposedAt: state.lastProposedAt
->>>>>>> 6348487f
             });
     }
 
