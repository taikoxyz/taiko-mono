// SPDX-License-Identifier: MIT
//  _____     _ _         _         _
// |_   _|_ _(_) |_____  | |   __ _| |__ ___
//   | |/ _` | | / / _ \ | |__/ _` | '_ (_-<
//   |_|\__,_|_|_\_\___/ |____\__,_|_.__/__/

pragma solidity ^0.8.18;

import { LibAddress } from "../../libs/LibAddress.sol";
import { LibMath } from "../../libs/LibMath.sol";
import { AddressResolver } from "../../common/AddressResolver.sol";
import { SafeCastUpgradeable } from
    "@openzeppelin/contracts-upgradeable/utils/math/SafeCastUpgradeable.sol";
import { TaikoData } from "../TaikoData.sol";

library LibEthDepositing {
    using LibAddress for address;
    using LibMath for uint256;
    using SafeCastUpgradeable for uint256;

    event EthDeposited(TaikoData.EthDeposit deposit);

    error L1_INVALID_ETH_DEPOSIT();

    function depositEtherToL2(
        TaikoData.State storage state,
        TaikoData.Config memory config,
        AddressResolver resolver
    )
        internal
    {
        if (
            msg.value < config.minEthDepositAmount
                || msg.value > config.maxEthDepositAmount
        ) {
            revert L1_INVALID_ETH_DEPOSIT();
        }

        TaikoData.EthDeposit memory deposit = TaikoData.EthDeposit({
            recipient: msg.sender,
<<<<<<< HEAD
            amount: uint96(msg.value)
=======
            amount: uint96(msg.value),
            id: uint64(state.ethDeposits.length)
>>>>>>> f7bd049d
        });

        address to = resolver.resolve("ether_vault", true);
        if (to == address(0)) {
            to = resolver.resolve("bridge", false);
        }
        to.sendEther(msg.value);

        state.ethDeposits.push(deposit);
        emit EthDeposited(deposit);
    }

    function processDeposits(
        TaikoData.State storage state,
        TaikoData.Config memory config,
        address beneficiary
    )
        internal
        returns (TaikoData.EthDeposit[] memory depositsProcessed)
    {
        // Allocate one extra slot for collecting fees on L2
        depositsProcessed = new TaikoData.EthDeposit[](
            config.maxEthDepositsPerBlock + 1
        );

        uint256 j; // number of deposits to process on L2
        if (
            state.ethDeposits.length
                >= state.nextEthDepositToProcess + config.minEthDepositsPerBlock
        ) {
            unchecked {
                // When maxEthDepositsPerBlock is 32, the average gas cost per
                // EthDeposit is about 2700 gas. We use 21000 so the proposer
<<<<<<< HEAD
                // may
                // earn a small profit if there are 32 deposits included
=======
                // may earn a small profit if there are 32 deposits included
>>>>>>> f7bd049d
                // in the block; if there are less EthDeposit to process, the
                // proposer may suffer a loss so the proposer should simply wait
                // for more EthDeposit be become available.
                uint96 feePerDeposit = uint96(
                    config.ethDepositMaxFee.min(
                        block.basefee * config.ethDepositGas
                    )
                );
                uint96 totalFee;
                uint64 i = state.nextEthDepositToProcess;
                while (
                    i < state.ethDeposits.length
<<<<<<< HEAD
                        && i
                            < state.nextEthDepositToProcess
                                + config.maxEthDepositsPerBlock
=======
                        && state.nextEthDepositToProcess
                            + config.maxEthDepositsPerBlock > i
>>>>>>> f7bd049d
                ) {
                    TaikoData.EthDeposit storage deposit = state.ethDeposits[i];
                    if (deposit.amount > feePerDeposit) {
                        totalFee += feePerDeposit;
                        depositsProcessed[j].recipient = deposit.recipient;
                        depositsProcessed[j].amount =
                            deposit.amount - feePerDeposit;
                        ++j;
                    } else {
                        totalFee += deposit.amount;
                    }

                    // delete the deposit
                    deposit.recipient = address(0);
                    deposit.amount = 0;
                    ++i;
                }

                // Fee collecting deposit
                if (totalFee > 0) {
                    depositsProcessed[j].recipient = beneficiary;
                    depositsProcessed[j].amount = totalFee;
                    ++j;
                }
                // Advance cursor
                state.nextEthDepositToProcess = i;
            }
        }

        assembly {
            mstore(depositsProcessed, j)
        }
    }

    function hashEthDeposits(TaikoData.EthDeposit[] memory deposits)
        internal
        pure
        returns (bytes32)
    {
<<<<<<< HEAD
        bytes memory buffer = new bytes(32 * deposits.length);

        for (uint256 i; i < deposits.length;) {
            uint256 encoded = uint256(uint160(deposits[i].recipient)) << 96
                | uint256(deposits[i].amount);
            assembly {
                mstore(add(buffer, mul(32, add(1, i))), encoded)
            }
            unchecked {
                ++i;
            }
        }

        return keccak256(buffer);
=======
        return keccak256(abi.encode(deposits));
>>>>>>> f7bd049d
    }
}<|MERGE_RESOLUTION|>--- conflicted
+++ resolved
@@ -38,12 +38,8 @@
 
         TaikoData.EthDeposit memory deposit = TaikoData.EthDeposit({
             recipient: msg.sender,
-<<<<<<< HEAD
-            amount: uint96(msg.value)
-=======
             amount: uint96(msg.value),
             id: uint64(state.ethDeposits.length)
->>>>>>> f7bd049d
         });
 
         address to = resolver.resolve("ether_vault", true);
@@ -77,12 +73,7 @@
             unchecked {
                 // When maxEthDepositsPerBlock is 32, the average gas cost per
                 // EthDeposit is about 2700 gas. We use 21000 so the proposer
-<<<<<<< HEAD
-                // may
-                // earn a small profit if there are 32 deposits included
-=======
                 // may earn a small profit if there are 32 deposits included
->>>>>>> f7bd049d
                 // in the block; if there are less EthDeposit to process, the
                 // proposer may suffer a loss so the proposer should simply wait
                 // for more EthDeposit be become available.
@@ -95,14 +86,8 @@
                 uint64 i = state.nextEthDepositToProcess;
                 while (
                     i < state.ethDeposits.length
-<<<<<<< HEAD
-                        && i
-                            < state.nextEthDepositToProcess
-                                + config.maxEthDepositsPerBlock
-=======
                         && state.nextEthDepositToProcess
                             + config.maxEthDepositsPerBlock > i
->>>>>>> f7bd049d
                 ) {
                     TaikoData.EthDeposit storage deposit = state.ethDeposits[i];
                     if (deposit.amount > feePerDeposit) {
@@ -142,23 +127,6 @@
         pure
         returns (bytes32)
     {
-<<<<<<< HEAD
-        bytes memory buffer = new bytes(32 * deposits.length);
-
-        for (uint256 i; i < deposits.length;) {
-            uint256 encoded = uint256(uint160(deposits[i].recipient)) << 96
-                | uint256(deposits[i].amount);
-            assembly {
-                mstore(add(buffer, mul(32, add(1, i))), encoded)
-            }
-            unchecked {
-                ++i;
-            }
-        }
-
-        return keccak256(buffer);
-=======
         return keccak256(abi.encode(deposits));
->>>>>>> f7bd049d
     }
 }