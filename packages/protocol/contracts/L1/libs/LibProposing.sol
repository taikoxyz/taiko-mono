// SPDX-License-Identifier: MIT
//  _____     _ _         _         _
// |_   _|_ _(_) |_____  | |   __ _| |__ ___
//   | |/ _` | | / / _ \ | |__/ _` | '_ (_-<
//   |_|\__,_|_|_\_\___/ |____\__,_|_.__/__/

pragma solidity ^0.8.20;

import { ERC20Upgradeable } from
    "lib/openzeppelin-contracts-upgradeable/contracts/token/ERC20/ERC20Upgradeable.sol";

import { AddressResolver } from "../../common/AddressResolver.sol";
import { IBlobHashReader } from "../../4844/IBlobHashReader.sol";
import { LibAddress } from "../../libs/LibAddress.sol";

import { ITierProvider } from "../tiers/ITierProvider.sol";
import { TaikoData } from "../TaikoData.sol";

import { LibDepositing } from "./LibDepositing.sol";
import { LibTaikoToken } from "./LibTaikoToken.sol";

/// @title LibProposing
/// @notice A library for handling block proposals in the Taiko protocol.
library LibProposing {
    using LibAddress for address;

    // According to EIP4844, each blob has up to 4096 field elements, and each
    // field element has 32 bytes.
    uint256 public constant MAX_BYTES_PER_BLOB = 4096 * 32;

    // Warning: Any events defined here must also be defined in TaikoEvents.sol.
    event BlockProposed(
        uint256 indexed blockId,
        address indexed assignedProver,
        uint96 livenessBond,
        uint256 proverFee,
        TaikoData.BlockMetadata meta,
        TaikoData.EthDeposit[] depositsProcessed
    );

    event BlobCached(bytes32 blobHash);

    // Warning: Any errors defined here must also be defined in TaikoErrors.sol.
    error L1_ASSIGNMENT_EXPIRED();
    error L1_ASSIGNMENT_INVALID_SIG();
    error L1_ASSIGNMENT_INVALID_PARAMS();
    error L1_ASSIGNMENT_INSUFFICIENT_FEE();
    error L1_BLOB_FOR_DA_DISABLED();
    error L1_BLOB_NOT_FOUND();
    error L1_BLOB_NOT_REUSEABLE();
    error L1_INVALID_PARAM();
    error L1_PROPOSER_NOT_EOA();
    error L1_TIER_NOT_FOUND();
    error L1_TOO_MANY_BLOCKS();
    error L1_TXLIST_OFFSET();
    error L1_TXLIST_SIZE();
    error L1_UNAUTHORIZED();
    error L1_UNEXPECTED_PARENT();

    /// @dev Proposes a Taiko L2 block.
    function proposeBlock(
        TaikoData.State storage state,
        TaikoData.Config memory config,
        AddressResolver resolver,
        bytes calldata data,
        bytes calldata txList
    )
        internal
        returns (
            TaikoData.BlockMetadata memory meta,
            TaikoData.EthDeposit[] memory depositsProcessed
        )
    {
        TaikoData.BlockParams memory params =
            abi.decode(data, (TaikoData.BlockParams));

        // Taiko, as a Based Rollup, enables permissionless block proposals.
        // However, if the "proposer" address is set to a non-zero value, we
        // ensure that only that specific address has the authority to propose
        // blocks.
        TaikoData.SlotB memory b = state.slotB;
        if (!_isProposerPermitted(b, resolver)) revert L1_UNAUTHORIZED();

        // It's essential to ensure that the ring buffer for proposed blocks
        // still has space for at least one more block.

        if (b.numBlocks >= b.lastVerifiedBlockId + config.blockMaxProposals + 1)
        {
            revert L1_TOO_MANY_BLOCKS();
        }

        TaikoData.Block storage parent =
            state.blocks[(b.numBlocks - 1) % config.blockRingBufferSize];

        // Check if parent block has the right meta hash
        if (
            params.parentMetaHash != 0
                && parent.metaHash != params.parentMetaHash
        ) {
            revert L1_UNEXPECTED_PARENT();
        }

        // Each transaction must handle a specific quantity of L1-to-L2
        // Ether deposits.
        depositsProcessed =
            LibDepositing.processDeposits(state, config, msg.sender);

        // Initialize metadata to compute a metaHash, which forms a part of
        // the block data to be stored on-chain for future integrity checks.
        // If we choose to persist all data fields in the metadata, it will
        // require additional storage slots.
        unchecked {
            meta = TaikoData.BlockMetadata({
                l1Hash: blockhash(block.number - 1),
                difficulty: 0, // to be initialized below
                blobHash: 0, // to be initialized below
                extraData: params.extraData,
                depositsHash: keccak256(abi.encode(depositsProcessed)),
                coinbase: msg.sender,
                id: b.numBlocks,
                gasLimit: config.blockMaxGasLimit,
                timestamp: uint64(block.timestamp),
                l1Height: uint64(block.number - 1),
                txListByteOffset: 0, // to be initialized below
                txListByteSize: 0, // to be initialized below
                minTier: 0, // to be initialized below
                blobUsed: txList.length == 0,
                parentMetaHash: parent.metaHash
            });
        }

        // Update certain meta fields
        if (meta.blobUsed) {
            if (!config.blobAllowedForDA) revert L1_BLOB_FOR_DA_DISABLED();

            if (params.blobHash != 0) {
                // We try to reuse an old blob
                if (isBlobReusable(state, config, params.blobHash)) {
                    revert L1_BLOB_NOT_REUSEABLE();
                }
                meta.blobHash = params.blobHash;
            } else {
                // Always use the first blob in this transaction. If the
                // proposeBlock functions are called more than once in the same
                // L1 transaction, these multiple L2 blocks will share the same
                // blob.
                meta.blobHash = IBlobHashReader(
                    resolver.resolve("blob_hash_reader", false)
                ).getFirstBlobHash();

                if (meta.blobHash == 0) revert L1_BLOB_NOT_FOUND();

                // Depends on the blob data price, it may not make sense to
                // cache the blob which costs 20,000 (sstore) + 631 (event)
                // extra gas.
                if (params.cacheBlobForReuse) {
                    state.reusableBlobs[meta.blobHash] = block.timestamp;
                    emit BlobCached(meta.blobHash);
                }
            }

            if (
                uint256(params.txListByteOffset) + params.txListByteSize
                    > MAX_BYTES_PER_BLOB
            ) {
                revert L1_TXLIST_OFFSET();
            }

            if (
                params.txListByteSize == 0
                    || params.txListByteSize > config.blockMaxTxListBytes
            ) revert L1_TXLIST_SIZE();

            meta.txListByteOffset = params.txListByteOffset;
            meta.txListByteSize = params.txListByteSize;
        } else {
            // The proposer must be an Externally Owned Account (EOA) for
            // calldata usage. This ensures that the transaction is not an
            // internal one, making calldata retrieval more straightforward for
            // Taiko node software.
            if (!LibAddress.isSenderEOA()) revert L1_PROPOSER_NOT_EOA();

            if (params.txListByteOffset != 0 || params.txListByteSize != 0) {
                revert L1_INVALID_PARAM();
            }

            // blockMaxTxListBytes is a uint24
            if (txList.length > config.blockMaxTxListBytes) {
                revert L1_TXLIST_SIZE();
            }

            meta.blobHash = keccak256(txList);
            meta.txListByteOffset = 0;
            meta.txListByteSize = uint24(txList.length);
        }

        // Following the Merge, the L1 mixHash incorporates the
        // prevrandao value from the beacon chain. Given the possibility
        // of multiple Taiko blocks being proposed within a single
        // Ethereum block, we must introduce a salt to this random
        // number as the L2 mixHash.
        unchecked {
            meta.difficulty = meta.blobHash
                ^ bytes32(block.prevrandao * b.numBlocks * block.number);
        }

        // Use the difficulty as a random number
        meta.minTier = ITierProvider(resolver.resolve("tier_provider", false))
            .getMinTier(uint256(meta.difficulty));

        // Now, it's essential to initialize the block that will be stored
        // on L1. We should aim to utilize as few storage slots as possible,
        // alghouth using a ring buffer can minimize storage writes once
        // the buffer reaches its capacity.
        TaikoData.Block storage blk =
            state.blocks[b.numBlocks % config.blockRingBufferSize];

        // Please note that all fields must be re-initialized since we are
        // utilizing an existing ring buffer slot, not creating a new storage
        // slot.
        blk.metaHash = keccak256(abi.encode(meta));

        // Safeguard the liveness bond to ensure its preservation,
        // particularly in scenarios where it might be altered after the
        // block's proposal but before it has been proven or verified.
        blk.livenessBond = config.livenessBond;
        blk.blockId = b.numBlocks;

        blk.proposedAt = meta.timestamp;
        blk.proposedIn = uint64(block.number);

        // For a new block, the next transition ID is always 1, not 0.
        blk.nextTransitionId = 1;

        // For unverified block, its verifiedTransitionId is always 0.
        blk.verifiedTransitionId = 0;

        // Verify assignment authorization; if prover's address is an IProver
        // contract, transfer Ether and call "validateAssignment" for
        // verification.
        // Prover can charge ERC20/NFT as fees; msg.value can be zero. Taiko
        // doesn't mandate Ether as the only proofing fee.
        blk.assignedProver = params.assignment.prover;

        // The assigned prover burns Taiko tokens, referred to as the
        // "liveness bond." This bond remains non-refundable to the
        // assigned prover under two conditions: if the block's verification
        // transition is not the initial one or if it was generated and
        // validated by different provers. Instead, a portion of the assignment
        // bond serves as a reward for the actual prover.
        LibTaikoToken.debitTaikoToken(
            state, resolver, blk.assignedProver, config.livenessBond
        );

        // Increment the counter (cursor) by 1.
        unchecked {
            ++state.slotB.numBlocks;
        }

        // Validate the prover assignment, then charge Ether or ERC20 as the
        // prover fee based on the block's minTier.
<<<<<<< HEAD
        uint256 proverFee = _validateAssignment(
            meta.minTier,
            meta.blobHash,
            blk.blockId,
            blk.metaHash,
            params.assignment
=======
        uint256 proverFee =
            _payProverFeeAndTip(
            meta.minTier, meta.blobHash, blk.blockId, params.assignment
>>>>>>> 52238049
        );

        emit BlockProposed({
            blockId: blk.blockId,
            assignedProver: blk.assignedProver,
            livenessBond: config.livenessBond,
            proverFee: proverFee,
            meta: meta,
            depositsProcessed: depositsProcessed
        });
    }

    function isBlobReusable(
        TaikoData.State storage state,
        TaikoData.Config memory config,
        bytes32 blobHash
    )
        internal
        view
        returns (bool)
    {
        return
            state.reusableBlobs[blobHash] + config.blobExpiry > block.timestamp;
    }

    function hashAssignment(
        TaikoData.ProverAssignment memory assignment,
        address taikoAddress,
        bytes32 blobHash
    )
        internal
        pure
        returns (bytes32)
    {
        return keccak256(
            abi.encode(
                "PROVER_ASSIGNMENT",
                taikoAddress,
                blobHash,
                assignment.feeToken,
                assignment.expiry,
                assignment.maxBlockId,
                assignment.maxProposedIn,
                assignment.tierFees
            )
        );
    }

    function _payProverFeeAndTip(
        uint16 minTier,
        bytes32 blobHash,
        uint64 blockId,
        bytes32 metaHash,
        TaikoData.ProverAssignment memory assignment
    )
        private
        returns (uint256 proverFee)
    {
        if (blobHash == 0 || assignment.prover == address(0)) {
            revert L1_ASSIGNMENT_INVALID_PARAMS();
        }

        // Check assignment validity
        if (
            block.timestamp > assignment.expiry
                || assignment.metaHash != 0 && metaHash != assignment.metaHash
                || assignment.maxBlockId != 0 && blockId > assignment.maxBlockId
                || assignment.maxProposedIn != 0
                    && block.number > assignment.maxProposedIn
        ) {
            revert L1_ASSIGNMENT_EXPIRED();
        }

        // Hash the assignment with the blobHash, this hash will be signed by
        // the prover, therefore, we add a string as a prefix.
        bytes32 hash = hashAssignment(assignment, address(this), blobHash);

        if (!assignment.prover.isValidSignature(hash, assignment.signature)) {
            revert L1_ASSIGNMENT_INVALID_SIG();
        }

        // Find the prover fee using the minimal tier
        proverFee = _getProverFee(assignment.tierFees, minTier);

        // The proposer irrevocably pays a fee to the assigned prover, either in
        // Ether or ERC20 tokens.
        uint256 tip;
        if (assignment.feeToken == address(0)) {
            if (msg.value < proverFee) revert L1_ASSIGNMENT_INSUFFICIENT_FEE();
            unchecked {
                tip = msg.value - proverFee;
            }

            // Paying Ether
            assignment.prover.sendEther(proverFee);
        } else {
            tip = msg.value;

            // Paying ERC20 tokens
            ERC20Upgradeable(assignment.feeToken).transferFrom(
                msg.sender, assignment.prover, proverFee
            );
        }

        // block.coinbase can be address(0) in tests
        if (tip != 0 && block.coinbase != address(0)) {
            address(block.coinbase).sendEther(tip);
        }
    }

    function _isProposerPermitted(
        TaikoData.SlotB memory slotB,
        AddressResolver resolver
    )
        private
        view
        returns (bool)
    {
        if (slotB.numBlocks == 1) {
            // Only proposer_one can propose the first block after genesis
            address proposerOne = resolver.resolve("proposer_one", true);
            if (proposerOne != address(0) && msg.sender != proposerOne) {
                return false;
            }
        }

        address proposer = resolver.resolve("proposer", true);
        return proposer == address(0) || msg.sender == proposer;
    }

    function _getProverFee(
        TaikoData.TierFee[] memory tierFees,
        uint16 tierId
    )
        private
        pure
        returns (uint256)
    {
        for (uint256 i; i < tierFees.length; ++i) {
            if (tierFees[i].tier == tierId) return tierFees[i].fee;
        }
        revert L1_TIER_NOT_FOUND();
    }
}<|MERGE_RESOLUTION|>--- conflicted
+++ resolved
@@ -259,18 +259,9 @@
 
         // Validate the prover assignment, then charge Ether or ERC20 as the
         // prover fee based on the block's minTier.
-<<<<<<< HEAD
-        uint256 proverFee = _validateAssignment(
-            meta.minTier,
-            meta.blobHash,
-            blk.blockId,
-            blk.metaHash,
-            params.assignment
-=======
         uint256 proverFee =
             _payProverFeeAndTip(
-            meta.minTier, meta.blobHash, blk.blockId, params.assignment
->>>>>>> 52238049
+            meta.minTier, meta.blobHash, blk.blockId,  blk.metaHash, params.assignment
         );
 
         emit BlockProposed({
