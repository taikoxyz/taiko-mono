// SPDX-License-Identifier: MIT
//  _____     _ _         _         _
// |_   _|_ _(_) |_____  | |   __ _| |__ ___
//   | |/ _` | | / / _ \ | |__/ _` | '_ (_-<
//   |_|\__,_|_|_\_\___/ |____\__,_|_.__/__/

pragma solidity ^0.8.18;

import {AddressResolver} from "../../common/AddressResolver.sol";
import {LibTokenomics} from "./LibTokenomics.sol";
import {LibUtils} from "./LibUtils.sol";
import {
    SafeCastUpgradeable
} from "@openzeppelin/contracts-upgradeable/utils/math/SafeCastUpgradeable.sol";
import {TaikoData} from "../TaikoData.sol";

library LibProposing {
    using SafeCastUpgradeable for uint256;
    using LibUtils for TaikoData.State;

    event BlockProposed(uint256 indexed id, TaikoData.BlockMetadata meta);

    error L1_ID();
    error L1_INSUFFICIENT_TOKEN();
    error L1_METADATA_FIELD();
    error L1_SOLO_PROPOSER();
    error L1_TOO_MANY_BLOCKS();
    error L1_TX_LIST_HASH();
    error L1_TX_LIST();

    function proposeBlock(
        TaikoData.State storage state,
        TaikoData.Config memory config,
        AddressResolver resolver,
        TaikoData.BlockMetadataInput calldata input,
        bytes calldata txList
    ) internal returns (bytes32 metaHash) {
        // For alpha-2 testnet, the network only allows an special address
        // to propose but anyone to prove. This is the first step of testing
        // the tokenomics.
        if (
            config.enableSoloProposer &&
            msg.sender != resolver.resolve("solo_proposer", false)
        ) revert L1_SOLO_PROPOSER();

<<<<<<< HEAD
        address soloProposer = resolver.resolve("solo_proposer", true);
        if (soloProposer != address(0) && soloProposer != msg.sender)
            revert L1_SOLO_PROPOSER();

        TaikoData.BlockMetadata memory meta;

        {
            if (
                input.beneficiary == address(0) ||
                input.gasLimit > config.blockMaxGasLimit
            ) revert L1_METADATA_FIELD();

            // We need txListHash as with EIP-4844, txList is no longer
            // accssible to EVM.
            if (input.txListHash != keccak256(txList)) revert L1_TX_LIST_HASH();

            if (
                state.nextBlockId >=
                state.latestVerifiedId + config.maxNumBlocks
            ) revert L1_TOO_MANY_BLOCKS();

            // After The Merge, L1 mixHash contains the prevrandao
            // from the beacon chain. Since multiple Taiko blocks
            // can be proposed in one Ethereum block, we need to
            // add salt to this random number as L2 mixHash

            uint256 _mixHash;
            unchecked {
                _mixHash = block.prevrandao * state.nextBlockId;
            }

            meta = TaikoData.BlockMetadata({
                id: state.nextBlockId,
                l1Height: block.number - 1,
                l1Hash: blockhash(block.number - 1),
                beneficiary: input.beneficiary,
                txListHash: input.txListHash,
                mixHash: bytes32(_mixHash),
                gasLimit: input.gasLimit,
                timestamp: uint64(block.timestamp)
            });
=======
        if (txList.length > config.maxBytesPerTxList) revert L1_TX_LIST();

        if (
            input.beneficiary == address(0) ||
            input.gasLimit > config.blockMaxGasLimit
        ) revert L1_METADATA_FIELD();

        // We need txListHash as with EIP-4844, txList is no longer
        // accssible to EVM.
        if (input.txListHash != keccak256(txList)) revert L1_TX_LIST_HASH();

        if (state.nextBlockId >= state.latestVerifiedId + config.maxNumBlocks)
            revert L1_TOO_MANY_BLOCKS();

        // After The Merge, L1 mixHash contains the prevrandao
        // from the beacon chain. Since multiple Taiko blocks
        // can be proposed in one Ethereum block, we need to
        // add salt to this random number as L2 mixHash

        uint256 mixHash;
        unchecked {
            mixHash = block.prevrandao * state.nextBlockId;
>>>>>>> d8a3a237
        }

        meta = TaikoData.BlockMetadata({
            id: state.nextBlockId,
            l1Height: block.number - 1,
            l1Hash: blockhash(block.number - 1),
            beneficiary: input.beneficiary,
            txListHash: input.txListHash,
            mixHash: mixHash,
            gasLimit: input.gasLimit,
            timestamp: uint64(block.timestamp)
        });

        uint256 deposit;
        if (config.enableTokenomics) {
            uint256 newFeeBase;
            {
                uint256 fee;
                (newFeeBase, fee, deposit) = LibTokenomics.getBlockFee(
                    state,
                    config
                );

                uint256 burnAmount = fee + deposit;
                if (state.balances[msg.sender] <= burnAmount)
                    revert L1_INSUFFICIENT_TOKEN();

                state.balances[msg.sender] -= burnAmount;
            }
            // Update feeBase and avgBlockTime
            state.feeBaseSzabo = LibTokenomics.toSzabo(
                LibUtils.movingAverage({
                    maValue: LibTokenomics.fromSzabo(state.feeBaseSzabo),
                    newValue: newFeeBase,
                    maf: config.feeBaseMAF
                })
            );
        }

        metaHash = keccak256(abi.encode(meta));
        state.proposedBlocks[
            state.nextBlockId % config.maxNumBlocks
        ] = TaikoData.ProposedBlock({
            metaHash: metaHash,
            deposit: deposit,
            proposer: msg.sender,
            proposedAt: meta.timestamp
        });

        state.avgBlockTime = LibUtils
            .movingAverage({
                maValue: state.avgBlockTime,
                newValue: meta.timestamp - state.lastProposedAt,
                maf: config.blockTimeMAF
            })
            .toUint64();

        state.lastProposedAt = meta.timestamp;

        emit BlockProposed(state.nextBlockId, meta);
        unchecked {
            ++state.nextBlockId;
        }
    }

    function getProposedBlock(
        TaikoData.State storage state,
        uint256 maxNumBlocks,
        uint256 id
    ) internal view returns (TaikoData.ProposedBlock storage) {
        if (id <= state.latestVerifiedId || id >= state.nextBlockId) {
            revert L1_ID();
        }
        return state.getProposedBlock(maxNumBlocks, id);
    }
}<|MERGE_RESOLUTION|>--- conflicted
+++ resolved
@@ -43,49 +43,6 @@
             msg.sender != resolver.resolve("solo_proposer", false)
         ) revert L1_SOLO_PROPOSER();
 
-<<<<<<< HEAD
-        address soloProposer = resolver.resolve("solo_proposer", true);
-        if (soloProposer != address(0) && soloProposer != msg.sender)
-            revert L1_SOLO_PROPOSER();
-
-        TaikoData.BlockMetadata memory meta;
-
-        {
-            if (
-                input.beneficiary == address(0) ||
-                input.gasLimit > config.blockMaxGasLimit
-            ) revert L1_METADATA_FIELD();
-
-            // We need txListHash as with EIP-4844, txList is no longer
-            // accssible to EVM.
-            if (input.txListHash != keccak256(txList)) revert L1_TX_LIST_HASH();
-
-            if (
-                state.nextBlockId >=
-                state.latestVerifiedId + config.maxNumBlocks
-            ) revert L1_TOO_MANY_BLOCKS();
-
-            // After The Merge, L1 mixHash contains the prevrandao
-            // from the beacon chain. Since multiple Taiko blocks
-            // can be proposed in one Ethereum block, we need to
-            // add salt to this random number as L2 mixHash
-
-            uint256 _mixHash;
-            unchecked {
-                _mixHash = block.prevrandao * state.nextBlockId;
-            }
-
-            meta = TaikoData.BlockMetadata({
-                id: state.nextBlockId,
-                l1Height: block.number - 1,
-                l1Hash: blockhash(block.number - 1),
-                beneficiary: input.beneficiary,
-                txListHash: input.txListHash,
-                mixHash: bytes32(_mixHash),
-                gasLimit: input.gasLimit,
-                timestamp: uint64(block.timestamp)
-            });
-=======
         if (txList.length > config.maxBytesPerTxList) revert L1_TX_LIST();
 
         if (
@@ -108,7 +65,6 @@
         uint256 mixHash;
         unchecked {
             mixHash = block.prevrandao * state.nextBlockId;
->>>>>>> d8a3a237
         }
 
         meta = TaikoData.BlockMetadata({
