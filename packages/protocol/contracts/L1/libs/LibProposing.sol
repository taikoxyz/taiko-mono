--- conflicted
+++ resolved
@@ -259,14 +259,10 @@
 
         // Validate the prover assignment, then charge Ether or ERC20 as the
         // prover fee based on the block's minTier.
-<<<<<<< HEAD
         uint256 proverFee =
-            _payProverFeeAndTip(meta.minTier, meta.blobHash, params.assignment);
-=======
-        uint256 proverFee = _validateAssignment(
+            _payProverFeeAndTip(
             meta.minTier, meta.blobHash, blk.blockId, params.assignment
         );
->>>>>>> b9abd611
 
         emit BlockProposed({
             blockId: blk.blockId,
