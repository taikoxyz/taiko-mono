// SPDX-License-Identifier: MIT
//  _____     _ _         _         _
// |_   _|_ _(_) |_____  | |   __ _| |__ ___
//   | |/ _` | | / / _ \ | |__/ _` | '_ (_-<
//   |_|\__,_|_|_\_\___/ |____\__,_|_.__/__/

pragma solidity ^0.8.20;

import { ERC20Upgradeable } from
    "lib/openzeppelin-contracts-upgradeable/contracts/token/ERC20/ERC20Upgradeable.sol";

import { AddressResolver } from "../../common/AddressResolver.sol";
import { IBlobHashReader } from "../../4844/IBlobHashReader.sol";
import { LibAddress } from "../../libs/LibAddress.sol";

import { ITierProvider } from "../tiers/ITierProvider.sol";
import { TaikoData } from "../TaikoData.sol";

import { LibDepositing } from "./LibDepositing.sol";
import { LibTaikoToken } from "./LibTaikoToken.sol";

/// @title LibProposing
/// @notice A library for handling block proposals in the Taiko protocol.
library LibProposing {
    using LibAddress for address;

    // According to EIP4844, each blob has up to 4096 field elements, and each
    // field element has 32 bytes.
    uint256 public constant MAX_BYTES_PER_BLOB = 4096 * 32;

    // Max gas paying the prover. This should be large enough to prevent the
    // worst cases, usually block proposer shall be aware the risks and only
    // choose provers that cannot consume too much gas when receiving Ether.
    uint256 public constant MAX_GAS_PAYING_PROVER = 200_000;

    // Warning: Any events defined here must also be defined in TaikoEvents.sol.
    event BlockProposed(
        uint256 indexed blockId,
        address indexed assignedProver,
        uint96 livenessBond,
        uint256 proverFee,
        TaikoData.BlockMetadata meta,
        TaikoData.EthDeposit[] depositsProcessed
    );

    event BlobCached(bytes32 blobHash);

    // Warning: Any errors defined here must also be defined in TaikoErrors.sol.
    error L1_ASSIGNMENT_EXPIRED();
    error L1_ASSIGNMENT_INVALID_SIG();
    error L1_ASSIGNMENT_INVALID_PARAMS();
    error L1_ASSIGNMENT_INSUFFICIENT_FEE();
    error L1_BLOB_FOR_DA_DISABLED();
    error L1_BLOB_NOT_FOUND();
    error L1_BLOB_NOT_REUSEABLE();
    error L1_INVALID_PARAM();
    error L1_PROPOSER_NOT_EOA();
    error L1_TIER_NOT_FOUND();
    error L1_TOO_MANY_BLOCKS();
    error L1_TXLIST_OFFSET();
    error L1_TXLIST_SIZE();
    error L1_UNAUTHORIZED();
    error L1_UNEXPECTED_PARENT();

    /// @dev Proposes a Taiko L2 block.
    function proposeBlock(
        TaikoData.State storage state,
        TaikoData.Config memory config,
        AddressResolver resolver,
        bytes calldata data,
        bytes calldata txList
    )
        internal
        returns (
            TaikoData.BlockMetadata memory meta,
            TaikoData.EthDeposit[] memory depositsProcessed
        )
    {
        TaikoData.BlockParams memory params =
            abi.decode(data, (TaikoData.BlockParams));

        // Taiko, as a Based Rollup, enables permissionless block proposals.
        // However, if the "proposer" address is set to a non-zero value, we
        // ensure that only that specific address has the authority to propose
        // blocks.
        TaikoData.SlotB memory b = state.slotB;
        if (!_isProposerPermitted(b, resolver)) revert L1_UNAUTHORIZED();

        // It's essential to ensure that the ring buffer for proposed blocks
        // still has space for at least one more block.

        if (b.numBlocks >= b.lastVerifiedBlockId + config.blockMaxProposals + 1)
        {
            revert L1_TOO_MANY_BLOCKS();
        }

        TaikoData.Block storage parent =
            state.blocks[(b.numBlocks - 1) % config.blockRingBufferSize];

        // Check if parent block has the right meta hash
        if (
            params.parentMetaHash != 0
                && parent.metaHash != params.parentMetaHash
        ) {
            revert L1_UNEXPECTED_PARENT();
        }

        // Each transaction must handle a specific quantity of L1-to-L2
        // Ether deposits.
        depositsProcessed =
            LibDepositing.processDeposits(state, config, msg.sender);

        // Initialize metadata to compute a metaHash, which forms a part of
        // the block data to be stored on-chain for future integrity checks.
        // If we choose to persist all data fields in the metadata, it will
        // require additional storage slots.
        unchecked {
            meta = TaikoData.BlockMetadata({
                l1Hash: blockhash(block.number - 1),
                difficulty: 0, // to be initialized below
                blobHash: 0, // to be initialized below
                extraData: params.extraData,
                depositsHash: keccak256(abi.encode(depositsProcessed)),
                coinbase: msg.sender,
                id: b.numBlocks,
                gasLimit: config.blockMaxGasLimit,
                timestamp: uint64(block.timestamp),
                l1Height: uint64(block.number - 1),
                txListByteOffset: 0, // to be initialized below
                txListByteSize: 0, // to be initialized below
                minTier: 0, // to be initialized below
                blobUsed: txList.length == 0,
                parentMetaHash: parent.metaHash
            });
        }

        // Update certain meta fields
        if (meta.blobUsed) {
            if (!config.blobAllowedForDA) revert L1_BLOB_FOR_DA_DISABLED();

            if (params.blobHash != 0) {
                // We try to reuse an old blob
                if (isBlobReusable(state, config, params.blobHash)) {
                    revert L1_BLOB_NOT_REUSEABLE();
                }
                meta.blobHash = params.blobHash;
            } else {
                // Always use the first blob in this transaction. If the
                // proposeBlock functions are called more than once in the same
                // L1 transaction, these multiple L2 blocks will share the same
                // blob.
                meta.blobHash = IBlobHashReader(
                    resolver.resolve("blob_hash_reader", false)
                ).getFirstBlobHash();

                if (meta.blobHash == 0) revert L1_BLOB_NOT_FOUND();

                // Depends on the blob data price, it may not make sense to
                // cache the blob which costs 20,000 (sstore) + 631 (event)
                // extra gas.
                if (params.cacheBlobForReuse) {
                    state.reusableBlobs[meta.blobHash] = block.timestamp;
                    emit BlobCached(meta.blobHash);
                }
            }

            if (
                uint256(params.txListByteOffset) + params.txListByteSize
                    > MAX_BYTES_PER_BLOB
            ) {
                revert L1_TXLIST_OFFSET();
            }

            if (
                params.txListByteSize == 0
                    || params.txListByteSize > config.blockMaxTxListBytes
            ) revert L1_TXLIST_SIZE();

            meta.txListByteOffset = params.txListByteOffset;
            meta.txListByteSize = params.txListByteSize;
        } else {
            // The proposer must be an Externally Owned Account (EOA) for
            // calldata usage. This ensures that the transaction is not an
            // internal one, making calldata retrieval more straightforward for
            // Taiko node software.
            if (!LibAddress.isSenderEOA()) revert L1_PROPOSER_NOT_EOA();

            if (params.txListByteOffset != 0 || params.txListByteSize != 0) {
                revert L1_INVALID_PARAM();
            }

            // blockMaxTxListBytes is a uint24
            if (txList.length > config.blockMaxTxListBytes) {
                revert L1_TXLIST_SIZE();
            }

            meta.blobHash = keccak256(txList);
            meta.txListByteOffset = 0;
            meta.txListByteSize = uint24(txList.length);
        }

        // Following the Merge, the L1 mixHash incorporates the
        // prevrandao value from the beacon chain. Given the possibility
        // of multiple Taiko blocks being proposed within a single
        // Ethereum block, we must introduce a salt to this random
        // number as the L2 mixHash.
        unchecked {
            meta.difficulty = meta.blobHash
                ^ bytes32(block.prevrandao * b.numBlocks * block.number);
        }

        // Use the difficulty as a random number
        meta.minTier = ITierProvider(resolver.resolve("tier_provider", false))
            .getMinTier(uint256(meta.difficulty));

        // Now, it's essential to initialize the block that will be stored
        // on L1. We should aim to utilize as few storage slots as possible,
        // alghouth using a ring buffer can minimize storage writes once
        // the buffer reaches its capacity.
        TaikoData.Block storage blk =
            state.blocks[b.numBlocks % config.blockRingBufferSize];

        // Please note that all fields must be re-initialized since we are
        // utilizing an existing ring buffer slot, not creating a new storage
        // slot.
        blk.metaHash = keccak256(abi.encode(meta));

        // Safeguard the liveness bond to ensure its preservation,
        // particularly in scenarios where it might be altered after the
        // block's proposal but before it has been proven or verified.
        blk.livenessBond = config.livenessBond;
        blk.blockId = b.numBlocks;

        blk.proposedAt = meta.timestamp;
        blk.proposedIn = uint64(block.number);

        // For a new block, the next transition ID is always 1, not 0.
        blk.nextTransitionId = 1;

        // For unverified block, its verifiedTransitionId is always 0.
        blk.verifiedTransitionId = 0;

        // Verify assignment authorization; if prover's address is an IProver
        // contract, transfer Ether and call "validateAssignment" for
        // verification.
        // Prover can charge ERC20/NFT as fees; msg.value can be zero. Taiko
        // doesn't mandate Ether as the only proofing fee.
        blk.assignedProver = params.assignment.prover;

        // The assigned prover burns Taiko tokens, referred to as the
        // "liveness bond." This bond remains non-refundable to the
        // assigned prover under two conditions: if the block's verification
        // transition is not the initial one or if it was generated and
        // validated by different provers. Instead, a portion of the assignment
        // bond serves as a reward for the actual prover.
        LibTaikoToken.debitTaikoToken(
            state, resolver, blk.assignedProver, config.livenessBond
        );

        // Increment the counter (cursor) by 1.
        unchecked {
            ++state.slotB.numBlocks;
        }

        // Validate the prover assignment, then charge Ether or ERC20 as the
        // prover fee based on the block's minTier.
        uint256 proverFee =
            _payProverFeeAndTip(
            meta.minTier, meta.blobHash, blk.blockId, params.assignment
        );

        emit BlockProposed({
            blockId: blk.blockId,
            assignedProver: blk.assignedProver,
            livenessBond: config.livenessBond,
            proverFee: proverFee,
            meta: meta,
            depositsProcessed: depositsProcessed
        });
    }

    function isBlobReusable(
        TaikoData.State storage state,
        TaikoData.Config memory config,
        bytes32 blobHash
    )
        internal
        view
        returns (bool)
    {
        return
            state.reusableBlobs[blobHash] + config.blobExpiry > block.timestamp;
    }

    function hashAssignment(
        TaikoData.ProverAssignment memory assignment,
        address taikoAddress,
        bytes32 blobHash
    )
        internal
        pure
        returns (bytes32)
    {
        return keccak256(
            abi.encode(
                "PROVER_ASSIGNMENT",
                taikoAddress,
                blobHash,
                assignment.feeToken,
                assignment.expiry,
                assignment.maxBlockId,
                assignment.tierFees
            )
        );
    }

    function _payProverFeeAndTip(
        uint16 minTier,
        bytes32 blobHash,
        uint64 blockId,
        TaikoData.ProverAssignment memory assignment
    )
        private
        returns (uint256 proverFee)
    {
        // Check assignment not expired
        if (
            block.timestamp > assignment.expiry
                || blockId > assignment.maxBlockId
        ) {
            revert L1_ASSIGNMENT_EXPIRED();
        }

        if (blobHash == 0 || assignment.prover == address(0)) {
            revert L1_ASSIGNMENT_INVALID_PARAMS();
        }

        // Hash the assignment with the blobHash, this hash will be signed by
        // the prover, therefore, we add a string as a prefix.
        bytes32 hash = hashAssignment(assignment, address(this), blobHash);

        if (!assignment.prover.isValidSignature(hash, assignment.signature)) {
            revert L1_ASSIGNMENT_INVALID_SIG();
        }

        // Find the prover fee using the minimal tier
        proverFee = _getProverFee(assignment.tierFees, minTier);

        // The proposer irrevocably pays a fee to the assigned prover, either in
        // Ether or ERC20 tokens.
        uint256 tip;
        if (assignment.feeToken == address(0)) {
            if (msg.value < proverFee) revert L1_ASSIGNMENT_INSUFFICIENT_FEE();
<<<<<<< HEAD
            assignment.prover.sendEther(proverFee, MAX_GAS_PAYING_PROVER);
=======
>>>>>>> 52238049
            unchecked {
                tip = msg.value - proverFee;
            }

            // Paying Ether
            assignment.prover.sendEther(proverFee);
        } else {
            tip = msg.value;

            // Paying ERC20 tokens
            ERC20Upgradeable(assignment.feeToken).transferFrom(
                msg.sender, assignment.prover, proverFee
            );
        }

        // block.coinbase can be address(0) in tests
        if (tip != 0 && block.coinbase != address(0)) {
            address(block.coinbase).sendEther(tip);
        }
    }

    function _isProposerPermitted(
        TaikoData.SlotB memory slotB,
        AddressResolver resolver
    )
        private
        view
        returns (bool)
    {
        if (slotB.numBlocks == 1) {
            // Only proposer_one can propose the first block after genesis
            address proposerOne = resolver.resolve("proposer_one", true);
            if (proposerOne != address(0) && msg.sender != proposerOne) {
                return false;
            }
        }

        address proposer = resolver.resolve("proposer", true);
        return proposer == address(0) || msg.sender == proposer;
    }

    function _getProverFee(
        TaikoData.TierFee[] memory tierFees,
        uint16 tierId
    )
        private
        pure
        returns (uint256)
    {
        for (uint256 i; i < tierFees.length; ++i) {
            if (tierFees[i].tier == tierId) return tierFees[i].fee;
        }
        revert L1_TIER_NOT_FOUND();
    }
}<|MERGE_RESOLUTION|>--- conflicted
+++ resolved
@@ -351,16 +351,13 @@
         uint256 tip;
         if (assignment.feeToken == address(0)) {
             if (msg.value < proverFee) revert L1_ASSIGNMENT_INSUFFICIENT_FEE();
-<<<<<<< HEAD
-            assignment.prover.sendEther(proverFee, MAX_GAS_PAYING_PROVER);
-=======
->>>>>>> 52238049
+
             unchecked {
                 tip = msg.value - proverFee;
             }
 
             // Paying Ether
-            assignment.prover.sendEther(proverFee);
+            assignment.prover.sendEther(proverFee, MAX_GAS_PAYING_PROVER);
         } else {
             tip = msg.value;
 
