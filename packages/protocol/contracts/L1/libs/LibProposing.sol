// SPDX-License-Identifier: MIT
//  _____     _ _         _         _
// |_   _|_ _(_) |_____  | |   __ _| |__ ___
//   | |/ _` | | / / _ \ | |__/ _` | '_ (_-<
//   |_|\__,_|_|_\_\___/ |____\__,_|_.__/__/

pragma solidity ^0.8.18;

import {AddressResolver} from "../../common/AddressResolver.sol";
import {LibTokenomics} from "./LibTokenomics.sol";
import {LibUtils} from "./LibUtils.sol";
import {
    SafeCastUpgradeable
} from "@openzeppelin/contracts-upgradeable/utils/math/SafeCastUpgradeable.sol";
import {TaikoData} from "../TaikoData.sol";
import {TaikoToken} from "../TaikoToken.sol";

library LibProposing {
    using SafeCastUpgradeable for uint256;
    using LibUtils for TaikoData.State;

    event BlockProposed(uint256 indexed id, TaikoData.BlockMetadata meta);

    error L1_EXTRA_DATA();
    error L1_GAS_LIMIT();
    error L1_ID();
    error L1_INPUT_SIZE();
    error L1_METADATA_FIELD();
    error L1_SOLO_PROPOSER();
    error L1_TOO_MANY_BLOCKS();
    error L1_INVALID_PROOF();
    error L1_TX_LIST();

    function proposeBlock(
        TaikoData.State storage state,
        TaikoData.Config memory config,
        AddressResolver resolver,
        bytes[] calldata inputs
    ) internal returns (TaikoData.BlockMetadata memory meta) {
        // For alpha-2 testnet, the network only allows an special address
        // to propose but anyone to prove. This is the first step of testing
        // the tokenomics.

        address soloProposer = resolver.resolve("solo_proposer", true);
        if (soloProposer != address(0) && soloProposer != msg.sender)
            revert L1_SOLO_PROPOSER();

        if (inputs.length != 2) revert L1_INPUT_SIZE();
        // inputs[0]: the block's metadata
        // inputs[1]: the txList (future 4844 blob)

        meta = abi.decode(inputs[0], (TaikoData.BlockMetadata));

        {
            // Validating the metadata
            if (
                meta.id != 0 ||
                meta.l1Height != 0 ||
                meta.l1Hash != 0 ||
                meta.timestamp != 0 ||
                meta.mixHash != 0 ||
                meta.beneficiary == address(0)
            ) revert L1_METADATA_FIELD();

            if (meta.gasLimit > config.blockMaxGasLimit) revert L1_GAS_LIMIT();
            if (meta.extraData.length > 32) {
                revert L1_EXTRA_DATA();
            }

            if (
                inputs[1].length > config.maxBytesPerTxList ||
                meta.txListHash != LibUtils.hashTxList(inputs[1])
            ) revert L1_TX_LIST();

            if (
                state.nextBlockId >=
                state.latestVerifiedId + config.maxNumBlocks
            ) revert L1_TOO_MANY_BLOCKS();

            meta.id = state.nextBlockId;
            meta.l1Height = block.number - 1;
            meta.l1Hash = blockhash(block.number - 1);
            meta.timestamp = uint64(block.timestamp);

            // After The Merge, L1 mixHash contains the prevrandao
            // from the beacon chain. Since multiple Taiko blocks
            // can be proposed in one Ethereum block, we need to
            // add salt to this random number as L2 mixHash
            meta.mixHash = keccak256(
                bytes.concat(
                    bytes32(block.prevrandao),
                    bytes32(uint256(state.nextBlockId))
                )
            );
        }

        uint256 deposit;
        if (config.enableTokenomics) {
            uint256 newFeeBase;
            {
                uint256 fee;
                (newFeeBase, fee, deposit) = getBlockFee(state, config);

                uint256 burnAmount = fee + deposit;
                if (state.balances[msg.sender] > burnAmount) {
                    state.balances[msg.sender] -= burnAmount;
                } else {
<<<<<<< HEAD
                    TaikoToken(resolver.resolve("tko_token", false)).burn(
=======
                    TaikoToken(resolver.resolve("taiko_token", false)).burn(
>>>>>>> cd922bfc
                        msg.sender,
                        burnAmount
                    );
                }
            }
            // Update feeBase and avgBlockTime
<<<<<<< HEAD
            state.feeBaseSzabo = LibTokenomics.toSzabo(
                LibUtils.movingAverage({
                    maValue: LibTokenomics.fromSzabo(state.feeBaseSzabo),
                    newValue: newFeeBase,
                    maf: config.feeBaseMAF
                })
            );
=======
            state.feeBase = LibUtils.movingAverage({
                maValue: state.feeBase,
                newValue: newFeeBase,
                maf: config.feeBaseMAF
            });
>>>>>>> cd922bfc
        }

        state.proposedBlocks[
            state.nextBlockId % config.maxNumBlocks
        ] = TaikoData.ProposedBlock({
            metaHash: LibUtils.hashMetadata(meta),
            deposit: deposit,
            proposer: msg.sender,
            proposedAt: meta.timestamp
        });

        state.avgBlockTime = LibUtils
            .movingAverage({
                maValue: state.avgBlockTime,
                newValue: meta.timestamp - state.lastProposedAt,
                maf: config.blockTimeMAF
            })
            .toUint64();

        state.lastProposedAt = meta.timestamp;

        emit BlockProposed(state.nextBlockId, meta);
        unchecked {
            state.nextBlockId;
        }
    }

    function getBlockFee(
        TaikoData.State storage state,
        TaikoData.Config memory config
    ) internal view returns (uint256 newFeeBase, uint256 fee, uint256 deposit) {
        (newFeeBase, ) = LibTokenomics.getTimeAdjustedFee({
            config: config,
            feeBase: LibTokenomics.fromSzabo(state.feeBaseSzabo),
            isProposal: true,
            tNow: uint64(block.timestamp),
            tLast: state.lastProposedAt,
            tAvg: state.avgBlockTime
        });
        fee = LibTokenomics.getSlotsAdjustedFee({
            state: state,
            config: config,
            isProposal: true,
            feeBase: newFeeBase
        });
        fee = LibTokenomics.getBootstrapDiscountedFee(state, config, fee);
        deposit = (fee * config.proposerDepositPctg) / 100;
    }

    function getProposedBlock(
        TaikoData.State storage state,
        uint256 maxNumBlocks,
        uint256 id
    ) internal view returns (TaikoData.ProposedBlock storage) {
        if (id <= state.latestVerifiedId || id >= state.nextBlockId) {
            revert L1_ID();
        }
        return state.getProposedBlock(maxNumBlocks, id);
    }
}<|MERGE_RESOLUTION|>--- conflicted
+++ resolved
@@ -105,18 +105,13 @@
                 if (state.balances[msg.sender] > burnAmount) {
                     state.balances[msg.sender] -= burnAmount;
                 } else {
-<<<<<<< HEAD
-                    TaikoToken(resolver.resolve("tko_token", false)).burn(
-=======
                     TaikoToken(resolver.resolve("taiko_token", false)).burn(
->>>>>>> cd922bfc
                         msg.sender,
                         burnAmount
                     );
                 }
             }
             // Update feeBase and avgBlockTime
-<<<<<<< HEAD
             state.feeBaseSzabo = LibTokenomics.toSzabo(
                 LibUtils.movingAverage({
                     maValue: LibTokenomics.fromSzabo(state.feeBaseSzabo),
@@ -124,13 +119,6 @@
                     maf: config.feeBaseMAF
                 })
             );
-=======
-            state.feeBase = LibUtils.movingAverage({
-                maValue: state.feeBase,
-                newValue: newFeeBase,
-                maf: config.feeBaseMAF
-            });
->>>>>>> cd922bfc
         }
 
         state.proposedBlocks[
