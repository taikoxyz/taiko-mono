// SPDX-License-Identifier: MIT
pragma solidity 0.8.24;

import "../../libs/LibAddress.sol";
import "../../libs/LibNetwork.sol";
import "../access/IProposerAccess.sol";
import "./LibBonds.sol";
import "./LibData.sol";
import "./LibUtils.sol";

/// @title LibProposing
/// @notice A library for handling block proposals in the Taiko protocol.
/// @custom:security-contact security@taiko.xyz
library LibProposing {
    using LibAddress for address;

    struct Local {
        TaikoData.SlotB b;
        bytes32 parentMetaHash;
        bool postFork;
    }

    /// @notice Emitted when a block is proposed.
    /// @param blockId The ID of the proposed block.
    /// @param meta The metadata of the proposed block.
    event BlockProposedV2(uint256 indexed blockId, TaikoData.BlockMetadataV2 meta);

    /// @notice Emitted when a block is proposed.
    /// @param blockId The ID of the proposed block.
    /// @param meta The metadata of the proposed block.
    event BlockProposedV2(uint256 indexed blockId, TaikoData.BlockMetadataV2 meta);

    /// @notice Emitted when a block's txList is in the calldata.
    /// @param blockId The ID of the proposed block.
    /// @param txList The txList.
    event CalldataTxList(uint256 indexed blockId, bytes txList);

    error L1_BLOB_NOT_AVAILABLE();
    error L1_BLOB_NOT_FOUND();
    error L1_INVALID_ANCHOR_BLOCK();
    error L1_INVALID_PROPOSER();
    error L1_INVALID_TIMESTAMP();
    error L1_LIVENESS_BOND_NOT_RECEIVED();
    error L1_TOO_MANY_BLOCKS();
    error L1_UNEXPECTED_PARENT();

    /// @dev Proposes a Taiko L2 block.
    /// @param _state Current TaikoData.State.
    /// @param _config Actual TaikoData.Config.
    /// @param _resolver Address resolver interface.
    /// @param _data Encoded data bytes containing the block params.
    /// @param _txList Transaction list bytes (if not blob).
    /// @return meta_ The constructed block's metadata.
    function proposeBlock(
        TaikoData.State storage _state,
        TaikoData.Config memory _config,
        IAddressResolver _resolver,
        bytes calldata _data,
        bytes calldata _txList
    )
<<<<<<< HEAD
        internal
        returns (TaikoData.BlockMetadataV2 memory meta_)
=======
        public
        returns (TaikoData.BlockMetadataV2 memory meta_, TaikoData.EthDeposit[] memory deposits_)
>>>>>>> 17d67d74
    {
        // Checks proposer access.
        {
            address access = _resolver.resolve(LibStrings.B_PROPOSER_ACCESS, true);
            if (access != address(0) && !IProposerAccess(access).isProposerEligible(msg.sender)) {
                revert L1_INVALID_PROPOSER();
            }
        }

        // Taiko, as a Based Rollup, enables permissionless block proposals.
        Local memory local;
        local.b = _state.slotB;
        local.postFork = local.b.numBlocks >= _config.ontakeForkHeight;

        // It's essential to ensure that the ring buffer for proposed blocks
        // still has space for at least one more block.
        if (local.b.numBlocks >= local.b.lastVerifiedBlockId + _config.blockMaxProposals + 1) {
            revert L1_TOO_MANY_BLOCKS();
        }

        TaikoData.BlockParamsV2 memory params;

<<<<<<< HEAD
        if (_data.length != 0) {
            params = abi.decode(_data, (TaikoData.BlockParamsV2));
            // otherwise use a default BlockParamsV2 with 0 values
=======
        if (local.postFork) {
            if (_data.length != 0) {
                params = abi.decode(_data, (TaikoData.BlockParamsV2));
                // otherwise use a default BlockParamsV2 with 0 values
            }
        } else {
            params = LibData.blockParamsV1ToV2(abi.decode(_data, (TaikoData.BlockParams)));
>>>>>>> 17d67d74
        }

        if (params.coinbase == address(0)) {
            params.coinbase = msg.sender;
        }

<<<<<<< HEAD
        if (params.anchorBlockId == 0) {
            params.anchorBlockId = uint64(block.number - 1);
        }

        if (params.timestamp == 0) {
=======
        if (!local.postFork || params.anchorBlockId == 0) {
            params.anchorBlockId = uint64(block.number - 1);
        }

        if (!local.postFork || params.timestamp == 0) {
>>>>>>> 17d67d74
            params.timestamp = uint64(block.timestamp);
        }

        // Verify params against the parent block.
        {
            TaikoData.Block storage parentBlk =
                _state.blocks[(local.b.numBlocks - 1) % _config.blockRingBufferSize];

<<<<<<< HEAD
            // Verify the passed in L1 state block number.
            // We only allow the L1 block to be 2 epochs old.
            // The other constraint is that the L1 block number needs to be larger than or equal
            // the one in the previous L2 block.
            if (
                params.anchorBlockId + _config.maxAnchorHeightOffset < block.number //
                    || params.anchorBlockId >= block.number
                    || params.anchorBlockId < parentBlk.proposedIn
            ) {
                revert L1_INVALID_ANCHOR_BLOCK();
            }

            // Verify the passed in timestamp.
            // We only allow the timestamp to be 2 epochs old.
            // The other constraint is that the timestamp needs to be larger than or equal the
            // one in the previous L2 block.
            if (
                params.timestamp + _config.maxAnchorHeightOffset * 12 < block.timestamp
                    || params.timestamp > block.timestamp //
                    || params.timestamp < parentBlk.proposedAt
            ) {
                revert L1_INVALID_TIMESTAMP();
=======
            if (local.postFork) {
                // Verify the passed in L1 state block number.
                // We only allow the L1 block to be 2 epochs old.
                // The other constraint is that the L1 block number needs to be larger than or equal
                // the one in the previous L2 block.
                if (
                    params.anchorBlockId + _config.maxAnchorHeightOffset < block.number //
                        || params.anchorBlockId >= block.number
                        || params.anchorBlockId < parentBlk.proposedIn
                ) {
                    revert L1_INVALID_ANCHOR_BLOCK();
                }

                // Verify the passed in timestamp.
                // We only allow the timestamp to be 2 epochs old.
                // The other constraint is that the timestamp needs to be larger than or equal the
                // one in the previous L2 block.
                if (
                    params.timestamp + _config.maxAnchorHeightOffset * 12 < block.timestamp
                        || params.timestamp > block.timestamp || params.timestamp < parentBlk.proposedAt
                ) {
                    revert L1_INVALID_TIMESTAMP();
                }
>>>>>>> 17d67d74
            }

            // Check if parent block has the right meta hash. This is to allow the proposer to make
            // sure the block builds on the expected latest chain state.
            if (params.parentMetaHash == 0) {
                params.parentMetaHash = parentBlk.metaHash;
            } else if (params.parentMetaHash != parentBlk.metaHash) {
                revert L1_UNEXPECTED_PARENT();
            }
        }

        // Initialize metadata to compute a metaHash, which forms a part of
        // the block data to be stored on-chain for future integrity checks.
        // If we choose to persist all data fields in the metadata, it will
        // require additional storage slots.
        unchecked {
            meta_ = TaikoData.BlockMetadataV2({
                anchorBlockHash: blockhash(params.anchorBlockId),
                difficulty: keccak256(abi.encode("TAIKO_DIFFICULTY", local.b.numBlocks)),
                blobHash: 0, // to be initialized below
                extraData: params.extraData,
                coinbase: params.coinbase,
                id: local.b.numBlocks,
                gasLimit: _config.blockMaxGasLimit,
                timestamp: params.timestamp,
                anchorBlockId: params.anchorBlockId,
                minTier: 0, // to be initialized below
                blobUsed: _txList.length == 0,
                parentMetaHash: params.parentMetaHash,
                proposer: msg.sender,
                livenessBond: _config.livenessBond,
                proposedAt: uint64(block.timestamp),
                proposedIn: uint64(block.number),
                blobTxListOffset: params.blobTxListOffset,
                blobTxListLength: params.blobTxListLength,
                blobIndex: params.blobIndex,
                basefeeAdjustmentQuotient: _config.basefeeAdjustmentQuotient,
                basefeeSharingPctg: _config.basefeeSharingPctg,
                blockGasIssuance: _config.blockGasIssuance
            });
        }

        // Update certain meta fields
        if (meta_.blobUsed) {
            if (!LibNetwork.isDencunSupported(block.chainid)) revert L1_BLOB_NOT_AVAILABLE();

            // Always use the first blob in this transaction. If the
            // proposeBlock functions are called more than once in the same
            // L1 transaction, these multiple L2 blocks will share the same
            // blob.
            meta_.blobHash = blobhash(params.blobIndex);
            if (meta_.blobHash == 0) revert L1_BLOB_NOT_FOUND();
        } else {
            meta_.blobHash = keccak256(_txList);
            emit CalldataTxList(meta_.id, _txList);
        }

        {
            ITierRouter tierRouter = ITierRouter(_resolver.resolve(LibStrings.B_TIER_ROUTER, false));
            ITierProvider tierProvider = ITierProvider(tierRouter.getProvider(local.b.numBlocks));

            // Use the difficulty as a random number
            meta_.minTier = tierProvider.getMinTier(uint256(meta_.difficulty));
        }

        // Create the block that will be stored onchain
        TaikoData.Block memory blk = TaikoData.Block({
<<<<<<< HEAD
            metaHash: keccak256(abi.encode(meta_)),
            assignedProver: address(0),
            livenessBond: 0,
            blockId: local.b.numBlocks,
            proposedAt: params.timestamp,
            proposedIn: params.anchorBlockId,
=======
            metaHash: LibData.hashMetadata(local.postFork, meta_),
            assignedProver: address(0),
            livenessBond: local.postFork ? 0 : meta_.livenessBond,
            blockId: local.b.numBlocks,
            proposedAt: local.postFork ? params.timestamp : uint64(block.timestamp),
            proposedIn: local.postFork ? params.anchorBlockId : uint64(block.number),
>>>>>>> 17d67d74
            // For a new block, the next transition ID is always 1, not 0.
            nextTransitionId: 1,
            livenessBondReturned: false,
            // For unverified block, its verifiedTransitionId is always 0.
            verifiedTransitionId: 0
        });

        // Store the block in the ring buffer
        _state.blocks[local.b.numBlocks % _config.blockRingBufferSize] = blk;

        // Increment the counter (cursor) by 1.
        unchecked {
            ++_state.slotB.numBlocks;
        }

        LibBonds.debitBond(_state, _resolver, msg.sender, _config.livenessBond);

        // Bribe the block builder. Unlock 1559-tips, this tip is only made
        // if this transaction succeeds.
        if (msg.value != 0 && block.coinbase != address(0)) {
            address(block.coinbase).sendEtherAndVerify(msg.value);
        }

<<<<<<< HEAD
        emit BlockProposedV2(meta_.id, meta_);
=======
        deposits_ = new TaikoData.EthDeposit[](0);

        if (local.postFork) {
            emit BlockProposedV2(meta_.id, meta_);
        } else {
            emit BlockProposed({
                blockId: meta_.id,
                assignedProver: msg.sender,
                livenessBond: _config.livenessBond,
                meta: LibData.blockMetadataV2toV1(meta_),
                depositsProcessed: deposits_
            });
        }
>>>>>>> 17d67d74
    }
}<|MERGE_RESOLUTION|>--- conflicted
+++ resolved
@@ -58,13 +58,8 @@
         bytes calldata _data,
         bytes calldata _txList
     )
-<<<<<<< HEAD
         internal
         returns (TaikoData.BlockMetadataV2 memory meta_)
-=======
-        public
-        returns (TaikoData.BlockMetadataV2 memory meta_, TaikoData.EthDeposit[] memory deposits_)
->>>>>>> 17d67d74
     {
         // Checks proposer access.
         {
@@ -87,38 +82,20 @@
 
         TaikoData.BlockParamsV2 memory params;
 
-<<<<<<< HEAD
         if (_data.length != 0) {
             params = abi.decode(_data, (TaikoData.BlockParamsV2));
             // otherwise use a default BlockParamsV2 with 0 values
-=======
-        if (local.postFork) {
-            if (_data.length != 0) {
-                params = abi.decode(_data, (TaikoData.BlockParamsV2));
-                // otherwise use a default BlockParamsV2 with 0 values
-            }
-        } else {
-            params = LibData.blockParamsV1ToV2(abi.decode(_data, (TaikoData.BlockParams)));
->>>>>>> 17d67d74
         }
 
         if (params.coinbase == address(0)) {
             params.coinbase = msg.sender;
         }
 
-<<<<<<< HEAD
         if (params.anchorBlockId == 0) {
             params.anchorBlockId = uint64(block.number - 1);
         }
 
         if (params.timestamp == 0) {
-=======
-        if (!local.postFork || params.anchorBlockId == 0) {
-            params.anchorBlockId = uint64(block.number - 1);
-        }
-
-        if (!local.postFork || params.timestamp == 0) {
->>>>>>> 17d67d74
             params.timestamp = uint64(block.timestamp);
         }
 
@@ -127,7 +104,6 @@
             TaikoData.Block storage parentBlk =
                 _state.blocks[(local.b.numBlocks - 1) % _config.blockRingBufferSize];
 
-<<<<<<< HEAD
             // Verify the passed in L1 state block number.
             // We only allow the L1 block to be 2 epochs old.
             // The other constraint is that the L1 block number needs to be larger than or equal
@@ -150,31 +126,6 @@
                     || params.timestamp < parentBlk.proposedAt
             ) {
                 revert L1_INVALID_TIMESTAMP();
-=======
-            if (local.postFork) {
-                // Verify the passed in L1 state block number.
-                // We only allow the L1 block to be 2 epochs old.
-                // The other constraint is that the L1 block number needs to be larger than or equal
-                // the one in the previous L2 block.
-                if (
-                    params.anchorBlockId + _config.maxAnchorHeightOffset < block.number //
-                        || params.anchorBlockId >= block.number
-                        || params.anchorBlockId < parentBlk.proposedIn
-                ) {
-                    revert L1_INVALID_ANCHOR_BLOCK();
-                }
-
-                // Verify the passed in timestamp.
-                // We only allow the timestamp to be 2 epochs old.
-                // The other constraint is that the timestamp needs to be larger than or equal the
-                // one in the previous L2 block.
-                if (
-                    params.timestamp + _config.maxAnchorHeightOffset * 12 < block.timestamp
-                        || params.timestamp > block.timestamp || params.timestamp < parentBlk.proposedAt
-                ) {
-                    revert L1_INVALID_TIMESTAMP();
-                }
->>>>>>> 17d67d74
             }
 
             // Check if parent block has the right meta hash. This is to allow the proposer to make
@@ -242,21 +193,12 @@
 
         // Create the block that will be stored onchain
         TaikoData.Block memory blk = TaikoData.Block({
-<<<<<<< HEAD
             metaHash: keccak256(abi.encode(meta_)),
             assignedProver: address(0),
             livenessBond: 0,
             blockId: local.b.numBlocks,
             proposedAt: params.timestamp,
             proposedIn: params.anchorBlockId,
-=======
-            metaHash: LibData.hashMetadata(local.postFork, meta_),
-            assignedProver: address(0),
-            livenessBond: local.postFork ? 0 : meta_.livenessBond,
-            blockId: local.b.numBlocks,
-            proposedAt: local.postFork ? params.timestamp : uint64(block.timestamp),
-            proposedIn: local.postFork ? params.anchorBlockId : uint64(block.number),
->>>>>>> 17d67d74
             // For a new block, the next transition ID is always 1, not 0.
             nextTransitionId: 1,
             livenessBondReturned: false,
@@ -280,22 +222,6 @@
             address(block.coinbase).sendEtherAndVerify(msg.value);
         }
 
-<<<<<<< HEAD
         emit BlockProposedV2(meta_.id, meta_);
-=======
-        deposits_ = new TaikoData.EthDeposit[](0);
-
-        if (local.postFork) {
-            emit BlockProposedV2(meta_.id, meta_);
-        } else {
-            emit BlockProposed({
-                blockId: meta_.id,
-                assignedProver: msg.sender,
-                livenessBond: _config.livenessBond,
-                meta: LibData.blockMetadataV2toV1(meta_),
-                depositsProcessed: deposits_
-            });
-        }
->>>>>>> 17d67d74
     }
 }