--- conflicted
+++ resolved
@@ -265,15 +265,11 @@
         // Validate the prover assignment, then charge Ether or ERC20 as the
         // prover fee based on the block's minTier.
         uint256 proverFee = _payProverFeeAndTip(
-<<<<<<< HEAD
-            meta.minTier, meta.blobHash, blk.blockId, params.assignment
-=======
             meta.minTier,
             meta.blobHash,
             blk.blockId,
             blk.metaHash,
             params.assignment
->>>>>>> c0e4ee0c
         );
 
         emit BlockProposed({
