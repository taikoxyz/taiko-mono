--- conflicted
+++ resolved
@@ -93,19 +93,6 @@
         blk.metaHash = LibUtils.hashMetadata(meta);
         blk.proposer = msg.sender;
 
-<<<<<<< HEAD
-        if (config.proofTimeTarget != 0) {
-            uint64 fee = LibTokenomics.getBlockFee(state);
-
-            if (state.balances[msg.sender] < fee)
-                revert L1_INSUFFICIENT_TOKEN();
-
-            unchecked {
-                state.balances[msg.sender] -= fee;
-                state.accBlockFees += fee;
-                state.accProposedAt += meta.timestamp;
-            }
-=======
         if (state.balances[msg.sender] < state.basefee)
             revert L1_INSUFFICIENT_TOKEN();
 
@@ -113,14 +100,12 @@
             state.balances[msg.sender] -= state.basefee;
             state.accBlockFees += state.basefee;
             state.accProposedAt += meta.timestamp;
->>>>>>> 60eb6d9c
         }
 
         emit BlockProposed(state.numBlocks, meta);
         unchecked {
             ++state.numBlocks;
         }
-        state.lastProposedAt = meta.timestamp;
     }
 
     function getBlock(
