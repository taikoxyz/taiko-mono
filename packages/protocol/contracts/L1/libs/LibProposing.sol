// SPDX-License-Identifier: MIT
pragma solidity 0.8.24;

import "../../libs/LibAddress.sol";
import "../../libs/LibNetwork.sol";
import "../access/IProposerAccess.sol";
import "./LibBonds.sol";
import "./LibData.sol";
import "./LibUtils.sol";

/// @title LibProposing
/// @notice A library for handling block proposals in the Taiko protocol.
/// @custom:security-contact security@taiko.xyz
library LibProposing {
    using LibAddress for address;

    struct Local {
        TaikoData.SlotB b;
<<<<<<< HEAD
=======
        TaikoData.BlockParamsV2 params;
        address proposerAccess;
        ITierProvider tierProvider;
>>>>>>> ba6bf942
        bytes32 parentMetaHash;
        bool postFork;
    }

    /// @notice Emitted when a block is proposed.
    /// @param blockId The ID of the proposed block.
    /// @param assignedProver The address of the assigned prover.
    /// @param livenessBond The liveness bond of the proposed block.
    /// @param meta The metadata of the proposed block.
    /// @param depositsProcessed The EthDeposit array about processed deposits in this proposed
    /// block.
    event BlockProposed(
        uint256 indexed blockId,
        address indexed assignedProver,
        uint96 livenessBond,
        TaikoData.BlockMetadata meta,
        TaikoData.EthDeposit[] depositsProcessed
    );

    /// @notice Emitted when a block is proposed.
    /// @param blockId The ID of the proposed block.
    /// @param meta The metadata of the proposed block.
    event BlockProposedV2(uint256 indexed blockId, TaikoData.BlockMetadataV2 meta);

    /// @notice Emitted when a block's txList is in the calldata.
    /// @param blockId The ID of the proposed block.
    /// @param txList The txList.
    event CalldataTxList(uint256 indexed blockId, bytes txList);

    error L1_BLOB_NOT_AVAILABLE();
    error L1_BLOB_NOT_FOUND();
    error L1_INVALID_ANCHOR_BLOCK();
    error L1_INVALID_PROPOSER();
    error L1_INVALID_TIMESTAMP();
    error L1_LIVENESS_BOND_NOT_RECEIVED();
    error L1_TOO_MANY_BLOCKS();
    error L1_UNEXPECTED_PARENT();

    /// @dev Proposes a Taiko L2 block.
    /// @param _state Current TaikoData.State.
    /// @param _config Actual TaikoData.Config.
    /// @param _resolver Address resolver interface.
    /// @param _data Encoded data bytes containing the block params.
    /// @param _txList Transaction list bytes (if not blob).
    /// @return metaV1_ The constructed block's metadata v1.
    /// @return meta_ The constructed block's metadata v2.
    /// @return deposits_ An empty ETH deposit array.
    function proposeBlock(
        TaikoData.State storage _state,
        TaikoData.Config memory _config,
        IAddressResolver _resolver,
        bytes calldata _data,
        bytes calldata _txList
    )
        public
<<<<<<< HEAD
        returns (TaikoData.BlockMetadataV2 memory meta_, TaikoData.EthDeposit[] memory deposits_)
    {
        // Checks proposer access.
        {
            address access = _resolver.resolve(LibStrings.B_PROPOSER_ACCESS, true);
            if (access != address(0) && !IProposerAccess(access).isProposerEligible(msg.sender)) {
                revert L1_INVALID_PROPOSER();
            }
        }

        // Taiko, as a Based Rollup, enables permissionless block proposals.
        Local memory local;
=======
        returns (
            TaikoData.BlockMetadata memory metaV1_,
            TaikoData.BlockMetadataV2 memory meta_,
            TaikoData.EthDeposit[] memory deposits_
        )
    {
        // Checks proposer access.
        Local memory local;

        local.proposerAccess = _resolver.resolve(LibStrings.B_PROPOSER_ACCESS, true);
        if (
            local.proposerAccess != address(0)
                && !IProposerAccess(local.proposerAccess).isProposerEligible(msg.sender)
        ) {
            revert L1_INVALID_PROPOSER();
        }

>>>>>>> ba6bf942
        local.b = _state.slotB;
        local.postFork = local.b.numBlocks >= _config.ontakeForkHeight;

        // It's essential to ensure that the ring buffer for proposed blocks
        // still has space for at least one more block.
        if (local.b.numBlocks >= local.b.lastVerifiedBlockId + _config.blockMaxProposals + 1) {
            revert L1_TOO_MANY_BLOCKS();
        }

<<<<<<< HEAD
        TaikoData.BlockParamsV2 memory params;

        if (local.postFork) {
            if (_data.length != 0) {
                params = abi.decode(_data, (TaikoData.BlockParamsV2));
                // otherwise use a default BlockParamsV2 with 0 values
            }
        } else {
            params = LibData.blockParamsV1ToV2(abi.decode(_data, (TaikoData.BlockParams)));
        }

        if (params.coinbase == address(0)) {
            params.coinbase = msg.sender;
        }

        if (!local.postFork || params.anchorBlockId == 0) {
            params.anchorBlockId = uint64(block.number - 1);
        }

        if (!local.postFork || params.timestamp == 0) {
            params.timestamp = uint64(block.timestamp);
        }

        // Verify params against the parent block.
        {
            TaikoData.Block storage parentBlk =
                _state.blocks[(local.b.numBlocks - 1) % _config.blockRingBufferSize];

            if (local.postFork) {
                // Verify the passed in L1 state block number.
                // We only allow the L1 block to be 2 epochs old.
                // The other constraint is that the L1 block number needs to be larger than or equal
                // the one in the previous L2 block.
                if (
                    params.anchorBlockId + _config.maxAnchorHeightOffset < block.number //
                        || params.anchorBlockId >= block.number
                        || params.anchorBlockId < parentBlk.proposedIn
                ) {
                    revert L1_INVALID_ANCHOR_BLOCK();
                }

                // Verify the passed in timestamp.
                // We only allow the timestamp to be 2 epochs old.
                // The other constraint is that the timestamp needs to be larger than or equal the
                // one in the previous L2 block.
                if (
                    params.timestamp + _config.maxAnchorHeightOffset * 12 < block.timestamp
                        || params.timestamp > block.timestamp || params.timestamp < parentBlk.proposedAt
                ) {
                    revert L1_INVALID_TIMESTAMP();
                }
            }

            // Check if parent block has the right meta hash. This is to allow the proposer to make
            // sure the block builds on the expected latest chain state.
            if (params.parentMetaHash == 0) {
                params.parentMetaHash = parentBlk.metaHash;
            } else if (params.parentMetaHash != parentBlk.metaHash) {
                revert L1_UNEXPECTED_PARENT();
            }
=======
        if (local.postFork) {
            if (_data.length != 0) {
                local.params = abi.decode(_data, (TaikoData.BlockParamsV2));
                // otherwise use a default BlockParamsV2 with 0 values
            }
        } else {
            local.params = LibData.blockParamsV1ToV2(abi.decode(_data, (TaikoData.BlockParams)));
        }

        if (local.params.coinbase == address(0)) {
            local.params.coinbase = msg.sender;
        }

        if (!local.postFork || local.params.anchorBlockId == 0) {
            local.params.anchorBlockId = uint64(block.number - 1);
        }

        if (!local.postFork || local.params.timestamp == 0) {
            local.params.timestamp = uint64(block.timestamp);
        }

        // Verify params against the parent block.
        TaikoData.Block storage parentBlk =
            _state.blocks[(local.b.numBlocks - 1) % _config.blockRingBufferSize];

        if (local.postFork) {
            // Verify the passed in L1 state block number.
            // We only allow the L1 block to be 2 epochs old.
            // The other constraint is that the L1 block number needs to be larger than or equal
            // the one in the previous L2 block.
            if (
                local.params.anchorBlockId + _config.maxAnchorHeightOffset < block.number //
                    || local.params.anchorBlockId >= block.number
                    || local.params.anchorBlockId < parentBlk.proposedIn
            ) {
                revert L1_INVALID_ANCHOR_BLOCK();
            }

            // Verify the passed in timestamp.
            // We only allow the timestamp to be 2 epochs old.
            // The other constraint is that the timestamp needs to be larger than or equal the
            // one in the previous L2 block.
            if (
                local.params.timestamp + _config.maxAnchorHeightOffset * 12 < block.timestamp
                    || local.params.timestamp > block.timestamp
                    || local.params.timestamp < parentBlk.proposedAt
            ) {
                revert L1_INVALID_TIMESTAMP();
            }
        }

        // Check if parent block has the right meta hash. This is to allow the proposer to make
        // sure the block builds on the expected latest chain state.
        if (local.params.parentMetaHash == 0) {
            local.params.parentMetaHash = parentBlk.metaHash;
        } else if (local.params.parentMetaHash != parentBlk.metaHash) {
            revert L1_UNEXPECTED_PARENT();
>>>>>>> ba6bf942
        }

        // Initialize metadata to compute a metaHash, which forms a part of
        // the block data to be stored on-chain for future integrity checks.
        // If we choose to persist all data fields in the metadata, it will
        // require additional storage slots.
        unchecked {
            meta_ = TaikoData.BlockMetadataV2({
<<<<<<< HEAD
                anchorBlockHash: blockhash(params.anchorBlockId),
                difficulty: keccak256(abi.encode("TAIKO_DIFFICULTY", local.b.numBlocks)),
                blobHash: 0, // to be initialized below
                extraData: params.extraData,
                coinbase: params.coinbase,
                id: local.b.numBlocks,
                gasLimit: _config.blockMaxGasLimit,
                timestamp: params.timestamp,
                anchorBlockId: params.anchorBlockId,
                minTier: 0, // to be initialized below
                blobUsed: _txList.length == 0,
                parentMetaHash: params.parentMetaHash,
=======
                anchorBlockHash: blockhash(local.params.anchorBlockId),
                difficulty: keccak256(abi.encode("TAIKO_DIFFICULTY", local.b.numBlocks)),
                blobHash: 0, // to be initialized below
                extraData: local.params.extraData,
                coinbase: local.params.coinbase,
                id: local.b.numBlocks,
                gasLimit: _config.blockMaxGasLimit,
                timestamp: local.params.timestamp,
                anchorBlockId: local.params.anchorBlockId,
                minTier: 0, // to be initialized below
                blobUsed: _txList.length == 0,
                parentMetaHash: local.params.parentMetaHash,
>>>>>>> ba6bf942
                proposer: msg.sender,
                livenessBond: _config.livenessBond,
                proposedAt: uint64(block.timestamp),
                proposedIn: uint64(block.number),
<<<<<<< HEAD
                blobTxListOffset: params.blobTxListOffset,
                blobTxListLength: params.blobTxListLength,
                blobIndex: params.blobIndex,
                basefeeSharingPctg: _config.basefeeSharingPctg
=======
                blobTxListOffset: local.params.blobTxListOffset,
                blobTxListLength: local.params.blobTxListLength,
                blobIndex: local.params.blobIndex,
                basefeeAdjustmentQuotient: _config.basefeeAdjustmentQuotient,
                basefeeSharingPctg: _config.basefeeSharingPctg,
                blockGasIssuance: _config.blockGasIssuance
>>>>>>> ba6bf942
            });
        }

        // Update certain meta fields
        if (meta_.blobUsed) {
            if (!LibNetwork.isDencunSupported(block.chainid)) revert L1_BLOB_NOT_AVAILABLE();

            // Always use the first blob in this transaction. If the
            // proposeBlock functions are called more than once in the same
            // L1 transaction, these multiple L2 blocks will share the same
            // blob.
<<<<<<< HEAD
            meta_.blobHash = blobhash(params.blobIndex);
=======
            meta_.blobHash = blobhash(local.params.blobIndex);
>>>>>>> ba6bf942
            if (meta_.blobHash == 0) revert L1_BLOB_NOT_FOUND();
        } else {
            meta_.blobHash = keccak256(_txList);
            emit CalldataTxList(meta_.id, _txList);
        }

<<<<<<< HEAD
        {
            ITierRouter tierRouter = ITierRouter(_resolver.resolve(LibStrings.B_TIER_ROUTER, false));
            ITierProvider tierProvider = ITierProvider(tierRouter.getProvider(local.b.numBlocks));
=======
        local.tierProvider = ITierProvider(
            ITierRouter(_resolver.resolve(LibStrings.B_TIER_ROUTER, false)).getProvider(
                local.b.numBlocks
            )
        );

        // Use the difficulty as a random number
        meta_.minTier = local.tierProvider.getMinTier(uint256(meta_.difficulty));
>>>>>>> ba6bf942

        if (!local.postFork) {
            metaV1_ = LibData.blockMetadataV2toV1(meta_);
        }

        // Create the block that will be stored onchain
        TaikoData.Block memory blk = TaikoData.Block({
<<<<<<< HEAD
            metaHash: LibData.hashMetadata(local.postFork, meta_),
            assignedProver: address(0),
            livenessBond: local.postFork ? 0 : meta_.livenessBond,
            blockId: local.b.numBlocks,
            proposedAt: local.postFork ? params.timestamp : uint64(block.timestamp),
            proposedIn: local.postFork ? params.anchorBlockId : uint64(block.number),
=======
            metaHash: local.postFork ? keccak256(abi.encode(meta_)) : keccak256(abi.encode(metaV1_)),
            assignedProver: address(0),
            livenessBond: local.postFork ? 0 : meta_.livenessBond,
            blockId: local.b.numBlocks,
            proposedAt: local.postFork ? local.params.timestamp : uint64(block.timestamp),
            proposedIn: local.postFork ? local.params.anchorBlockId : uint64(block.number),
>>>>>>> ba6bf942
            // For a new block, the next transition ID is always 1, not 0.
            nextTransitionId: 1,
            livenessBondReturned: false,
            // For unverified block, its verifiedTransitionId is always 0.
            verifiedTransitionId: 0
        });

        // Store the block in the ring buffer
        _state.blocks[local.b.numBlocks % _config.blockRingBufferSize] = blk;

        // Increment the counter (cursor) by 1.
        unchecked {
            ++_state.slotB.numBlocks;
        }

        LibBonds.debitBond(_state, _resolver, msg.sender, _config.livenessBond);

        // Bribe the block builder. Unlike 1559-tips, this tip is only made
        // if this transaction succeeds.
        if (msg.value != 0 && block.coinbase != address(0)) {
            address(block.coinbase).sendEtherAndVerify(msg.value);
        }

        deposits_ = new TaikoData.EthDeposit[](0);

        if (local.postFork) {
            emit BlockProposedV2(meta_.id, meta_);
        } else {
            emit BlockProposed({
<<<<<<< HEAD
                blockId: meta_.id,
                assignedProver: msg.sender,
                livenessBond: _config.livenessBond,
                meta: LibData.blockMetadataV2toV1(meta_),
=======
                blockId: metaV1_.id,
                assignedProver: msg.sender,
                livenessBond: _config.livenessBond,
                meta: metaV1_,
>>>>>>> ba6bf942
                depositsProcessed: deposits_
            });
        }
    }
}<|MERGE_RESOLUTION|>--- conflicted
+++ resolved
@@ -16,12 +16,9 @@
 
     struct Local {
         TaikoData.SlotB b;
-<<<<<<< HEAD
-=======
         TaikoData.BlockParamsV2 params;
         address proposerAccess;
         ITierProvider tierProvider;
->>>>>>> ba6bf942
         bytes32 parentMetaHash;
         bool postFork;
     }
@@ -77,20 +74,6 @@
         bytes calldata _txList
     )
         public
-<<<<<<< HEAD
-        returns (TaikoData.BlockMetadataV2 memory meta_, TaikoData.EthDeposit[] memory deposits_)
-    {
-        // Checks proposer access.
-        {
-            address access = _resolver.resolve(LibStrings.B_PROPOSER_ACCESS, true);
-            if (access != address(0) && !IProposerAccess(access).isProposerEligible(msg.sender)) {
-                revert L1_INVALID_PROPOSER();
-            }
-        }
-
-        // Taiko, as a Based Rollup, enables permissionless block proposals.
-        Local memory local;
-=======
         returns (
             TaikoData.BlockMetadata memory metaV1_,
             TaikoData.BlockMetadataV2 memory meta_,
@@ -108,7 +91,6 @@
             revert L1_INVALID_PROPOSER();
         }
 
->>>>>>> ba6bf942
         local.b = _state.slotB;
         local.postFork = local.b.numBlocks >= _config.ontakeForkHeight;
 
@@ -118,68 +100,6 @@
             revert L1_TOO_MANY_BLOCKS();
         }
 
-<<<<<<< HEAD
-        TaikoData.BlockParamsV2 memory params;
-
-        if (local.postFork) {
-            if (_data.length != 0) {
-                params = abi.decode(_data, (TaikoData.BlockParamsV2));
-                // otherwise use a default BlockParamsV2 with 0 values
-            }
-        } else {
-            params = LibData.blockParamsV1ToV2(abi.decode(_data, (TaikoData.BlockParams)));
-        }
-
-        if (params.coinbase == address(0)) {
-            params.coinbase = msg.sender;
-        }
-
-        if (!local.postFork || params.anchorBlockId == 0) {
-            params.anchorBlockId = uint64(block.number - 1);
-        }
-
-        if (!local.postFork || params.timestamp == 0) {
-            params.timestamp = uint64(block.timestamp);
-        }
-
-        // Verify params against the parent block.
-        {
-            TaikoData.Block storage parentBlk =
-                _state.blocks[(local.b.numBlocks - 1) % _config.blockRingBufferSize];
-
-            if (local.postFork) {
-                // Verify the passed in L1 state block number.
-                // We only allow the L1 block to be 2 epochs old.
-                // The other constraint is that the L1 block number needs to be larger than or equal
-                // the one in the previous L2 block.
-                if (
-                    params.anchorBlockId + _config.maxAnchorHeightOffset < block.number //
-                        || params.anchorBlockId >= block.number
-                        || params.anchorBlockId < parentBlk.proposedIn
-                ) {
-                    revert L1_INVALID_ANCHOR_BLOCK();
-                }
-
-                // Verify the passed in timestamp.
-                // We only allow the timestamp to be 2 epochs old.
-                // The other constraint is that the timestamp needs to be larger than or equal the
-                // one in the previous L2 block.
-                if (
-                    params.timestamp + _config.maxAnchorHeightOffset * 12 < block.timestamp
-                        || params.timestamp > block.timestamp || params.timestamp < parentBlk.proposedAt
-                ) {
-                    revert L1_INVALID_TIMESTAMP();
-                }
-            }
-
-            // Check if parent block has the right meta hash. This is to allow the proposer to make
-            // sure the block builds on the expected latest chain state.
-            if (params.parentMetaHash == 0) {
-                params.parentMetaHash = parentBlk.metaHash;
-            } else if (params.parentMetaHash != parentBlk.metaHash) {
-                revert L1_UNEXPECTED_PARENT();
-            }
-=======
         if (local.postFork) {
             if (_data.length != 0) {
                 local.params = abi.decode(_data, (TaikoData.BlockParamsV2));
@@ -237,7 +157,6 @@
             local.params.parentMetaHash = parentBlk.metaHash;
         } else if (local.params.parentMetaHash != parentBlk.metaHash) {
             revert L1_UNEXPECTED_PARENT();
->>>>>>> ba6bf942
         }
 
         // Initialize metadata to compute a metaHash, which forms a part of
@@ -246,20 +165,6 @@
         // require additional storage slots.
         unchecked {
             meta_ = TaikoData.BlockMetadataV2({
-<<<<<<< HEAD
-                anchorBlockHash: blockhash(params.anchorBlockId),
-                difficulty: keccak256(abi.encode("TAIKO_DIFFICULTY", local.b.numBlocks)),
-                blobHash: 0, // to be initialized below
-                extraData: params.extraData,
-                coinbase: params.coinbase,
-                id: local.b.numBlocks,
-                gasLimit: _config.blockMaxGasLimit,
-                timestamp: params.timestamp,
-                anchorBlockId: params.anchorBlockId,
-                minTier: 0, // to be initialized below
-                blobUsed: _txList.length == 0,
-                parentMetaHash: params.parentMetaHash,
-=======
                 anchorBlockHash: blockhash(local.params.anchorBlockId),
                 difficulty: keccak256(abi.encode("TAIKO_DIFFICULTY", local.b.numBlocks)),
                 blobHash: 0, // to be initialized below
@@ -272,24 +177,16 @@
                 minTier: 0, // to be initialized below
                 blobUsed: _txList.length == 0,
                 parentMetaHash: local.params.parentMetaHash,
->>>>>>> ba6bf942
                 proposer: msg.sender,
                 livenessBond: _config.livenessBond,
                 proposedAt: uint64(block.timestamp),
                 proposedIn: uint64(block.number),
-<<<<<<< HEAD
-                blobTxListOffset: params.blobTxListOffset,
-                blobTxListLength: params.blobTxListLength,
-                blobIndex: params.blobIndex,
-                basefeeSharingPctg: _config.basefeeSharingPctg
-=======
                 blobTxListOffset: local.params.blobTxListOffset,
                 blobTxListLength: local.params.blobTxListLength,
                 blobIndex: local.params.blobIndex,
                 basefeeAdjustmentQuotient: _config.basefeeAdjustmentQuotient,
                 basefeeSharingPctg: _config.basefeeSharingPctg,
                 blockGasIssuance: _config.blockGasIssuance
->>>>>>> ba6bf942
             });
         }
 
@@ -301,22 +198,13 @@
             // proposeBlock functions are called more than once in the same
             // L1 transaction, these multiple L2 blocks will share the same
             // blob.
-<<<<<<< HEAD
-            meta_.blobHash = blobhash(params.blobIndex);
-=======
             meta_.blobHash = blobhash(local.params.blobIndex);
->>>>>>> ba6bf942
             if (meta_.blobHash == 0) revert L1_BLOB_NOT_FOUND();
         } else {
             meta_.blobHash = keccak256(_txList);
             emit CalldataTxList(meta_.id, _txList);
         }
 
-<<<<<<< HEAD
-        {
-            ITierRouter tierRouter = ITierRouter(_resolver.resolve(LibStrings.B_TIER_ROUTER, false));
-            ITierProvider tierProvider = ITierProvider(tierRouter.getProvider(local.b.numBlocks));
-=======
         local.tierProvider = ITierProvider(
             ITierRouter(_resolver.resolve(LibStrings.B_TIER_ROUTER, false)).getProvider(
                 local.b.numBlocks
@@ -325,7 +213,6 @@
 
         // Use the difficulty as a random number
         meta_.minTier = local.tierProvider.getMinTier(uint256(meta_.difficulty));
->>>>>>> ba6bf942
 
         if (!local.postFork) {
             metaV1_ = LibData.blockMetadataV2toV1(meta_);
@@ -333,21 +220,12 @@
 
         // Create the block that will be stored onchain
         TaikoData.Block memory blk = TaikoData.Block({
-<<<<<<< HEAD
-            metaHash: LibData.hashMetadata(local.postFork, meta_),
-            assignedProver: address(0),
-            livenessBond: local.postFork ? 0 : meta_.livenessBond,
-            blockId: local.b.numBlocks,
-            proposedAt: local.postFork ? params.timestamp : uint64(block.timestamp),
-            proposedIn: local.postFork ? params.anchorBlockId : uint64(block.number),
-=======
             metaHash: local.postFork ? keccak256(abi.encode(meta_)) : keccak256(abi.encode(metaV1_)),
             assignedProver: address(0),
             livenessBond: local.postFork ? 0 : meta_.livenessBond,
             blockId: local.b.numBlocks,
             proposedAt: local.postFork ? local.params.timestamp : uint64(block.timestamp),
             proposedIn: local.postFork ? local.params.anchorBlockId : uint64(block.number),
->>>>>>> ba6bf942
             // For a new block, the next transition ID is always 1, not 0.
             nextTransitionId: 1,
             livenessBondReturned: false,
@@ -377,17 +255,10 @@
             emit BlockProposedV2(meta_.id, meta_);
         } else {
             emit BlockProposed({
-<<<<<<< HEAD
-                blockId: meta_.id,
-                assignedProver: msg.sender,
-                livenessBond: _config.livenessBond,
-                meta: LibData.blockMetadataV2toV1(meta_),
-=======
                 blockId: metaV1_.id,
                 assignedProver: msg.sender,
                 livenessBond: _config.livenessBond,
                 meta: metaV1_,
->>>>>>> ba6bf942
                 depositsProcessed: deposits_
             });
         }
