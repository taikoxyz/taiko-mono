// SPDX-License-Identifier: MIT
//  _____     _ _         _         _
// |_   _|_ _(_) |_____  | |   __ _| |__ ___
//   | |/ _` | | / / _ \ | |__/ _` | '_ (_-<
//   |_|\__,_|_|_\_\___/ |____\__,_|_.__/__/

pragma solidity ^0.8.18;

import {AddressResolver} from "../../common/AddressResolver.sol";
import {LibTokenomics} from "./LibTokenomics.sol";
import {LibUtils} from "./LibUtils.sol";
import {
    SafeCastUpgradeable
} from "@openzeppelin/contracts-upgradeable/utils/math/SafeCastUpgradeable.sol";
import {TaikoData} from "../TaikoData.sol";

library LibProposing {
    using SafeCastUpgradeable for uint256;
    using LibUtils for TaikoData.State;

    event BlockProposed(uint256 indexed id, TaikoData.BlockMetadata meta);

    error L1_ID();
<<<<<<< HEAD
=======
    error L1_INPUT_SIZE();
    error L1_INSUFFICIENT_TOKEN();
>>>>>>> 92c94677
    error L1_METADATA_FIELD();
    error L1_SOLO_PROPOSER();
    error L1_TOO_MANY_BLOCKS();
    error L1_INVALID_PROOF();
    error L1_TX_LIST();

    function proposeBlock(
        TaikoData.State storage state,
        TaikoData.Config memory config,
        AddressResolver resolver,
        TaikoData.BlockMetadataInput calldata input,
        bytes calldata txList
    ) internal returns (TaikoData.BlockMetadata memory meta) {
        // For alpha-2 testnet, the network only allows an special address
        // to propose but anyone to prove. This is the first step of testing
        // the tokenomics.

        address soloProposer = resolver.resolve("solo_proposer", true);
        if (soloProposer != address(0) && soloProposer != msg.sender)
            revert L1_SOLO_PROPOSER();

        {
            if (
                input.beneficiary == address(0) ||
                input.gasLimit > config.blockMaxGasLimit
            ) revert L1_METADATA_FIELD();

            if (
                state.nextBlockId >=
                state.latestVerifiedId + config.maxNumBlocks
            ) revert L1_TOO_MANY_BLOCKS();

            // After The Merge, L1 mixHash contains the prevrandao
            // from the beacon chain. Since multiple Taiko blocks
            // can be proposed in one Ethereum block, we need to
            // add salt to this random number as L2 mixHash

            uint256 mixHash;
            unchecked {
                mixHash = block.prevrandao * state.nextBlockId;
            }

            meta = TaikoData.BlockMetadata({
                id: state.nextBlockId,
                l1Height: block.number - 1,
                l1Hash: blockhash(block.number - 1),
                beneficiary: input.beneficiary,
                txListHash: LibUtils.hashTxList(txList),
                mixHash: mixHash,
                gasLimit: input.gasLimit,
                timestamp: uint64(block.timestamp)
            });
        }

        uint256 deposit;
        if (config.enableTokenomics) {
            uint256 newFeeBase;
            {
                uint256 fee;
                (newFeeBase, fee, deposit) = getBlockFee(state, config);

                uint256 burnAmount = fee + deposit;
                if (state.balances[msg.sender] <= burnAmount)
                    revert L1_INSUFFICIENT_TOKEN();

                state.balances[msg.sender] -= burnAmount;
            }
            // Update feeBase and avgBlockTime
            state.feeBaseSzabo = LibTokenomics.toSzabo(
                LibUtils.movingAverage({
                    maValue: LibTokenomics.fromSzabo(state.feeBaseSzabo),
                    newValue: newFeeBase,
                    maf: config.feeBaseMAF
                })
            );
        }

        state.proposedBlocks[
            state.nextBlockId % config.maxNumBlocks
        ] = TaikoData.ProposedBlock({
            metaHash: LibUtils.hashMetadata(meta),
            deposit: deposit,
            proposer: msg.sender,
            proposedAt: meta.timestamp
        });

        state.avgBlockTime = LibUtils
            .movingAverage({
                maValue: state.avgBlockTime,
                newValue: meta.timestamp - state.lastProposedAt,
                maf: config.blockTimeMAF
            })
            .toUint64();

        state.lastProposedAt = meta.timestamp;

        emit BlockProposed(state.nextBlockId, meta);
        unchecked {
            state.nextBlockId;
        }
    }

    function getBlockFee(
        TaikoData.State storage state,
        TaikoData.Config memory config
    ) internal view returns (uint256 newFeeBase, uint256 fee, uint256 deposit) {
        (newFeeBase, ) = LibTokenomics.getTimeAdjustedFee({
            config: config,
            feeBase: LibTokenomics.fromSzabo(state.feeBaseSzabo),
            isProposal: true,
            tNow: uint64(block.timestamp),
            tLast: state.lastProposedAt,
            tAvg: state.avgBlockTime
        });
        fee = LibTokenomics.getSlotsAdjustedFee({
            state: state,
            config: config,
            isProposal: true,
            feeBase: newFeeBase
        });
        fee = LibTokenomics.getBootstrapDiscountedFee(state, config, fee);
        deposit = (fee * config.proposerDepositPctg) / 100;
    }

    function getProposedBlock(
        TaikoData.State storage state,
        uint256 maxNumBlocks,
        uint256 id
    ) internal view returns (TaikoData.ProposedBlock storage) {
        if (id <= state.latestVerifiedId || id >= state.nextBlockId) {
            revert L1_ID();
        }
        return state.getProposedBlock(maxNumBlocks, id);
    }
}<|MERGE_RESOLUTION|>--- conflicted
+++ resolved
@@ -21,11 +21,7 @@
     event BlockProposed(uint256 indexed id, TaikoData.BlockMetadata meta);
 
     error L1_ID();
-<<<<<<< HEAD
-=======
-    error L1_INPUT_SIZE();
     error L1_INSUFFICIENT_TOKEN();
->>>>>>> 92c94677
     error L1_METADATA_FIELD();
     error L1_SOLO_PROPOSER();
     error L1_TOO_MANY_BLOCKS();
