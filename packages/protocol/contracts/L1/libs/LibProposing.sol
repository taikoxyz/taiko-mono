// SPDX-License-Identifier: MIT
pragma solidity 0.8.24;

import "../../libs/LibAddress.sol";
import "../../libs/LibNetwork.sol";
import "../access/IProposerAccess.sol";
import "./LibBonds.sol";
import "./LibUtils.sol";

/// @title LibProposing
/// @notice A library for handling block proposals in the Taiko protocol.
/// @custom:security-contact security@taiko.xyz
library LibProposing {
    using LibAddress for address;

    struct Local {
        TaikoData.SlotB b;
        TaikoData.BlockParamsV2 params;
        address proposerAccess;
        ITierProvider tierProvider;
        bytes32 parentMetaHash;
    }

    /// @notice Emitted when a block is proposed.
    /// @param blockId The ID of the proposed block.
    /// @param meta The metadata of the proposed block.
    event BlockProposedV2(uint256 indexed blockId, TaikoData.BlockMetadataV2 meta);

    /// @notice Emitted when a block's txList is in the calldata.
    /// @param blockId The ID of the proposed block.
    /// @param txList The txList.
    event CalldataTxList(uint256 indexed blockId, bytes txList);

    error L1_BLOB_NOT_AVAILABLE();
    error L1_BLOB_NOT_FOUND();
    error L1_INVALID_ANCHOR_BLOCK();
    error L1_INVALID_PROPOSER();
    error L1_INVALID_TIMESTAMP();
    error L1_LIVENESS_BOND_NOT_RECEIVED();
    error L1_TOO_MANY_BLOCKS();
    error L1_UNEXPECTED_PARENT();

    /// @dev Proposes a Taiko L2 block.
    /// @param _state Current TaikoData.State.
    /// @param _config Actual TaikoData.Config.
    /// @param _resolver Address resolver interface.
    /// @param _data Encoded data bytes containing the block local.params.
    /// @param _txList Transaction list bytes (if not blob).
    /// @return meta_ The constructed block's metadata v2.
    function proposeBlock(
        TaikoData.State storage _state,
        TaikoData.Config memory _config,
        IAddressResolver _resolver,
        bytes calldata _data,
        bytes calldata _txList
    )
        internal
        returns (TaikoData.BlockMetadataV2 memory meta_)
    {
        // Checks proposer access.
        Local memory local;

        local.proposerAccess = _resolver.resolve(LibStrings.B_PROPOSER_ACCESS, true);
        if (
            local.proposerAccess != address(0)
                && !IProposerAccess(local.proposerAccess).isProposerEligible(msg.sender)
        ) {
            revert L1_INVALID_PROPOSER();
        }

        local.b = _state.slotB;

        // It's essential to ensure that the ring buffer for proposed blocks
        // still has space for at least one more block.
        if (local.b.numBlocks >= local.b.lastVerifiedBlockId + _config.blockMaxProposals + 1) {
            revert L1_TOO_MANY_BLOCKS();
        }

<<<<<<< HEAD
        TaikoData.BlockParamsV2 memory params;

        if (_data.length != 0) {
            params = abi.decode(_data, (TaikoData.BlockParamsV2));
            // otherwise use a default BlockParamsV2 with 0 values
=======
        if (local.postFork) {
            if (_data.length != 0) {
                local.params = abi.decode(_data, (TaikoData.BlockParamsV2));
                // otherwise use a default BlockParamsV2 with 0 values
            }
        } else {
            local.params = LibData.blockParamsV1ToV2(abi.decode(_data, (TaikoData.BlockParams)));
>>>>>>> f91d3868
        }

        if (local.params.coinbase == address(0)) {
            local.params.coinbase = msg.sender;
        }

<<<<<<< HEAD
        if (params.anchorBlockId == 0) {
            params.anchorBlockId = uint64(block.number - 1);
        }

        if (params.timestamp == 0) {
            params.timestamp = uint64(block.timestamp);
        }

        // Verify params against the parent block.
        {
            TaikoData.Block storage parentBlk =
                _state.blocks[(local.b.numBlocks - 1) % _config.blockRingBufferSize];

=======
        if (!local.postFork || local.params.anchorBlockId == 0) {
            local.params.anchorBlockId = uint64(block.number - 1);
        }

        if (!local.postFork || local.params.timestamp == 0) {
            local.params.timestamp = uint64(block.timestamp);
        }

        // Verify params against the parent block.
        TaikoData.Block storage parentBlk =
            _state.blocks[(local.b.numBlocks - 1) % _config.blockRingBufferSize];

        if (local.postFork) {
>>>>>>> f91d3868
            // Verify the passed in L1 state block number.
            // We only allow the L1 block to be 2 epochs old.
            // The other constraint is that the L1 block number needs to be larger than or equal
            // the one in the previous L2 block.
            if (
<<<<<<< HEAD
                params.anchorBlockId + _config.maxAnchorHeightOffset < block.number //
                    || params.anchorBlockId >= block.number
                    || params.anchorBlockId < parentBlk.proposedIn
            ) {
                revert L1_INVALID_ANCHOR_BLOCK();
            }

            // Verify the passed in timestamp.
            // We only allow the timestamp to be 2 epochs old.
            // The other constraint is that the timestamp needs to be larger than or equal the
            // one in the previous L2 block.
            if (
                params.timestamp + _config.maxAnchorHeightOffset * 12 < block.timestamp
                    || params.timestamp > block.timestamp //
                    || params.timestamp < parentBlk.proposedAt
            ) {
                revert L1_INVALID_TIMESTAMP();
=======
                local.params.anchorBlockId + _config.maxAnchorHeightOffset < block.number //
                    || local.params.anchorBlockId >= block.number
                    || local.params.anchorBlockId < parentBlk.proposedIn
            ) {
                revert L1_INVALID_ANCHOR_BLOCK();
>>>>>>> f91d3868
            }

            // Verify the passed in timestamp.
            // We only allow the timestamp to be 2 epochs old.
            // The other constraint is that the timestamp needs to be larger than or equal the
            // one in the previous L2 block.
            if (
                local.params.timestamp + _config.maxAnchorHeightOffset * 12 < block.timestamp
                    || local.params.timestamp > block.timestamp
                    || local.params.timestamp < parentBlk.proposedAt
            ) {
                revert L1_INVALID_TIMESTAMP();
            }
        }

        // Check if parent block has the right meta hash. This is to allow the proposer to make
        // sure the block builds on the expected latest chain state.
        if (local.params.parentMetaHash == 0) {
            local.params.parentMetaHash = parentBlk.metaHash;
        } else if (local.params.parentMetaHash != parentBlk.metaHash) {
            revert L1_UNEXPECTED_PARENT();
        }

        // Initialize metadata to compute a metaHash, which forms a part of
        // the block data to be stored on-chain for future integrity checks.
        // If we choose to persist all data fields in the metadata, it will
        // require additional storage slots.
        unchecked {
            meta_ = TaikoData.BlockMetadataV2({
                anchorBlockHash: blockhash(local.params.anchorBlockId),
                difficulty: keccak256(abi.encode("TAIKO_DIFFICULTY", local.b.numBlocks)),
                blobHash: 0, // to be initialized below
                extraData: local.params.extraData,
                coinbase: local.params.coinbase,
                id: local.b.numBlocks,
                gasLimit: _config.blockMaxGasLimit,
                timestamp: local.params.timestamp,
                anchorBlockId: local.params.anchorBlockId,
                minTier: 0, // to be initialized below
                blobUsed: _txList.length == 0,
                parentMetaHash: local.params.parentMetaHash,
                proposer: msg.sender,
                livenessBond: _config.livenessBond,
                proposedAt: uint64(block.timestamp),
                proposedIn: uint64(block.number),
                blobTxListOffset: local.params.blobTxListOffset,
                blobTxListLength: local.params.blobTxListLength,
                blobIndex: local.params.blobIndex,
                basefeeAdjustmentQuotient: _config.basefeeAdjustmentQuotient,
                basefeeSharingPctg: _config.basefeeSharingPctg,
                blockGasIssuance: _config.blockGasIssuance
            });
        }

        // Update certain meta fields
        if (meta_.blobUsed) {
            if (!LibNetwork.isDencunSupported(block.chainid)) revert L1_BLOB_NOT_AVAILABLE();

            // Always use the first blob in this transaction. If the
            // proposeBlock functions are called more than once in the same
            // L1 transaction, these multiple L2 blocks will share the same
            // blob.
            meta_.blobHash = blobhash(local.params.blobIndex);
            if (meta_.blobHash == 0) revert L1_BLOB_NOT_FOUND();
        } else {
            meta_.blobHash = keccak256(_txList);
            emit CalldataTxList(meta_.id, _txList);
        }

        local.tierProvider = ITierProvider(
            ITierRouter(_resolver.resolve(LibStrings.B_TIER_ROUTER, false)).getProvider(
                local.b.numBlocks
            )
        );

        // Use the difficulty as a random number
        meta_.minTier = local.tierProvider.getMinTier(uint256(meta_.difficulty));

        // Create the block that will be stored onchain
        TaikoData.Block memory blk = TaikoData.Block({
            metaHash: keccak256(abi.encode(meta_)),
            assignedProver: address(0),
            livenessBond: 0,
            blockId: local.b.numBlocks,
<<<<<<< HEAD
            proposedAt: params.timestamp,
            proposedIn: params.anchorBlockId,
=======
            proposedAt: local.postFork ? local.params.timestamp : uint64(block.timestamp),
            proposedIn: local.postFork ? local.params.anchorBlockId : uint64(block.number),
>>>>>>> f91d3868
            // For a new block, the next transition ID is always 1, not 0.
            nextTransitionId: 1,
            livenessBondReturned: false,
            // For unverified block, its verifiedTransitionId is always 0.
            verifiedTransitionId: 0
        });

        // Store the block in the ring buffer
        _state.blocks[local.b.numBlocks % _config.blockRingBufferSize] = blk;

        // Increment the counter (cursor) by 1.
        unchecked {
            ++_state.slotB.numBlocks;
        }

        LibBonds.debitBond(_state, _resolver, msg.sender, _config.livenessBond);
        emit BlockProposedV2(meta_.id, meta_);
    }
}<|MERGE_RESOLUTION|>--- conflicted
+++ resolved
@@ -76,47 +76,20 @@
             revert L1_TOO_MANY_BLOCKS();
         }
 
-<<<<<<< HEAD
-        TaikoData.BlockParamsV2 memory params;
-
         if (_data.length != 0) {
-            params = abi.decode(_data, (TaikoData.BlockParamsV2));
+            local.params = abi.decode(_data, (TaikoData.BlockParamsV2));
             // otherwise use a default BlockParamsV2 with 0 values
-=======
-        if (local.postFork) {
-            if (_data.length != 0) {
-                local.params = abi.decode(_data, (TaikoData.BlockParamsV2));
-                // otherwise use a default BlockParamsV2 with 0 values
-            }
-        } else {
-            local.params = LibData.blockParamsV1ToV2(abi.decode(_data, (TaikoData.BlockParams)));
->>>>>>> f91d3868
         }
 
         if (local.params.coinbase == address(0)) {
             local.params.coinbase = msg.sender;
         }
 
-<<<<<<< HEAD
-        if (params.anchorBlockId == 0) {
-            params.anchorBlockId = uint64(block.number - 1);
-        }
-
-        if (params.timestamp == 0) {
-            params.timestamp = uint64(block.timestamp);
-        }
-
-        // Verify params against the parent block.
-        {
-            TaikoData.Block storage parentBlk =
-                _state.blocks[(local.b.numBlocks - 1) % _config.blockRingBufferSize];
-
-=======
-        if (!local.postFork || local.params.anchorBlockId == 0) {
+        if (local.params.anchorBlockId == 0) {
             local.params.anchorBlockId = uint64(block.number - 1);
         }
 
-        if (!local.postFork || local.params.timestamp == 0) {
+        if (local.params.timestamp == 0) {
             local.params.timestamp = uint64(block.timestamp);
         }
 
@@ -124,51 +97,28 @@
         TaikoData.Block storage parentBlk =
             _state.blocks[(local.b.numBlocks - 1) % _config.blockRingBufferSize];
 
-        if (local.postFork) {
->>>>>>> f91d3868
-            // Verify the passed in L1 state block number.
-            // We only allow the L1 block to be 2 epochs old.
-            // The other constraint is that the L1 block number needs to be larger than or equal
-            // the one in the previous L2 block.
-            if (
-<<<<<<< HEAD
-                params.anchorBlockId + _config.maxAnchorHeightOffset < block.number //
-                    || params.anchorBlockId >= block.number
-                    || params.anchorBlockId < parentBlk.proposedIn
-            ) {
-                revert L1_INVALID_ANCHOR_BLOCK();
-            }
-
-            // Verify the passed in timestamp.
-            // We only allow the timestamp to be 2 epochs old.
-            // The other constraint is that the timestamp needs to be larger than or equal the
-            // one in the previous L2 block.
-            if (
-                params.timestamp + _config.maxAnchorHeightOffset * 12 < block.timestamp
-                    || params.timestamp > block.timestamp //
-                    || params.timestamp < parentBlk.proposedAt
-            ) {
-                revert L1_INVALID_TIMESTAMP();
-=======
-                local.params.anchorBlockId + _config.maxAnchorHeightOffset < block.number //
-                    || local.params.anchorBlockId >= block.number
-                    || local.params.anchorBlockId < parentBlk.proposedIn
-            ) {
-                revert L1_INVALID_ANCHOR_BLOCK();
->>>>>>> f91d3868
-            }
-
-            // Verify the passed in timestamp.
-            // We only allow the timestamp to be 2 epochs old.
-            // The other constraint is that the timestamp needs to be larger than or equal the
-            // one in the previous L2 block.
-            if (
-                local.params.timestamp + _config.maxAnchorHeightOffset * 12 < block.timestamp
-                    || local.params.timestamp > block.timestamp
-                    || local.params.timestamp < parentBlk.proposedAt
-            ) {
-                revert L1_INVALID_TIMESTAMP();
-            }
+        // Verify the passed in L1 state block number.
+        // We only allow the L1 block to be 2 epochs old.
+        // The other constraint is that the L1 block number needs to be larger than or equal
+        // the one in the previous L2 block.
+        if (
+            local.params.anchorBlockId + _config.maxAnchorHeightOffset < block.number //
+                || local.params.anchorBlockId >= block.number
+                || local.params.anchorBlockId < parentBlk.proposedIn
+        ) {
+            revert L1_INVALID_ANCHOR_BLOCK();
+        }
+
+        // Verify the passed in timestamp.
+        // We only allow the timestamp to be 2 epochs old.
+        // The other constraint is that the timestamp needs to be larger than or equal the
+        // one in the previous L2 block.
+        if (
+            local.params.timestamp + _config.maxAnchorHeightOffset * 12 < block.timestamp
+                || local.params.timestamp > block.timestamp //
+                || local.params.timestamp < parentBlk.proposedAt
+        ) {
+            revert L1_INVALID_TIMESTAMP();
         }
 
         // Check if parent block has the right meta hash. This is to allow the proposer to make
@@ -183,32 +133,31 @@
         // the block data to be stored on-chain for future integrity checks.
         // If we choose to persist all data fields in the metadata, it will
         // require additional storage slots.
-        unchecked {
-            meta_ = TaikoData.BlockMetadataV2({
-                anchorBlockHash: blockhash(local.params.anchorBlockId),
-                difficulty: keccak256(abi.encode("TAIKO_DIFFICULTY", local.b.numBlocks)),
-                blobHash: 0, // to be initialized below
-                extraData: local.params.extraData,
-                coinbase: local.params.coinbase,
-                id: local.b.numBlocks,
-                gasLimit: _config.blockMaxGasLimit,
-                timestamp: local.params.timestamp,
-                anchorBlockId: local.params.anchorBlockId,
-                minTier: 0, // to be initialized below
-                blobUsed: _txList.length == 0,
-                parentMetaHash: local.params.parentMetaHash,
-                proposer: msg.sender,
-                livenessBond: _config.livenessBond,
-                proposedAt: uint64(block.timestamp),
-                proposedIn: uint64(block.number),
-                blobTxListOffset: local.params.blobTxListOffset,
-                blobTxListLength: local.params.blobTxListLength,
-                blobIndex: local.params.blobIndex,
-                basefeeAdjustmentQuotient: _config.basefeeAdjustmentQuotient,
-                basefeeSharingPctg: _config.basefeeSharingPctg,
-                blockGasIssuance: _config.blockGasIssuance
-            });
-        }
+
+        meta_ = TaikoData.BlockMetadataV2({
+            anchorBlockHash: blockhash(local.params.anchorBlockId),
+            difficulty: keccak256(abi.encode("TAIKO_DIFFICULTY", local.b.numBlocks)),
+            blobHash: 0, // to be initialized below
+            extraData: local.params.extraData,
+            coinbase: local.params.coinbase,
+            id: local.b.numBlocks,
+            gasLimit: _config.blockMaxGasLimit,
+            timestamp: local.params.timestamp,
+            anchorBlockId: local.params.anchorBlockId,
+            minTier: 0, // to be initialized below
+            blobUsed: _txList.length == 0,
+            parentMetaHash: local.params.parentMetaHash,
+            proposer: msg.sender,
+            livenessBond: _config.livenessBond,
+            proposedAt: uint64(block.timestamp),
+            proposedIn: uint64(block.number),
+            blobTxListOffset: local.params.blobTxListOffset,
+            blobTxListLength: local.params.blobTxListLength,
+            blobIndex: local.params.blobIndex,
+            basefeeAdjustmentQuotient: _config.basefeeAdjustmentQuotient,
+            basefeeSharingPctg: _config.basefeeSharingPctg,
+            blockGasIssuance: _config.blockGasIssuance
+        });
 
         // Update certain meta fields
         if (meta_.blobUsed) {
@@ -240,13 +189,8 @@
             assignedProver: address(0),
             livenessBond: 0,
             blockId: local.b.numBlocks,
-<<<<<<< HEAD
-            proposedAt: params.timestamp,
-            proposedIn: params.anchorBlockId,
-=======
-            proposedAt: local.postFork ? local.params.timestamp : uint64(block.timestamp),
-            proposedIn: local.postFork ? local.params.anchorBlockId : uint64(block.number),
->>>>>>> f91d3868
+            proposedAt: local.params.timestamp,
+            proposedIn: local.params.anchorBlockId,
             // For a new block, the next transition ID is always 1, not 0.
             nextTransitionId: 1,
             livenessBondReturned: false,
