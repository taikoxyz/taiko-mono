--- conflicted
+++ resolved
@@ -82,13 +82,13 @@
         // If no L1 state block is specified, fall back to the previous L1 block
         // (the most recent block that has its block hash available in the EVM through the blockhash
         // opcode).
-        if (params.l1StateBlockNumber == 0) {
-            params.l1StateBlockNumber = uint32(block.number) - 1;
+        if (local.params.l1StateBlockNumber == 0) {
+            local.params.l1StateBlockNumber = uint32(block.number) - 1;
         }
 
         // If no timestamp specified, use the current timestamp
-        if (params.timestamp == 0) {
-            params.timestamp = uint64(block.timestamp);
+        if (local.params.timestamp == 0) {
+            local.params.timestamp = uint64(block.timestamp);
         }
 
         // Taiko, as a Based Rollup, enables permissionless block proposals.
@@ -100,23 +100,14 @@
             revert L1_TOO_MANY_BLOCKS();
         }
 
-<<<<<<< HEAD
         TaikoData.Block storage parentBlock =
-            _state.blocks[(b.numBlocks - 1) % _config.blockRingBufferSize];
-
-        // Check if parent block has the right meta hash. This is to allow the proposer to make sure
-        // the block builds on the expected latest chain state.
-        if (params.parentMetaHash != 0 && parentBlock.metaHash != params.parentMetaHash) {
-=======
-        local.parentMetaHash =
-            _state.blocks[(local.b.numBlocks - 1) % _config.blockRingBufferSize].metaHash;
-        // assert(parentMetaHash != 0);
+            _state.blocks[(local.b.numBlocks - 1) % _config.blockRingBufferSize];
+        local.parentMetaHash = parentBlock.metaHash;
 
         // Check if parent block has the right meta hash. This is to allow the proposer to make sure
         // the block builds on the expected latest chain state.
         if (local.params.parentMetaHash != 0 && local.parentMetaHash != local.params.parentMetaHash)
         {
->>>>>>> b89e97b1
             revert L1_UNEXPECTED_PARENT();
         }
 
@@ -125,9 +116,9 @@
         // The other constraint is that the L1 block number needs to be larger than or equal the one
         // in the previous L2 block.
         if (
-            params.l1StateBlockNumber + 64 < block.number
-                || params.l1StateBlockNumber >= block.number
-                || params.l1StateBlockNumber < parentBlock.l1StateBlockNumber
+            local.params.l1StateBlockNumber + 64 < block.number
+                || local.params.l1StateBlockNumber >= block.number
+                || local.params.l1StateBlockNumber < parentBlock.l1StateBlockNumber
         ) {
             revert L1_INVALID_L1_STATE_BLOCK();
         }
@@ -137,8 +128,9 @@
         // The other constraint is that the timestamp needs to be larger than or equal the one
         // in the previous L2 block.
         if (
-            params.timestamp + 64 * 12 < block.timestamp || params.timestamp > block.timestamp
-                || params.timestamp < parentBlock.timestamp
+            local.params.timestamp + 64 * 12 < block.timestamp
+                || local.params.timestamp > block.timestamp
+                || local.params.timestamp < parentBlock.timestamp
         ) {
             revert L1_INVALID_TIMESTAMP();
         }
@@ -149,7 +141,7 @@
         // require additional storage slots.
         unchecked {
             meta_ = TaikoData.BlockMetadata({
-                l1Hash: blockhash(params.l1StateBlockNumber),
+                l1Hash: blockhash(local.params.l1StateBlockNumber),
                 difficulty: 0, // to be initialized below
                 blobHash: 0, // to be initialized below
                 extraData: local.params.extraData,
@@ -158,15 +150,11 @@
                 id: local.b.numBlocks,
                 gasLimit: _config.blockMaxGasLimit,
                 // Use the timestamp one block after the chosen L1 state block
-                timestamp: params.timestamp,
-                l1Height: params.l1StateBlockNumber,
+                timestamp: local.params.timestamp,
+                l1Height: local.params.l1StateBlockNumber,
                 minTier: 0, // to be initialized below
                 blobUsed: _txList.length == 0,
-<<<<<<< HEAD
-                parentMetaHash: parentBlock.metaHash,
-=======
                 parentMetaHash: local.parentMetaHash,
->>>>>>> b89e97b1
                 sender: msg.sender
             });
         }
@@ -198,19 +186,10 @@
             emit CalldataTxList(meta_.id, _txList);
         }
 
-<<<<<<< HEAD
         // Generate a random value from the L1 state block hash and the L2 block ID
-        meta_.difficulty =
-            keccak256(abi.encodePacked(blockhash(params.l1StateBlockNumber), b.numBlocks));
-=======
-        // Following the Merge, the L1 mixHash incorporates the
-        // prevrandao value from the beacon chain. Given the possibility
-        // of multiple Taiko blocks being proposed within a single
-        // Ethereum block, we choose to introduce a salt to this random
-        // number as the L2 mixHash.
-        meta_.difficulty =
-            keccak256(abi.encodePacked(block.prevrandao, local.b.numBlocks, block.number));
->>>>>>> b89e97b1
+        meta_.difficulty = keccak256(
+            abi.encodePacked(blockhash(local.params.l1StateBlockNumber), local.b.numBlocks)
+        );
 
         {
             ITierRouter tierRouter = ITierRouter(_resolver.resolve(LibStrings.B_TIER_ROUTER, false));
@@ -235,8 +214,8 @@
             nextTransitionId: 1,
             // For unverified block, its verifiedTransitionId is always 0.
             verifiedTransitionId: 0,
-            l1StateBlockNumber: params.l1StateBlockNumber,
-            timestamp: params.timestamp
+            l1StateBlockNumber: local.params.l1StateBlockNumber,
+            timestamp: local.params.timestamp
         });
 
         // Store the block in the ring buffer
