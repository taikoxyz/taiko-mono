--- conflicted
+++ resolved
@@ -62,21 +62,12 @@
 
         _validateMetadata(meta);
 
-<<<<<<< HEAD
-        bytes32 commitHash = _calculateCommitHash(
-            meta.beneficiary,
-            meta.txListHash
-        );
-
         if (LibConstants.K_COMMIT_DELAY_CONFIRMS > 0) {
-=======
-        if (LibConstants.K_COMMIT_DELAY_CONFIRMATIONS > 0) {
             bytes32 commitHash = _calculateCommitHash(
                 meta.beneficiary,
                 meta.txListHash
             );
 
->>>>>>> 03e77819
             require(
                 isCommitValid(
                     s,
