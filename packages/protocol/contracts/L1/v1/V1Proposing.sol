// SPDX-License-Identifier: MIT
//
// ╭━━━━╮╱╱╭╮╱╱╱╱╱╭╮╱╱╱╱╱╭╮
// ┃╭╮╭╮┃╱╱┃┃╱╱╱╱╱┃┃╱╱╱╱╱┃┃
// ╰╯┃┃┣┻━┳┫┃╭┳━━╮┃┃╱╱╭━━┫╰━┳━━╮
// ╱╱┃┃┃╭╮┣┫╰╯┫╭╮┃┃┃╱╭┫╭╮┃╭╮┃━━┫
// ╱╱┃┃┃╭╮┃┃╭╮┫╰╯┃┃╰━╯┃╭╮┃╰╯┣━━┃
// ╱╱╰╯╰╯╰┻┻╯╰┻━━╯╰━━━┻╯╰┻━━┻━━╯
pragma solidity ^0.8.9;

import "../../common/ConfigManager.sol";
import "../../libs/LibConstants.sol";
import "../../libs/LibTxDecoder.sol";
import "../TkoToken.sol";
import "./V1Utils.sol";

/// @author dantaik <dan@taiko.xyz>
library V1Proposing {
    using LibTxDecoder for bytes;
    using SafeCastUpgradeable for uint256;
    using LibData for LibData.State;

    event BlockCommitted(
        uint64 commitSlot,
        uint64 commitHeight,
        bytes32 commitHash
    );
    event BlockProposed(uint256 indexed id, LibData.BlockMetadata meta);

    function commitBlock(
        LibData.State storage state,
        uint64 commitSlot,
        bytes32 commitHash
    ) public {
        assert(LibConstants.K_COMMIT_DELAY_CONFIRMS > 0);
        // It's OK to allow committing block when the system is halt.
        // By not checking the halt status, this method will be cheaper.
        //
        // assert(!V1Utils.isHalted(state));

        bytes32 hash = _aggregateCommitHash(block.number, commitHash);

        require(state.commits[msg.sender][commitSlot] != hash, "L1:committed");
        state.commits[msg.sender][commitSlot] = hash;

        emit BlockCommitted(commitSlot, uint64(block.number), commitHash);
    }

    function proposeBlock(
        LibData.State storage state,
        AddressResolver resolver,
        bytes[] calldata inputs
    ) public {
        assert(!V1Utils.isHalted(state));

        require(inputs.length == 2, "L1:inputs:size");
        LibData.BlockMetadata memory meta = abi.decode(
            inputs[0],
            (LibData.BlockMetadata)
        );
        _verifyBlockCommit(state, meta);
        _validateMetadata(meta);

        {
            bytes calldata txList = inputs[1];
            // perform validation and populate some fields
            require(
                txList.length > 0 &&
                    txList.length <= LibConstants.K_TXLIST_MAX_BYTES &&
                    meta.txListHash == txList.hashTxList(),
                "L1:txList"
            );
            require(
                state.nextBlockId <
                    state.latestVerifiedId + LibConstants.K_MAX_NUM_BLOCKS,
                "L1:tooMany"
            );

            meta.id = state.nextBlockId;
            meta.l1Height = block.number - 1;
            meta.l1Hash = blockhash(block.number - 1);
            meta.timestamp = uint64(block.timestamp);

            // if multiple L2 blocks included in the same L1 block,
            // their block.mixHash fields for randomness will be the same.
            meta.mixHash = bytes32(block.difficulty);
        }

        uint256 deposit;
        if (LibConstants.K_TOKENOMICS_ENABLED) {
            uint256 fee;
            uint256 premiumFee;
<<<<<<< HEAD
            (fee, premiumFee, deposit) = getBlockFees(state);
=======
            (fee, premiumFee) = getBlockFee(state);
>>>>>>> e2f3f64a
            TkoToken(resolver.resolve("tko_token")).burn(
                msg.sender,
                premiumFee + deposit
            );

            // Update feeBase and avgBlockTime
            state.feeBase = V1Utils.movingAverage({
                maValue: state.feeBase,
                newValue: fee,
                maf: LibConstants.K_FEE_BASE_MAF
            });

            state.avgBlockTime = V1Utils
                .movingAverage({
                    maValue: state.avgBlockTime,
                    newValue: meta.timestamp - state.lastProposedAt,
                    maf: LibConstants.K_BLOCK_TIME_MAF
                })
                .toUint64();
        }

        state.saveProposedBlock(
            state.nextBlockId,
            LibData.ProposedBlock({
                metaHash: LibData.hashMetadata(meta),
                deposit: deposit,
                proposer: msg.sender,
                proposedAt: meta.timestamp
            })
        );

        state.lastProposedAt = meta.timestamp;
        emit BlockProposed(state.nextBlockId++, meta);
    }

    function getBlockFee(
        LibData.State storage state
    ) public view returns (uint256 fee, uint256 premiumFee, uint256 deposit) {
        fee = V1Utils.getTimeAdjustedFee({
            state: state,
            isProposal: true,
            tNow: uint64(block.timestamp),
            tLast: state.lastProposedAt,
            tAvg: state.avgBlockTime,
            tCap: LibConstants.K_BLOCK_TIME_CAP
        });
        premiumFee = V1Utils.getSlotsAdjustedFee(state, true, fee);
        premiumFee = V1Utils.getBootstrapDiscountedFee(state, premiumFee);
        deposit = (premiumFee * LibConstants.K_PROPOSER_DEPOSIT) / 100;
    }

    function isCommitValid(
        LibData.State storage state,
        uint256 commitSlot,
        uint256 commitHeight,
        bytes32 commitHash
    ) public view returns (bool) {
        assert(LibConstants.K_COMMIT_DELAY_CONFIRMS > 0);
        bytes32 hash = _aggregateCommitHash(commitHeight, commitHash);
        return
            state.commits[msg.sender][commitSlot] == hash &&
            block.number >= commitHeight + LibConstants.K_COMMIT_DELAY_CONFIRMS;
    }

    function _verifyBlockCommit(
        LibData.State storage state,
        LibData.BlockMetadata memory meta
    ) private {
        if (LibConstants.K_COMMIT_DELAY_CONFIRMS == 0) {
            return;
        }
        bytes32 commitHash = _calculateCommitHash(
            meta.beneficiary,
            meta.txListHash
        );

        require(
            isCommitValid({
                state: state,
                commitSlot: meta.commitSlot,
                commitHeight: meta.commitHeight,
                commitHash: commitHash
            }),
            "L1:notCommitted"
        );

        if (meta.commitSlot == 0) {
            // Special handling of slot 0 for refund; non-zero slots
            // are supposed to managed by node software for reuse.
            delete state.commits[msg.sender][meta.commitSlot];
        }
    }

    function _validateMetadata(LibData.BlockMetadata memory meta) private pure {
        require(
            meta.id == 0 &&
                meta.l1Height == 0 &&
                meta.l1Hash == 0 &&
                meta.mixHash == 0 &&
                meta.timestamp == 0 &&
                meta.beneficiary != address(0) &&
                meta.txListHash != 0,
            "L1:placeholder"
        );

        require(
            meta.gasLimit <= LibConstants.K_BLOCK_MAX_GAS_LIMIT,
            "L1:gasLimit"
        );
        require(meta.extraData.length <= 32, "L1:extraData");
    }

    function _calculateCommitHash(
        address beneficiary,
        bytes32 txListHash
    ) private pure returns (bytes32) {
        return keccak256(abi.encodePacked(beneficiary, txListHash));
    }

    function _aggregateCommitHash(
        uint256 commitHeight,
        bytes32 commitHash
    ) private pure returns (bytes32) {
        return keccak256(abi.encodePacked(commitHash, commitHeight));
    }
}<|MERGE_RESOLUTION|>--- conflicted
+++ resolved
@@ -90,11 +90,8 @@
         if (LibConstants.K_TOKENOMICS_ENABLED) {
             uint256 fee;
             uint256 premiumFee;
-<<<<<<< HEAD
-            (fee, premiumFee, deposit) = getBlockFees(state);
-=======
-            (fee, premiumFee) = getBlockFee(state);
->>>>>>> e2f3f64a
+            (fee, premiumFee, deposit) = getBlockFee(state);
+    
             TkoToken(resolver.resolve("tko_token")).burn(
                 msg.sender,
                 premiumFee + deposit
