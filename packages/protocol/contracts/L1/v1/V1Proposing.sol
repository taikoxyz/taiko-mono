// SPDX-License-Identifier: MIT
//
// ╭━━━━╮╱╱╭╮╱╱╱╱╱╭╮╱╱╱╱╱╭╮
// ┃╭╮╭╮┃╱╱┃┃╱╱╱╱╱┃┃╱╱╱╱╱┃┃
// ╰╯┃┃┣┻━┳┫┃╭┳━━╮┃┃╱╱╭━━┫╰━┳━━╮
// ╱╱┃┃┃╭╮┣┫╰╯┫╭╮┃┃┃╱╭┫╭╮┃╭╮┃━━┫
// ╱╱┃┃┃╭╮┃┃╭╮┫╰╯┃┃╰━╯┃╭╮┃╰╯┣━━┃
// ╱╱╰╯╰╯╰┻┻╯╰┻━━╯╰━━━┻╯╰┻━━┻━━╯
pragma solidity ^0.8.9;

import "../../common/ConfigManager.sol";
import "../../libs/LibConstants.sol";
import "../../libs/LibTxDecoder.sol";
import "../LibData.sol";
import "../TkoToken.sol";
import "./V1Utils.sol";

/// @author dantaik <dan@taiko.xyz>
library V1Proposing {
    using LibTxDecoder for bytes;
    using SafeCastUpgradeable for uint256;
    using LibData for LibData.State;

    event BlockCommitted(bytes32 hash, uint256 validSince);
    event BlockProposed(uint256 indexed id, LibData.BlockMetadata meta);

    function commitBlock(LibData.State storage s, bytes32 commitHash) public {
        require(commitHash != 0, "L1:hash");
        require(s.commits[commitHash] == 0, "L1:committed");
        s.commits[commitHash] = block.number;

        emit BlockCommitted(
            commitHash,
            block.number + LibConstants.K_COMMIT_DELAY_CONFIRMS
        );
    }

    function proposeBlock(
        LibData.State storage s,
        AddressResolver resolver,
        bytes[] calldata inputs
    ) public {
        require(inputs.length == 2, "L1:inputs:size");
        LibData.BlockMetadata memory meta = abi.decode(
            inputs[0],
            (LibData.BlockMetadata)
        );
        bytes calldata txList = inputs[1];

        _validateMetadata(meta);

        s.lastProposedAt = meta.timestamp;

        bytes32 commitHash = _calculateCommitHash(
            meta.beneficiary,
            meta.txListHash
        );

        require(isCommitValid(s, commitHash), "L1:commit");
        delete s.commits[commitHash];

        require(
            txList.length > 0 &&
                txList.length <= LibConstants.K_TXLIST_MAX_BYTES &&
                meta.txListHash == txList.hashTxList(),
            "L1:txList"
        );
        require(
            s.nextBlockId < s.latestFinalizedId + LibConstants.K_MAX_NUM_BLOCKS,
            "L1:tooMany"
        );

        meta.id = s.nextBlockId;
        meta.l1Height = block.number - 1;
        meta.l1Hash = blockhash(block.number - 1);
        meta.timestamp = uint64(block.timestamp);

        // if multiple L2 blocks included in the same L1 block,
        // their block.mixHash fields for randomness will be the same.
        meta.mixHash = bytes32(block.difficulty);

        s.saveProposedBlock(
            s.nextBlockId,
            LibData.ProposedBlock({
                metaHash: LibData.hashMetadata(meta),
                proposer: msg.sender,
                gasLimit: meta.gasLimit
            })
        );

        uint64 blockTime = meta.timestamp - s.lastProposedAt;
        (uint256 fee, uint256 premiumFee) = getBlockFee(s);
        s.feeBase = V1Utils.movingAverage(s.feeBase, fee, 1024);

        s.avgBlockTime = V1Utils
            .movingAverage(s.avgBlockTime, blockTime, 1024)
            .toUint64();

<<<<<<< HEAD
        s.avgGasLimit = V1Utils
            .movingAverage(s.avgGasLimit, meta.gasLimit, 1024)
            .toUint64();
=======
        // s.avgGasLimit = V1Utils
        //     .movingAverage(s.avgGasLimit, meta.gasLimit, 1024)
        //     .toUint64();
>>>>>>> 2b14e169

        s.lastProposedAt = meta.timestamp;

        TkoToken(resolver.resolve("tko_token")).burn(msg.sender, premiumFee);

        emit BlockProposed(s.nextBlockId++, meta);
    }

    function getBlockFee(
        LibData.State storage s
    ) public view returns (uint256 fee, uint256 premiumFee) {
        uint256 alpha = V1Utils.feeScaleAlpha(
            uint64(block.timestamp),
            s.lastProposedAt,
            s.avgProofTime,
            LibConstants.K_BLOCK_TIME_CAP
        );
        fee = (s.feeBase * 10000) / alpha;
        premiumFee = (fee * V1Utils.feeScaleBeta(s, false)) / 10000;
<<<<<<< HEAD
=======
        premiumFee =
            (premiumFee *
                V1Utils.feeScaleGamma(
                    uint64(block.timestamp),
                    s.genesisTimestamp
                )) /
            10000;
>>>>>>> 2b14e169
    }

    function isCommitValid(
        LibData.State storage s,
        bytes32 hash
    ) public view returns (bool) {
        return
            hash != 0 &&
            s.commits[hash] != 0 &&
            block.number >=
            s.commits[hash] + LibConstants.K_COMMIT_DELAY_CONFIRMS;
<<<<<<< HEAD
    }

    function _updateAvgBlockTime(
        LibData.State storage s,
        uint64 blockTime
    ) private {
        if (s.avgBlockTime == 0) {
            s.avgBlockTime = blockTime;
        } else {
            s.avgBlockTime = (1023 * s.avgBlockTime + blockTime) / 1024;
        }
=======
>>>>>>> 2b14e169
    }

    function _validateMetadata(LibData.BlockMetadata memory meta) private pure {
        require(
            meta.id == 0 &&
                meta.l1Height == 0 &&
                meta.l1Hash == 0 &&
                meta.mixHash == 0 &&
                meta.timestamp == 0 &&
                meta.beneficiary != address(0) &&
                meta.txListHash != 0,
            "L1:placeholder"
        );

        require(
            meta.gasLimit <= LibConstants.K_BLOCK_MAX_GAS_LIMIT,
            "L1:gasLimit"
        );
        require(meta.extraData.length <= 32, "L1:extraData");
    }

    function _calculateCommitHash(
        address beneficiary,
        bytes32 txListHash
    ) private pure returns (bytes32) {
        return keccak256(abi.encodePacked(beneficiary, txListHash));
    }
}<|MERGE_RESOLUTION|>--- conflicted
+++ resolved
@@ -96,15 +96,9 @@
             .movingAverage(s.avgBlockTime, blockTime, 1024)
             .toUint64();
 
-<<<<<<< HEAD
-        s.avgGasLimit = V1Utils
-            .movingAverage(s.avgGasLimit, meta.gasLimit, 1024)
-            .toUint64();
-=======
         // s.avgGasLimit = V1Utils
         //     .movingAverage(s.avgGasLimit, meta.gasLimit, 1024)
         //     .toUint64();
->>>>>>> 2b14e169
 
         s.lastProposedAt = meta.timestamp;
 
@@ -124,8 +118,6 @@
         );
         fee = (s.feeBase * 10000) / alpha;
         premiumFee = (fee * V1Utils.feeScaleBeta(s, false)) / 10000;
-<<<<<<< HEAD
-=======
         premiumFee =
             (premiumFee *
                 V1Utils.feeScaleGamma(
@@ -133,7 +125,6 @@
                     s.genesisTimestamp
                 )) /
             10000;
->>>>>>> 2b14e169
     }
 
     function isCommitValid(
@@ -145,20 +136,6 @@
             s.commits[hash] != 0 &&
             block.number >=
             s.commits[hash] + LibConstants.K_COMMIT_DELAY_CONFIRMS;
-<<<<<<< HEAD
-    }
-
-    function _updateAvgBlockTime(
-        LibData.State storage s,
-        uint64 blockTime
-    ) private {
-        if (s.avgBlockTime == 0) {
-            s.avgBlockTime = blockTime;
-        } else {
-            s.avgBlockTime = (1023 * s.avgBlockTime + blockTime) / 1024;
-        }
-=======
->>>>>>> 2b14e169
     }
 
     function _validateMetadata(LibData.BlockMetadata memory meta) private pure {
