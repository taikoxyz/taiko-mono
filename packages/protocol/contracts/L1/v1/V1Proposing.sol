--- conflicted
+++ resolved
@@ -15,10 +15,7 @@
 import "../../libs/LibTxDecoder.sol";
 import "../LibData.sol";
 import "../TkoToken.sol";
-<<<<<<< HEAD
 import "./V1Utils.sol";
-=======
->>>>>>> 4c997118
 
 /// @author dantaik <dan@taiko.xyz>
 library V1Proposing {
@@ -54,15 +51,6 @@
 
         _validateMetadata(meta);
 
-<<<<<<< HEAD
-        s.lastProposedAt = meta.timestamp;
-=======
-        TkoToken(resolver.resolve("tko_token")).burn(
-            msg.sender,
-            getBlockFee(s)
-        );
->>>>>>> 4c997118
-
         bytes32 commitHash = _calculateCommitHash(
             meta.beneficiary,
             meta.txListHash
@@ -97,31 +85,22 @@
             LibData.ProposedBlock({metaHash: LibData.hashMetadata(meta)})
         );
 
-<<<<<<< HEAD
         uint64 blockTime = meta.timestamp - s.lastProposedAt;
         uint256 fee = getBlockFee(s, blockTime);
         TkoToken(resolver.resolve("tko_token")).burn(msg.sender, fee);
 
         V1Utils.updateBaseFee(s, fee);
         _updateAvgBlockTime(s, blockTime);
-=======
-        _updateAvgBlockTime(s, meta.timestamp - s.lastProposedAt);
         s.lastProposedAt = meta.timestamp;
->>>>>>> 4c997118
 
         emit BlockProposed(s.nextBlockId++, meta);
     }
 
-<<<<<<< HEAD
     function getBlockFee(LibData.State storage s, uint64 blockTime)
-=======
-    function getBlockFee(LibData.State storage s)
->>>>>>> 4c997118
         public
         view
         returns (uint256)
     {
-<<<<<<< HEAD
         if (s.avgBlockTime == 0) return s.baseFee;
 
         uint64 a = (s.avgBlockTime * 150) / 100; // 150%
@@ -132,9 +111,6 @@
         if (blockTime >= b) return m;
 
         return ((s.baseFee - m) * (b - blockTime)) / (b - a) + m;
-=======
-        return s.baseFee;
->>>>>>> 4c997118
     }
 
     function isCommitValid(LibData.State storage s, bytes32 hash)
