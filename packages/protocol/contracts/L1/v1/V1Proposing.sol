// SPDX-License-Identifier: MIT
//
// ╭━━━━╮╱╱╭╮╱╱╱╱╱╭╮╱╱╱╱╱╭╮
// ┃╭╮╭╮┃╱╱┃┃╱╱╱╱╱┃┃╱╱╱╱╱┃┃
// ╰╯┃┃┣┻━┳┫┃╭┳━━╮┃┃╱╱╭━━┫╰━┳━━╮
// ╱╱┃┃┃╭╮┣┫╰╯┫╭╮┃┃┃╱╭┫╭╮┃╭╮┃━━┫
// ╱╱┃┃┃╭╮┃┃╭╮┫╰╯┃┃╰━╯┃╭╮┃╰╯┣━━┃
// ╱╱╰╯╰╯╰┻┻╯╰┻━━╯╰━━━┻╯╰┻━━┻━━╯
pragma solidity ^0.8.9;

import "../../common/ConfigManager.sol";
import "../../libs/LibConstants.sol";
import "../../libs/LibTxDecoder.sol";
import "../TkoToken.sol";
import "./V1Utils.sol";

/// @author dantaik <dan@taiko.xyz>
library V1Proposing {
    using LibTxDecoder for bytes;
    using SafeCastUpgradeable for uint256;
    using LibData for LibData.State;

    event ProposerWhitelisted(address indexed proposer, bool whitelisted);

    event BlockCommitted(
        uint64 commitSlot,
        uint64 commitHeight,
        bytes32 commitHash
    );
    event BlockProposed(uint256 indexed id, LibData.BlockMetadata meta);

    modifier onlyWhitelistedProposer(LibData.State storage s) {
        if (s.whitelistProposers) {
            require(s.proposers[msg.sender], "L1:whitelist");
        }
        _;
    }

    function commitBlock(
        LibData.State storage state,
        uint64 commitSlot,
        bytes32 commitHash
    ) public {
        assert(LibConstants.K_COMMIT_DELAY_CONFIRMS > 0);
        // It's OK to allow committing block when the system is halt.
        // By not checking the halt status, this method will be cheaper.
        //
        // assert(!V1Utils.isHalted(state));

        bytes32 hash = _aggregateCommitHash(block.number, commitHash);

        require(state.commits[msg.sender][commitSlot] != hash, "L1:committed");
        state.commits[msg.sender][commitSlot] = hash;

        emit BlockCommitted(commitSlot, uint64(block.number), commitHash);
    }

    function proposeBlock(
        LibData.State storage state,
        AddressResolver resolver,
        bytes[] calldata inputs
<<<<<<< HEAD
    ) public {
        assert(!V1Utils.isHalted(state));
=======
    ) public onlyWhitelistedProposer(s) {
        assert(!V1Utils.isHalted(s));
>>>>>>> 9ee36afa

        require(inputs.length == 2, "L1:inputs:size");
        LibData.BlockMetadata memory meta = abi.decode(
            inputs[0],
            (LibData.BlockMetadata)
        );
        _verifyBlockCommit(state, meta);
        _validateMetadata(meta);

        {
            bytes calldata txList = inputs[1];
            // perform validation and populate some fields
            require(
                txList.length > 0 &&
                    txList.length <= LibConstants.K_TXLIST_MAX_BYTES &&
                    meta.txListHash == txList.hashTxList(),
                "L1:txList"
            );
            require(
                state.nextBlockId <
                    state.latestVerifiedId + LibConstants.K_MAX_NUM_BLOCKS,
                "L1:tooMany"
            );

            meta.id = state.nextBlockId;
            meta.l1Height = block.number - 1;
            meta.l1Hash = blockhash(block.number - 1);
            meta.timestamp = uint64(block.timestamp);

            // if multiple L2 blocks included in the same L1 block,
            // their block.mixHash fields for randomness will be the same.
            meta.mixHash = bytes32(block.difficulty);
        }

        if (LibConstants.K_TOKENOMICS_ENABLED) {
            uint256 fee;
            uint256 premiumFee;
            (fee, premiumFee) = getBlockFee(state);
            TkoToken(resolver.resolve("tko_token")).burn(
                msg.sender,
                premiumFee
            );

            // Update feeBase and avgBlockTime
            state.feeBase = V1Utils.movingAverage({
                maValue: state.feeBase,
                newValue: fee,
                maf: LibConstants.K_FEE_BASE_MAF
            });

            state.avgBlockTime = V1Utils
                .movingAverage({
                    maValue: state.avgBlockTime,
                    newValue: meta.timestamp - state.lastProposedAt,
                    maf: LibConstants.K_BLOCK_TIME_MAF
                })
                .toUint64();
        }

        state.saveProposedBlock(
            state.nextBlockId,
            LibData.ProposedBlock({
                metaHash: LibData.hashMetadata(meta),
                proposer: msg.sender,
                proposedAt: meta.timestamp
            })
        );

        state.lastProposedAt = meta.timestamp;
        emit BlockProposed(state.nextBlockId++, meta);
    }

    function getBlockFee(
        LibData.State storage state
    ) public view returns (uint256 fee, uint256 premiumFee) {
        fee = V1Utils.getTimeAdjustedFee({
            state: state,
            isProposal: true,
            tNow: uint64(block.timestamp),
            tLast: state.lastProposedAt,
            tAvg: state.avgBlockTime,
            tCap: LibConstants.K_BLOCK_TIME_CAP
        });
        premiumFee = V1Utils.getSlotsAdjustedFee(state, true, fee);
        premiumFee = V1Utils.getBootstrapDiscountedFee(state, premiumFee);
    }

    function whitelistProposer(
        LibData.State storage s,
        address proposer,
        bool enabled
    ) public {
        assert(s.whitelistProposers);
        require(
            proposer != address(0) && s.proposers[proposer] != enabled,
            "L1:precondition"
        );

        s.proposers[proposer] = enabled;
        emit ProposerWhitelisted(proposer, enabled);
    }

    function isProposerWhitelisted(
        LibData.State storage s,
        address proposer
    ) public view returns (bool) {
        assert(s.whitelistProposers);
        return s.proposers[proposer];
    }

    function isCommitValid(
        LibData.State storage state,
        uint256 commitSlot,
        uint256 commitHeight,
        bytes32 commitHash
    ) public view returns (bool) {
        assert(LibConstants.K_COMMIT_DELAY_CONFIRMS > 0);
        bytes32 hash = _aggregateCommitHash(commitHeight, commitHash);
        return
            state.commits[msg.sender][commitSlot] == hash &&
            block.number >= commitHeight + LibConstants.K_COMMIT_DELAY_CONFIRMS;
    }

    function _verifyBlockCommit(
        LibData.State storage state,
        LibData.BlockMetadata memory meta
    ) private {
        if (LibConstants.K_COMMIT_DELAY_CONFIRMS == 0) {
            return;
        }
        bytes32 commitHash = _calculateCommitHash(
            meta.beneficiary,
            meta.txListHash
        );

        require(
            isCommitValid({
                state: state,
                commitSlot: meta.commitSlot,
                commitHeight: meta.commitHeight,
                commitHash: commitHash
            }),
            "L1:notCommitted"
        );

        if (meta.commitSlot == 0) {
            // Special handling of slot 0 for refund; non-zero slots
            // are supposed to managed by node software for reuse.
            delete state.commits[msg.sender][meta.commitSlot];
        }
    }

    function _validateMetadata(LibData.BlockMetadata memory meta) private pure {
        require(
            meta.id == 0 &&
                meta.l1Height == 0 &&
                meta.l1Hash == 0 &&
                meta.mixHash == 0 &&
                meta.timestamp == 0 &&
                meta.beneficiary != address(0) &&
                meta.txListHash != 0,
            "L1:placeholder"
        );

        require(
            meta.gasLimit <= LibConstants.K_BLOCK_MAX_GAS_LIMIT,
            "L1:gasLimit"
        );
        require(meta.extraData.length <= 32, "L1:extraData");
    }

    function _calculateCommitHash(
        address beneficiary,
        bytes32 txListHash
    ) private pure returns (bytes32) {
        return keccak256(abi.encodePacked(beneficiary, txListHash));
    }

    function _aggregateCommitHash(
        uint256 commitHeight,
        bytes32 commitHash
    ) private pure returns (bytes32) {
        return keccak256(abi.encodePacked(commitHash, commitHeight));
    }
}<|MERGE_RESOLUTION|>--- conflicted
+++ resolved
@@ -59,13 +59,8 @@
         LibData.State storage state,
         AddressResolver resolver,
         bytes[] calldata inputs
-<<<<<<< HEAD
-    ) public {
+    ) public onlyWhitelistedProposer(s) {
         assert(!V1Utils.isHalted(state));
-=======
-    ) public onlyWhitelistedProposer(s) {
-        assert(!V1Utils.isHalted(s));
->>>>>>> 9ee36afa
 
         require(inputs.length == 2, "L1:inputs:size");
         LibData.BlockMetadata memory meta = abi.decode(
