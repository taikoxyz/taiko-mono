// SPDX-License-Identifier: MIT
//
// ╭━━━━╮╱╱╭╮╱╱╱╱╱╭╮╱╱╱╱╱╭╮
// ┃╭╮╭╮┃╱╱┃┃╱╱╱╱╱┃┃╱╱╱╱╱┃┃
// ╰╯┃┃┣┻━┳┫┃╭┳━━╮┃┃╱╱╭━━┫╰━┳━━╮
// ╱╱┃┃┃╭╮┣┫╰╯┫╭╮┃┃┃╱╭┫╭╮┃╭╮┃━━┫
// ╱╱┃┃┃╭╮┃┃╭╮┫╰╯┃┃╰━╯┃╭╮┃╰╯┣━━┃
// ╱╱╰╯╰╯╰┻┻╯╰┻━━╯╰━━━┻╯╰┻━━┻━━╯
pragma solidity ^0.8.9;

import "@openzeppelin/contracts-upgradeable/utils/math/SafeCastUpgradeable.sol";

import "../../libs/LibMath.sol";
import "../LibData.sol";

/// @author dantaik <dan@taiko.xyz>
library V1Utils {
    using LibMath for uint256;

    // Implement "Incentive Multipliers", see the whitepaper.
    function getTimeAdjustedFee(
        LibData.State storage s,
        bool isProposal,
        uint64 tNow,
        uint64 tLast,
        uint64 tAvg,
        uint64 tCap
    ) internal view returns (uint256) {
        if (tAvg == 0) {
            return s.feeBase;
        }
        uint256 _tAvg = tAvg > tCap ? tCap : tAvg;
        uint256 tGrace = (LibConstants.K_FEE_GRACE_PERIOD * _tAvg) / 100;
        uint256 tMax = (LibConstants.K_FEE_MAX_PERIOD * _tAvg) / 100;
        uint256 a = tLast + tGrace;
        uint256 b = tNow > a ? tNow - a : 0;
        uint256 tRel = (b.min(tMax) * 10000) / tMax; // [0 - 10000]
        uint256 alpha = 10000 +
<<<<<<< HEAD
            ((LibConstants.K_reward_multiplier - 100) * tRel) /
=======
            ((LibConstants.K_REWARD_MULTIPLIER - 100) * tRel) /
>>>>>>> 28dd103e
            100;
        if (isProposal) {
            return (s.feeBase * 10000) / alpha; // fee
        } else {
            return (s.feeBase * alpha) / 10000; // reward
        }
    }

    // Implement "Slot-availability Multipliers", see the whitepaper.
    function getSlotsAdjustedFee(
        LibData.State storage s,
        bool isProposal,
        uint256 fee
    ) public view returns (uint256) {
        // m is the `n'` in the whitepaper
        uint256 m = LibConstants.K_MAX_NUM_BLOCKS -
            1 +
            LibConstants.K_FEE_PREMIUM_LAMDA;
        // n is the number of unverified blocks
        uint256 n = s.latestFinalizedId - s.nextBlockId - 1;
        // k is `m − n + 1` or `m − n - 1`in the whitepaper
        uint256 k = isProposal ? m - n - 1 : m - n + 1;
        return (fee * (m - 1) * m) / (m - n) / k;
    }

    // Implement "Bootstrap Discount Multipliers", see the whitepaper.
    function getBootstrapDiscountedFee(
        LibData.State storage s,
        uint256 fee
    ) internal view returns (uint256) {
        uint256 halves = uint256(block.timestamp - s.genesisTimestamp) /
            LibConstants.K_HALVING;
        uint256 gamma = 1024 - (1024 >> halves);
        return (fee * gamma) / 1024;
    }

    function movingAverage(
        uint256 ma,
        uint256 v,
        uint256 factor
    ) internal pure returns (uint256) {
        if (ma == 0) {
            return v;
        }
        uint256 _ma = (ma * (factor - 1) + v) / factor;
        return _ma > 0 ? _ma : ma;
    }
}<|MERGE_RESOLUTION|>--- conflicted
+++ resolved
@@ -36,11 +36,7 @@
         uint256 b = tNow > a ? tNow - a : 0;
         uint256 tRel = (b.min(tMax) * 10000) / tMax; // [0 - 10000]
         uint256 alpha = 10000 +
-<<<<<<< HEAD
-            ((LibConstants.K_reward_multiplier - 100) * tRel) /
-=======
             ((LibConstants.K_REWARD_MULTIPLIER - 100) * tRel) /
->>>>>>> 28dd103e
             100;
         if (isProposal) {
             return (s.feeBase * 10000) / alpha; // fee
