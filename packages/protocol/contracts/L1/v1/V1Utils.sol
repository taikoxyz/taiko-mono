--- conflicted
+++ resolved
@@ -47,12 +47,10 @@
         uint64 tLast,
         uint64 tAvg
     ) internal pure returns (uint256) {
-<<<<<<< HEAD
         if (tAvg == 0) {
             return 10000;
         }
-=======
->>>>>>> 796d685d
+
         uint256 tGrace = (LibConstants.TAIKO_FEE_GRACE_PERIOD * tAvg) / 100;
         uint256 tMax = (LibConstants.TAIKO_FEE_MAX_PERIOD * tAvg) / 100;
         uint256 a = tLast + tGrace;
@@ -60,11 +58,7 @@
         uint256 tRel = (b.min(tMax) * 10000) / tMax;
         return
             10000 +
-<<<<<<< HEAD
-            ((LibConstants.TAIKO_FEE_MAX_MULTIPLIER - 100) * tRel) /
-=======
             ((LibConstants.TAIKO_FEE_MAX_PERIOD_MULTIPLIER - 100) * tRel) /
->>>>>>> 796d685d
             100;
     }
 }