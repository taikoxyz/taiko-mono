// SPDX-License-Identifier: MIT
//
// ╭━━━━╮╱╱╭╮╱╱╱╱╱╭╮╱╱╱╱╱╭╮
// ┃╭╮╭╮┃╱╱┃┃╱╱╱╱╱┃┃╱╱╱╱╱┃┃
// ╰╯┃┃┣┻━┳┫┃╭┳━━╮┃┃╱╱╭━━┫╰━┳━━╮
// ╱╱┃┃┃╭╮┣┫╰╯┫╭╮┃┃┃╱╭┫╭╮┃╭╮┃━━┫
// ╱╱┃┃┃╭╮┃┃╭╮┫╰╯┃┃╰━╯┃╭╮┃╰╯┣━━┃
// ╱╱╰╯╰╯╰┻┻╯╰┻━━╯╰━━━┻╯╰┻━━┻━━╯
pragma solidity ^0.8.9;

import "../../common/AddressResolver.sol";
import "../LibData.sol";
import "../TkoToken.sol";
import "./V1Utils.sol";

/// @author dantaik <dan@taiko.xyz>
library V1Finalizing {
    using SafeCastUpgradeable for uint256;
    event BlockFinalized(uint256 indexed id, bytes32 blockHash);

    event HeaderSynced(
        uint256 indexed height,
        uint256 indexed srcHeight,
        bytes32 srcHash
    );

    function init(
        LibData.State storage s,
        bytes32 _genesisBlockHash,
        uint256 _baseFee
    ) public {
        require(_baseFee > 0, "L1:baseFee");

        s.l2Hashes[0] = _genesisBlockHash;
        s.nextBlockId = 1;
        s.genesisHeight = uint64(block.number);
        s.baseFee = _baseFee;
        s.lastProposedAt = uint64(block.timestamp);

        emit BlockFinalized(0, _genesisBlockHash);
        emit HeaderSynced(block.number, 0, _genesisBlockHash);
    }

    function finalizeBlocks(
        LibData.State storage s,
        AddressResolver resolver,
        uint256 maxBlocks
    ) public {
        uint64 latestL2Height = s.latestFinalizedHeight;
        bytes32 latestL2Hash = s.l2Hashes[latestL2Height];
        uint64 processed = 0;
        TkoToken tkoToken;

        for (
            uint256 i = s.latestFinalizedId + 1;
            i < s.nextBlockId && processed <= maxBlocks;
            i++
        ) {
            LibData.ForkChoice storage fc = s.forkChoices[i][latestL2Hash];
            if (fc.blockHash == 0) {
                break;
            } else {
                if (fc.blockHash != LibConstants.TAIKO_BLOCK_DEADEND_HASH) {
                    latestL2Height += 1;
                    latestL2Hash = fc.blockHash;
                }

                uint64 proofTime = fc.provenAt - fc.proposedAt;
<<<<<<< HEAD
                (uint256 reward, uint256 premiumReward) = getProofReward(
                    s,
                    proofTime,
                    LibData.getProposedBlock(s, i).gasLimit
=======

                (uint256 reward, uint256 premiumReward) = getProofReward(
                    s,
                    proofTime
>>>>>>> e2124453
                );

                s.baseFee = V1Utils.movingAverage(s.baseFee, reward, 1024);

                s.avgProofTime = V1Utils
                    .movingAverage(s.avgProofTime, proofTime, 1024)
                    .toUint64();

                if (address(tkoToken) == address(0)) {
                    tkoToken = TkoToken(resolver.resolve("tko_token"));
                }

                // TODO(daniel): reward all provers
                tkoToken.mint(fc.provers[0], premiumReward);

                emit BlockFinalized(i, fc.blockHash);
            }

            processed += 1;
        }

        if (processed > 0) {
            s.latestFinalizedId += processed;

            if (latestL2Height > s.latestFinalizedHeight) {
                s.latestFinalizedHeight = latestL2Height;
                s.l2Hashes[latestL2Height] = latestL2Hash;
                emit HeaderSynced(block.number, latestL2Height, latestL2Hash);
            }
        }
    }

<<<<<<< HEAD
    function getProofReward(
        LibData.State storage s,
        uint64 proofTime,
        uint64 gasLimit
    ) public view returns (uint256 reward, uint256 premiumReward) {
        uint64 a = (s.avgBlockTime * 150) / 100; // 150%
        uint64 b = (s.avgBlockTime * 300) / 100; // 300%
        uint256 n = (s.baseFee * 400) / 100; // 400%

        if (proofTime <= a) {
=======
    function getProofReward(LibData.State storage s, uint64 proofTime)
        public
        view
        returns (uint256 reward, uint256 premiumReward)
    {
        uint64 a = (s.avgBlockTime * 125) / 100; // 125%
        uint64 b = (s.avgBlockTime * 400) / 100; // 400%
        uint256 n = s.baseFee * LibConstants.TAIKO_BLOCK_REWARD_MAX_FACTOR;

        if (s.avgProofTime == 0 || proofTime <= a) {
>>>>>>> e2124453
            reward = s.baseFee;
        } else if (proofTime >= b) {
            reward = n;
        } else {
            reward = ((n - s.baseFee) * (proofTime - a)) / (b - a) + n;
        }

<<<<<<< HEAD
        if (s.avgGasLimit > 0) {
            reward = (reward * gasLimit) / s.avgGasLimit;
        }

=======
>>>>>>> e2124453
        premiumReward =
            (V1Utils.applyOversellPremium(s, reward, true) *
                (10000 - LibConstants.TAIKO_REWARD_BURN_POINTS)) /
            10000;
    }
}<|MERGE_RESOLUTION|>--- conflicted
+++ resolved
@@ -66,17 +66,10 @@
                 }
 
                 uint64 proofTime = fc.provenAt - fc.proposedAt;
-<<<<<<< HEAD
                 (uint256 reward, uint256 premiumReward) = getProofReward(
                     s,
                     proofTime,
                     LibData.getProposedBlock(s, i).gasLimit
-=======
-
-                (uint256 reward, uint256 premiumReward) = getProofReward(
-                    s,
-                    proofTime
->>>>>>> e2124453
                 );
 
                 s.baseFee = V1Utils.movingAverage(s.baseFee, reward, 1024);
@@ -109,29 +102,16 @@
         }
     }
 
-<<<<<<< HEAD
     function getProofReward(
         LibData.State storage s,
         uint64 proofTime,
         uint64 gasLimit
     ) public view returns (uint256 reward, uint256 premiumReward) {
-        uint64 a = (s.avgBlockTime * 150) / 100; // 150%
-        uint64 b = (s.avgBlockTime * 300) / 100; // 300%
-        uint256 n = (s.baseFee * 400) / 100; // 400%
-
-        if (proofTime <= a) {
-=======
-    function getProofReward(LibData.State storage s, uint64 proofTime)
-        public
-        view
-        returns (uint256 reward, uint256 premiumReward)
-    {
         uint64 a = (s.avgBlockTime * 125) / 100; // 125%
         uint64 b = (s.avgBlockTime * 400) / 100; // 400%
         uint256 n = s.baseFee * LibConstants.TAIKO_BLOCK_REWARD_MAX_FACTOR;
 
         if (s.avgProofTime == 0 || proofTime <= a) {
->>>>>>> e2124453
             reward = s.baseFee;
         } else if (proofTime >= b) {
             reward = n;
@@ -139,13 +119,10 @@
             reward = ((n - s.baseFee) * (proofTime - a)) / (b - a) + n;
         }
 
-<<<<<<< HEAD
         if (s.avgGasLimit > 0) {
             reward = (reward * gasLimit) / s.avgGasLimit;
         }
 
-=======
->>>>>>> e2124453
         premiumReward =
             (V1Utils.applyOversellPremium(s, reward, true) *
                 (10000 - LibConstants.TAIKO_REWARD_BURN_POINTS)) /
