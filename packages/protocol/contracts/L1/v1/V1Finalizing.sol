// SPDX-License-Identifier: MIT
//
// ╭━━━━╮╱╱╭╮╱╱╱╱╱╭╮╱╱╱╱╱╭╮
// ┃╭╮╭╮┃╱╱┃┃╱╱╱╱╱┃┃╱╱╱╱╱┃┃
// ╰╯┃┃┣┻━┳┫┃╭┳━━╮┃┃╱╱╭━━┫╰━┳━━╮
// ╱╱┃┃┃╭╮┣┫╰╯┫╭╮┃┃┃╱╭┫╭╮┃╭╮┃━━┫
// ╱╱┃┃┃╭╮┃┃╭╮┫╰╯┃┃╰━╯┃╭╮┃╰╯┣━━┃
// ╱╱╰╯╰╯╰┻┻╯╰┻━━╯╰━━━┻╯╰┻━━┻━━╯
pragma solidity ^0.8.9;

import "../../common/AddressResolver.sol";
import "../TkoToken.sol";
import "./V1Utils.sol";

/// @author dantaik <dan@taiko.xyz>
library V1Finalizing {
<<<<<<< HEAD
    using SafeCastUpgradeable for uint256;
    event BlockFinalized(uint256 indexed id, bytes32 blockHash);
=======
    event BlockVerified(uint256 indexed id, bytes32 blockHash);
>>>>>>> f1ad2f5b

    event HeaderSynced(
        uint256 indexed height,
        uint256 indexed srcHeight,
        bytes32 srcHash
    );

    function init(
        LibData.State storage s,
        bytes32 _genesisBlockHash,
        uint256 _feeBase
    ) public {
        require(_feeBase > 0, "L1:feeBase");

        s.genesisHeight = uint64(block.number);
        s.genesisTimestamp = uint64(block.timestamp);
        s.feeBase = _feeBase;
        s.nextBlockId = 1;
        s.lastProposedAt = uint64(block.timestamp);
        s.l2Hashes[0] = _genesisBlockHash;

        emit BlockVerified(0, _genesisBlockHash);
        emit HeaderSynced(block.number, 0, _genesisBlockHash);
    }

    function verifyBlocks(
        LibData.State storage s,
        AddressResolver resolver,
        uint256 maxBlocks,
        bool checkHalt
    ) public {
        bool halted = V1Utils.isHalted(s);
        if (checkHalt) {
            require(!halted, "L1:halted");
        } else if (halted) {
            // skip finalizing blocks
            return;
        }

        uint64 latestL2Height = s.latestVerifiedHeight;
        bytes32 latestL2Hash = s.l2Hashes[latestL2Height];
        uint64 processed = 0;
        TkoToken tkoToken;

        for (
            uint256 i = s.latestVerifiedId + 1;
            i < s.nextBlockId && processed <= maxBlocks;
            i++
        ) {
            LibData.ForkChoice storage fc = s.forkChoices[i][latestL2Hash];

            // Uncle proof can not take more than 2x time the first proof did.
            if (
                fc.blockHash == 0 ||
                block.timestamp <= V1Utils.uncleProofDeadline(s, fc)
            ) {
                break;
<<<<<<< HEAD
=======
            }

            if (fc.blockHash == LibConstants.TAIKO_BLOCK_DEADEND_HASH) {
                emit BlockVerified(i, 0);
            } else if (fc.blockHash != 0) {
                latestL2Height += 1;
                latestL2Hash = fc.blockHash;
                emit BlockVerified(i, latestL2Hash);
>>>>>>> f1ad2f5b
            } else {
                if (fc.blockHash != LibConstants.K_BLOCK_DEADEND_HASH) {
                    latestL2Height += 1;
                    latestL2Hash = fc.blockHash;
                }

                if (LibConstants.K_TOKENOMICS_ENABLED) {
                    (uint256 reward, uint256 premiumReward) = getProofReward(
                        s,
                        fc.provenAt,
                        fc.proposedAt
                    );

                    s.feeBase = V1Utils.movingAverage(s.feeBase, reward, 1024);

                    s.avgProofTime = V1Utils
                        .movingAverage(
                            s.avgProofTime,
                            fc.provenAt - fc.proposedAt,
                            1024
                        )
                        .toUint64();

                    if (address(tkoToken) == address(0)) {
                        tkoToken = TkoToken(resolver.resolve("tko_token"));
                    }

                    // Reward multiple provers
                    uint sum = 2 ** fc.provers.length - 1;
                    for (uint k = 0; k < fc.provers.length; k++) {
                        uint weight = (1 << (fc.provers.length - k - 1));
                        uint proverReward = (premiumReward * weight) / sum;

                        if (tkoToken.balanceOf(fc.provers[k]) == 0) {
                            // reduce reward if the prover has 0 TKO balance.
                            proverReward /= 2;
                        }
                        tkoToken.mint(fc.provers[k], proverReward);
                    }
                }

                emit BlockFinalized(i, fc.blockHash);
            }

            processed += 1;
        }

        if (processed > 0) {
            s.latestVerifiedId += processed;

            if (latestL2Height > s.latestVerifiedHeight) {
                s.latestVerifiedHeight = latestL2Height;
                s.l2Hashes[latestL2Height] = latestL2Hash;
                emit HeaderSynced(block.number, latestL2Height, latestL2Hash);
            }
        }
    }

    function getProofReward(
        LibData.State storage s,
        uint64 provenAt,
        uint64 proposedAt
    ) public view returns (uint256 reward, uint256 premiumReward) {
        reward = V1Utils.getTimeAdjustedFee(
            s,
            false,
            provenAt,
            proposedAt,
            s.avgProofTime,
            LibConstants.K_PROOF_TIME_CAP
        );
        premiumReward = V1Utils.getSlotsAdjustedFee(s, false, reward);
        premiumReward =
            (premiumReward * (10000 - LibConstants.K_REWARD_BURN_POINTS)) /
            10000;
    }
}<|MERGE_RESOLUTION|>--- conflicted
+++ resolved
@@ -14,12 +14,8 @@
 
 /// @author dantaik <dan@taiko.xyz>
 library V1Finalizing {
-<<<<<<< HEAD
     using SafeCastUpgradeable for uint256;
-    event BlockFinalized(uint256 indexed id, bytes32 blockHash);
-=======
     event BlockVerified(uint256 indexed id, bytes32 blockHash);
->>>>>>> f1ad2f5b
 
     event HeaderSynced(
         uint256 indexed height,
@@ -77,17 +73,6 @@
                 block.timestamp <= V1Utils.uncleProofDeadline(s, fc)
             ) {
                 break;
-<<<<<<< HEAD
-=======
-            }
-
-            if (fc.blockHash == LibConstants.TAIKO_BLOCK_DEADEND_HASH) {
-                emit BlockVerified(i, 0);
-            } else if (fc.blockHash != 0) {
-                latestL2Height += 1;
-                latestL2Hash = fc.blockHash;
-                emit BlockVerified(i, latestL2Hash);
->>>>>>> f1ad2f5b
             } else {
                 if (fc.blockHash != LibConstants.K_BLOCK_DEADEND_HASH) {
                     latestL2Height += 1;
