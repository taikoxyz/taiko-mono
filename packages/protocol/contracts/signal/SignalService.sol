--- conflicted
+++ resolved
@@ -178,12 +178,12 @@
         return keccak256(abi.encodePacked("SIGNAL", chainId, app, signal));
     }
 
-<<<<<<< HEAD
     /// @notice Tells if we need to check real proof or it is a test.
     /// @return Returns true to skip checking inclusion proofs.
     function skipProofCheck() public pure virtual returns (bool) {
         return false;
-=======
+    }
+
     /// @notice Translate a RLP-encoded list of RLP-encoded TrieNodes into a list of LP-encoded
     /// TrieNodes.
     function _transcode(bytes memory proof) internal pure returns (bytes[] memory proofs) {
@@ -193,7 +193,6 @@
         for (uint256 i; i < nodes.length; ++i) {
             proofs[i] = RLPReader.readBytes(nodes[i]);
         }
->>>>>>> 5de44a59
     }
 
     function _authorizePause(address) internal pure override {
