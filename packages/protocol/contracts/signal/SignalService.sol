// SPDX-License-Identifier: MIT
//  _____     _ _         _         _
// |_   _|_ _(_) |_____  | |   __ _| |__ ___
//   | |/ _` | | / / _ \ | |__/ _` | '_ (_-<
//   |_|\__,_|_|_\_\___/ |____\__,_|_.__/__/
//
//   Email: security@taiko.xyz
//   Website: https://taiko.xyz
//   GitHub: https://github.com/taikoxyz
//   Discord: https://discord.gg/taikoxyz
//   Twitter: https://twitter.com/taikoxyz
//   Blog: https://mirror.xyz/labs.taiko.eth
//   Youtube: https://www.youtube.com/@taikoxyz

pragma solidity 0.8.24;

import "lib/openzeppelin-contracts/contracts/utils/math/SafeCast.sol";
import "../common/EssentialContract.sol";
import "../common/ICrossChainSync.sol";
import "../thirdparty/optimism/trie/SecureMerkleTrie.sol";
import "../thirdparty/optimism/rlp/RLPReader.sol";
import "./IHopRelayRegistry.sol";
import "./ISignalService.sol";

/// @title SignalService
/// @dev Labeled in AddressResolver as "signal_service"
/// @notice See the documentation in {ISignalService} for more details.
///
/// @dev Authorization Guide for Multi-Hop Bridging:
/// For facilitating multi-hop bridging, authorize all deployed TaikoL1 and
/// TaikoL2 contracts involved in the bridging path.
/// Use the respective chain IDs as labels for authorization.
/// Note: SignalService should not authorize Bridges or other Bridgable
/// applications.
contract SignalService is EssentialContract, ISignalService {
    using SafeCast for uint256;

    // merkleProof represents ABI-encoded tuple of (key, value, and proof)
    // returned from the eth_getProof() API.
    struct Hop {
<<<<<<< HEAD
        uint64 chainId;
=======
>>>>>>> ea33e655
        address relay;
        bytes32 stateRoot;
        bytes merkleProof;
    }

    struct Proof {
        uint64 height;
        bytes merkleProof;
<<<<<<< HEAD
        // Ensure that hops are ordered such that those closer to the signal's source chain come
        // before others.
        Hop[] hops;
    }

    uint256[50] private __gap;

    error SS_INVALID_PARAMS();
    error SS_INVALID_PROOF();
    error SS_INVALID_APP();
    error SS_INVALID_RELAY();
=======
        Hop[] hops;
    }

    error SS_INVALID_FUNC_PARAMS();
    error SS_INVALID_PROOF_PARAMS();
    error SS_CROSS_CHAIN_SYNC_UNAUTHORIZED(uint256 chaindId);
    error SS_CROSS_CHAIN_SYNC_ZERO_STATE_ROOT();
    error SS_HOP_RELAYER_UNAUTHORIZED();
    error SS_INVALID_APP();
    error SS_INVALID_APP_PROOF();
    error SS_INVALID_HOP_PROOF();
>>>>>>> ea33e655
    error SS_INVALID_SIGNAL();
    error SS_INVALID_STATE_ROOT();
    error SS_MULTIHOP_DISABLED();
    error SS_UNSUPPORTED();

    /// @dev Initializer to be called after being deployed behind a proxy.
    function init(address _addressManager) external initializer {
        __Essential_init(_addressManager);
    }

    /// @inheritdoc ISignalService
    function sendSignal(bytes32 signal) public returns (bytes32 slot) {
        if (signal == 0) revert SS_INVALID_SIGNAL();
        slot = getSignalSlot(uint64(block.chainid), msg.sender, signal);
        assembly {
            sstore(slot, 1)
        }
    }

    /// @inheritdoc ISignalService
    function isSignalSent(address app, bytes32 signal) public view returns (bool) {
        if (signal == 0) revert SS_INVALID_SIGNAL();
        if (app == address(0)) revert SS_INVALID_APP();
        bytes32 slot = getSignalSlot(uint64(block.chainid), app, signal);
        uint256 value;
        assembly {
            value := sload(slot)
        }
        return value == 1;
    }

    /// @inheritdoc ISignalService
    /// @dev This function may revert.
    function proveSignalReceived(
        uint64 srcChainId,
        address app,
        bytes32 signal,
        bytes calldata proof
    )
        public
        view
        virtual
        returns (bool)
    {
        if (app == address(0) || signal == 0 || srcChainId == 0 || srcChainId == block.chainid) {
<<<<<<< HEAD
            revert SS_INVALID_PARAMS();
        }

        Proof memory p = abi.decode(proof, (Proof));
        if (!isMultiHopEnabled() && p.hops.length > 0) {
            revert SS_MULTIHOP_DISABLED();
        }

        uint64 _srcChainId = srcChainId;
        address _srcApp = app;
        bytes32 _srcSignal = signal;

        // Verify hop proofs
        IHopRelayRegistry hrr;
        if (p.hops.length > 0) {
            hrr = IHopRelayRegistry(resolve("hop_relay_registry", false));
=======
            revert SS_INVALID_FUNC_PARAMS();
        }

        Proof memory p = abi.decode(proof, (Proof));
        if (p.crossChainSync == address(0) || p.merkleProof.length == 0) {
            revert SS_INVALID_PROOF_PARAMS();
        }

        for (uint256 i; i < p.hops.length; ++i) {
            if (p.hops[i].stateRoot == 0 || p.hops[i].merkleProof.length == 0) {
                revert SS_INVALID_PROOF_PARAMS();
            }
        }

        // p.crossChainSync is either a TaikoL1 contract or a TaikoL2 contract
        if (!isAuthorizedAs(p.crossChainSync, bytes32(block.chainid))) {
            revert SS_CROSS_CHAIN_SYNC_UNAUTHORIZED(block.chainid);
>>>>>>> ea33e655
        }

        bytes32 stateRoot = ICrossChainSync(p.crossChainSync).getSyncedSnippet(p.height).stateRoot;
        if (stateRoot == 0) revert SS_CROSS_CHAIN_SYNC_ZERO_STATE_ROOT();
<<<<<<< HEAD

        // If a signal is sent from chainA -> chainB -> chainC (this chain), we verify the proofs in
        // the following order:
        // 1. using chainC's latest parent's stateRoot to verify that chainB's TaikoL1/TaikoL2 contract has
        // sent a given hop stateRoot on chainB using its own signal service.
        // 2. using the verified hop stateRoot to verify that the source app on chainA has sent a
        // signal using its own signal service.
        // We always verify the proofs in the reversed order (top to bottom).
=======
>>>>>>> ea33e655

        // If a signal is sent from chainA -> chainB -> chainC (this chain), we verify the proofs in
        // the following order:
        // 1. using chainC's latest parent's stateRoot to verify that chainB's TaikoL1/TaikoL2 contract has
        // sent a given hop stateRoot on chainB using its own signal service.
        // 2. using the verified hop stateRoot to verify that the source app on chainA has sent a
        // signal using its own signal service.
        // We always verify the proofs in the reversed order (top to bottom).
        for (uint256 i; i < p.hops.length; ++i) {
            Hop memory hop = p.hops[i];
            if (hop.stateRoot == stateRoot) revert SS_INVALID_HOP_PROOF();

<<<<<<< HEAD
            if (!hrr.isRelayRegistered(_srcChainId, hop.chainId, hop.relay)) {
                revert SS_INVALID_RELAY();
            }

            verifyMerkleProof(hop.stateRoot, _srcChainId, _srcApp, _srcSignal, hop.merkleProof);

            _srcChainId = hop.chainId;
            _srcApp = hop.relay;
            _srcSignal = hop.stateRoot;
        }

        ICrossChainSync ccs = ICrossChainSync(resolve("taiko", false));
        bytes32 stateRoot = ccs.getSyncedSnippet(p.height).stateRoot;

        verifyMerkleProof(stateRoot, _srcChainId, _srcApp, _srcSignal, p.merkleProof);

=======
            bytes32 label = authorizedAddresses[hop.relay];
            if (label == 0) revert SS_HOP_RELAYER_UNAUTHORIZED();

            uint64 hopChainId = uint256(label).toUint64();

            verifyMerkleProof(stateRoot, hopChainId, hop.relay, hop.stateRoot, hop.merkleProof);
            stateRoot = hop.stateRoot;
        }

        verifyMerkleProof(stateRoot, srcChainId, app, signal, p.merkleProof);
>>>>>>> ea33e655
        return true;
    }

    function verifyMerkleProof(
        bytes32 stateRoot,
        uint64 srcChainId,
        address srcApp,
        bytes32 srcSignal,
        bytes memory merkleProof
    )
        public
        view
        virtual
    {
<<<<<<< HEAD
        if (stateRoot == 0) revert SS_INVALID_STATE_ROOT();
        if (merkleProof.length == 0) revert SS_INVALID_PROOF();

        bool verified;

        // TODO(dani): implement this please

        if (!verified) revert SS_INVALID_PROOF();
    }

    /// @notice Checks if multi-hop is enabled.
    /// @return Returns true if multi-hop bridging is enabled.
    function isMultiHopEnabled() public view virtual returns (bool) {
        return false;
=======
        // TODO(dani): implement this please
>>>>>>> ea33e655
    }

    /// @notice Get the storage slot of the signal.
    /// @param chainId The address's chainId.
    /// @param app The address that initiated the signal.
    /// @param signal The signal to get the storage slot of.
    /// @return The unique storage slot of the signal which is
    /// created by encoding the sender address with the signal (message).
    function getSignalSlot(
        uint64 chainId,
        address app,
        bytes32 signal
    )
        public
        pure
        returns (bytes32)
    {
        return keccak256(abi.encodePacked("SIGNAL", chainId, app, signal));
    }

    /// @notice Tells if we need to check real proof or it is a test.
    /// @return Returns true to skip checking inclusion proofs.
    function skipProofCheck() public pure virtual returns (bool) {
        return false;
    }

    /// @notice Translate a RLP-encoded list of RLP-encoded TrieNodes into a list of LP-encoded
    /// TrieNodes.
    function _transcode(bytes memory proof) internal pure returns (bytes[] memory proofs) {
        RLPReader.RLPItem[] memory nodes = RLPReader.readList(proof);
        proofs = new bytes[](nodes.length);

        for (uint256 i; i < nodes.length; ++i) {
            proofs[i] = RLPReader.readBytes(nodes[i]);
        }
    }

    function _authorizePause(address) internal pure override {
        revert SS_UNSUPPORTED();
    }
}<|MERGE_RESOLUTION|>--- conflicted
+++ resolved
@@ -38,10 +38,7 @@
     // merkleProof represents ABI-encoded tuple of (key, value, and proof)
     // returned from the eth_getProof() API.
     struct Hop {
-<<<<<<< HEAD
         uint64 chainId;
-=======
->>>>>>> ea33e655
         address relay;
         bytes32 stateRoot;
         bytes merkleProof;
@@ -50,7 +47,6 @@
     struct Proof {
         uint64 height;
         bytes merkleProof;
-<<<<<<< HEAD
         // Ensure that hops are ordered such that those closer to the signal's source chain come
         // before others.
         Hop[] hops;
@@ -62,19 +58,6 @@
     error SS_INVALID_PROOF();
     error SS_INVALID_APP();
     error SS_INVALID_RELAY();
-=======
-        Hop[] hops;
-    }
-
-    error SS_INVALID_FUNC_PARAMS();
-    error SS_INVALID_PROOF_PARAMS();
-    error SS_CROSS_CHAIN_SYNC_UNAUTHORIZED(uint256 chaindId);
-    error SS_CROSS_CHAIN_SYNC_ZERO_STATE_ROOT();
-    error SS_HOP_RELAYER_UNAUTHORIZED();
-    error SS_INVALID_APP();
-    error SS_INVALID_APP_PROOF();
-    error SS_INVALID_HOP_PROOF();
->>>>>>> ea33e655
     error SS_INVALID_SIGNAL();
     error SS_INVALID_STATE_ROOT();
     error SS_MULTIHOP_DISABLED();
@@ -120,7 +103,6 @@
         returns (bool)
     {
         if (app == address(0) || signal == 0 || srcChainId == 0 || srcChainId == block.chainid) {
-<<<<<<< HEAD
             revert SS_INVALID_PARAMS();
         }
 
@@ -137,40 +119,10 @@
         IHopRelayRegistry hrr;
         if (p.hops.length > 0) {
             hrr = IHopRelayRegistry(resolve("hop_relay_registry", false));
-=======
-            revert SS_INVALID_FUNC_PARAMS();
-        }
-
-        Proof memory p = abi.decode(proof, (Proof));
-        if (p.crossChainSync == address(0) || p.merkleProof.length == 0) {
-            revert SS_INVALID_PROOF_PARAMS();
-        }
-
-        for (uint256 i; i < p.hops.length; ++i) {
-            if (p.hops[i].stateRoot == 0 || p.hops[i].merkleProof.length == 0) {
-                revert SS_INVALID_PROOF_PARAMS();
-            }
-        }
-
-        // p.crossChainSync is either a TaikoL1 contract or a TaikoL2 contract
-        if (!isAuthorizedAs(p.crossChainSync, bytes32(block.chainid))) {
-            revert SS_CROSS_CHAIN_SYNC_UNAUTHORIZED(block.chainid);
->>>>>>> ea33e655
         }
 
         bytes32 stateRoot = ICrossChainSync(p.crossChainSync).getSyncedSnippet(p.height).stateRoot;
         if (stateRoot == 0) revert SS_CROSS_CHAIN_SYNC_ZERO_STATE_ROOT();
-<<<<<<< HEAD
-
-        // If a signal is sent from chainA -> chainB -> chainC (this chain), we verify the proofs in
-        // the following order:
-        // 1. using chainC's latest parent's stateRoot to verify that chainB's TaikoL1/TaikoL2 contract has
-        // sent a given hop stateRoot on chainB using its own signal service.
-        // 2. using the verified hop stateRoot to verify that the source app on chainA has sent a
-        // signal using its own signal service.
-        // We always verify the proofs in the reversed order (top to bottom).
-=======
->>>>>>> ea33e655
 
         // If a signal is sent from chainA -> chainB -> chainC (this chain), we verify the proofs in
         // the following order:
@@ -183,7 +135,6 @@
             Hop memory hop = p.hops[i];
             if (hop.stateRoot == stateRoot) revert SS_INVALID_HOP_PROOF();
 
-<<<<<<< HEAD
             if (!hrr.isRelayRegistered(_srcChainId, hop.chainId, hop.relay)) {
                 revert SS_INVALID_RELAY();
             }
@@ -199,19 +150,6 @@
         bytes32 stateRoot = ccs.getSyncedSnippet(p.height).stateRoot;
 
         verifyMerkleProof(stateRoot, _srcChainId, _srcApp, _srcSignal, p.merkleProof);
-
-=======
-            bytes32 label = authorizedAddresses[hop.relay];
-            if (label == 0) revert SS_HOP_RELAYER_UNAUTHORIZED();
-
-            uint64 hopChainId = uint256(label).toUint64();
-
-            verifyMerkleProof(stateRoot, hopChainId, hop.relay, hop.stateRoot, hop.merkleProof);
-            stateRoot = hop.stateRoot;
-        }
-
-        verifyMerkleProof(stateRoot, srcChainId, app, signal, p.merkleProof);
->>>>>>> ea33e655
         return true;
     }
 
@@ -226,7 +164,6 @@
         view
         virtual
     {
-<<<<<<< HEAD
         if (stateRoot == 0) revert SS_INVALID_STATE_ROOT();
         if (merkleProof.length == 0) revert SS_INVALID_PROOF();
 
@@ -241,9 +178,6 @@
     /// @return Returns true if multi-hop bridging is enabled.
     function isMultiHopEnabled() public view virtual returns (bool) {
         return false;
-=======
-        // TODO(dani): implement this please
->>>>>>> ea33e655
     }
 
     /// @notice Get the storage slot of the signal.
