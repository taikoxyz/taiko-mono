// SPDX-License-Identifier: MIT
//  _____     _ _         _         _
// |_   _|_ _(_) |_____  | |   __ _| |__ ___
//   | |/ _` | | / / _ \ | |__/ _` | '_ (_-<
//   |_|\__,_|_|_\_\___/ |____\__,_|_.__/__/
//
//   Email: security@taiko.xyz
//   Website: https://taiko.xyz
//   GitHub: https://github.com/taikoxyz
//   Discord: https://discord.gg/taikoxyz
//   Twitter: https://twitter.com/taikoxyz
//   Blog: https://mirror.xyz/labs.taiko.eth
//   Youtube: https://www.youtube.com/@taikoxyz

pragma solidity 0.8.24;

import "lib/openzeppelin-contracts/contracts/utils/math/SafeCast.sol";
import "../common/EssentialContract.sol";
import "../common/ICrossChainSync.sol";
import "../libs/LibTrieProof.sol";
import "../thirdparty/optimism/trie/SecureMerkleTrie.sol";
import "../thirdparty/optimism/rlp/RLPReader.sol";
import "./IHopRelayRegistry.sol";
import "./ISignalService.sol";

/// @title SignalService
/// @dev Labeled in AddressResolver as "signal_service"
/// @notice See the documentation in {ISignalService} for more details.
///
/// @dev Authorization Guide for Multi-Hop Bridging:
/// For facilitating multi-hop bridging, authorize all deployed TaikoL1 and
/// TaikoL2 contracts involved in the bridging path.
/// Use the respective chain IDs as labels for authorization.
/// Note: SignalService should not authorize Bridges or other Bridgable
/// applications.
contract SignalService is EssentialContract, ISignalService {
    using SafeCast for uint256;

    // merkleProof represents ABI-encoded tuple of (key, value, and proof)
    // returned from the eth_getProof() API.
    struct Hop {
<<<<<<< HEAD
        address relayerContract;
=======
        uint64 chainId;
        address relay;
>>>>>>> 45b549b9
        bytes32 stateRoot;
        bytes merkleProof;
    }

    struct Proof {
        uint64 height;
<<<<<<< HEAD
        bytes merkleProof; // Merkle proof consists of account proof and storage proof encoded
            // (concatenated) together.
        Hop[] hops;
    }

    error SS_INVALID_FUNC_PARAMS();
    error SS_INVALID_PROOF_PARAMS();
    error SS_CROSS_CHAIN_SYNC_UNAUTHORIZED(uint256 chaindId);
    error SS_CROSS_CHAIN_SYNC_ZERO_STATE_ROOT();
    error SS_HOP_RELAYER_UNAUTHORIZED();
    error SS_INVALID_APP();
    error SS_INVALID_APP_PROOF();
    error SS_INVALID_HOP_PROOF();
=======
        bytes merkleProof;
        // Ensure that hops are ordered such that those closer to the signal's source chain come
        // before others.
        Hop[] hops;
    }

    uint256[50] private __gap;

    error SS_INVALID_PARAMS();
    error SS_INVALID_PROOF();
    error SS_INVALID_APP();
    error SS_INVALID_RELAY();
>>>>>>> 45b549b9
    error SS_INVALID_SIGNAL();
    error SS_INVALID_STATE_ROOT();
    error SS_MULTIHOP_DISABLED();
    error SS_UNSUPPORTED();

    /// @dev Initializer to be called after being deployed behind a proxy.
    function init(address _addressManager) external initializer {
        __Essential_init(_addressManager);
    }

    /// @inheritdoc ISignalService
    function sendSignal(bytes32 signal) public returns (bytes32 slot) {
        if (signal == 0) revert SS_INVALID_SIGNAL();
        slot = getSignalSlot(uint64(block.chainid), msg.sender, signal);
        assembly {
            sstore(slot, 1)
        }
    }

    /// @inheritdoc ISignalService
    function isSignalSent(address app, bytes32 signal) public view returns (bool) {
        if (signal == 0) revert SS_INVALID_SIGNAL();
        if (app == address(0)) revert SS_INVALID_APP();
        bytes32 slot = getSignalSlot(uint64(block.chainid), app, signal);
        uint256 value;
        assembly {
            value := sload(slot)
        }
        return value == 1;
    }

    /// @inheritdoc ISignalService
    /// @dev This function may revert.
    function proveSignalReceived(
        uint64 srcChainId,
        address app,
        bytes32 signal,
        bytes calldata proof
    )
        public
        view
        virtual
        returns (bool)
    {
        if (app == address(0) || signal == 0 || srcChainId == 0 || srcChainId == block.chainid) {
<<<<<<< HEAD
            revert SS_INVALID_FUNC_PARAMS();
        }

        Proof memory p = abi.decode(proof, (Proof));
        if (p.crossChainSync == address(0) || p.merkleProof.length == 0) {
            revert SS_INVALID_PROOF_PARAMS();
        }

        for (uint256 i; i < p.hops.length; ++i) {
            if (p.hops[i].stateRoot == 0 || p.hops[i].merkleProof.length == 0) {
                revert SS_INVALID_PROOF_PARAMS();
            }
        }

        // p.crossChainSync is either a TaikoL1 contract or a TaikoL2 contract
        if (!isAuthorizedAs(p.crossChainSync, bytes32(block.chainid))) {
            revert SS_CROSS_CHAIN_SYNC_UNAUTHORIZED(block.chainid);
        }

        bytes32 stateRoot = ICrossChainSync(p.crossChainSync).getSyncedSnippet(p.height).stateRoot;
        if (stateRoot == 0) revert SS_CROSS_CHAIN_SYNC_ZERO_STATE_ROOT();

        // If a signal is sent from chainA -> chainB -> chainC (this chain), we verify the proofs in
        // the following order:
        // 1. using chainC's latest stateRoot to verify that chainB's TaikoL1/TaikoL2 contract has
        // sent a given hop stateRoot on chainB using its own signal service.
        // 2. using the verified hop stateRoot to verify that the source app on chainA has sent a
        // signal using its own signal service.
        // We always verify the proofs in the reversed order.
=======
            revert SS_INVALID_PARAMS();
        }

        Proof memory p = abi.decode(proof, (Proof));
        if (!isMultiHopEnabled() && p.hops.length > 0) {
            revert SS_MULTIHOP_DISABLED();
        }

        uint64 _srcChainId = srcChainId;
        address _srcApp = app;
        bytes32 _srcSignal = signal;

        // Verify hop proofs
        IHopRelayRegistry hrr;
        if (p.hops.length > 0) {
            hrr = IHopRelayRegistry(resolve("hop_relay_registry", false));
        }

        // If a signal is sent from chainA -> chainB -> chainC (this chain), we verify the proofs in
        // the following order:
        // 1. using chainC's latest parent's stateRoot to verify that chainB's TaikoL1/TaikoL2
        // contract has
        // sent a given hop stateRoot on chainB using its own signal service.
        // 2. using the verified hop stateRoot to verify that the source app on chainA has sent a
        // signal using its own signal service.
        // We always verify the proofs in the reversed order (top to bottom).
>>>>>>> 45b549b9
        for (uint256 i; i < p.hops.length; ++i) {
            Hop memory hop = p.hops[i];
            if (hop.stateRoot == stateRoot) revert SS_INVALID_HOP_PROOF();

<<<<<<< HEAD
            bytes32 label = authorizedAddresses[hop.relayerContract];
            if (label == 0) revert SS_HOP_RELAYER_UNAUTHORIZED();

            uint64 hopChainId = uint256(label).toUint64();

            verifyMerkleProof(
                stateRoot, hopChainId, hop.relayerContract, hop.stateRoot, hop.merkleProof
            );
            stateRoot = hop.stateRoot;
        }

        verifyMerkleProof(stateRoot, srcChainId, app, signal, p.merkleProof);
=======
            if (!hrr.isRelayRegistered(_srcChainId, hop.chainId, hop.relay)) {
                revert SS_INVALID_RELAY();
            }

            verifyMerkleProof(hop.stateRoot, _srcChainId, _srcApp, _srcSignal, hop.merkleProof);

            _srcChainId = hop.chainId;
            _srcApp = hop.relay;
            _srcSignal = hop.stateRoot;
        }

        ICrossChainSync ccs = ICrossChainSync(resolve("taiko", false));
        bytes32 stateRoot = ccs.getSyncedSnippet(p.height).stateRoot;

        verifyMerkleProof(stateRoot, _srcChainId, _srcApp, _srcSignal, p.merkleProof);
>>>>>>> 45b549b9
        return true;
    }

    function verifyMerkleProof(
        bytes32 stateRoot,
        uint64 srcChainId,
        address srcApp,
        bytes32 srcSignal,
        bytes memory merkleProof
    )
        public
        view
        virtual
    {
<<<<<<< HEAD
        address signalService = resolve(srcChainId, "signal_service", false);

        bytes32 slot = getSignalSlot(srcChainId, srcApp, srcSignal);
        bool verified = LibTrieProof.verifyWithAccountProof(
            stateRoot, signalService, slot, hex"01", merkleProof
        );

        if (!verified) revert SS_INVALID_APP_PROOF();
=======
        if (stateRoot == 0) revert SS_INVALID_STATE_ROOT();
        if (merkleProof.length == 0) revert SS_INVALID_PROOF();

        bool verified;

        // TODO(dani): implement this please

        if (!verified) revert SS_INVALID_PROOF();
    }

    /// @notice Checks if multi-hop is enabled.
    /// @return Returns true if multi-hop bridging is enabled.
    function isMultiHopEnabled() public view virtual returns (bool) {
        return false;
>>>>>>> 45b549b9
    }

    /// @notice Get the storage slot of the signal.
    /// @param chainId The address's chainId.
    /// @param app The address that initiated the signal.
    /// @param signal The signal to get the storage slot of.
    /// @return The unique storage slot of the signal which is
    /// created by encoding the sender address with the signal (message).
    function getSignalSlot(
        uint64 chainId,
        address app,
        bytes32 signal
    )
        public
        pure
        returns (bytes32)
    {
        return keccak256(abi.encodePacked("SIGNAL", chainId, app, signal));
    }

    /// @notice Tells if we need to check real proof or it is a test.
    /// @return Returns true to skip checking inclusion proofs.
    function skipProofCheck() public pure virtual returns (bool) {
        return false;
    }

    function _authorizePause(address) internal pure override {
        revert SS_UNSUPPORTED();
    }
}<|MERGE_RESOLUTION|>--- conflicted
+++ resolved
@@ -39,33 +39,14 @@
     // merkleProof represents ABI-encoded tuple of (key, value, and proof)
     // returned from the eth_getProof() API.
     struct Hop {
-<<<<<<< HEAD
-        address relayerContract;
-=======
         uint64 chainId;
         address relay;
->>>>>>> 45b549b9
         bytes32 stateRoot;
         bytes merkleProof;
     }
 
     struct Proof {
         uint64 height;
-<<<<<<< HEAD
-        bytes merkleProof; // Merkle proof consists of account proof and storage proof encoded
-            // (concatenated) together.
-        Hop[] hops;
-    }
-
-    error SS_INVALID_FUNC_PARAMS();
-    error SS_INVALID_PROOF_PARAMS();
-    error SS_CROSS_CHAIN_SYNC_UNAUTHORIZED(uint256 chaindId);
-    error SS_CROSS_CHAIN_SYNC_ZERO_STATE_ROOT();
-    error SS_HOP_RELAYER_UNAUTHORIZED();
-    error SS_INVALID_APP();
-    error SS_INVALID_APP_PROOF();
-    error SS_INVALID_HOP_PROOF();
-=======
         bytes merkleProof;
         // Ensure that hops are ordered such that those closer to the signal's source chain come
         // before others.
@@ -78,7 +59,6 @@
     error SS_INVALID_PROOF();
     error SS_INVALID_APP();
     error SS_INVALID_RELAY();
->>>>>>> 45b549b9
     error SS_INVALID_SIGNAL();
     error SS_INVALID_STATE_ROOT();
     error SS_MULTIHOP_DISABLED();
@@ -124,37 +104,6 @@
         returns (bool)
     {
         if (app == address(0) || signal == 0 || srcChainId == 0 || srcChainId == block.chainid) {
-<<<<<<< HEAD
-            revert SS_INVALID_FUNC_PARAMS();
-        }
-
-        Proof memory p = abi.decode(proof, (Proof));
-        if (p.crossChainSync == address(0) || p.merkleProof.length == 0) {
-            revert SS_INVALID_PROOF_PARAMS();
-        }
-
-        for (uint256 i; i < p.hops.length; ++i) {
-            if (p.hops[i].stateRoot == 0 || p.hops[i].merkleProof.length == 0) {
-                revert SS_INVALID_PROOF_PARAMS();
-            }
-        }
-
-        // p.crossChainSync is either a TaikoL1 contract or a TaikoL2 contract
-        if (!isAuthorizedAs(p.crossChainSync, bytes32(block.chainid))) {
-            revert SS_CROSS_CHAIN_SYNC_UNAUTHORIZED(block.chainid);
-        }
-
-        bytes32 stateRoot = ICrossChainSync(p.crossChainSync).getSyncedSnippet(p.height).stateRoot;
-        if (stateRoot == 0) revert SS_CROSS_CHAIN_SYNC_ZERO_STATE_ROOT();
-
-        // If a signal is sent from chainA -> chainB -> chainC (this chain), we verify the proofs in
-        // the following order:
-        // 1. using chainC's latest stateRoot to verify that chainB's TaikoL1/TaikoL2 contract has
-        // sent a given hop stateRoot on chainB using its own signal service.
-        // 2. using the verified hop stateRoot to verify that the source app on chainA has sent a
-        // signal using its own signal service.
-        // We always verify the proofs in the reversed order.
-=======
             revert SS_INVALID_PARAMS();
         }
 
@@ -181,25 +130,10 @@
         // 2. using the verified hop stateRoot to verify that the source app on chainA has sent a
         // signal using its own signal service.
         // We always verify the proofs in the reversed order (top to bottom).
->>>>>>> 45b549b9
         for (uint256 i; i < p.hops.length; ++i) {
             Hop memory hop = p.hops[i];
             if (hop.stateRoot == stateRoot) revert SS_INVALID_HOP_PROOF();
 
-<<<<<<< HEAD
-            bytes32 label = authorizedAddresses[hop.relayerContract];
-            if (label == 0) revert SS_HOP_RELAYER_UNAUTHORIZED();
-
-            uint64 hopChainId = uint256(label).toUint64();
-
-            verifyMerkleProof(
-                stateRoot, hopChainId, hop.relayerContract, hop.stateRoot, hop.merkleProof
-            );
-            stateRoot = hop.stateRoot;
-        }
-
-        verifyMerkleProof(stateRoot, srcChainId, app, signal, p.merkleProof);
-=======
             if (!hrr.isRelayRegistered(_srcChainId, hop.chainId, hop.relay)) {
                 revert SS_INVALID_RELAY();
             }
@@ -215,7 +149,6 @@
         bytes32 stateRoot = ccs.getSyncedSnippet(p.height).stateRoot;
 
         verifyMerkleProof(stateRoot, _srcChainId, _srcApp, _srcSignal, p.merkleProof);
->>>>>>> 45b549b9
         return true;
     }
 
@@ -230,7 +163,6 @@
         view
         virtual
     {
-<<<<<<< HEAD
         address signalService = resolve(srcChainId, "signal_service", false);
 
         bytes32 slot = getSignalSlot(srcChainId, srcApp, srcSignal);
@@ -239,22 +171,6 @@
         );
 
         if (!verified) revert SS_INVALID_APP_PROOF();
-=======
-        if (stateRoot == 0) revert SS_INVALID_STATE_ROOT();
-        if (merkleProof.length == 0) revert SS_INVALID_PROOF();
-
-        bool verified;
-
-        // TODO(dani): implement this please
-
-        if (!verified) revert SS_INVALID_PROOF();
-    }
-
-    /// @notice Checks if multi-hop is enabled.
-    /// @return Returns true if multi-hop bridging is enabled.
-    function isMultiHopEnabled() public view virtual returns (bool) {
-        return false;
->>>>>>> 45b549b9
     }
 
     /// @notice Get the storage slot of the signal.
