// SPDX-License-Identifier: MIT
//  _____     _ _         _         _
// |_   _|_ _(_) |_____  | |   __ _| |__ ___
//   | |/ _` | | / / _ \ | |__/ _` | '_ (_-<
//   |_|\__,_|_|_\_\___/ |____\__,_|_.__/__/
//
//   Email: security@taiko.xyz
//   Website: https://taiko.xyz
//   GitHub: https://github.com/taikoxyz
//   Discord: https://discord.gg/taikoxyz
//   Twitter: https://twitter.com/taikoxyz
//   Blog: https://mirror.xyz/labs.taiko.eth
//   Youtube: https://www.youtube.com/@taikoxyz

pragma solidity 0.8.24;

import "@openzeppelin/contracts/utils/math/SafeCast.sol";
import "../common/EssentialContract.sol";
import "../libs/LibTrieProof.sol";
import "./ISignalService.sol";
import "./LibSignals.sol";

/// @title SignalService
/// @dev Labeled in AddressResolver as "signal_service"
/// @notice See the documentation in {ISignalService} for more details.
contract SignalService is EssentialContract, ISignalService {
    enum CacheOption {
        CACHE_NOTHING,
        CACHE_SIGNAL_ROOT,
        CACHE_STATE_ROOT,
        CACHE_BOTH
    }

    struct HopProof {
        uint64 chainId;
        CacheOption cacheOption;
        bytes32 rootHash;
        bytes[] accountProof;
        bytes[] storageProof;
    }

    uint256[50] private __gap;

<<<<<<< HEAD
    /// @notice Emitted when a remote chain's state root or signal root is relayed locally as a
    /// signal.
=======
>>>>>>> c0839489
    event ChainDataRelayed(
        uint64 indexed chainid, bytes32 indexed kind, bytes32 data, bytes32 signal
    );

    error SS_EMPTY_PROOF();
    error SS_INVALID_APP();
    error SS_INVALID_LAST_HOP_CHAINID();
    error SS_INVALID_MID_HOP_CHAINID();
    error SS_INVALID_PARAMS();
    error SS_INVALID_SIGNAL();
    error SS_LOCAL_CHAIN_DATA_NOT_FOUND();
    error SS_UNSUPPORTED();

    /// @dev Initializer to be called after being deployed behind a proxy.
    function init(address _addressManager) external initializer {
        __Essential_init(_addressManager);
    }

    /// @inheritdoc ISignalService
    function relayChainData(
        uint64 chainId,
        bytes32 kind,
        bytes32 data
    )
        external
        onlyFromNamed("taiko")
        returns (bytes32 signal)
    {
        return _relayChainData(chainId, kind, data);
    }

    /// @inheritdoc ISignalService
    function sendSignal(bytes32 signal) public returns (bytes32 slot) {
        return _sendSignal(msg.sender, signal);
    }

    /// @inheritdoc ISignalService
    /// @dev This function may revert.
    function proveSignalReceived(
        uint64 chainId,
        address app,
        bytes32 signal,
        bytes calldata proof
    )
        public
        virtual
    {
        if (app == address(0) || signal == 0) revert SS_INVALID_PARAMS();

        HopProof[] memory _hopProofs = abi.decode(proof, (HopProof[]));
        if (_hopProofs.length == 0) revert SS_EMPTY_PROOF();

        uint64 _chainId = chainId;
        address _app = app;
        bytes32 _signal = signal;
        address _signalService = resolve(_chainId, "signal_service", false);

        for (uint256 i; i < _hopProofs.length; ++i) {
            HopProof memory hop = _hopProofs[i];

            bytes32 signalRoot = _verifyHopProof(_chainId, _app, _signal, hop, _signalService);

            bool isLastHop = i == _hopProofs.length - 1;
            if (isLastHop) {
                if (hop.chainId != block.chainid) revert SS_INVALID_LAST_HOP_CHAINID();
                _signalService = address(this);
            } else {
                if (hop.chainId == 0 || hop.chainId == block.chainid) {
                    revert SS_INVALID_MID_HOP_CHAINID();
                }
                _signalService = resolve(hop.chainId, "signal_service", false);
            }

            bool isFullProof = hop.accountProof.length > 0;

            _cacheChainData(hop, _chainId, signalRoot, isFullProof, isLastHop);

            bytes32 kind = isFullProof ? LibSignals.STATE_ROOT : LibSignals.SIGNAL_ROOT;
            _signal = signalForChainData(_chainId, kind, hop.rootHash);
            _chainId = hop.chainId;
            _app = _signalService;
        }

        if (!isSignalSent(address(this), _signal)) revert SS_LOCAL_CHAIN_DATA_NOT_FOUND();
    }

    /// @inheritdoc ISignalService
    function isChainDataRelayed(
        uint64 chainId,
        bytes32 kind,
        bytes32 data
    )
        public
        view
        returns (bool)
    {
        return isSignalSent(address(this), signalForChainData(chainId, kind, data));
    }

    /// @inheritdoc ISignalService
    function isSignalSent(address app, bytes32 signal) public view returns (bool) {
        if (signal == 0) revert SS_INVALID_SIGNAL();
        if (app == address(0)) revert SS_INVALID_APP();
        bytes32 slot = getSignalSlot(uint64(block.chainid), app, signal);
        uint256 value;
        assembly {
            value := sload(slot)
        }
        return value == 1;
    }

    /// @notice Get the storage slot of the signal.
    /// @param chainId The address's chainId.
    /// @param app The address that initiated the signal.
    /// @param signal The signal to get the storage slot of.
    /// @return The unique storage slot of the signal which is
    /// created by encoding the sender address with the signal (message).
    function getSignalSlot(
        uint64 chainId,
        address app,
        bytes32 signal
    )
        public
        pure
        returns (bytes32)
    {
        return keccak256(abi.encodePacked("SIGNAL", chainId, app, signal));
    }

    function signalForChainData(
        uint64 chainId,
        bytes32 kind,
        bytes32 data
    )
        public
        pure
        returns (bytes32)
    {
        return keccak256(abi.encode(chainId, kind, data));
    }

    function _relayChainData(
        uint64 chainId,
        bytes32 kind,
        bytes32 data
    )
        internal
        returns (bytes32 signal)
    {
        signal = signalForChainData(chainId, kind, data);
<<<<<<< HEAD
        emit ChainDataRelayed(chainId, kind, data, signal);
        _sendSignal(address(this), signal);
=======
        _sendSignal(address(this), signal);
        emit ChainDataRelayed(chainId, kind, data, signal);
>>>>>>> c0839489
    }

    function _sendSignal(address sender, bytes32 signal) internal returns (bytes32 slot) {
        if (signal == 0) revert SS_INVALID_SIGNAL();
        slot = getSignalSlot(uint64(block.chainid), sender, signal);
        assembly {
            sstore(slot, 1)
        }
    }

    function _verifyHopProof(
        uint64 chainId,
        address app,
        bytes32 signal,
        HopProof memory hop,
        address relay
    )
        internal
        virtual
        returns (bytes32 signalRoot)
    {
        return LibTrieProof.verifyMerkleProof(
            hop.rootHash,
            relay,
            getSignalSlot(chainId, app, signal),
            hex"01",
            hop.accountProof,
            hop.storageProof
        );
    }

    function _authorizePause(address) internal pure override {
        revert SS_UNSUPPORTED();
    }

    function _cacheChainData(
        HopProof memory hop,
        uint64 chainId,
        bytes32 signalRoot,
        bool isFullProof,
        bool isLastHop
    )
        private
    {
        // cache state root
        bool cacheStateRoot = hop.cacheOption == CacheOption.CACHE_BOTH
            || hop.cacheOption == CacheOption.CACHE_STATE_ROOT;

        if (cacheStateRoot && isFullProof && !isLastHop) {
            _relayChainData(chainId, LibSignals.STATE_ROOT, hop.rootHash);
        }

        // cache signal root
        bool cacheSignalRoot = hop.cacheOption == CacheOption.CACHE_BOTH
            || hop.cacheOption == CacheOption.CACHE_SIGNAL_ROOT;

        if (cacheSignalRoot && (!isLastHop || isFullProof)) {
            _relayChainData(chainId, LibSignals.SIGNAL_ROOT, signalRoot);
        }
    }
}<|MERGE_RESOLUTION|>--- conflicted
+++ resolved
@@ -41,11 +41,8 @@
 
     uint256[50] private __gap;
 
-<<<<<<< HEAD
     /// @notice Emitted when a remote chain's state root or signal root is relayed locally as a
     /// signal.
-=======
->>>>>>> c0839489
     event ChainDataRelayed(
         uint64 indexed chainid, bytes32 indexed kind, bytes32 data, bytes32 signal
     );
@@ -196,13 +193,8 @@
         returns (bytes32 signal)
     {
         signal = signalForChainData(chainId, kind, data);
-<<<<<<< HEAD
-        emit ChainDataRelayed(chainId, kind, data, signal);
-        _sendSignal(address(this), signal);
-=======
         _sendSignal(address(this), signal);
         emit ChainDataRelayed(chainId, kind, data, signal);
->>>>>>> c0839489
     }
 
     function _sendSignal(address sender, bytes32 signal) internal returns (bytes32 slot) {
