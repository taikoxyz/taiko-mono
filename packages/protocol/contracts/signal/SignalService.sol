// SPDX-License-Identifier: MIT
//  _____     _ _         _         _
// |_   _|_ _(_) |_____  | |   __ _| |__ ___
//   | |/ _` | | / / _ \ | |__/ _` | '_ (_-<
//   |_|\__,_|_|_\_\___/ |____\__,_|_.__/__/
//
//   Email: security@taiko.xyz
//   Website: https://taiko.xyz
//   GitHub: https://github.com/taikoxyz
//   Discord: https://discord.gg/taikoxyz
//   Twitter: https://twitter.com/taikoxyz
//   Blog: https://mirror.xyz/labs.taiko.eth
//   Youtube: https://www.youtube.com/@taikoxyz

pragma solidity 0.8.24;

import "lib/openzeppelin-contracts/contracts/utils/math/SafeCast.sol";
import "../common/EssentialContract.sol";
import "../common/ICrossChainSync.sol";
import "../thirdparty/optimism/trie/SecureMerkleTrie.sol";
import "../thirdparty/optimism/rlp/RLPReader.sol";
import "./ISignalService.sol";
import "./HopRelayRegistry.sol";

/// @title SignalService
/// @dev Labeled in AddressResolver as "signal_service"
/// @notice See the documentation in {ISignalService} for more details.
///
/// @dev Authorization Guide for Multi-Hop Bridging:
/// For facilitating multi-hop bridging, authorize all deployed TaikoL1 and
/// TaikoL2 contracts involved in the bridging path.
/// Use the respective chain IDs as labels for authorization.
/// Note: SignalService should not authorize Bridges or other Bridgable
/// applications.
contract SignalService is EssentialContract, ISignalService {
    using SafeCast for uint256;

    // merkleProof represents ABI-encoded tuple of (key, value, and proof)
    // returned from the eth_getProof() API.
    struct Hop {
<<<<<<< HEAD
        uint64 chainId;
=======
>>>>>>> 233f7128
        address relay;
        bytes32 stateRoot;
        bytes merkleProof;
    }

    struct Proof {
        uint64 height;
        bytes merkleProof;
        Hop[] hops;
    }

    uint256[50] private __gap;

    error SS_INVALID_PARAMS();
    error SS_INVALID_PROOF();
    error SS_INVALID_APP();
    error SS_INVALID_RELAYER();
    error SS_INVALID_SIGNAL();
    error SS_INVALID_STATE_ROOT();
    error SS_MULTIHOP_DISABLED();
    error SS_UNSUPPORTED();

    /// @dev Initializer to be called after being deployed behind a proxy.
    function init(address _addressManager) external initializer {
        __Essential_init(_addressManager);
    }

    /// @inheritdoc ISignalService
    function sendSignal(bytes32 signal) public returns (bytes32 slot) {
        if (signal == 0) revert SS_INVALID_SIGNAL();
        slot = getSignalSlot(uint64(block.chainid), msg.sender, signal);
        assembly {
            sstore(slot, 1)
        }
    }

    /// @inheritdoc ISignalService
    function isSignalSent(address app, bytes32 signal) public view returns (bool) {
        if (signal == 0) revert SS_INVALID_SIGNAL();
        if (app == address(0)) revert SS_INVALID_APP();
        bytes32 slot = getSignalSlot(uint64(block.chainid), app, signal);
        uint256 value;
        assembly {
            value := sload(slot)
        }
        return value == 1;
    }

    /// @inheritdoc ISignalService
    /// @dev This function may revert.
    function proveSignalReceived(
        uint64 srcChainId,
        address app,
        bytes32 signal,
        bytes calldata proof
    )
        public
        view
        virtual
        returns (bool)
    {
        if (_skipEntireProofCheck()) return true;

        if (app == address(0) || signal == 0 || srcChainId == 0 || srcChainId == block.chainid) {
            revert SS_INVALID_PARAMS();
        }

        Proof memory p = abi.decode(proof, (Proof));
        if (!isMultiHopEnabled() && p.hops.length > 0) {
            revert SS_MULTIHOP_DISABLED();
        }

        uint64 _srcChainId = srcChainId;
        address _srcApp = app;
        bytes32 _srcSignal = signal;

        // Verify hop proofs
        IHopRelayRegistry hrr;
        if (p.hops.length > 0) {
            hrr = IHopRelayRegistry(resolve("hop_relay_registry", false));
        }
        for (uint256 i; i < p.hops.length; ++i) {
            Hop memory hop = p.hops[i];

<<<<<<< HEAD
            if (!hrr.isRelayRegistered(_srcChainId, hop.chainId, hop.relay)) {
                revert SS_INVALID_RELAYER();
            }
=======
            bytes32 label = authorizedAddresses[hop.relay];
            if (label == 0) revert SS_HOP_RELAYER_UNAUTHORIZED();
>>>>>>> 233f7128

            verifyMerkleProof(hop.stateRoot, _srcChainId, _srcApp, _srcSignal, hop.merkleProof);

<<<<<<< HEAD
            _srcChainId = hop.chainId;
            _srcApp = hop.relay;
            _srcSignal = hop.stateRoot;
=======
            verifyMerkleProof(
                stateRoot, hopChainId, hop.relay, hop.stateRoot, hop.merkleProof
            );
            stateRoot = hop.stateRoot;
>>>>>>> 233f7128
        }

        ICrossChainSync ccs = ICrossChainSync(resolve("taiko", false));
        bytes32 stateRoot = ccs.getSyncedSnippet(p.height).stateRoot;

        verifyMerkleProof(stateRoot, _srcChainId, _srcApp, _srcSignal, p.merkleProof);

        return true;
    }

    function verifyMerkleProof(
        bytes32 stateRoot,
        uint64 srcChainId,
        address srcApp,
        bytes32 srcSignal,
        bytes memory merkleProof
    )
        public
        view
        virtual
    {
<<<<<<< HEAD
        if (stateRoot == 0) revert SS_INVALID_STATE_ROOT();
        if (merkleProof.length == 0) revert SS_INVALID_PROOF();

        // I do not think this line is needed here.
        //address signalService = resolve(srcChainId, "signal_service", false);
        // TODO: we need to use this signal service

        bytes32 slot = getSignalSlot(srcChainId, srcApp, srcSignal);

        if (_skipMerkleProofCheck()) return;

        bool verified = SecureMerkleTrie.verifyInclusionProof(
            bytes.concat(slot), hex"01", merkleProof, stateRoot
        );

        if (!verified) revert SS_INVALID_PROOF();
=======
        // TODO(dani): implement this please
>>>>>>> 233f7128
    }

    /// @notice Get the storage slot of the signal.
    /// @param chainId The address's chainId.
    /// @param app The address that initiated the signal.
    /// @param signal The signal to get the storage slot of.
    /// @return The unique storage slot of the signal which is
    /// created by encoding the sender address with the signal (message).
    function getSignalSlot(
        uint64 chainId,
        address app,
        bytes32 signal
    )
        public
        pure
        returns (bytes32)
    {
        return keccak256(abi.encodePacked("SIGNAL", chainId, app, signal));
    }

    /// @notice Checks if multi-hop is enabled.
    /// @return Returns true if multi-hop bridging is enabled.
    function isMultiHopEnabled() public pure virtual returns (bool) {
        return false;
    }

    /// @notice Checks if we need to check real proof or it is a test.
    /// @return Returns true to skip checking inclusion proofs.
    function _skipEntireProofCheck() internal view virtual returns (bool) {
        return false;
    }

    /// @notice Checks if we need to check each merkle proof or it is a test.
    /// @return Returns true to skip checking inclusion proofs.
    function _skipMerkleProofCheck() internal view virtual returns (bool) {
        return false;
    }

    function _authorizePause(address) internal pure override {
        revert SS_UNSUPPORTED();
    }
}<|MERGE_RESOLUTION|>--- conflicted
+++ resolved
@@ -38,10 +38,7 @@
     // merkleProof represents ABI-encoded tuple of (key, value, and proof)
     // returned from the eth_getProof() API.
     struct Hop {
-<<<<<<< HEAD
         uint64 chainId;
-=======
->>>>>>> 233f7128
         address relay;
         bytes32 stateRoot;
         bytes merkleProof;
@@ -126,27 +123,15 @@
         for (uint256 i; i < p.hops.length; ++i) {
             Hop memory hop = p.hops[i];
 
-<<<<<<< HEAD
             if (!hrr.isRelayRegistered(_srcChainId, hop.chainId, hop.relay)) {
                 revert SS_INVALID_RELAYER();
             }
-=======
-            bytes32 label = authorizedAddresses[hop.relay];
-            if (label == 0) revert SS_HOP_RELAYER_UNAUTHORIZED();
->>>>>>> 233f7128
 
             verifyMerkleProof(hop.stateRoot, _srcChainId, _srcApp, _srcSignal, hop.merkleProof);
 
-<<<<<<< HEAD
             _srcChainId = hop.chainId;
             _srcApp = hop.relay;
             _srcSignal = hop.stateRoot;
-=======
-            verifyMerkleProof(
-                stateRoot, hopChainId, hop.relay, hop.stateRoot, hop.merkleProof
-            );
-            stateRoot = hop.stateRoot;
->>>>>>> 233f7128
         }
 
         ICrossChainSync ccs = ICrossChainSync(resolve("taiko", false));
@@ -168,26 +153,14 @@
         view
         virtual
     {
-<<<<<<< HEAD
         if (stateRoot == 0) revert SS_INVALID_STATE_ROOT();
         if (merkleProof.length == 0) revert SS_INVALID_PROOF();
 
-        // I do not think this line is needed here.
-        //address signalService = resolve(srcChainId, "signal_service", false);
-        // TODO: we need to use this signal service
-
-        bytes32 slot = getSignalSlot(srcChainId, srcApp, srcSignal);
-
-        if (_skipMerkleProofCheck()) return;
-
-        bool verified = SecureMerkleTrie.verifyInclusionProof(
-            bytes.concat(slot), hex"01", merkleProof, stateRoot
-        );
-
-        if (!verified) revert SS_INVALID_PROOF();
-=======
+        bool verified;
+        
         // TODO(dani): implement this please
->>>>>>> 233f7128
+
+        if (!verified) revert SS_INVALID_PROOF();        
     }
 
     /// @notice Get the storage slot of the signal.
