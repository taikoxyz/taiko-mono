--- conflicted
+++ resolved
@@ -103,10 +103,6 @@
     function getSignalSlot(
         address app,
         bytes32 signal
-<<<<<<< HEAD
-    ) public pure returns (bytes32) {
-        return keccak256(bytes.concat(bytes32(uint256(uint160(app))), signal));
-=======
     ) public pure returns (bytes32 signalSlot) {
         assembly {
             // Load the free memory pointer and allocate memory for the concatenated arguments
@@ -122,6 +118,5 @@
             // Free the memory allocated for the input
             mstore(0x40, add(input, 0x60))
         }
->>>>>>> 178e3823
     }
 }