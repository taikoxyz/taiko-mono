--- conflicted
+++ resolved
@@ -25,24 +25,14 @@
 interface ISignalService {
     /// @notice Emitted when a remote chain's state root or signal root is
     /// synced locally as a signal.
-<<<<<<< HEAD
-    /// @param chainid The remote chainId.
-    /// @param blockid The chain data's corresponding blockId.
-=======
     /// @param chainId The remote chainId.
     /// @param blockId The chain data's corresponding blockId.
->>>>>>> 7e659bbb
     /// @param kind A value to mark the data type.
     /// @param data The remote data.
     /// @param signal The signal for this chain data.
     event ChainDataSynced(
-<<<<<<< HEAD
-        uint64 indexed chainid,
-        uint64 indexed blockid,
-=======
         uint64 indexed chainId,
         uint64 indexed blockId,
->>>>>>> 7e659bbb
         bytes32 indexed kind,
         bytes32 data,
         bytes32 signal
