--- conflicted
+++ resolved
@@ -52,17 +52,16 @@
     {
         if (_gasTarget == 0) revert EIP1559_INVALID_PARAMS();
 
-        uint256 f = LibFixedPointMath.SCALING_FACTOR;
+        uint256 f = FixedPointMathLib.WAD;
         uint256 ratio = f * _newGasTarget / _gasTarget;
         if (ratio > uint256(type(int256).max)) revert EIP1559_INVALID_PARAMS();
 
-        int256 lnRatio = LibFixedPointMath.ln(int256(ratio)); // may be negative
+        int256 lnRatio = FixedPointMathLib.lnWad(int256(ratio)); // may be negative
 
         uint256 newGasExcess;
         assembly {
             newGasExcess := sdiv(add(mul(lnRatio, _newGasTarget), mul(ratio, _gasExcess)), f)
         }
-<<<<<<< HEAD
 
         return uint64(newGasExcess.min(type(uint64).max));
     }
@@ -77,29 +76,10 @@
     function ethQty(uint256 _gasExcess, uint256 _gasTarget) internal pure returns (uint256) {
         if (_gasTarget == 0) revert EIP1559_INVALID_PARAMS();
 
-        uint256 input = LibFixedPointMath.SCALING_FACTOR * _gasExcess / _gasTarget;
-        if (input > LibFixedPointMath.MAX_EXP_INPUT) {
-            input = LibFixedPointMath.MAX_EXP_INPUT;
-        }
-        return uint256(LibFixedPointMath.exp(int256(input))) / LibFixedPointMath.SCALING_FACTOR;
-=======
-        return _ethQty(_gasExcess, _adjustmentFactor) / FixedPointMathLib.WAD;
-    }
-
-    /// @dev exp(gas_qty / TARGET / ADJUSTMENT_QUOTIENT)
-    function _ethQty(
-        uint256 _gasExcess,
-        uint256 _adjustmentFactor
-    )
-        private
-        pure
-        returns (uint256)
-    {
-        uint256 input = _gasExcess * FixedPointMathLib.WAD / _adjustmentFactor;
+        uint256 input = FixedPointMathLib.WAD * _gasExcess / _gasTarget;
         if (input > MAX_EXP_INPUT) {
             input = MAX_EXP_INPUT;
         }
-        return uint256(FixedPointMathLib.expWad(int256(input)));
->>>>>>> fe687b37
+        return uint256(FixedPointMathLib.expWad(int256(input))) / FixedPointMathLib.WAD;
     }
 }