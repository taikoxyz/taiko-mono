// SPDX-License-Identifier: MIT
//
// ╭━━━━╮╱╱╭╮╱╱╱╱╱╭╮╱╱╱╱╱╭╮
// ┃╭╮╭╮┃╱╱┃┃╱╱╱╱╱┃┃╱╱╱╱╱┃┃
// ╰╯┃┃┣┻━┳┫┃╭┳━━╮┃┃╱╱╭━━┫╰━┳━━╮
// ╱╱┃┃┃╭╮┣┫╰╯┫╭╮┃┃┃╱╭┫╭╮┃╭╮┃━━┫
// ╱╱┃┃┃╭╮┃┃╭╮┫╰╯┃┃╰━╯┃╭╮┃╰╯┣━━┃
// ╱╱╰╯╰╯╰┻┻╯╰┻━━╯╰━━━┻╯╰┻━━┻━━╯
pragma solidity ^0.8.9;

import "hardhat/console.sol";
import "@openzeppelin/contracts/token/ERC20/IERC20.sol";
import "@openzeppelin/contracts/security/ReentrancyGuard.sol";

import "../common/AddressResolver.sol";
import "../common/IHeaderSync.sol";
import "../libs/LibInvalidTxList.sol";
import "../libs/LibConstants.sol";
import "../libs/LibTxDecoder.sol";

/// @author dantaik <dan@taiko.xyz>
contract V1TaikoL2 is AddressResolver, ReentrancyGuard, IHeaderSync {
    using LibTxDecoder for bytes;

    /**********************
     * State Variables    *
     **********************/

    mapping(uint256 => bytes32) public blockHashes;
    mapping(uint256 => bytes32) private l1Hashes;
    uint256 public chainId;
    uint256 public latestL1Height;

    uint256[46] private __gap;

    /**********************
     * Events             *
     **********************/

    event BlockInvalidated(bytes32 indexed txListHash);
    event EtherCredited(address recipient, uint256 amount);
    event EtherReturned(address recipient, uint256 amount);

    /**********************
     * Modifiers          *
     **********************/

    modifier onlyWhenNotAnchored() {
        require(latestL1Height + 1 == block.number, "L2:anchored");
        latestL1Height = block.number;
        _;
    }

    /**********************
     * Constructor         *
     **********************/

<<<<<<< HEAD
    constructor(address _addressManager, uint256 _chainId) {
=======
    constructor(address _addressManager) initializer {
>>>>>>> ccca3b1f
        AddressResolver._init(_addressManager);
        require(block.chainid != 0, "L2:chainId");
        chainId = block.chainid;
    }

    /**********************
     * External Functions *
     **********************/

    receive() external payable onlyFromNamed("eth_depositor") {
        emit EtherReturned(msg.sender, msg.value);
    }

    fallback() external payable {
        revert("L2:prohibited");
    }

    function creditEther(address recipient, uint256 amount)
        external
        nonReentrant
        onlyFromNamed("eth_depositor")
    {
        require(
            recipient != address(0) && recipient != address(this),
            "L2:recipient"
        );
        payable(recipient).transfer(amount);
        emit EtherCredited(recipient, amount);
    }

    /// @notice Persist the latest L1 block height and hash to L2 for cross-layer
    ///         bridging. This function will also check certain block-level global
    ///         variables because they are not part of the Trie structure.
    ///
    ///         Note taht this transaciton shall be the first transaction in every L2 block.
    ///
    /// @param l1Height The latest L1 block height when this block was proposed.
    /// @param l1Hash The latest L1 block hash when this block was proposed.
    function anchor(uint256 l1Height, bytes32 l1Hash)
        external
        onlyWhenNotAnchored
    {
        l1Hashes[l1Height] = l1Hash;
        _checkGlobalVariables();

        emit HeaderSynced(block.number, l1Height, l1Hash);
    }

    /// @notice Invalidate a L2 block by verifying its txList is not intrinsically valid.
    /// @param txList The L2 block's txList.
    /// @param hint A hint for this method to invalidate the txList.
    /// @param txIdx If the hint is for a specific transaction in txList, txIdx specifies
    ///        which transaction to check.
    function invalidateBlock(
        bytes calldata txList,
        LibInvalidTxList.Reason hint,
        uint256 txIdx
    ) external {
        LibInvalidTxList.Reason reason = LibInvalidTxList.isTxListInvalid(
            txList,
            hint,
            txIdx
        );
        require(reason != LibInvalidTxList.Reason.OK, "L2:reason");

        _checkGlobalVariables();

        emit BlockInvalidated(txList.hashTxList());
    }

    /**********************
     * Public Functions   *
     **********************/

    function getSyncedHeader(uint256 number)
        public
        view
        override
        returns (bytes32)
    {
        require(number <= latestL1Height, "L2:number");
        return l1Hashes[number];
    }

    /**********************
     * Private Functions  *
     **********************/

    function getConstants()
        public
        pure
        returns (
            uint256, // TAIKO_CHAIN_ID
            uint256, // TAIKO_MAX_PENDING_BLOCKS
            uint256, // TAIKO_MAX_FINALIZATIONS_PER_TX
            uint256, // TAIKO_COMMIT_DELAY_CONFIRMATIONS
            uint256, // TAIKO_MAX_PROOFS_PER_FORK_CHOICE
            uint256, // TAIKO_BLOCK_MAX_GAS_LIMIT
            uint256, // TAIKO_BLOCK_MAX_TXS
            bytes32, // TAIKO_BLOCK_DEADEND_HASH
            uint256, // TAIKO_TXLIST_MAX_BYTES
            uint256, // TAIKO_TX_MIN_GAS_LIMIT
            uint256, // V1_ANCHOR_TX_GAS_LIMIT
            bytes4, // V1_ANCHOR_TX_SELECTOR
            bytes32 // V1_INVALIDATE_BLOCK_LOG_TOPIC
        )
    {
        return (
            LibConstants.TAIKO_CHAIN_ID,
            LibConstants.TAIKO_MAX_PENDING_BLOCKS,
            LibConstants.TAIKO_MAX_FINALIZATIONS_PER_TX,
            LibConstants.TAIKO_COMMIT_DELAY_CONFIRMATIONS,
            LibConstants.TAIKO_MAX_PROOFS_PER_FORK_CHOICE,
            LibConstants.TAIKO_BLOCK_MAX_GAS_LIMIT,
            LibConstants.TAIKO_BLOCK_MAX_TXS,
            LibConstants.TAIKO_BLOCK_DEADEND_HASH,
            LibConstants.TAIKO_TXLIST_MAX_BYTES,
            LibConstants.TAIKO_TX_MIN_GAS_LIMIT,
            LibConstants.V1_ANCHOR_TX_GAS_LIMIT,
            LibConstants.V1_ANCHOR_TX_SELECTOR,
            LibConstants.V1_INVALIDATE_BLOCK_LOG_TOPIC
        );
    }

    function _checkGlobalVariables() private {
        // Check chainid
        require(block.chainid == chainId, "L2:chainId");

        // It turns out that if  EIP1559 is disabled, the basefee opcode
        // won't be available.
        // require(block.basefee == 0, "L2:baseFee");

        // Check the latest 255 block hashes match the storage version.
        for (uint256 i = 2; i <= 256 && block.number >= i; i++) {
            uint256 j = block.number - i;
            require(blockHashes[j] == blockhash(j), "L2:ancestorHash");
        }

        // Store parent hash into storage tree.
        blockHashes[block.number - 1] = blockhash(block.number - 1);
    }
}<|MERGE_RESOLUTION|>--- conflicted
+++ resolved
@@ -55,11 +55,7 @@
      * Constructor         *
      **********************/
 
-<<<<<<< HEAD
-    constructor(address _addressManager, uint256 _chainId) {
-=======
-    constructor(address _addressManager) initializer {
->>>>>>> ccca3b1f
+    constructor(address _addressManager) {
         AddressResolver._init(_addressManager);
         require(block.chainid != 0, "L2:chainId");
         chainId = block.chainid;
