// SPDX-License-Identifier: MIT
pragma solidity 0.8.24;

import "@openzeppelin/contracts/token/ERC20/IERC20.sol";
import "@openzeppelin/contracts/token/ERC20/utils/SafeERC20.sol";

import "../common/EssentialContract.sol";
import "../common/LibStrings.sol";
import "../libs/LibAddress.sol";
import "../signal/ISignalService.sol";
import "./Lib1559Math.sol";
import "./LibL2Config.sol";

/// @title TaikoL2
/// @notice Taiko L2 is a smart contract that handles cross-layer message
/// verification and manages EIP-1559 gas pricing for Layer 2 (L2) operations.
/// It is used to anchor the latest L1 block details to L2 for cross-layer
/// communication, manage EIP-1559 parameters for gas pricing, and store
/// verified L1 block information.
/// @custom:security-contact security@taiko.xyz
contract TaikoL2 is EssentialContract {
    using LibAddress for address;
    using SafeERC20 for IERC20;

    /// @notice Golden touch address is the only address that can do the anchor transaction.
    address public constant GOLDEN_TOUCH_ADDRESS = 0x0000777735367b36bC9B61C50022d9D0700dB4Ec;

    uint256 public constant ONTAKE_FORK_HEIGHT = 374_400; // = 7200 * 52

    /// @notice Mapping from L2 block numbers to their block hashes. All L2 block hashes will
    /// be saved in this mapping.
    mapping(uint256 blockId => bytes32 blockHash) public l2Hashes;

    /// @notice A hash to check the integrity of public inputs.
    /// @dev Slot 2.
    bytes32 public publicInputHash;

    /// @notice The gas excess value used to calculate the base fee.
    /// @dev Slot 3.
    uint64 public gasExcess;

    /// @notice The last synced L1 block height.
    uint64 public lastSyncedBlock;

    uint64 private __deprecated1; // was parentTimestamp
    uint64 private __deprecated2; // was __currentBlockTimestamp

    /// @notice The L1's chain ID.
    uint64 public l1ChainId;

    uint256[46] private __gap;

    /// @notice Emitted when the latest L1 block details are anchored to L2.
    /// @param parentHash The hash of the parent block.
    /// @param gasExcess The gas excess value used to calculate the base fee.
    event Anchored(bytes32 parentHash, uint64 gasExcess);

    error L2_BASEFEE_MISMATCH();
    error L2_FORK_ERROR();
    error L2_INVALID_L1_CHAIN_ID();
    error L2_INVALID_L2_CHAIN_ID();
    error L2_INVALID_PARAM();
    error L2_INVALID_SENDER();
    error L2_PUBLIC_INPUT_HASH_MISMATCH();
    error L2_TOO_LATE();

    /// @notice Initializes the contract.
    /// @param _owner The owner of this contract. msg.sender will be used if this value is zero.
    /// @param _rollupAddressManager The address of the {AddressManager} contract.
    /// @param _l1ChainId The ID of the base layer.
    /// @param _gasExcess The initial gasExcess.
    function init(
        address _owner,
        address _rollupAddressManager,
        uint64 _l1ChainId,
        uint64 _gasExcess
    )
        external
        initializer
    {
        __Essential_init(_owner, _rollupAddressManager);

        if (_l1ChainId == 0 || _l1ChainId == block.chainid) {
            revert L2_INVALID_L1_CHAIN_ID();
        }
        if (block.chainid <= 1 || block.chainid > type(uint64).max) {
            revert L2_INVALID_L2_CHAIN_ID();
        }

        if (block.number == 0) {
            // This is the case in real L2 genesis
        } else if (block.number == 1) {
            // This is the case in tests
            uint256 parentHeight = block.number - 1;
            l2Hashes[parentHeight] = blockhash(parentHeight);
        } else {
            revert L2_TOO_LATE();
        }

        l1ChainId = _l1ChainId;
        gasExcess = _gasExcess;
        (publicInputHash,) = _calcPublicInputHash(block.number);
    }

    // TODO(daniel): delete this method and fix tests.
    /// @notice Anchors the latest L1 block details to L2 for cross-layer
    /// message verification.
    /// @dev This function can be called freely as the golden touch private key is publicly known,
    /// but the Taiko node guarantees the first transaction of each block is always this anchor
    /// transaction, and any subsequent calls will revert with L2_PUBLIC_INPUT_HASH_MISMATCH.
    /// @param _l1BlockHash The `anchorBlockHash` value in this block's metadata.
    /// @param _l1StateRoot The state root for the L1 block with id equals `_anchorBlockId`
    /// @param _l1BlockId The `anchorBlockId` value in this block's metadata.
    /// @param _parentGasUsed The gas used in the parent block.
<<<<<<< HEAD
=======
    function anchor(
        bytes32 _l1BlockHash,
        bytes32 _l1StateRoot,
        uint64 _l1BlockId,
        uint32 _parentGasUsed
    )
        external
        nonReentrant
    {
        if (block.number >= ONTAKE_FORK_HEIGHT) revert L2_FORK_ERROR();
        _anchor(
            _l1BlockId,
            _l1StateRoot,
            _parentGasUsed,
            0, // not used
            0 // not used
        );
    }

>>>>>>> 82283c56
    function anchorV2(
        uint64 _anchorBlockId,
        bytes32 _anchorStateRoot,
        uint32 _parentGasUsed,
        uint32 _blockGasIssuance,
        uint8 _basefeeAdjustmentQuotient
    )
        external
        nonReentrant
    {
        if (block.number < ONTAKE_FORK_HEIGHT) revert L2_FORK_ERROR();
        _anchor(
            _anchorBlockId,
            _anchorStateRoot,
            _parentGasUsed,
            _blockGasIssuance,
            _basefeeAdjustmentQuotient
        );
    }

    /// @notice Withdraw token or Ether from this address
    /// @param _token Token address or address(0) if Ether.
    /// @param _to Withdraw to address.
    function withdraw(
        address _token,
        address _to
    )
        external
        whenNotPaused
        onlyFromOwnerOrNamed(LibStrings.B_WITHDRAWER)
        nonReentrant
    {
        if (_to == address(0)) revert L2_INVALID_PARAM();
        if (_token == address(0)) {
            _to.sendEtherAndVerify(address(this).balance);
        } else {
            IERC20(_token).safeTransfer(_to, IERC20(_token).balanceOf(address(this)));
        }
    }

    /// @notice Gets the basefee and gas excess using EIP-1559 configuration for
    /// the given parameters.
    /// @dev This function will deprecate after Ontake fork, node/client shall use calculateBaseFee
    /// instead for base fee prediction.
    /// @param _anchorBlockId The synced L1 height in the next Taiko block
    /// @param _parentGasUsed Gas used in the parent block.
    /// @return basefee_ The calculated EIP-1559 base fee per gas.
    /// @return gasExcess_ The new gasExcess value.
    function getBasefee(
        uint64 _anchorBlockId,
        uint32 _parentGasUsed
    )
        public
        view
        returns (uint256 basefee_, uint64 gasExcess_)
    {
        LibL2Config.Config memory config = getConfig();
        uint64 gasIssuance = uint64(_anchorBlockId - lastSyncedBlock) * config.gasTargetPerL1Block;

        (basefee_, gasExcess_) = Lib1559Math.calc1559BaseFee(
            config.gasTargetPerL1Block,
            config.basefeeAdjustmentQuotient,
            gasExcess,
            gasIssuance,
            _parentGasUsed
        );
    }

    /// @notice Retrieves the block hash for the given L2 block number.
    /// @param _blockId The L2 block number to retrieve the block hash for.
    /// @return The block hash for the specified L2 block id, or zero if the
    /// block id is greater than or equal to the current block number.
    function getBlockHash(uint64 _blockId) public view returns (bytes32) {
        if (_blockId >= block.number) return 0;
        if (_blockId + 256 >= block.number) return blockhash(_blockId);
        return l2Hashes[_blockId];
    }

    /// @notice Returns EIP1559 related configurations.
    /// @return config_ struct containing configuration parameters.
    function getConfig() public view virtual returns (LibL2Config.Config memory) {
        return LibL2Config.get();
    }

    /// @notice Tells if we need to validate basefee (for simulation).
    /// @return Returns true to skip checking basefee mismatch.
    function skipFeeCheck() public pure virtual returns (bool) {
        return false;
    }

    /// @notice Calculates the basefee and the new gas excess value based on parent gas used and gas
    /// excess.
    /// @param _blockGasIssuance The L2 block's gas issuance.
    /// @param _adjustmentQuotient The gas adjustment quotient.
    /// @param _gasExcess The current gas excess value.
    /// @param _parentGasUsed Total gas used by the parent block.
    /// @return basefee_ Next block's base fee.
    /// @return gasExcess_ The new gas excess value.
    function calculateBaseFee(
        uint32 _blockGasIssuance,
        uint8 _adjustmentQuotient,
        uint64 _gasExcess,
        uint32 _parentGasUsed
    )
        public
        pure
        returns (uint256 basefee_, uint64 gasExcess_)
    {
        return Lib1559Math.calc1559BaseFee(
            _blockGasIssuance, _adjustmentQuotient, _gasExcess, _blockGasIssuance, _parentGasUsed
        );
    }

    function _anchor(
        uint64 _anchorBlockId,
        bytes32 _anchorStateRoot,
        uint32 _parentGasUsed,
        uint32 _blockGasIssuance, // only used by ontake
        uint8 _basefeeAdjustmentQuotient // only used by ontake
    )
        private
    {
        if (
            _anchorStateRoot == 0 || _anchorBlockId == 0
                || (block.number != 1 && _parentGasUsed == 0)
        ) {
            revert L2_INVALID_PARAM();
        }

        if (msg.sender != GOLDEN_TOUCH_ADDRESS) revert L2_INVALID_SENDER();

        uint256 parentId;
        unchecked {
            parentId = block.number - 1;
        }

        // Verify ancestor hashes
        (bytes32 publicInputHashOld, bytes32 publicInputHashNew) = _calcPublicInputHash(parentId);
        if (publicInputHash != publicInputHashOld) {
            revert L2_PUBLIC_INPUT_HASH_MISMATCH();
        }

        // Verify the base fee per gas is correct
        (uint256 _basefee, uint64 _gasExcess) = block.number < ONTAKE_FORK_HEIGHT
            ? getBasefee(_anchorBlockId, _parentGasUsed)
            : calculateBaseFee(_blockGasIssuance, _basefeeAdjustmentQuotient, gasExcess, _parentGasUsed);

        if (!skipFeeCheck() && block.basefee != _basefee) {
            revert L2_BASEFEE_MISMATCH();
        }

        if (_anchorBlockId > lastSyncedBlock) {
            // Store the L1's state root as a signal to the local signal service to
            // allow for multi-hop bridging.
            ISignalService(resolve(LibStrings.B_SIGNAL_SERVICE, false)).syncChainData(
                l1ChainId, LibStrings.H_STATE_ROOT, _anchorBlockId, _anchorStateRoot
            );

            lastSyncedBlock = _anchorBlockId;
        }

        // Update state variables
        bytes32 _parentHash = blockhash(parentId);
        l2Hashes[parentId] = _parentHash;
        publicInputHash = publicInputHashNew;
        gasExcess = _gasExcess;

        emit Anchored(_parentHash, _gasExcess);
    }

    function _calcPublicInputHash(uint256 _blockId)
        private
        view
        returns (bytes32 publicInputHashOld, bytes32 publicInputHashNew)
    {
        bytes32[256] memory inputs;

        // Unchecked is safe because it cannot overflow.
        unchecked {
            // Put the previous 255 blockhashes (excluding the parent's) into a
            // ring buffer.
            for (uint256 i; i < 255 && _blockId >= i + 1; ++i) {
                uint256 j = _blockId - i - 1;
                inputs[j % 255] = blockhash(j);
            }
        }

        inputs[255] = bytes32(block.chainid);

        assembly {
            publicInputHashOld := keccak256(inputs, 8192 /*mul(256, 32)*/ )
        }

        inputs[_blockId % 255] = blockhash(_blockId);
        assembly {
            publicInputHashNew := keccak256(inputs, 8192 /*mul(256, 32)*/ )
        }
    }
}<|MERGE_RESOLUTION|>--- conflicted
+++ resolved
@@ -112,28 +112,6 @@
     /// @param _l1StateRoot The state root for the L1 block with id equals `_anchorBlockId`
     /// @param _l1BlockId The `anchorBlockId` value in this block's metadata.
     /// @param _parentGasUsed The gas used in the parent block.
-<<<<<<< HEAD
-=======
-    function anchor(
-        bytes32 _l1BlockHash,
-        bytes32 _l1StateRoot,
-        uint64 _l1BlockId,
-        uint32 _parentGasUsed
-    )
-        external
-        nonReentrant
-    {
-        if (block.number >= ONTAKE_FORK_HEIGHT) revert L2_FORK_ERROR();
-        _anchor(
-            _l1BlockId,
-            _l1StateRoot,
-            _parentGasUsed,
-            0, // not used
-            0 // not used
-        );
-    }
-
->>>>>>> 82283c56
     function anchorV2(
         uint64 _anchorBlockId,
         bytes32 _anchorStateRoot,
