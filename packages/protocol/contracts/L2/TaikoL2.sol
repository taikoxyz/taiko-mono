// SPDX-License-Identifier: MIT
//  _____     _ _         _         _
// |_   _|_ _(_) |_____  | |   __ _| |__ ___
//   | |/ _` | | / / _ \ | |__/ _` | '_ (_-<
//   |_|\__,_|_|_\_\___/ |____\__,_|_.__/__/
//
//   Email: security@taiko.xyz
//   Website: https://taiko.xyz
//   GitHub: https://github.com/taikoxyz
//   Discord: https://discord.gg/taikoxyz
//   Twitter: https://twitter.com/taikoxyz
//   Blog: https://mirror.xyz/labs.taiko.eth
//   Youtube: https://www.youtube.com/@taikoxyz

pragma solidity 0.8.24;

import "@openzeppelin/contracts/token/ERC20/IERC20.sol";
import "@openzeppelin/contracts/token/ERC20/utils/SafeERC20.sol";

import "../libs/LibAddress.sol";
import "../libs/LibMath.sol";
import "../signal/ISignalService.sol";
import "../signal/LibSignals.sol";
import "./Lib1559Math.sol";
import "./CrossChainOwned.sol";

/// @title TaikoL2
/// @custom:security-contact security@taiko.xyz
/// @notice Taiko L2 is a smart contract that handles cross-layer message
/// verification and manages EIP-1559 gas pricing for Layer 2 (L2) operations.
/// It is used to anchor the latest L1 block details to L2 for cross-layer
/// communication, manage EIP-1559 parameters for gas pricing, and store
/// verified L1 block information.
contract TaikoL2 is CrossChainOwned {
    using LibAddress for address;
    using LibMath for uint256;
    using SafeERC20 for IERC20;

    struct Config {
        uint32 gasTargetPerL1Block;
        uint8 basefeeAdjustmentQuotient;
    }

    // Golden touch address
    address public constant GOLDEN_TOUCH_ADDRESS = 0x0000777735367b36bC9B61C50022d9D0700dB4Ec;
    uint8 public constant BLOCK_SYNC_THRESHOLD = 5;

    // Mapping from L2 block numbers to their block hashes.
    // All L2 block hashes will be saved in this mapping.
    mapping(uint256 blockId => bytes32 blockHash) public l2Hashes;

    // A hash to check the integrity of public inputs.
    bytes32 public publicInputHash; // slot 2
    uint64 public gasExcess; // slot 3
    uint64 public lastSyncedBlock;

    uint256[47] private __gap;

    event Anchored(bytes32 parentHash, uint64 gasExcess);

    error L2_BASEFEE_MISMATCH();
    error L2_INVALID_CHAIN_ID();
    error L2_INVALID_PARAM();
    error L2_INVALID_SENDER();
    error L2_PUBLIC_INPUT_HASH_MISMATCH();
    error L2_TOO_LATE();

    /// @notice Initializes the contract.
    /// @param _owner The owner of this contract. msg.sender will be used if this value is zero.
    /// @param _addressManager The address of the {AddressManager} contract.
    /// @param _l1ChainId The ID of the base layer.
    /// @param _gasExcess The initial gasExcess.
    function init(
        address _owner,
        address _addressManager,
        uint64 _l1ChainId,
        uint64 _gasExcess
    )
        external
        initializer
    {
        __CrossChainOwned_init(_owner, _addressManager, _l1ChainId);

        if (block.chainid <= 1 || block.chainid > type(uint64).max) {
            revert L2_INVALID_CHAIN_ID();
        }

        if (block.number == 0) {
            // This is the case in real L2 genesis
        } else if (block.number == 1) {
            // This is the case in tests
            uint256 parentHeight = block.number - 1;
            l2Hashes[parentHeight] = blockhash(parentHeight);
        } else {
            revert L2_TOO_LATE();
        }

        gasExcess = _gasExcess;
        (publicInputHash,) = _calcPublicInputHash(block.number);
    }

    /// @notice Anchors the latest L1 block details to L2 for cross-layer
    /// message verification.
    /// @param l1BlockHash The latest L1 block hash when this block was
    /// proposed.
    /// @param l1StateRoot The latest L1 block's state root.
    /// @param l1BlockId The latest L1 block height when this block was proposed.
    /// @param parentGasUsed The gas used in the parent block.
    function anchor(
        bytes32 l1BlockHash,
        bytes32 l1StateRoot,
        uint64 l1BlockId,
        uint32 parentGasUsed
    )
        external
        nonReentrant
    {
        if (
            l1BlockHash == 0 || l1StateRoot == 0 || l1BlockId == 0
                || (block.number != 1 && parentGasUsed == 0)
        ) {
            revert L2_INVALID_PARAM();
        }

        if (msg.sender != GOLDEN_TOUCH_ADDRESS) revert L2_INVALID_SENDER();

        uint256 parentId;
        unchecked {
            parentId = block.number - 1;
        }

        // Verify ancestor hashes
        (bytes32 publicInputHashOld, bytes32 publicInputHashNew) = _calcPublicInputHash(parentId);
        if (publicInputHash != publicInputHashOld) {
            revert L2_PUBLIC_INPUT_HASH_MISMATCH();
        }

        Config memory config = getConfig();

        // Verify the base fee per gas is correct
        uint256 basefee;
        (basefee, gasExcess) = _calc1559BaseFee(config, l1BlockId, parentGasUsed);
        if (!skipFeeCheck() && block.basefee != basefee) {
            revert L2_BASEFEE_MISMATCH();
        }

        if (l1BlockId > lastSyncedBlock + BLOCK_SYNC_THRESHOLD) {
            // Store the L1's state root as a signal to the local signal service to
            // allow for multi-hop bridging.
            ISignalService(resolve("signal_service", false)).syncChainData(
                ownerChainId, LibSignals.STATE_ROOT, l1BlockId, l1StateRoot
            );
            lastSyncedBlock = l1BlockId;
        }
        // Update state variables
        l2Hashes[parentId] = blockhash(parentId);
        publicInputHash = publicInputHashNew;

        emit Anchored(blockhash(parentId), gasExcess);
    }

    /// @notice Withdraw token or Ether from this address
    /// @param token Token address or address(0) if Ether.
    /// @param to Withdraw to address.
    function withdraw(
        address token,
        address to
    )
        external
        onlyFromOwnerOrNamed("withdrawer")
        nonReentrant
        whenNotPaused
    {
        if (to == address(0)) revert L2_INVALID_PARAM();
        if (token == address(0)) {
            to.sendEther(address(this).balance);
        } else {
            IERC20(token).safeTransfer(to, IERC20(token).balanceOf(address(this)));
        }
    }

    /// @notice Gets the basefee and gas excess using EIP-1559 configuration for
    /// the given parameters.
    /// @param l1BlockId The synced L1 height in the next Taiko block
    /// @param parentGasUsed Gas used in the parent block.
    /// @return rBasefee The calculated EIP-1559 base fee per gas.
    function getBasefee(
        uint64 l1BlockId,
        uint32 parentGasUsed
    )
        public
        view
        returns (uint256 rBasefee)
    {
        (rBasefee,) = _calc1559BaseFee(getConfig(), l1BlockId, parentGasUsed);
    }

    /// @notice Retrieves the block hash for the given L2 block number.
    /// @param blockId The L2 block number to retrieve the block hash for.
    /// @return The block hash for the specified L2 block id, or zero if the
    /// block id is greater than or equal to the current block number.
    function getBlockHash(uint64 blockId) public view returns (bytes32) {
        if (blockId >= block.number) return 0;
        if (blockId + 256 >= block.number) return blockhash(blockId);
        return l2Hashes[blockId];
    }

    /// @notice Returns EIP1559 related configurations
<<<<<<< HEAD
    /// @return rConfig struct containing configuration parameters.
    function getConfig() public view virtual returns (Config memory rConfig) {
=======
    /// @return config struct containing configuration parameters.
    function getConfig() public view virtual returns (Config memory config) {
>>>>>>> 7e659bbb
        // 4x Ethereum gas target, if we assume most of the time, L2 block time
        // is 3s, and each block is full (gasUsed is 15_000_000), then its
        // ~60_000_000, if the  network is congester than that, the base fee
        // will increase.
        rConfig.gasTargetPerL1Block = 15 * 1e6 * 4;
        rConfig.basefeeAdjustmentQuotient = 8;
    }

    /// @notice Tells if we need to validate basefee (for simulation).
    /// @return Returns true to skip checking basefee mismatch.
    function skipFeeCheck() public pure virtual returns (bool) {
        return false;
    }

    function _calcPublicInputHash(uint256 blockId)
        private
        view
        returns (bytes32 rPublicInputHashOld, bytes32 rPublicInputHashNew)
    {
        bytes32[256] memory inputs;

        // Unchecked is safe because it cannot overflow.
        unchecked {
            // Put the previous 255 blockhashes (excluding the parent's) into a
            // ring buffer.
            for (uint256 i; i < 255 && blockId >= i + 1; ++i) {
                uint256 j = blockId - i - 1;
                inputs[j % 255] = blockhash(j);
            }
        }

        inputs[255] = bytes32(block.chainid);

        assembly {
            rPublicInputHashOld := keccak256(inputs, 8192 /*mul(256, 32)*/ )
        }

        inputs[blockId % 255] = blockhash(blockId);
        assembly {
            rPublicInputHashNew := keccak256(inputs, 8192 /*mul(256, 32)*/ )
        }
    }

    function _calc1559BaseFee(
        Config memory config,
        uint64 l1BlockId,
        uint32 parentGasUsed
    )
        private
        view
        returns (uint256 rBasefee, uint64 rGasExcess)
    {
        // gasExcess being 0 indicate the dynamic 1559 base fee is disabled.
        if (gasExcess > 0) {
            // We always add the gas used by parent block to the gas excess
            // value as this has already happend
            uint256 excess = uint256(gasExcess) + parentGasUsed;

            // Calculate how much more gas to issue to offset gas excess.
            // after each L1 block time, config.gasTarget more gas is issued,
            // the gas excess will be reduced accordingly.
            // Note that when lastSyncedBlock is zero, we skip this step
            // because that means this is the first time calculating the basefee
            // and the difference between the L1 height would be extremely big,
            // reverting the initial gas excess value back to 0.
            uint256 numL1Blocks;
            if (lastSyncedBlock > 0 && l1BlockId > lastSyncedBlock) {
                numL1Blocks = l1BlockId - lastSyncedBlock;
            }

            if (numL1Blocks > 0) {
                uint256 issuance = numL1Blocks * config.gasTargetPerL1Block;
                excess = excess > issuance ? excess - issuance : 1;
            }

            rGasExcess = uint64(excess.min(type(uint64).max));

            // The base fee per gas used by this block is the spot price at the
            // bonding curve, regardless the actual amount of gas used by this
            // block, however, this block's gas used will affect the next
            // block's base fee.
            rBasefee = Lib1559Math.basefee(
                rGasExcess, uint256(config.basefeeAdjustmentQuotient) * config.gasTargetPerL1Block
            );
        }

        // Always make sure basefee is nonzero, this is required by the node.
        if (rBasefee == 0) rBasefee = 1;
    }
}<|MERGE_RESOLUTION|>--- conflicted
+++ resolved
@@ -206,13 +206,8 @@
     }
 
     /// @notice Returns EIP1559 related configurations
-<<<<<<< HEAD
     /// @return rConfig struct containing configuration parameters.
     function getConfig() public view virtual returns (Config memory rConfig) {
-=======
-    /// @return config struct containing configuration parameters.
-    function getConfig() public view virtual returns (Config memory config) {
->>>>>>> 7e659bbb
         // 4x Ethereum gas target, if we assume most of the time, L2 block time
         // is 3s, and each block is full (gasUsed is 15_000_000), then its
         // ~60_000_000, if the  network is congester than that, the base fee
