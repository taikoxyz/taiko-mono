--- conflicted
+++ resolved
@@ -105,74 +105,6 @@
         l1ChainId = _l1ChainId;
         parentGasExcess = _initialGasExcess;
         (publicInputHash,) = _calcPublicInputHash(block.number);
-    }
-
-<<<<<<< HEAD
-    /// @dev Reinitialize some state variables.
-    /// We may want to init the basefee to a default value using one of the following values.
-    /// - _initialGasExcess = 274*5_000_000 => basefee =0.01 gwei
-    /// - _initialGasExcess = 282*5_000_000 => basefee =0.05 gwei
-    /// - _initialGasExcess = 288*5_000_000 => basefee =0.1 gwei
-    /// @param _initialGasExcess The initial gas excess value to set.
-    function init2(uint64 _initialGasExcess) external onlyOwner reinitializer(2) {
-        parentGasExcess = _initialGasExcess;
-        parentTimestamp = uint64(block.timestamp);
-        parentGasTarget = 0;
-=======
-    /// @notice Anchors the latest L1 block details to L2 for cross-layer
-    /// message verification.
-    /// @dev This function can be called freely as the golden touch private key is publicly known,
-    /// but the Taiko node guarantees the first transaction of each block is always this anchor
-    /// transaction, and any subsequent calls will revert with L2_PUBLIC_INPUT_HASH_MISMATCH.
-    /// @param _l1BlockHash The `anchorBlockHash` value in this block's metadata.
-    /// @param _l1StateRoot The state root for the L1 block with id equals `_anchorBlockId`
-    /// @param _l1BlockId The `anchorBlockId` value in this block's metadata.
-    /// @param _parentGasUsed The gas used in the parent block.
-    function anchor(
-        bytes32 _l1BlockHash,
-        bytes32 _l1StateRoot,
-        uint64 _l1BlockId,
-        uint32 _parentGasUsed
-    )
-        external
-        nonZeroValue(uint256(_l1StateRoot))
-        nonZeroValue(uint256(_l1BlockId))
-        onlyGoldenTouch
-        nonReentrant
-    {
-        if (block.number >= ontakeForkHeight()) revert L2_FORK_ERROR();
-
-        // Verify ancestor hashes
-        uint256 parentId = block.number - 1;
-        (bytes32 currentPublicInputHash, bytes32 newPublicInputHash) =
-            _calcPublicInputHash(parentId);
-        if (publicInputHash != currentPublicInputHash) revert L2_PUBLIC_INPUT_HASH_MISMATCH();
-
-        // Verify the base fee per gas is correct
-        (uint256 basefee, uint64 newGasExcess) = getBasefee(_l1BlockId, _parentGasUsed);
-
-        if (!skipFeeCheck() && block.basefee != basefee) revert L2_BASEFEE_MISMATCH();
-
-        if (_l1BlockId > lastSyncedBlock) {
-            // Store the L1's state root as a signal to the local signal service to
-            // allow for multi-hop bridging.
-            ISignalService(resolve(LibStrings.B_SIGNAL_SERVICE, false)).syncChainData(
-                l1ChainId, LibStrings.H_STATE_ROOT, _l1BlockId, _l1StateRoot
-            );
-
-            lastSyncedBlock = _l1BlockId;
-        }
-
-        // Update state variables
-        bytes32 parentHash = blockhash(parentId);
-        l2Hashes[parentId] = parentHash;
-
-        publicInputHash = newPublicInputHash;
-        parentGasExcess = newGasExcess;
-        parentTimestamp = uint64(block.timestamp);
-
-        emit Anchored(parentHash, newGasExcess);
->>>>>>> 4e088819
     }
 
     function anchorV2(
