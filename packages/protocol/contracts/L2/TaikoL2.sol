--- conflicted
+++ resolved
@@ -19,12 +19,7 @@
     using SafeCastUpgradeable for uint256;
     using LibMath for uint256;
 
-<<<<<<< HEAD
-    // TODO(david): need you to confirm this value.
-    uint64 public constant ANCHOR_GAS_COST = 47000;
-=======
-    uint64 public ANCHOR_GAS_COST = 150000; // owner:david
->>>>>>> 0509218e
+    uint64 public constant ANCHOR_GAS_COST = 150000
 
     struct VerifiedBlock {
         bytes32 blockHash;
