// SPDX-License-Identifier: MIT
//  _____     _ _         _         _
// |_   _|_ _(_) |_____  | |   __ _| |__ ___
//   | |/ _` | | / / _ \ | |__/ _` | '_ (_-<
//   |_|\__,_|_|_\_\___/ |____\__,_|_.__/__/
//
//   Email: security@taiko.xyz
//   Website: https://taiko.xyz
//   GitHub: https://github.com/taikoxyz
//   Discord: https://discord.gg/taikoxyz
//   Twitter: https://twitter.com/taikoxyz
//   Blog: https://mirror.xyz/labs.taiko.eth
//   Youtube: https://www.youtube.com/@taikoxyz

pragma solidity 0.8.24;

import "lib/openzeppelin-contracts/contracts/token/ERC20/IERC20.sol";
import "lib/openzeppelin-contracts/contracts/token/ERC20/utils/SafeERC20.sol";

import "../common/ICrossChainSync.sol";
import "../signal/ISignalService.sol";
import "../libs/LibAddress.sol";
import "../libs/LibMath.sol";
import "./Lib1559Math.sol";
import "./CrossChainOwned.sol";

/// @title TaikoL2
/// @notice Taiko L2 is a smart contract that handles cross-layer message
/// verification and manages EIP-1559 gas pricing for Layer 2 (L2) operations.
/// It is used to anchor the latest L1 block details to L2 for cross-layer
/// communication, manage EIP-1559 parameters for gas pricing, and store
/// verified L1 block information.
contract TaikoL2 is CrossChainOwned, ICrossChainSync {
    using LibAddress for address;
    using LibMath for uint256;
    using SafeERC20 for IERC20;

    struct Config {
        uint32 gasTargetPerL1Block;
        uint8 basefeeAdjustmentQuotient;
    }

    // Golden touch address
    address public constant GOLDEN_TOUCH_ADDRESS = 0x0000777735367b36bC9B61C50022d9D0700dB4Ec;

    // Mapping from L2 block numbers to their block hashes.
    // All L2 block hashes will be saved in this mapping.
    mapping(uint256 blockId => bytes32 blockHash) public l2Hashes;
    mapping(uint256 l1height => ICrossChainSync.Snippet) public snippets;

    // A hash to check the integrity of public inputs.
    bytes32 public publicInputHash; // slot 3
    uint64 public gasExcess; // slot 4
    uint64 public latestSyncedL1Height;

    uint256[146] private __gap;

    event Anchored(bytes32 parentHash, uint64 gasExcess);

    error L2_BASEFEE_MISMATCH();
    error L2_INVALID_CHAIN_ID();
    error L2_INVALID_PARAM();
    error L2_INVALID_SENDER();
    error L2_PUBLIC_INPUT_HASH_MISMATCH();
    error L2_TOO_LATE();

    /// @notice Initializes the TaikoL2 contract.
    /// @param _addressManager Address of the AddressManager contract.
    /// @param _l1ChainId The ID of the base layer.
    /// @param _gasExcess The initial gasExcess.
    function init(
        address _addressManager,
        uint64 _l1ChainId,
        uint64 _gasExcess
    )
        external
        initializer
    {
        __CrossChainOwned_init(_addressManager, _l1ChainId);

        if (block.chainid <= 1 || block.chainid >= type(uint64).max) {
            revert L2_INVALID_CHAIN_ID();
        }

        if (block.number == 0) {
            // This is the case in real L2 genesis
        } else if (block.number == 1) {
            // This is the case in tests
            uint256 parentHeight = block.number - 1;
            l2Hashes[parentHeight] = blockhash(parentHeight);
        } else {
            revert L2_TOO_LATE();
        }

        gasExcess = _gasExcess;
        (publicInputHash,) = _calcPublicInputHash(block.number);
    }

    /// @notice Anchors the latest L1 block details to L2 for cross-layer
    /// message verification.
    /// @param l1BlockHash The latest L1 block hash when this block was
    /// proposed.
    /// @param l1StateRoot The latest L1 block's state root.
    /// @param l1Height The latest L1 block height when this block was proposed.
    /// @param parentGasUsed The gas used in the parent block.
    function anchor(
        bytes32 l1BlockHash,
        bytes32 l1StateRoot,
        uint64 l1Height,
        uint32 parentGasUsed
    )
        external
        nonReentrant
    {
        if (
            l1BlockHash == 0 || l1StateRoot == 0 || l1Height == 0
                || (block.number != 1 && parentGasUsed == 0)
        ) {
            revert L2_INVALID_PARAM();
        }

        if (msg.sender != GOLDEN_TOUCH_ADDRESS) revert L2_INVALID_SENDER();

        uint256 parentId;
        unchecked {
            parentId = block.number - 1;
        }

        // Verify ancestor hashes
        (bytes32 publicInputHashOld, bytes32 publicInputHashNew) = _calcPublicInputHash(parentId);
        if (publicInputHash != publicInputHashOld) {
            revert L2_PUBLIC_INPUT_HASH_MISMATCH();
        }

        Config memory config = getConfig();

        // Verify the base fee per gas is correct
        uint256 basefee;
        (basefee, gasExcess) = _calc1559BaseFee(config, l1Height, parentGasUsed);
        if (!skipFeeCheck() && block.basefee != basefee) {
            revert L2_BASEFEE_MISMATCH();
        }

        // Store the L1's state root as a signal to the local signal service to
        // allow for multi-hop bridging.
        ISignalService(resolve("signal_service", false)).relayChainData(
            ownerChainId, "state_root", l1StateRoot
        );

        emit CrossChainSynced(l1Height, l1BlockHash, l1StateRoot);

        // Update state variables
        l2Hashes[parentId] = blockhash(parentId);
        snippets[l1Height] = ICrossChainSync.Snippet({
<<<<<<< HEAD
=======
            syncedInBlock: uint64(block.number),
>>>>>>> bb02a159
            blockId: l1Height,
            blockHash: l1BlockHash,
            stateRoot: l1StateRoot
        });
        publicInputHash = publicInputHashNew;
        latestSyncedL1Height = l1Height;
        emit Anchored(blockhash(parentId), gasExcess);
    }

    /// @notice Withdraw token or Ether from this address
    function withdraw(address token, address to) external onlyOwner nonReentrant whenNotPaused {
        if (to == address(0)) revert L2_INVALID_PARAM();
        if (token == address(0)) {
            to.sendEther(address(this).balance);
        } else {
            IERC20(token).safeTransfer(to, IERC20(token).balanceOf(address(this)));
        }
    }

    /// @inheritdoc ICrossChainSync
    function getSyncedSnippet(uint64 blockId)
        public
        view
        override
        returns (ICrossChainSync.Snippet memory)
    {
        uint256 id = blockId == 0 ? latestSyncedL1Height : blockId;
        return snippets[id];
    }

    /// @notice Gets the basefee and gas excess using EIP-1559 configuration for
    /// the given parameters.
    /// @param l1Height The synced L1 height in the next Taiko block
    /// @param parentGasUsed Gas used in the parent block.
    /// @return basefee The calculated EIP-1559 base fee per gas.
    function getBasefee(
        uint64 l1Height,
        uint32 parentGasUsed
    )
        public
        view
        returns (uint256 basefee)
    {
        (basefee,) = _calc1559BaseFee(getConfig(), l1Height, parentGasUsed);
    }

    /// @notice Retrieves the block hash for the given L2 block number.
    /// @param blockId The L2 block number to retrieve the block hash for.
    /// @return The block hash for the specified L2 block id, or zero if the
    /// block id is greater than or equal to the current block number.
    function getBlockHash(uint64 blockId) public view returns (bytes32) {
        if (blockId >= block.number) return 0;
        if (blockId + 256 >= block.number) return blockhash(blockId);
        return l2Hashes[blockId];
    }

    /// @notice Returns EIP1559 related configurations
    function getConfig() public view virtual returns (Config memory config) {
        // 4x Ethereum gas target, if we assume most of the time, L2 block time
        // is 3s, and each block is full (gasUsed is 15_000_000), then its
        // ~60_000_000, if the  network is congester than that, the base fee
        // will increase.
        config.gasTargetPerL1Block = 15 * 1e6 * 4;
        config.basefeeAdjustmentQuotient = 8;
    }

    /// @notice Tells if we need to validate basefee (for simulation).
    /// @return Returns true to skip checking basefee mismatch.
    function skipFeeCheck() public pure virtual returns (bool) {
        return false;
    }

    function _calcPublicInputHash(uint256 blockId)
        private
        view
        returns (bytes32 publicInputHashOld, bytes32 publicInputHashNew)
    {
        bytes32[256] memory inputs;

        // Unchecked is safe because it cannot overflow.
        unchecked {
            // Put the previous 255 blockhashes (excluding the parent's) into a
            // ring buffer.
            for (uint256 i; i < 255 && blockId >= i + 1; ++i) {
                uint256 j = blockId - i - 1;
                inputs[j % 255] = blockhash(j);
            }
        }

        inputs[255] = bytes32(block.chainid);

        assembly {
            publicInputHashOld := keccak256(inputs, 8192 /*mul(256, 32)*/ )
        }

        inputs[blockId % 255] = blockhash(blockId);
        assembly {
            publicInputHashNew := keccak256(inputs, 8192 /*mul(256, 32)*/ )
        }
    }

    function _calc1559BaseFee(
        Config memory config,
        uint64 l1Height,
        uint32 parentGasUsed
    )
        private
        view
        returns (uint256 _basefee, uint64 _gasExcess)
    {
        // gasExcess being 0 indicate the dynamic 1559 base fee is disabled.
        if (gasExcess > 0) {
            // We always add the gas used by parent block to the gas excess
            // value as this has already happend
            uint256 excess = uint256(gasExcess) + parentGasUsed;

            // Calculate how much more gas to issue to offset gas excess.
            // after each L1 block time, config.gasTarget more gas is issued,
            // the gas excess will be reduced accordingly.
            // Note that when latestSyncedL1Height is zero, we skip this step
            // because that means this is the first time calculating the basefee
            // and the difference between the L1 height would be extremely big,
            // reverting the initial gas excess value back to 0.
            uint256 numL1Blocks;
            if (latestSyncedL1Height > 0 && l1Height > latestSyncedL1Height) {
                numL1Blocks = l1Height - latestSyncedL1Height;
            }

            if (numL1Blocks > 0) {
                uint256 issuance = numL1Blocks * config.gasTargetPerL1Block;
                excess = excess > issuance ? excess - issuance : 1;
            }

            _gasExcess = uint64(excess.min(type(uint64).max));

            // The base fee per gas used by this block is the spot price at the
            // bonding curve, regardless the actual amount of gas used by this
            // block, however, this block's gas used will affect the next
            // block's base fee.
            _basefee = Lib1559Math.basefee(
                _gasExcess, uint256(config.basefeeAdjustmentQuotient) * config.gasTargetPerL1Block
            );
        }

        // Always make sure basefee is nonzero, this is required by the node.
        if (_basefee == 0) _basefee = 1;
    }
}<|MERGE_RESOLUTION|>--- conflicted
+++ resolved
@@ -152,10 +152,6 @@
         // Update state variables
         l2Hashes[parentId] = blockhash(parentId);
         snippets[l1Height] = ICrossChainSync.Snippet({
-<<<<<<< HEAD
-=======
-            syncedInBlock: uint64(block.number),
->>>>>>> bb02a159
             blockId: l1Height,
             blockHash: l1BlockHash,
             stateRoot: l1StateRoot
