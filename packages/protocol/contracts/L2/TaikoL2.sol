--- conflicted
+++ resolved
@@ -183,23 +183,15 @@
     /// @param blockId The L2 block number to retrieve the block hash for.
     /// @return The block hash for the specified L2 block id, or zero if the
     /// block id is greater than or equal to the current block number.
-<<<<<<< HEAD
-function getBlockHash(uint64 blockId) public view returns (bytes32) {
-    if (blockId >= block.number) return 0;
-    if (blockId >= block.number - 256) return blockhash(blockId);
-    return _l2Hashes[blockId];
-}
-=======
+
     function getBlockHash(uint64 blockId) public view returns (bytes32) {
-        if (blockId >= block.number) {
-            return 0;
-        } else if (blockId < block.number && blockId >= block.number - 256) {
+        if (blockId >= block.number)  return 0;
+        
+        if (blockId < block.number && blockId >= block.number - 256)
             return blockhash(blockId);
-        } else {
-            return l2Hashes[blockId];
-        }
-    }
->>>>>>> 3d3e1ab2
+       
+       return l2Hashes[blockId]; 
+    }
 
     /// @notice Returns EIP1559 related configurations
     function getConfig() public pure virtual returns (Config memory config) {
