// SPDX-License-Identifier: MIT
//  _____     _ _         _         _
// |_   _|_ _(_) |_____  | |   __ _| |__ ___
//   | |/ _` | | / / _ \ | |__/ _` | '_ (_-<
//   |_|\__,_|_|_\_\___/ |____\__,_|_.__/__/

pragma solidity ^0.8.20;

import { IERC721Receiver } from
    "@openzeppelin/contracts/token/ERC721/IERC721Receiver.sol";
import { IERC721Upgradeable } from
    "@openzeppelin/contracts-upgradeable/token/ERC721/IERC721Upgradeable.sol";
import { ERC721Upgradeable } from
    "@openzeppelin/contracts-upgradeable/token/ERC721/ERC721Upgradeable.sol";
import { IERC165Upgradeable } from
    "@openzeppelin/contracts-upgradeable/utils/introspection/IERC165Upgradeable.sol";
import { Create2Upgradeable } from
    "@openzeppelin/contracts-upgradeable/utils/Create2Upgradeable.sol";
import { IRecallableMessageSender, IBridge } from "../bridge/IBridge.sol";
import { BaseNFTVault } from "./BaseNFTVault.sol";
import { ProxiedBridgedERC721 } from "./BridgedERC721.sol";
import { Proxied } from "../common/Proxied.sol";
import { LibVaultUtils } from "./libs/LibVaultUtils.sol";
import { LibAddress } from "../libs/LibAddress.sol";

/// @title ERC721Vault
/// @notice This vault holds all ERC721 tokens that users have deposited.
/// It also manages the mapping between canonical tokens and their bridged
/// tokens.
contract ERC721Vault is BaseNFTVault, IERC721Receiver, IERC165Upgradeable {
    using LibAddress for address;

    uint256[50] private __gap;

    /// @notice Transfers ERC721 tokens to this vault and sends a message to the
    /// destination chain so the user can receive the same (bridged) tokens
    /// by invoking the message call.
    /// @param opt Option for sending the ERC721 token.
    function sendToken(BridgeTransferOp calldata opt)
        external
        payable
        nonReentrant
    {
        LibVaultUtils.checkIfValidAmounts(opt.amounts, opt.tokenIds, true);
        LibVaultUtils.checkIfValidAddresses(
            resolve(opt.destChainId, "erc721_vault", false), opt.to, opt.token
        );

        if (!opt.token.supportsInterface(ERC721_INTERFACE_ID)) {
            revert VAULT_INTERFACE_NOT_SUPPORTED();
        }

        // We need to save them into memory - because structs containing
        // dynamic arrays will cause stack-too-deep error when passed
        uint256[] memory _amounts = opt.amounts;
        address _token = opt.token;
        uint256[] memory _tokenIds = opt.tokenIds;

        IBridge.Message memory message;
        message.destChainId = opt.destChainId;
        message.data = _encodeDestinationCall(msg.sender, opt);
        message.user = msg.sender;
        message.to = resolve(message.destChainId, "erc721_vault", false);
        message.gasLimit = opt.gasLimit;
        message.value = msg.value - opt.fee;
        message.fee = opt.fee;
        message.refundTo = opt.refundTo;
        message.memo = opt.memo;

        bytes32 msgHash = IBridge(resolve("bridge", false)).sendMessage{
            value: msg.value
        }(message);

        emit TokenSent({
            msgHash: msgHash,
            from: message.user,
            to: opt.to,
            destChainId: message.destChainId,
            token: _token,
            tokenIds: _tokenIds,
            amounts: _amounts
        });
    }

    /// @notice Receive bridged ERC721 tokens and handle them accordingly.
    /// @param ctoken Canonical NFT data for the token being received.
    /// @param from Source address.
    /// @param to Destination address.
    /// @param tokenIds Array of token IDs being received.
    function receiveToken(
        CanonicalNFT calldata ctoken,
        address from,
        address to,
        uint256[] memory tokenIds
    )
        external
        payable
        nonReentrant
        onlyFromNamed("bridge")
    {
        IBridge.Context memory ctx =
            LibVaultUtils.checkValidContext("erc721_vault", address(this));
        address token;

        unchecked {
            if (ctoken.chainId == block.chainid) {
                token = ctoken.addr;
                for (uint256 i; i < tokenIds.length; ++i) {
                    ERC721Upgradeable(token).transferFrom({
                        from: address(this),
                        to: to,
                        tokenId: tokenIds[i]
                    });
                }
            } else {
                token = _getOrDeployBridgedToken(ctoken);
                for (uint256 i; i < tokenIds.length; ++i) {
                    ProxiedBridgedERC721(token).mint(to, tokenIds[i]);
                }
            }
        }

        to.sendEther(msg.value);

        emit TokenReceived({
            msgHash: ctx.msgHash,
            from: from,
            to: to,
            srcChainId: ctx.srcChainId,
            token: token,
            tokenIds: tokenIds,
            amounts: new uint256[](0)
        });
    }

    /// @notice Release deposited ERC721 token(s) back to the user on the source
    /// chain with a proof that the message processing on the destination Bridge
    /// has failed.
    /// @param message The message that corresponds to the ERC721 deposit on the
    /// source chain.
    function onMessageRecalled(IBridge.Message calldata message)
        external
        payable
        override
        nonReentrant
        onlyFromNamed("bridge")
    {
        if (message.user == address(0)) revert VAULT_INVALID_USER();
        if (message.srcChainId != block.chainid) {
            revert VAULT_INVALID_SRC_CHAIN_ID();
        }

        (
            CanonicalNFT memory nft, //
            ,
            ,
            uint256[] memory tokenIds
        ) = abi.decode(
            message.data[4:], (CanonicalNFT, address, address, uint256[])
        );

        bytes32 msgHash = LibVaultUtils.hashAndCheckToken(
            message, resolve("bridge", false), nft.addr
        );

        unchecked {
            if (isBridgedToken[nft.addr]) {
                for (uint256 i; i < tokenIds.length; ++i) {
                    ProxiedBridgedERC721(nft.addr).mint(
                        message.user, tokenIds[i]
                    );
                }
            } else {
                for (uint256 i; i < tokenIds.length; ++i) {
                    IERC721Upgradeable(nft.addr).safeTransferFrom({
                        from: address(this),
                        to: message.user,
                        tokenId: tokenIds[i]
                    });
                }
            }
        }

        // send back Ether
        message.user.sendEther(message.value);

        emit TokenReleased({
            msgHash: msgHash,
            from: message.user,
            token: nft.addr,
            tokenIds: tokenIds,
            amounts: new uint256[](0)
        });
    }

    /// @inheritdoc IERC721Receiver
    function onERC721Received(
        address,
        address,
        uint256,
        bytes calldata
    )
        external
        pure
        returns (bytes4)
    {
        return IERC721Receiver.onERC721Received.selector;
    }

    /// @inheritdoc IERC165Upgradeable
    function supportsInterface(bytes4 interfaceId)
        public
        view
        virtual
        override
        returns (bool)
    {
        return interfaceId == type(IRecallableMessageSender).interfaceId;
    }

<<<<<<< HEAD
    /**
     * @dev Send bridged or canonical ERC721 tokens to the user.
     * @param user The user's address.
     * @param opt BridgeTransferOp data.
     * @return msgData Encoded message data.
     */
    function _encodeDestinationCall(
=======
    /// @dev Send bridged or canonical ERC721 tokens to the user.
    /// @param user The user's address.
    /// @param opt BridgeTransferOp data.
    /// @return msgData Encoded message data.
    function _sendToken(
>>>>>>> d801475a
        address user,
        BridgeTransferOp calldata opt
    )
        private
        returns (bytes memory msgData)
    {
        CanonicalNFT memory nft;

        unchecked {
            if (isBridgedToken[opt.token]) {
                nft = bridgedToCanonical[opt.token];
                for (uint256 i; i < opt.tokenIds.length; ++i) {
                    ProxiedBridgedERC721(opt.token).burn(user, opt.tokenIds[i]);
                }
            } else {
                ERC721Upgradeable t = ERC721Upgradeable(opt.token);

                nft = CanonicalNFT({
                    chainId: block.chainid,
                    addr: opt.token,
                    symbol: t.symbol(),
                    name: t.name()
                });

                for (uint256 i; i < opt.tokenIds.length; ++i) {
                    t.transferFrom(user, address(this), opt.tokenIds[i]);
                }
            }
        }

        msgData = abi.encodeWithSelector(
            ERC721Vault.receiveToken.selector, nft, user, opt.to, opt.tokenIds
        );
    }

    /// @dev Retrieve or deploy a bridged ERC721 token contract.
    /// @param ctoken CanonicalNFT data.
    /// @return btoken Address of the bridged token contract.
    function _getOrDeployBridgedToken(CanonicalNFT calldata ctoken)
        private
        returns (address btoken)
    {
        btoken = canonicalToBridged[ctoken.chainId][ctoken.addr];

        if (btoken == address(0)) {
            btoken = _deployBridgedToken(ctoken);
        }
    }

    /// @dev Deploy a new BridgedNFT contract and initialize it.
    /// This must be called before the first time a bridged token is sent to
    /// this
    /// chain.
    /// @param ctoken CanonicalNFT data.
    /// @return btoken Address of the deployed bridged token contract.
    function _deployBridgedToken(CanonicalNFT memory ctoken)
        private
        returns (address btoken)
    {
        ProxiedBridgedERC721 bridgedToken = new ProxiedBridgedERC721();

        btoken = LibVaultUtils.deployProxy(
            address(bridgedToken),
            owner(),
            bytes.concat(
                bridgedToken.init.selector,
                abi.encode(
                    address(_addressManager),
                    ctoken.addr,
                    ctoken.chainId,
                    ctoken.symbol,
                    ctoken.name
                )
            )
        );

        isBridgedToken[btoken] = true;
        bridgedToCanonical[btoken] = ctoken;
        canonicalToBridged[ctoken.chainId][ctoken.addr] = btoken;

        emit BridgedTokenDeployed({
            chainId: ctoken.chainId,
            ctoken: ctoken.addr,
            btoken: btoken,
            ctokenSymbol: ctoken.symbol,
            ctokenName: ctoken.name
        });
    }
}

/// @title ProxiedERC721Vault
/// @notice Proxied version of the parent contract.
contract ProxiedERC721Vault is Proxied, ERC721Vault { }<|MERGE_RESOLUTION|>--- conflicted
+++ resolved
@@ -218,21 +218,11 @@
         return interfaceId == type(IRecallableMessageSender).interfaceId;
     }
 
-<<<<<<< HEAD
-    /**
-     * @dev Send bridged or canonical ERC721 tokens to the user.
-     * @param user The user's address.
-     * @param opt BridgeTransferOp data.
-     * @return msgData Encoded message data.
-     */
-    function _encodeDestinationCall(
-=======
-    /// @dev Send bridged or canonical ERC721 tokens to the user.
+    /// @dev Encodes sending bridged or canonical ERC721 tokens to the user.
     /// @param user The user's address.
     /// @param opt BridgeTransferOp data.
     /// @return msgData Encoded message data.
-    function _sendToken(
->>>>>>> d801475a
+    function _encodeDestinationCall(
         address user,
         BridgeTransferOp calldata opt
     )
