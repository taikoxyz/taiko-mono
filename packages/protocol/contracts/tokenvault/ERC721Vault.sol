// SPDX-License-Identifier: MIT
pragma solidity 0.8.24;

import "@openzeppelin/contracts/token/ERC721/IERC721.sol";
import "@openzeppelin/contracts/token/ERC721/IERC721Receiver.sol";
import "../bridge/IBridge.sol";
import "../libs/LibAddress.sol";
import "./BaseNFTVault.sol";
import "./BridgedERC721.sol";

/// @title ERC721Vault
/// @notice This vault holds all ERC721 tokens that users have deposited. It also manages
/// the mapping between canonical tokens and their bridged tokens.
/// @dev Labeled in AddressResolver as "erc721_vault".
/// @custom:security-contact security@taiko.xyz
contract ERC721Vault is BaseNFTVault, IERC721Receiver {
    using LibAddress for address;

    uint256[50] private __gap;

    /// @notice Transfers ERC721 tokens to this vault and sends a message to the
    /// destination chain so the user can receive the same (bridged) tokens
    /// by invoking the message call.
    /// @param _op Option for sending the ERC721 token.
    /// @return message_ The constructed message.
    function sendToken(BridgeTransferOp memory _op)
        external
        payable
        nonReentrant
        whenNotPaused
        withValidOperation(_op)
        returns (IBridge.Message memory message_)
    {
        for (uint256 i; i < _op.tokenIds.length; ++i) {
            if (_op.amounts[i] != 0) revert VAULT_INVALID_AMOUNT();
        }

        if (!_op.token.supportsInterface(ERC721_INTERFACE_ID)) {
            revert VAULT_INTERFACE_NOT_SUPPORTED();
        }

        (bytes memory data, CanonicalNFT memory ctoken) = _handleMessage(msg.sender, _op);

        IBridge.Message memory message;
        message.destChainId = _op.destChainId;
        message.data = data;
        message.srcOwner = msg.sender;
        message.destOwner = _op.destOwner != address(0) ? _op.destOwner : msg.sender;
        message.to = resolve(message.destChainId, name(), false);
        message.gasLimit = _op.gasLimit;
        message.value = msg.value - _op.fee;
        message.fee = _op.fee;
        message.refundTo = _op.refundTo;
        message.memo = _op.memo;

        bytes32 msgHash;
        (msgHash, message_) =
            IBridge(resolve("bridge", false)).sendMessage{ value: msg.value }(message);

        emit TokenSent({
            msgHash: msgHash,
            from: message_.srcOwner,
            to: _op.to,
            destChainId: message_.destChainId,
            ctoken: ctoken.addr,
            token: _op.token,
            tokenIds: _op.tokenIds,
            amounts: _op.amounts
        });
    }

    /// @inheritdoc IMessageInvocable
<<<<<<< HEAD
    function onMessageInvocation(bytes calldata _data)
        external
        payable
        nonReentrant
        whenNotPaused
    // onlyFromBridge
    {
=======
    function onMessageInvocation(bytes calldata data) external payable nonReentrant whenNotPaused {
>>>>>>> 1f906b52
        (CanonicalNFT memory ctoken, address from, address to, uint256[] memory tokenIds) =
            abi.decode(_data, (CanonicalNFT, address, address, uint256[]));

        // `onlyFromBridge` checked in checkProcessMessageContext
        IBridge.Context memory ctx = checkProcessMessageContext();

        // Don't allow sending to disallowed addresses.
        // Don't send the tokens back to `from` because `from` is on the source chain.
        if (to == address(0) || to == address(this)) revert VAULT_INVALID_TO();

        // Transfer the ETH and the tokens to the `to` address
        address token = _transferTokens(ctoken, to, tokenIds);
        to.sendEther(msg.value);

        emit TokenReceived({
            msgHash: ctx.msgHash,
            from: from,
            to: to,
            srcChainId: ctx.srcChainId,
            ctoken: ctoken.addr,
            token: token,
            tokenIds: tokenIds,
            amounts: new uint256[](tokenIds.length)
        });
    }

    /// @inheritdoc IRecallableSender
    function onMessageRecalled(
        IBridge.Message calldata _message,
        bytes32 _msgHash
    )
        external
        payable
        override
        nonReentrant
        whenNotPaused
    {
        // `onlyFromBridge` checked in checkRecallMessageContext
        checkRecallMessageContext();

        (bytes memory data) = abi.decode(_message.data[4:], (bytes));
        (CanonicalNFT memory ctoken,,, uint256[] memory tokenIds) =
            abi.decode(data, (CanonicalNFT, address, address, uint256[]));

        // Transfer the ETH and tokens back to the owner
        address token = _transferTokens(ctoken, _message.srcOwner, tokenIds);
        _message.srcOwner.sendEther(_message.value);

        emit TokenReleased({
            msgHash: _msgHash,
            from: _message.srcOwner,
            ctoken: ctoken.addr,
            token: token,
            tokenIds: tokenIds,
            amounts: new uint256[](tokenIds.length)
        });
    }

    /// @inheritdoc IERC721Receiver
    function onERC721Received(
        address,
        address,
        uint256,
        bytes calldata
    )
        external
        pure
        returns (bytes4)
    {
        return IERC721Receiver.onERC721Received.selector;
    }

    /// @inheritdoc BaseVault
    function name() public pure override returns (bytes32) {
        return "erc721_vault";
    }

    function _transferTokens(
        CanonicalNFT memory _ctoken,
        address _to,
        uint256[] memory _tokenIds
    )
        private
        returns (address token_)
    {
        if (_ctoken.chainId == block.chainid) {
            token_ = _ctoken.addr;
            for (uint256 i; i < _tokenIds.length; ++i) {
                IERC721(token_).safeTransferFrom(address(this), _to, _tokenIds[i]);
            }
        } else {
            token_ = _getOrDeployBridgedToken(_ctoken);
            for (uint256 i; i < _tokenIds.length; ++i) {
                BridgedERC721(token_).mint(_to, _tokenIds[i]);
            }
        }
    }

    /// @dev Handles the message on the source chain and returns the encoded
    /// call on the destination call.
    /// @param _user The user's address.
    /// @param _op BridgeTransferOp data.
    /// @return msgData_ Encoded message data.
    /// @return ctoken_ The canonical token.
    function _handleMessage(
        address _user,
        BridgeTransferOp memory _op
    )
        private
        returns (bytes memory msgData_, CanonicalNFT memory ctoken_)
    {
        unchecked {
            if (bridgedToCanonical[_op.token].addr != address(0)) {
                ctoken_ = bridgedToCanonical[_op.token];
                for (uint256 i; i < _op.tokenIds.length; ++i) {
                    BridgedERC721(_op.token).burn(_user, _op.tokenIds[i]);
                }
            } else {
                ERC721Upgradeable t = ERC721Upgradeable(_op.token);

                ctoken_ = CanonicalNFT({
                    chainId: uint64(block.chainid),
                    addr: _op.token,
                    symbol: t.symbol(),
                    name: t.name()
                });

                for (uint256 i; i < _op.tokenIds.length; ++i) {
                    t.safeTransferFrom(_user, address(this), _op.tokenIds[i]);
                }
            }
        }

        msgData_ = abi.encodeCall(
            this.onMessageInvocation, abi.encode(ctoken_, _user, _op.to, _op.tokenIds)
        );
    }

    /// @dev Retrieve or deploy a bridged ERC721 token contract.
    /// @param _ctoken CanonicalNFT data.
    /// @return btoken_ Address of the bridged token contract.
    function _getOrDeployBridgedToken(CanonicalNFT memory _ctoken)
        private
        returns (address btoken_)
    {
        btoken_ = canonicalToBridged[_ctoken.chainId][_ctoken.addr];

        if (btoken_ == address(0)) {
            btoken_ = _deployBridgedToken(_ctoken);
        }
    }

    /// @dev Deploy a new BridgedNFT contract and initialize it.
    /// This must be called before the first time a bridged token is sent to
    /// this chain.
    /// @param _ctoken CanonicalNFT data.
    /// @return btoken_ Address of the deployed bridged token contract.
    function _deployBridgedToken(CanonicalNFT memory _ctoken) private returns (address btoken_) {
        bytes memory data = abi.encodeCall(
            BridgedERC721.init,
            (owner(), addressManager, _ctoken.addr, _ctoken.chainId, _ctoken.symbol, _ctoken.name)
        );

        btoken_ = address(new ERC1967Proxy(resolve("bridged_erc721", false), data));
        bridgedToCanonical[btoken_] = _ctoken;
        canonicalToBridged[_ctoken.chainId][_ctoken.addr] = btoken_;

        emit BridgedTokenDeployed({
            chainId: _ctoken.chainId,
            ctoken: _ctoken.addr,
            btoken: btoken_,
            ctokenSymbol: _ctoken.symbol,
            ctokenName: _ctoken.name
        });
    }
}<|MERGE_RESOLUTION|>--- conflicted
+++ resolved
@@ -70,17 +70,12 @@
     }
 
     /// @inheritdoc IMessageInvocable
-<<<<<<< HEAD
     function onMessageInvocation(bytes calldata _data)
         external
         payable
         nonReentrant
         whenNotPaused
-    // onlyFromBridge
-    {
-=======
-    function onMessageInvocation(bytes calldata data) external payable nonReentrant whenNotPaused {
->>>>>>> 1f906b52
+    {
         (CanonicalNFT memory ctoken, address from, address to, uint256[] memory tokenIds) =
             abi.decode(_data, (CanonicalNFT, address, address, uint256[]));
 
