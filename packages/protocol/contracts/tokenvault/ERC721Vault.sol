--- conflicted
+++ resolved
@@ -259,14 +259,8 @@
             abi.encode(addressManager, ctoken.addr, ctoken.chainId, ctoken.symbol, ctoken.name)
         );
 
-<<<<<<< HEAD
-        btoken = LibDeploy.deployTransparentUpgradeableProxyForOwnable(
-            resolve("bridged_erc721", false), owner(), data
-        );
-=======
         btoken =
-            LibDeploy.deployERC1967Proxy(resolve("proxied_bridged_erc721", false), owner(), data);
->>>>>>> 9688e365
+            LibDeploy.deployERC1967Proxy(resolve("bridged_erc721", false), owner(), data);
 
         bridgedToCanonical[btoken] = ctoken;
         canonicalToBridged[ctoken.chainId][ctoken.addr] = btoken;
