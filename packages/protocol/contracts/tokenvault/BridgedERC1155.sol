// SPDX-License-Identifier: MIT
pragma solidity 0.8.24;

import "@openzeppelin/contracts/utils/Strings.sol";
import "@openzeppelin/contracts-upgradeable/token/ERC1155/ERC1155Upgradeable.sol";
import
    "@openzeppelin/contracts-upgradeable/token/ERC1155/extensions/IERC1155MetadataURIUpgradeable.sol";
import "../common/EssentialContract.sol";
import "./LibBridgedToken.sol";

/// @title BridgedERC1155
/// @notice Contract for bridging ERC1155 tokens across different chains.
/// @custom:security-contact security@taiko.xyz
contract BridgedERC1155 is EssentialContract, IERC1155MetadataURIUpgradeable, ERC1155Upgradeable {
<<<<<<< HEAD
    address public srcToken; // Address of the source token contract.
    uint256 public srcChainId; // Source chain ID where the token originates.
    string private __symbol; // Symbol of the bridged token.
    string private __name; // Name of the bridged token.
=======
    /// @notice Address of the source token contract.
    address public srcToken;

    /// @notice Source chain ID where the token originates.
    uint256 public srcChainId;

    /// @dev Symbol of the bridged token.
    string private symbol_;

    /// @dev Name of the bridged token.
    string private name_;
>>>>>>> 1f906b52

    uint256[46] private __gap;

    error BTOKEN_CANNOT_RECEIVE();

    /// @notice Initializes the contract.
    /// @param _owner The owner of this contract. msg.sender will be used if this value is zero.
    /// @param _addressManager The address of the {AddressManager} contract.
    /// @param _srcToken Address of the source token.
    /// @param _srcChainId Source chain ID.
    /// @param _symbol Symbol of the bridged token.
    /// @param _name Name of the bridged token.
    function init(
        address _owner,
        address _addressManager,
        address _srcToken,
        uint256 _srcChainId,
        string memory _symbol,
        string memory _name
    )
        external
        initializer
    {
        // Check if provided parameters are valid.
        // The symbol and the name can be empty for ERC1155 tokens so we use some placeholder data
        // for them instead.
        LibBridgedToken.validateInputs(_srcToken, _srcChainId, "foo", "foo");
        _Essential_init(_owner, _addressManager);
        __ERC1155_init(LibBridgedToken.buildURI(_srcToken, _srcChainId));

        srcToken = _srcToken;
        srcChainId = _srcChainId;
        __symbol = _symbol;
        __name = _name;
    }

    /// @dev Mints tokens.
    /// @param _to Address to receive the minted tokens.
    /// @param _tokenId ID of the token to mint.
    /// @param _amount Amount of tokens to mint.
    function mint(
        address _to,
        uint256 _tokenId,
        uint256 _amount
    )
        public
        nonReentrant
        whenNotPaused
        onlyFromNamed("erc1155_vault")
    {
        _mint(_to, _tokenId, _amount, "");
    }

    /// @dev Mints tokens.
    /// @param _to Address to receive the minted tokens.
    /// @param _tokenIds ID of the token to mint.
    /// @param _amounts Amount of tokens to mint.
    function mintBatch(
        address _to,
        uint256[] memory _tokenIds,
        uint256[] memory _amounts
    )
        public
        nonReentrant
        whenNotPaused
        onlyFromNamed("erc1155_vault")
    {
        _mintBatch(_to, _tokenIds, _amounts, "");
    }

    /// @dev Burns tokens.
    /// @param _account Address from which tokens are burned.
    /// @param _tokenId ID of the token to burn.
    /// @param _amount Amount of tokens to burn.
    function burn(
        address _account,
        uint256 _tokenId,
        uint256 _amount
    )
        public
        nonReentrant
        whenNotPaused
        onlyFromNamed("erc1155_vault")
    {
        _burn(_account, _tokenId, _amount);
    }

    /// @notice Gets the name of the bridged token.
    /// @return The name.
    function name() public view returns (string memory) {
        return LibBridgedToken.buildName(__name, srcChainId);
    }

    /// @notice Gets the symbol of the bridged token.
    /// @return The symbol.
    function symbol() public view returns (string memory) {
        return LibBridgedToken.buildSymbol(__symbol);
    }

    function _beforeTokenTransfer(
        address, /*_operator*/
        address, /*_from*/
        address _to,
        uint256[] memory, /*_ids*/
        uint256[] memory, /*_amounts*/
        bytes memory /*_data*/
    )
        internal
        virtual
        override
    {
        if (_to == address(this)) revert BTOKEN_CANNOT_RECEIVE();
        if (paused()) revert INVALID_PAUSE_STATUS();
    }
}<|MERGE_RESOLUTION|>--- conflicted
+++ resolved
@@ -12,12 +12,6 @@
 /// @notice Contract for bridging ERC1155 tokens across different chains.
 /// @custom:security-contact security@taiko.xyz
 contract BridgedERC1155 is EssentialContract, IERC1155MetadataURIUpgradeable, ERC1155Upgradeable {
-<<<<<<< HEAD
-    address public srcToken; // Address of the source token contract.
-    uint256 public srcChainId; // Source chain ID where the token originates.
-    string private __symbol; // Symbol of the bridged token.
-    string private __name; // Name of the bridged token.
-=======
     /// @notice Address of the source token contract.
     address public srcToken;
 
@@ -25,11 +19,10 @@
     uint256 public srcChainId;
 
     /// @dev Symbol of the bridged token.
-    string private symbol_;
+    string private __symbol;
 
     /// @dev Name of the bridged token.
-    string private name_;
->>>>>>> 1f906b52
+    string private __name;
 
     uint256[46] private __gap;
 
