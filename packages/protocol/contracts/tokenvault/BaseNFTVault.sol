--- conflicted
+++ resolved
@@ -7,20 +7,7 @@
 pragma solidity ^0.8.20;
 
 import { EssentialContract } from "../common/EssentialContract.sol";
-<<<<<<< HEAD
-import { IERC1155Receiver } from
-    "@openzeppelin/contracts/token/ERC1155/IERC1155Receiver.sol";
-import { IERC165 } from
-    "@openzeppelin/contracts/utils/introspection/IERC165.sol";
-import { IERC721Receiver } from
-    "@openzeppelin/contracts/token/ERC721/IERC721Receiver.sol";
-import { IERC721Upgradeable } from
-    "@openzeppelin/contracts-upgradeable/token/ERC721/IERC721Upgradeable.sol";
-import { IBridge, IRecallableSender } from "../bridge/IBridge.sol";
-import { Proxied } from "../common/Proxied.sol";
-=======
-import { IRecallableMessageSender } from "../bridge/IBridge.sol";
->>>>>>> 6f888306
+import { IRecallableSender } from "../bridge/IBridge.sol";
 
 /// @title BaseNFTVault
 /// @notice Abstract contract for bridging NFTs across different chains.
