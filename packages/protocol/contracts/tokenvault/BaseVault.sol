--- conflicted
+++ resolved
@@ -34,17 +34,10 @@
     }
 
     /// @notice Checks if the contract supports the given interface.
-<<<<<<< HEAD
     /// @param _interfaceId The interface identifier.
     /// @return true if the contract supports the interface, false otherwise.
     function supportsInterface(bytes4 _interfaceId) public view virtual override returns (bool) {
         return _interfaceId == type(IRecallableSender).interfaceId;
-=======
-    /// @param interfaceId The interface identifier.
-    /// @return True if the contract supports the interface, false otherwise.
-    function supportsInterface(bytes4 interfaceId) public view virtual override returns (bool) {
-        return interfaceId == type(IRecallableSender).interfaceId;
->>>>>>> 1f906b52
     }
 
     /// @notice Returns the name of the vault.
