// SPDX-License-Identifier: MIT
//  _____     _ _         _         _
// |_   _|_ _(_) |_____  | |   __ _| |__ ___
//   | |/ _` | | / / _ \ | |__/ _` | '_ (_-<
//   |_|\__,_|_|_\_\___/ |____\__,_|_.__/__/

pragma solidity ^0.8.20;

import {
    IERC20Upgradeable,
    ERC20Upgradeable
} from "@openzeppelin/contracts-upgradeable/token/ERC20/ERC20Upgradeable.sol";
import { IERC165Upgradeable } from
    "@openzeppelin/contracts-upgradeable/utils/introspection/IERC165Upgradeable.sol";
import { SafeERC20Upgradeable } from
    "@openzeppelin/contracts-upgradeable/token/ERC20/utils/SafeERC20Upgradeable.sol";
import { Create2Upgradeable } from
    "@openzeppelin/contracts-upgradeable/utils/Create2Upgradeable.sol";
import { BridgedERC20, ProxiedBridgedERC20 } from "./BridgedERC20.sol";
import { IRecallableMessageSender, IBridge } from "../bridge/IBridge.sol";
import { IMintableERC20 } from "../common/IMintableERC20.sol";
import { Proxied } from "../common/Proxied.sol";
import { TaikoToken } from "../L1/TaikoToken.sol";
import { LibAddress } from "../libs/LibAddress.sol";
import { LibVaultUtils } from "./libs/LibVaultUtils.sol";
import { EssentialContract } from "../common/EssentialContract.sol";

/// @title ERC20Vault
/// @notice This vault holds all ERC20 tokens (excluding Ether) that users have
/// deposited. It also manages the mapping between canonical ERC20 tokens and
/// their bridged tokens.
contract ERC20Vault is
    EssentialContract,
    IERC165Upgradeable,
    IRecallableMessageSender
{
    using LibAddress for address;
    using SafeERC20Upgradeable for ERC20Upgradeable;

    // Structs for canonical ERC20 tokens and transfer operations
    struct CanonicalERC20 {
        uint256 chainId;
        address addr;
        uint8 decimals;
        string symbol;
        string name;
    }

    struct BridgeTransferOp {
        uint256 destChainId;
        address to;
        address token;
        uint256 amount;
        uint256 gasLimit;
        uint256 fee;
        address refundTo;
        string memo;
    }

    // Tracks if a token on the current chain is a canonical or btoken.
    mapping(address => bool) public isBridgedToken;

    // Mappings from btokens to their canonical tokens.
    mapping(address => CanonicalERC20) public bridgedToCanonical;

    // Mappings from canonical tokens to their btokens. Also storing chainId for
    // tokens across other chains aside from Ethereum.
    mapping(uint256 => mapping(address => address)) public canonicalToBridged;

    uint256[47] private __gap;

    event BridgedTokenDeployed(
        uint256 indexed srcChainId,
        address indexed ctoken,
        address indexed btoken,
        string ctokenSymbol,
        string ctokenName,
        uint8 ctokenDecimal
    );
    event TokenSent(
        bytes32 indexed msgHash,
        address indexed from,
        address indexed to,
        uint256 destChainId,
        address token,
        uint256 amount
    );
    event TokenReleased(
        bytes32 indexed msgHash,
        address indexed from,
        address token,
        uint256 amount
    );
    event TokenReceived(
        bytes32 indexed msgHash,
        address indexed from,
        address indexed to,
        uint256 srcChainId,
        address token,
        uint256 amount
    );

    error VAULT_INVALID_TO();
    error VAULT_INVALID_TOKEN();
    error VAULT_INVALID_AMOUNT();
    error VAULT_INVALID_USER();
    error VAULT_INVALID_FROM();
    error VAULT_INVALID_SRC_CHAIN_ID();
    error VAULT_MESSAGE_NOT_FAILED();
    error VAULT_MESSAGE_RELEASED_ALREADY();

    modifier onlyValidAddresses(
        uint256 chainId,
        bytes32 name,
        address to,
        address token
    ) {
        if (to == address(0) || to == resolve(chainId, name, false)) {
            revert VAULT_INVALID_TO();
        }
        if (token == address(0)) revert VAULT_INVALID_TOKEN();
        _;
    }

    /// @notice Initializes the contract with the address manager.
    /// @param addressManager Address manager contract address.
    function init(address addressManager) external initializer {
        EssentialContract._init(addressManager);
    }

    /// @notice Transfers ERC20 tokens to this vault and sends a message to the
    /// destination chain so the user can receive the same amount of tokens by
    /// invoking the message call.
    /// @param opt Option for sending ERC20 tokens.
    function sendToken(BridgeTransferOp calldata opt)
        external
        payable
        nonReentrant
        onlyValidAddresses(opt.destChainId, "erc20_vault", opt.to, opt.token)
    {
        if (opt.amount == 0) revert VAULT_INVALID_AMOUNT();

        uint256 _amount;
        IBridge.Message memory message;

        (message.data, _amount) = _encodeDestinationCall({
            user: message.user,
            token: opt.token,
            amount: opt.amount,
            to: opt.to
        });

        message.destChainId = opt.destChainId;
        message.user = msg.sender;
        message.to = resolve(opt.destChainId, "erc20_vault", false);
        message.gasLimit = opt.gasLimit;
        message.value = msg.value - opt.fee;
        message.fee = opt.fee;
        message.refundTo = opt.refundTo;
        message.memo = opt.memo;

        bytes32 msgHash = IBridge(resolve("bridge", false)).sendMessage{
            value: msg.value
        }(message);

        emit TokenSent({
            msgHash: msgHash,
            from: message.user,
            to: opt.to,
            destChainId: opt.destChainId,
            token: opt.token,
            amount: _amount
        });
    }

<<<<<<< HEAD
    /**
     * @notice Receive bridged ERC20 tokens and Ether.
     * @param ctoken Canonical ERC20 data for the token being received.
     * @param from Source address.
     * @param to Destination address.
     * @param amount Amount of tokens being received.
     */
=======
    /// @notice Receives bridged ERC20 tokens and handle them accordingly.
    /// @param ctoken Canonical ERC20 data for the token being received.
    /// @param from Source address.
    /// @param to Destination address.
    /// @param amount Amount of tokens being received.
>>>>>>> d801475a
    function receiveToken(
        CanonicalERC20 calldata ctoken,
        address from,
        address to,
        uint256 amount
    )
        external
        payable
        nonReentrant
        onlyFromNamed("bridge")
    {
        IBridge.Context memory ctx =
            LibVaultUtils.checkValidContext("erc20_vault", address(this));

        address token;
        if (ctoken.chainId == block.chainid) {
            token = ctoken.addr;
            if (token == resolve("taiko_token", true)) {
                IMintableERC20(token).mint(to, amount);
            } else {
                ERC20Upgradeable(token).safeTransfer(to, amount);
            }
        } else {
            token = _getOrDeployBridgedToken(ctoken);
            IMintableERC20(token).mint(to, amount);
        }

        to.sendEther(msg.value);

        emit TokenReceived({
            msgHash: ctx.msgHash,
            from: from,
            to: to,
            srcChainId: ctx.srcChainId,
            token: token,
            amount: amount
        });
    }

    /// @notice Releases deposited ERC20 tokens back to the user on the source
    /// ERC20Vault with a proof that the message processing on the destination
    /// Bridge has failed.
    /// @param message The message that corresponds to the ERC20 deposit on the
    /// source chain.
    function onMessageRecalled(IBridge.Message calldata message)
        external
        payable
        override
        nonReentrant
        onlyFromNamed("bridge")
    {
        IBridge bridge = IBridge(resolve("bridge", false));
        bytes32 msgHash = bridge.hashMessage(message);

        (, address token,, uint256 amount) = abi.decode(
            message.data[4:], (CanonicalERC20, address, address, uint256)
        );

        if (token == address(0)) revert VAULT_INVALID_TOKEN();

        if (amount > 0) {
            if (isBridgedToken[token] || token == resolve("taiko_token", true))
            {
                IMintableERC20(token).burn(address(this), amount);
            } else {
                ERC20Upgradeable(token).safeTransfer(message.user, amount);
            }
        }

        emit TokenReleased({
            msgHash: msgHash,
            from: message.user,
            token: token,
            amount: amount
        });
    }

    /// @notice Checks if the contract supports the given interface.
    /// @param interfaceId The interface identifier.
    /// @return true if the contract supports the interface, false otherwise.
    function supportsInterface(bytes4 interfaceId)
        public
        view
        virtual
        override
        returns (bool)
    {
        return interfaceId == type(IRecallableMessageSender).interfaceId;
    }

    function _encodeDestinationCall(
        address user,
        address token,
        address to,
        uint256 amount
    )
        private
        returns (bytes memory msgData, uint256 _amount)
    {
        CanonicalERC20 memory ctoken;

        // If it's a bridged token
        if (isBridgedToken[token]) {
            ctoken = bridgedToCanonical[token];
            assert(ctoken.addr != address(0));
            IMintableERC20(token).burn(msg.sender, amount);
            _amount = amount;
        } else {
            // If it's a canonical token
            ERC20Upgradeable t = ERC20Upgradeable(token);
            ctoken = CanonicalERC20({
                chainId: block.chainid,
                addr: token,
                decimals: t.decimals(),
                symbol: t.symbol(),
                name: t.name()
            });

            if (token == resolve("taiko_token", true)) {
                IMintableERC20(token).burn(msg.sender, amount);
                _amount = amount;
            } else {
                uint256 _balance = t.balanceOf(address(this));
                t.transferFrom({
                    from: msg.sender,
                    to: address(this),
                    amount: amount
                });
                _amount = t.balanceOf(address(this)) - _balance;
            }
        }

        msgData = abi.encodeWithSelector(
            ERC20Vault.receiveToken.selector, ctoken, user, to, _amount
        );
    }

    function _getOrDeployBridgedToken(CanonicalERC20 calldata ctoken)
        private
        returns (address btoken)
    {
        btoken = canonicalToBridged[ctoken.chainId][ctoken.addr];

        if (btoken == address(0)) {
            btoken = _deployBridgedToken(ctoken);
        }
    }

    function _deployBridgedToken(CanonicalERC20 calldata ctoken)
        private
        returns (address btoken)
    {
        ProxiedBridgedERC20 bridgedToken = new ProxiedBridgedERC20();

        btoken = LibVaultUtils.deployProxy(
            address(bridgedToken),
            owner(),
            bytes.concat(
                bridgedToken.init.selector,
                abi.encode(
                    address(_addressManager),
                    ctoken.addr,
                    ctoken.chainId,
                    ctoken.decimals,
                    ctoken.symbol,
                    ctoken.name
                )
            )
        );

        isBridgedToken[btoken] = true;
        bridgedToCanonical[btoken] = ctoken;
        canonicalToBridged[ctoken.chainId][ctoken.addr] = btoken;

        emit BridgedTokenDeployed({
            srcChainId: ctoken.chainId,
            ctoken: ctoken.addr,
            btoken: btoken,
            ctokenSymbol: ctoken.symbol,
            ctokenName: ctoken.name,
            ctokenDecimal: ctoken.decimals
        });
    }
}

/// @title ProxiedERC20Vault
/// @notice Proxied version of the parent contract.
contract ProxiedERC20Vault is Proxied, ERC20Vault { }<|MERGE_RESOLUTION|>--- conflicted
+++ resolved
@@ -173,21 +173,11 @@
         });
     }
 
-<<<<<<< HEAD
-    /**
-     * @notice Receive bridged ERC20 tokens and Ether.
-     * @param ctoken Canonical ERC20 data for the token being received.
-     * @param from Source address.
-     * @param to Destination address.
-     * @param amount Amount of tokens being received.
-     */
-=======
-    /// @notice Receives bridged ERC20 tokens and handle them accordingly.
+    /// @notice Receive bridged ERC20 tokens and Ether.
     /// @param ctoken Canonical ERC20 data for the token being received.
     /// @param from Source address.
     /// @param to Destination address.
     /// @param amount Amount of tokens being received.
->>>>>>> d801475a
     function receiveToken(
         CanonicalERC20 calldata ctoken,
         address from,
