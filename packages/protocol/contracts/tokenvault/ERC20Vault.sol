// SPDX-License-Identifier: MIT
//  _____     _ _         _         _
// |_   _|_ _(_) |_____  | |   __ _| |__ ___
//   | |/ _` | | / / _ \ | |__/ _` | '_ (_-<
//   |_|\__,_|_|_\_\___/ |____\__,_|_.__/__/
//
//   Email: security@taiko.xyz
//   Website: https://taiko.xyz
//   GitHub: https://github.com/taikoxyz
//   Discord: https://discord.gg/taikoxyz
//   Twitter: https://twitter.com/taikoxyz
//   Blog: https://mirror.xyz/labs.taiko.eth
//   Youtube: https://www.youtube.com/@taikoxyz

pragma solidity 0.8.24;

import "@openzeppelin/contracts/token/ERC20/IERC20.sol";
import "@openzeppelin/contracts/token/ERC20/extensions/IERC20Metadata.sol";
import "@openzeppelin/contracts/token/ERC20/utils/SafeERC20.sol";
import "../bridge/IBridge.sol";
import "../libs/LibAddress.sol";
import "./BridgedERC20.sol";
import "./BaseVault.sol";

/// @title ERC20Vault
/// @custom:security-contact security@taiko.xyz
/// @dev Labeled in AddressResolver as "erc20_vault"
/// @notice This vault holds all ERC20 tokens (excluding Ether) that users have
/// deposited. It also manages the mapping between canonical ERC20 tokens and
/// their bridged tokens.
contract ERC20Vault is BaseVault {
    using LibAddress for address;
    using SafeERC20 for IERC20;

    // Structs for canonical ERC20 tokens and transfer operations
    struct CanonicalERC20 {
        uint64 chainId;
        address addr;
        uint8 decimals;
        string symbol;
        string name;
    }

    struct BridgeTransferOp {
        uint64 destChainId;
        address destOwner;
        address to;
        address token;
        uint256 amount;
        uint256 gasLimit;
        uint256 fee;
        address refundTo;
        string memo;
    }

    // Mappings from btokens to their canonical tokens.
    mapping(address btoken => CanonicalERC20 cannonical) public bridgedToCanonical;

    // Mappings from canonical tokens to their btokens. Also storing chainId for
    // tokens across other chains aside from Ethereum.
    mapping(uint256 chainId => mapping(address ctoken => address btoken)) public canonicalToBridged;

    mapping(address btoken => bool blacklisted) public btokenBlacklist;

    uint256[47] private __gap;

    event BridgedTokenDeployed(
        uint256 indexed srcChainId,
        address indexed ctoken,
        address indexed btoken,
        string ctokenSymbol,
        string ctokenName,
        uint8 ctokenDecimal
    );

    event BridgedTokenChanged(
        uint256 indexed srcChainId,
        address indexed ctoken,
        address btokenOld,
        address btokenNew,
        string ctokenSymbol,
        string ctokenName,
        uint8 ctokenDecimal
    );

    event TokenSent(
        bytes32 indexed msgHash,
        address indexed from,
        address indexed to,
        uint64 destChainId,
        address ctoken,
        address token,
        uint256 amount
    );
    event TokenReleased(
        bytes32 indexed msgHash, address indexed from, address ctoken, address token, uint256 amount
    );
    event TokenReceived(
        bytes32 indexed msgHash,
        address indexed from,
        address indexed to,
        uint64 srcChainId,
        address ctoken,
        address token,
        uint256 amount
    );

    error VAULT_BTOKEN_BLACKLISTED();
    error VAULT_CTOKEN_MISMATCH();
    error VAULT_INVALID_TOKEN();
    error VAULT_INVALID_AMOUNT();
    error VAULT_INVALID_NEW_BTOKEN();
    error VAULT_INVALID_TO();
    error VAULT_NOT_SAME_OWNER();

    function changeBridgedToken(
        CanonicalERC20 calldata ctoken,
        address btokenNew
    )
        external
        nonReentrant
        whenNotPaused
        onlyOwner
        returns (address rBtokenOld)
    {
        if (btokenNew == address(0) || bridgedToCanonical[btokenNew].addr != address(0)) {
            revert VAULT_INVALID_NEW_BTOKEN();
        }

        if (btokenBlacklist[btokenNew]) revert VAULT_BTOKEN_BLACKLISTED();

        if (IBridgedERC20(btokenNew).owner() != owner()) {
            revert VAULT_NOT_SAME_OWNER();
        }

        rBtokenOld = canonicalToBridged[ctoken.chainId][ctoken.addr];

        if (rBtokenOld != address(0)) {
            CanonicalERC20 memory _ctoken = bridgedToCanonical[rBtokenOld];

            // The ctoken must match the saved one.
            if (
                _ctoken.decimals != ctoken.decimals
                    || keccak256(bytes(_ctoken.symbol)) != keccak256(bytes(ctoken.symbol))
                    || keccak256(bytes(_ctoken.name)) != keccak256(bytes(ctoken.name))
            ) revert VAULT_CTOKEN_MISMATCH();

            delete bridgedToCanonical[rBtokenOld];
            btokenBlacklist[rBtokenOld] = true;

            // Start the migration
            IBridgedERC20(rBtokenOld).changeMigrationStatus(btokenNew, false);
            IBridgedERC20(btokenNew).changeMigrationStatus(rBtokenOld, true);
        }

        bridgedToCanonical[btokenNew] = ctoken;
        canonicalToBridged[ctoken.chainId][ctoken.addr] = btokenNew;

        emit BridgedTokenChanged({
            srcChainId: ctoken.chainId,
            ctoken: ctoken.addr,
            btokenOld: rBtokenOld,
            btokenNew: btokenNew,
            ctokenSymbol: ctoken.symbol,
            ctokenName: ctoken.name,
            ctokenDecimal: ctoken.decimals
        });
    }

    /// @notice Transfers ERC20 tokens to this vault and sends a message to the
    /// destination chain so the user can receive the same amount of tokens by
    /// invoking the message call.
    /// @param op Option for sending ERC20 tokens.
<<<<<<< HEAD
    /// @return rMessage The constructed message.
=======
    /// @return _message The constructed message.
>>>>>>> 7e659bbb
    function sendToken(BridgeTransferOp calldata op)
        external
        payable
        nonReentrant
        whenNotPaused
        returns (IBridge.Message memory rMessage)
    {
        if (op.amount == 0) revert VAULT_INVALID_AMOUNT();
        if (op.token == address(0)) revert VAULT_INVALID_TOKEN();
        if (btokenBlacklist[op.token]) revert VAULT_BTOKEN_BLACKLISTED();

        uint256 _amount;
        IBridge.Message memory message;
        CanonicalERC20 memory ctoken;

        (message.data, ctoken, _amount) =
            _handleMessage({ user: msg.sender, token: op.token, amount: op.amount, to: op.to });

        message.destChainId = op.destChainId;
        message.srcOwner = msg.sender;
        message.destOwner = op.destOwner != address(0) ? op.destOwner : msg.sender;
        message.to = resolve(op.destChainId, name(), false);
        message.gasLimit = op.gasLimit;
        message.value = msg.value - op.fee;
        message.fee = op.fee;
        message.refundTo = op.refundTo;
        message.memo = op.memo;

        bytes32 msgHash;
        (msgHash, rMessage) =
            IBridge(resolve("bridge", false)).sendMessage{ value: msg.value }(message);

        emit TokenSent({
            msgHash: msgHash,
            from: rMessage.srcOwner,
            to: op.to,
            destChainId: op.destChainId,
            ctoken: ctoken.addr,
            token: op.token,
            amount: _amount
        });
    }

    /// @inheritdoc IMessageInvocable
    function onMessageInvocation(bytes calldata data) external payable nonReentrant whenNotPaused 
    // onlyFromBridge
    {
        (CanonicalERC20 memory ctoken, address from, address to, uint256 amount) =
            abi.decode(data, (CanonicalERC20, address, address, uint256));

        // `onlyFromBridge` checked in checkProcessMessageContext
        IBridge.Context memory ctx = checkProcessMessageContext();

        // Don't allow sending to disallowed addresses.
        // Don't send the tokens back to `from` because `from` is on the source chain.
        if (to == address(0) || to == address(this)) revert VAULT_INVALID_TO();

        // Transfer the ETH and the tokens to the `to` address
        address token = _transferTokens(ctoken, to, amount);
        to.sendEther(msg.value);

        emit TokenReceived({
            msgHash: ctx.msgHash,
            from: from,
            to: to,
            srcChainId: ctx.srcChainId,
            ctoken: ctoken.addr,
            token: token,
            amount: amount
        });
    }

    function onMessageRecalled(
        IBridge.Message calldata message,
        bytes32 msgHash
    )
        external
        payable
        override
        nonReentrant
        whenNotPaused
    // onlyFromBridge
    {
        // `onlyFromBridge` checked in checkRecallMessageContext
        checkRecallMessageContext();

        (bytes memory _data) = abi.decode(message.data[4:], (bytes));
        (CanonicalERC20 memory ctoken,,, uint256 amount) =
            abi.decode(_data, (CanonicalERC20, address, address, uint256));

        // Transfer the ETH and tokens back to the owner
        address token = _transferTokens(ctoken, message.srcOwner, amount);
        message.srcOwner.sendEther(message.value);

        emit TokenReleased({
            msgHash: msgHash,
            from: message.srcOwner,
            ctoken: ctoken.addr,
            token: token,
            amount: amount
        });
    }

    function name() public pure override returns (bytes32) {
        return "erc20_vault";
    }

    function _transferTokens(
        CanonicalERC20 memory ctoken,
        address to,
        uint256 amount
    )
        private
        returns (address rToken)
    {
        if (ctoken.chainId == block.chainid) {
<<<<<<< HEAD
            rToken = ctoken.addr;
            ERC20(rToken).safeTransfer(to, amount);
=======
            token = ctoken.addr;
            IERC20(token).safeTransfer(to, amount);
>>>>>>> 7e659bbb
        } else {
            rToken = _getOrDeployBridgedToken(ctoken);
            IBridgedERC20(rToken).mint(to, amount);
        }
    }

    /// @dev Handles the message on the source chain and returns the encoded
    /// call on the destination call.
    /// @param user The user's address.
    /// @param token The token address.
    /// @param to To address.
    /// @param amount Amount to be sent.
    /// @return rMsgData Encoded message data.
    /// @return rCtoken The canonical token.
    /// @return rBalanceChange User token balance actual change after the token
    /// transfer. This value is calculated so we do not assume token balance
    /// change is the amount of token transfered away.
    function _handleMessage(
        address user,
        address token,
        address to,
        uint256 amount
    )
        private
        returns (bytes memory rMsgData, CanonicalERC20 memory rCtoken, uint256 rBalanceChange)
    {
        // If it's a bridged token
        if (bridgedToCanonical[token].addr != address(0)) {
            rCtoken = bridgedToCanonical[token];
            IBridgedERC20(token).burn(msg.sender, amount);
            rBalanceChange = amount;
        } else {
            // If it's a canonical token
<<<<<<< HEAD
            ERC20 t = ERC20(token);
            rCtoken = CanonicalERC20({
=======
            IERC20Metadata meta = IERC20Metadata(token);
            ctoken = CanonicalERC20({
>>>>>>> 7e659bbb
                chainId: uint64(block.chainid),
                addr: token,
                decimals: meta.decimals(),
                symbol: meta.symbol(),
                name: meta.name()
            });

            // Query the balance then query it again to get the actual amount of
            // token transferred into this address, this is more accurate than
            // simply using `amount` -- some contract may deduct a fee from the
            // transferred amount.
            IERC20 t = IERC20(token);
            uint256 _balance = t.balanceOf(address(this));
            t.safeTransferFrom({ from: msg.sender, to: address(this), value: amount });
            rBalanceChange = t.balanceOf(address(this)) - _balance;
        }

        rMsgData =
            abi.encodeCall(this.onMessageInvocation, abi.encode(rCtoken, user, to, rBalanceChange));
    }

    /// @dev Retrieve or deploy a bridged ERC20 token contract.
    /// @param ctoken CanonicalERC20 data.
    /// @return rBtoken Address of the bridged token contract.
    function _getOrDeployBridgedToken(CanonicalERC20 memory ctoken)
        private
        returns (address rBtoken)
    {
        rBtoken = canonicalToBridged[ctoken.chainId][ctoken.addr];

        if (rBtoken == address(0)) {
            rBtoken = _deployBridgedToken(ctoken);
        }
    }

    /// @dev Deploy a new BridgedERC20 contract and initialize it.
    /// This must be called before the first time a bridged token is sent to
    /// this chain.
    /// @param ctoken CanonicalERC20 data.
    /// @return rBtoken Address of the deployed bridged token contract.
    function _deployBridgedToken(CanonicalERC20 memory ctoken) private returns (address rBtoken) {
        bytes memory data = abi.encodeCall(
            BridgedERC20.init,
            (
                owner(),
                addressManager,
                ctoken.addr,
                ctoken.chainId,
                ctoken.decimals,
                ctoken.symbol,
                ctoken.name
            )
        );

        rBtoken = address(new ERC1967Proxy(resolve("bridged_erc20", false), data));
        bridgedToCanonical[rBtoken] = ctoken;
        canonicalToBridged[ctoken.chainId][ctoken.addr] = rBtoken;

        emit BridgedTokenDeployed({
            srcChainId: ctoken.chainId,
            ctoken: ctoken.addr,
            btoken: rBtoken,
            ctokenSymbol: ctoken.symbol,
            ctokenName: ctoken.name,
            ctokenDecimal: ctoken.decimals
        });
    }
}<|MERGE_RESOLUTION|>--- conflicted
+++ resolved
@@ -171,11 +171,7 @@
     /// destination chain so the user can receive the same amount of tokens by
     /// invoking the message call.
     /// @param op Option for sending ERC20 tokens.
-<<<<<<< HEAD
     /// @return rMessage The constructed message.
-=======
-    /// @return _message The constructed message.
->>>>>>> 7e659bbb
     function sendToken(BridgeTransferOp calldata op)
         external
         payable
@@ -292,13 +288,8 @@
         returns (address rToken)
     {
         if (ctoken.chainId == block.chainid) {
-<<<<<<< HEAD
             rToken = ctoken.addr;
             ERC20(rToken).safeTransfer(to, amount);
-=======
-            token = ctoken.addr;
-            IERC20(token).safeTransfer(to, amount);
->>>>>>> 7e659bbb
         } else {
             rToken = _getOrDeployBridgedToken(ctoken);
             IBridgedERC20(rToken).mint(to, amount);
@@ -332,13 +323,8 @@
             rBalanceChange = amount;
         } else {
             // If it's a canonical token
-<<<<<<< HEAD
             ERC20 t = ERC20(token);
             rCtoken = CanonicalERC20({
-=======
-            IERC20Metadata meta = IERC20Metadata(token);
-            ctoken = CanonicalERC20({
->>>>>>> 7e659bbb
                 chainId: uint64(block.chainid),
                 addr: token,
                 decimals: meta.decimals(),
