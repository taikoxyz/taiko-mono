--- conflicted
+++ resolved
@@ -4,11 +4,7 @@
 import "@openzeppelin/contracts/token/ERC20/IERC20.sol";
 import "@openzeppelin/contracts/token/ERC20/extensions/IERC20Metadata.sol";
 import "@openzeppelin/contracts/token/ERC20/utils/SafeERC20.sol";
-<<<<<<< HEAD
-=======
 import "../bridge/IQuotaManager.sol";
-import "../libs/LibAddress.sol";
->>>>>>> d048a284
 import "../common/LibStrings.sol";
 import "../libs/LibAddress.sol";
 import "../libs/LibBytes.sol";
@@ -440,7 +436,13 @@
         });
     }
 
-<<<<<<< HEAD
+    function _consumeTokenQuota(address _token, uint256 _amount) private {
+        address quotaManager = resolve(LibStrings.B_QUOTA_MANAGER, true);
+        if (quotaManager != address(0)) {
+            IQuotaManager(quotaManager).consumeQuota(_token, _amount);
+        }
+    }
+
     function _safeSymbol(address _token) private view returns (string memory symbol_) {
         (bool success, bytes memory data) =
             address(_token).staticcall(abi.encodeCall(IERC20Metadata.symbol, ()));
@@ -457,12 +459,5 @@
         (bool success, bytes memory data) =
             address(_token).staticcall(abi.encodeCall(IERC20Metadata.decimals, ()));
         return success && data.length == 32 ? abi.decode(data, (uint8)) : 18;
-=======
-    function _consumeTokenQuota(address _token, uint256 _amount) private {
-        address quotaManager = resolve(LibStrings.B_QUOTA_MANAGER, true);
-        if (quotaManager != address(0)) {
-            IQuotaManager(quotaManager).consumeQuota(_token, _amount);
-        }
->>>>>>> d048a284
     }
 }