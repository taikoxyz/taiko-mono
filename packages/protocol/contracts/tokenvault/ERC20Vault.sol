--- conflicted
+++ resolved
@@ -5,10 +5,6 @@
 import "@openzeppelin/contracts/token/ERC20/extensions/IERC20Metadata.sol";
 import "@openzeppelin/contracts/token/ERC20/utils/SafeERC20.sol";
 import "../bridge/IQuotaManager.sol";
-<<<<<<< HEAD
-import "../libs/LibAddress.sol";
-=======
->>>>>>> b134161c
 import "../common/LibStrings.sol";
 import "../libs/LibAddress.sol";
 import "./BridgedERC20.sol";
@@ -444,13 +440,10 @@
             IQuotaManager(quotaManager).consumeQuota(_token, _amount);
         }
     }
-<<<<<<< HEAD
-=======
 
     function _safeDecimals(address _token) private view returns (uint8) {
         (bool success, bytes memory data) =
             address(_token).staticcall(abi.encodeCall(IERC20Metadata.decimals, ()));
         return success && data.length == 32 ? abi.decode(data, (uint8)) : 18;
     }
->>>>>>> b134161c
 }