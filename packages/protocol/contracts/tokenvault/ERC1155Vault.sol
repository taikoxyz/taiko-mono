--- conflicted
+++ resolved
@@ -20,12 +20,8 @@
 import "./BaseNFTVault.sol";
 import "./BridgedERC1155.sol";
 
-<<<<<<< HEAD
-/// @title ERC1155NameAndSymbol
+/// @title IERC1155NameAndSymbol
 /// @custom:security-contact security@taiko.xyz
-=======
-/// @title IERC1155NameAndSymbol
->>>>>>> df3e0a8c
 /// @notice Interface for ERC1155 contracts that provide name() and symbol()
 /// functions. These functions may not be part of the official interface but are
 /// used by some contracts.
