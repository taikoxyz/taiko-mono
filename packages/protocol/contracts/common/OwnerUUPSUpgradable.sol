--- conflicted
+++ resolved
@@ -57,21 +57,13 @@
         _disableInitializers();
     }
 
-<<<<<<< HEAD
-    function pause() external whenNotPaused {
-=======
     function pause() public virtual whenNotPaused {
->>>>>>> ad5f5e1c
         _authorizePause(msg.sender);
         _paused = _TRUE;
         emit Paused(msg.sender);
     }
 
-<<<<<<< HEAD
-    function unpause() external whenPaused {
-=======
     function unpause() public virtual whenPaused {
->>>>>>> ad5f5e1c
         _authorizePause(msg.sender);
         _paused = _FALSE;
         emit Unpaused(msg.sender);
@@ -81,12 +73,6 @@
         return _paused == _TRUE;
     }
 
-<<<<<<< HEAD
-=======
-    function _authorizeUpgrade(address) internal virtual override onlyOwner { }
-    function _authorizePause(address) internal virtual onlyOwner { }
-
->>>>>>> ad5f5e1c
     /// @notice Initializes the contract with an address manager.
     // solhint-disable-next-line func-name-mixedcase
     function __OwnerUUPSUpgradable_init() internal virtual {
