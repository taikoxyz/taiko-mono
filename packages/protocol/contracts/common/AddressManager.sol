// SPDX-License-Identifier: MIT
//  _____     _ _         _         _
// |_   _|_ _(_) |_____  | |   __ _| |__ ___
//   | |/ _` | | / / _ \ | |__/ _` | '_ (_-<
//   |_|\__,_|_|_\_\___/ |____\__,_|_.__/__/

pragma solidity ^0.8.20;

import {OwnableUpgradeable} from "@openzeppelin/contracts-upgradeable/access/OwnableUpgradeable.sol";
import {Proxied} from "./Proxied.sol";

/**
 * @notice Interface to set and get an address for a name.
 */
interface IAddressManager {
    /**
     * Changes the address associated with a particular name.
     * @param domain Uint256 domain to assiciate an address with.
     * @param name Name to associate an address with.
     * @param newAddress Address to associate with the name.
     */
    function setAddress(uint256 domain, bytes32 name, address newAddress) external;

    /**
     * Retrieves the address associated with a given name.
     * @param domain Class to retrieve an address for.
     * @param name Name to retrieve an address for.
     * @return Address associated with the given name.
     */
    function getAddress(uint256 domain, bytes32 name) external view returns (address);
}

/// @custom:security-contact hello@taiko.xyz
contract AddressManager is OwnableUpgradeable, IAddressManager {
    mapping(uint256 domain => mapping(bytes32 name => address addr)) private addresses;

    event AddressSet(
        uint256 indexed _domain, bytes32 indexed _name, address _newAddress, address _oldAddress
    );

    error EOAOwnerAddressNotAllowed();

    /// @dev Initializer to be called after being deployed behind a proxy.
    function init() external initializer {
        OwnableUpgradeable.__Ownable_init();
    }

    function setAddress(uint256 domain, bytes32 name, address newAddress)
        external
        virtual
        onlyOwner
    {
<<<<<<< HEAD
=======
        // This is to prevent using the owner as named address
        if (newAddress.code.length == 0 && newAddress == msg.sender) {
            revert EOAOwnerAddressNotAllowed();
        }

>>>>>>> 2846e757
        address oldAddress = addresses[domain][name];
        addresses[domain][name] = newAddress;
        emit AddressSet(domain, name, newAddress, oldAddress);
    }

    function getAddress(uint256 domain, bytes32 name)
        external
        view
        virtual
        returns (address addr)
    {
        addr = addresses[domain][name];
    }
}

contract ProxiedAddressManager is Proxied, AddressManager {}<|MERGE_RESOLUTION|>--- conflicted
+++ resolved
@@ -50,14 +50,11 @@
         virtual
         onlyOwner
     {
-<<<<<<< HEAD
-=======
         // This is to prevent using the owner as named address
         if (newAddress.code.length == 0 && newAddress == msg.sender) {
             revert EOAOwnerAddressNotAllowed();
         }
 
->>>>>>> 2846e757
         address oldAddress = addresses[domain][name];
         addresses[domain][name] = newAddress;
         emit AddressSet(domain, name, newAddress, oldAddress);
