// SPDX-License-Identifier: MIT
//  _____     _ _         _         _
// |_   _|_ _(_) |_____  | |   __ _| |__ ___
//   | |/ _` | | / / _ \ | |__/ _` | '_ (_-<
//   |_|\__,_|_|_\_\___/ |____\__,_|_.__/__/

pragma solidity ^0.8.20;

<<<<<<< HEAD
import { AddressUpgradeable } from "@ozu/utils/AddressUpgradeable.sol";
import { IERC165Upgradeable } from
    "@ozu/utils/introspection/IERC165Upgradeable.sol";

=======
import { AddressUpgradeable } from
    "@openzeppelin/contracts-upgradeable/utils/AddressUpgradeable.sol";
import { ECDSAUpgradeable } from
    "@openzeppelin/contracts-upgradeable/utils/cryptography/ECDSAUpgradeable.sol";
import { IERC165Upgradeable } from
    "@openzeppelin/contracts-upgradeable/utils/introspection/IERC165Upgradeable.sol";
import { IERC1271Upgradeable } from
    "@openzeppelin/contracts-upgradeable/interfaces/IERC1271Upgradeable.sol";
>>>>>>> 2520d17d
/// @title LibAddress
/// @dev Provides utilities for address-related operations.

library LibAddress {
    bytes4 private constant EIP1271_MAGICVALUE = 0x1626ba7e;

    /// @dev Wrap this into a new function so the parameter `to` is `address`
    /// instead of `address payable`.
    function sendEther(address to, uint256 amount) internal {
        AddressUpgradeable.sendValue(payable(to), amount);
    }

    function supportsInterface(
        address addr,
        bytes4 interfaceId
    )
        internal
        view
        returns (bool result)
    {
        try IERC165Upgradeable(addr).supportsInterface(interfaceId) returns (
            bool _result
        ) {
            result = _result;
        } catch { }
    }

    function isValidSignature(
        address addr,
        bytes32 hash,
        bytes memory sig
    )
        internal
        view
        returns (bool valid)
    {
        if (
            AddressUpgradeable.isContract(addr)
                && IERC1271Upgradeable(addr).isValidSignature(hash, sig)
                    == EIP1271_MAGICVALUE
        ) {
            valid = true;
        } else if (ECDSAUpgradeable.recover(hash, sig) == addr) {
            valid = true;
        }
    }
}<|MERGE_RESOLUTION|>--- conflicted
+++ resolved
@@ -6,24 +6,14 @@
 
 pragma solidity ^0.8.20;
 
-<<<<<<< HEAD
 import { AddressUpgradeable } from "@ozu/utils/AddressUpgradeable.sol";
+import { ECDSAUpgradeable } from "@ozu/utils/cryptography/ECDSAUpgradeable.sol";
 import { IERC165Upgradeable } from
     "@ozu/utils/introspection/IERC165Upgradeable.sol";
+import { IERC1271Upgradeable } from "@ozu/interfaces/IERC1271Upgradeable.sol";
 
-=======
-import { AddressUpgradeable } from
-    "@openzeppelin/contracts-upgradeable/utils/AddressUpgradeable.sol";
-import { ECDSAUpgradeable } from
-    "@openzeppelin/contracts-upgradeable/utils/cryptography/ECDSAUpgradeable.sol";
-import { IERC165Upgradeable } from
-    "@openzeppelin/contracts-upgradeable/utils/introspection/IERC165Upgradeable.sol";
-import { IERC1271Upgradeable } from
-    "@openzeppelin/contracts-upgradeable/interfaces/IERC1271Upgradeable.sol";
->>>>>>> 2520d17d
 /// @title LibAddress
 /// @dev Provides utilities for address-related operations.
-
 library LibAddress {
     bytes4 private constant EIP1271_MAGICVALUE = 0x1626ba7e;
 
