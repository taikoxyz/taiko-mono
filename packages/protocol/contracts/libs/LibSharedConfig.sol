--- conflicted
+++ resolved
@@ -49,7 +49,6 @@
                 feeBaseMAF: 1024,
                 blockTimeMAF: 1024,
                 proofTimeMAF: 1024,
-<<<<<<< HEAD
                 rewardMultiplierPctg: 400, //  owner:daniel - 400%
                 feeGracePeriodPctg: 200, // owner:daniel - 200%
                 feeMaxPeriodPctg: 400, // owner:daniel - 400%
@@ -57,18 +56,8 @@
                 proofTimeCap: 30 minutes, // owner:daniel
                 bootstrapDiscountHalvingPeriod: 30 days, // owner:daniel
                 initialUncleDelay: 10 minutes,
+                proverRewardRandomizedPercentage: 20, // owner: daniel
                 enableTokenomics: true,
-=======
-                rewardMultiplierPctg: 400, // 400%
-                feeGracePeriodPctg: 125, // 125%
-                feeMaxPeriodPctg: 375, // 375%
-                blockTimeCap: 48 seconds,
-                proofTimeCap: 60 minutes,
-                bootstrapDiscountHalvingPeriod: 180 days,
-                initialUncleDelay: 60 minutes,
-                proverRewardRandomizedPercentage: 0,
-                enableTokenomics: false,
->>>>>>> 16993cdb
                 enablePublicInputsCheck: true,
                 enableProofValidation: true,
                 enableOracleProver: true
