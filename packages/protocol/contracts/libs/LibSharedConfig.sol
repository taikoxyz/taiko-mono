// SPDX-License-Identifier: MIT
//  _____     _ _         _         _
// |_   _|_ _(_) |_____  | |   __ _| |__ ___
//   | |/ _` | | / / _ \ | |__/ _` | '_ (_-<
//   |_|\__,_|_|_\_\___/ |____\__,_|_.__/__/

pragma solidity ^0.8.18;

import {TaikoData} from "../L1/TaikoData.sol";

/*
> cd taiko-mono/packages/protocol/utils/generate_config
> python3 main.py
Expected block time (seconds): 20
Expected proof time (minutes): 10
Slot availability multiplier: 20
Number of ZKPs required per block before verificaiton: 1
Extra slots (e.g, 50 means 50% more slots): 100
---------
min num slots: 30
---------
initialUncleDelay: 10 minutes
maxNumBlocks: 61
zkProofsPerBlock: 1
slotSmoothingFactor: 16789
*/

library LibSharedConfig {
    /// Returns shared configs for both TaikoL1 and TaikoL2 for production.
    function getConfig() internal pure returns (TaikoData.Config memory) {
        return
            TaikoData.Config({
                chainId: 167,
                maxNumBlocks: 61, // owner:daniel
                blockHashHistory: 40, // owner:daniel
                zkProofsPerBlock: 1, // owner:daniel
                maxVerificationsPerTx: 10, //owner:david. Each time one more block is verified, there will be ~20k more gas cost.
                commitConfirmations: 0, // owner:daniel
                maxProofsPerForkChoice: 3, // owner:daniel
                blockMaxGasLimit: 6000000, // owner:david. Set it to 6M, since its the upper limit of the Alpha-2 testnet's circuits.
                maxTransactionsPerBlock: 79, //  owner:david. Set it to 79  (+1 TaikoL2.anchor transaction = 80), and 80 is the upper limit of the Alpha-2 testnet's circuits.
                maxBytesPerTxList: 120000, // owner:david. Set it to 120KB, since 128KB is the upper size limit of a geth transaction, so using 120KB for the proposed transactions list calldata, 8K for the remaining tx fields.
                minTxGasLimit: 21000, // owner:david
                anchorTxGasLimit: 250000, // owner:david
                slotSmoothingFactor: 16789, // owner:daniel
                rewardBurnBips: 100, // owner:daniel. 100 basis points or 1%
                proposerDepositPctg: 25, // owner:daniel - 25%
                // Moving average factors
                feeBaseMAF: 1024,
                blockTimeMAF: 1024,
                proofTimeMAF: 1024,
                rewardMultiplierPctg: 400, //  owner:daniel - 400%
                feeGracePeriodPctg: 200, // owner:daniel - 200%
                feeMaxPeriodPctg: 400, // owner:daniel - 400%
                blockTimeCap: 60 seconds, // owner:daniel
                proofTimeCap: 30 minutes, // owner:daniel
                bootstrapDiscountHalvingPeriod: 30 days, // owner:daniel
                initialUncleDelay: 10 minutes,
                proverRewardRandomizedPercentage: 20, // owner: daniel
                enableTokenomics: true,
                enablePublicInputsCheck: true,
<<<<<<< HEAD
                enableAnchorValidation: false,
=======
                enableProofValidation: true,
>>>>>>> ac068be2
                enableOracleProver: true
            });
    }
}<|MERGE_RESOLUTION|>--- conflicted
+++ resolved
@@ -59,11 +59,7 @@
                 proverRewardRandomizedPercentage: 20, // owner: daniel
                 enableTokenomics: true,
                 enablePublicInputsCheck: true,
-<<<<<<< HEAD
-                enableAnchorValidation: false,
-=======
-                enableProofValidation: true,
->>>>>>> ac068be2
+                enableAnchorValidation: true,
                 enableOracleProver: true
             });
     }
