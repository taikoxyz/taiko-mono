// SPDX-License-Identifier: MIT
//
// ╭━━━━╮╱╱╭╮╱╱╱╱╱╭╮╱╱╱╱╱╭╮
// ┃╭╮╭╮┃╱╱┃┃╱╱╱╱╱┃┃╱╱╱╱╱┃┃
// ╰╯┃┃┣┻━┳┫┃╭┳━━╮┃┃╱╱╭━━┫╰━┳━━╮
// ╱╱┃┃┃╭╮┣┫╰╯┫╭╮┃┃┃╱╭┫╭╮┃╭╮┃━━┫
// ╱╱┃┃┃╭╮┃┃╭╮┫╰╯┃┃╰━╯┃╭╮┃╰╯┣━━┃
// ╱╱╰╯╰╯╰┻┻╯╰┻━━╯╰━━━┻╯╰┻━━┻━━╯
pragma solidity ^0.8.9;

/// @author dantaik <dan@taiko.xyz>
library LibConstants {
    // https://github.com/ethereum-lists/chains/pull/1611
    uint256 public constant K_CHAIN_ID = 167;
    uint256 public constant K_MAX_NUM_BLOCKS = 2049; // up to 2048 pending blocks
    uint256 public constant K_FEE_PREMIUM_LAMDA = 100; // TODO
    uint256 public constant K_FEE_PREMIUM_PHI =
        (K_MAX_NUM_BLOCKS + K_FEE_PREMIUM_LAMDA - 1) *
            (K_MAX_NUM_BLOCKS + K_FEE_PREMIUM_LAMDA - 2);

    uint256 public constant K_MAX_FINALIZATIONS_PER_TX = 20;
    uint256 public constant K_COMMIT_DELAY_CONFIRMS = 4;
    uint256 public constant K_MAX_PROOFS_PER_FORK_CHOICE = 5;
    uint256 public constant K_REWARD_MULTIPLIER = 4;
    uint256 public constant K_BLOCK_MAX_GAS_LIMIT = 5000000; // TODO
    uint256 public constant K_BLOCK_MAX_TXS = 20; // TODO
    uint256 public constant K_TXLIST_MAX_BYTES = 10240; // TODO
    uint256 public constant K_TX_MIN_GAS_LIMIT = 21000; // TODO
    uint256 public constant K_REWARD_BURN_POINTS = 100; // 1%
    uint256 public constant K_ANCHOR_TX_GAS_LIMIT = 250000;

<<<<<<< HEAD
    uint64 public constant TAIKO_FEE_MULTIPLIER = 400; // 400%
=======
    uint64 public constant K_FEE_MULTIPLIER = 400; // 400%
>>>>>>> 2b14e169
    uint64 public constant K_FEE_GRACE_PERIOD = 125; // 125%
    uint64 public constant K_FEE_MAX_PERIOD = 375; // 375%
    uint64 public constant K_BLOCK_TIME_CAP = 48 seconds;
    uint64 public constant K_PROOF_TIME_CAP = 60 minutes;
<<<<<<< HEAD
=======
    uint64 public constant K_HALVING = 180 days;
>>>>>>> 2b14e169

    bytes4 public constant K_ANCHOR_TX_SELECTOR =
        bytes4(keccak256("anchor(uint256,bytes32)"));

    bytes32 public constant K_BLOCK_DEADEND_HASH = bytes32(uint256(1));
    bytes32 public constant K_INVALIDATE_BLOCK_LOG_TOPIC =
        keccak256("BlockInvalidated(bytes32)");
}<|MERGE_RESOLUTION|>--- conflicted
+++ resolved
@@ -29,19 +29,12 @@
     uint256 public constant K_REWARD_BURN_POINTS = 100; // 1%
     uint256 public constant K_ANCHOR_TX_GAS_LIMIT = 250000;
 
-<<<<<<< HEAD
-    uint64 public constant TAIKO_FEE_MULTIPLIER = 400; // 400%
-=======
     uint64 public constant K_FEE_MULTIPLIER = 400; // 400%
->>>>>>> 2b14e169
     uint64 public constant K_FEE_GRACE_PERIOD = 125; // 125%
     uint64 public constant K_FEE_MAX_PERIOD = 375; // 375%
     uint64 public constant K_BLOCK_TIME_CAP = 48 seconds;
     uint64 public constant K_PROOF_TIME_CAP = 60 minutes;
-<<<<<<< HEAD
-=======
     uint64 public constant K_HALVING = 180 days;
->>>>>>> 2b14e169
 
     bytes4 public constant K_ANCHOR_TX_SELECTOR =
         bytes4(keccak256("anchor(uint256,bytes32)"));
