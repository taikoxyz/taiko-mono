--- conflicted
+++ resolved
@@ -6,15 +6,8 @@
 /// resolver, specifically the TaikoInbox and TaikoAnchor contracts.
 /// @custom:security-contact security@taiko.xyz
 interface ITaiko {
-<<<<<<< HEAD
-    /// @notice Determines the operational layer of the contract, whether it is on Layer 1 (L1) or
-    /// Layer 2 (L2).
-    /// @return True if the contract is operating on L1, false if on L2.
-    function v4IsOnL1() external pure returns (bool);
-=======
     /// @notice Checks if the contract is a TaikoInbox contract or a TaikoAnchor contract.
     /// @return True if the contract is a TaikoInbox contract, false if it is a TaikoAnchor
     /// contract.
     function v4IsInbox() external pure returns (bool);
->>>>>>> e7b8f05d
 }