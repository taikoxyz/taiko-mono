--- conflicted
+++ resolved
@@ -127,11 +127,7 @@
         override
         nonZeroAddr(_message.srcOwner)
         nonZeroAddr(_message.destOwner)
-<<<<<<< HEAD
-        // nonZeroAddr(_message.to)
-=======
         nonZeroAddr(_message.to)
->>>>>>> 3f6dcbf5
         diffChain(_message.destChainId)
         whenNotPaused
         nonReentrant
