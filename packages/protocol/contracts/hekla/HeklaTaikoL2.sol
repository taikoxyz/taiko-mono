--- conflicted
+++ resolved
@@ -7,10 +7,6 @@
 /// @custom:security-contact security@taiko.xyz
 contract HeklaTaikoL2 is TaikoL2 {
     function ontakeForkHeight() public pure override returns (uint64) {
-<<<<<<< HEAD
-        return 840450;
-=======
         return 840_512;
->>>>>>> 30c9316a
     }
 }