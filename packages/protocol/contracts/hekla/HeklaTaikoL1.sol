--- conflicted
+++ resolved
@@ -27,11 +27,7 @@
                 minGasExcess: 1_340_000_000,
                 maxGasIssuancePerBlock: 600_000_000 // two minutes
              }),
-<<<<<<< HEAD
-            ontakeForkHeight: 840450
-=======
             ontakeForkHeight: 840_512
->>>>>>> 30c9316a
         });
     }
 }