# DESIGN

## Anchor Transaction

TODO

## Assumptions of zkEVM Proofs

What a ZKP can and cannot prove is critical to a zkRollup's protocol design. Different assumptions allow for different designs. As a matter of fact, our current protocol design is fundamentally different from the one we had in Q2 2022, simply because we adopted a new set of ZKP assumptions that will be outlined in this section.

### ZKP Computation

In the following sections, when we mention ZKP we are always referring to the aggregated proof for verification on L1.

To compute a ZKP for a L2 block at height $i$, the following data will be used as inputs:

1. This block's header $H^i$;
2. A prover-selected address $a$ only which can transact the `proveBlock` transaction for this block using _this_ to-be generated ZKP, though anyone else can verify the ZKP's validity;
3. A RLP-encoded transaction $r^i$, referred as _the anchor transaction_ prepared by the prover. $r^i$ is the _first_ tx in the block, its gas price must be zero; gas limit must be TAIKO*ANCHOR_TX_GAS_LIMIT, msg value must be 0 (non-payable), call data size must be `4+32*2` containing $r*{anchorheight}^i$ and $r_{anchorhash}^i$ as the two parameters;
4. A RLP-encoded list of L2 transactions $X^i$. It is the data rolled up from L2 to L1 and what makes a rollup. We also refer it as the _txList_, and;
5. The trace logs $T^i$ produced by running all transactions in $X^i$ by a Taiko L2 node. Note that the trace logs also include data related to _unqualified L2 transactions_ which we will talk about later

Hence we have:

$$ p^i_a = \mathbb{Z} (H^i, a, r^i, X^i, T^i) $$

where

-   $\mathbb{Z}$ is the zkEVM proof generation function.
-   $p^i_a$ is the ZKP for this block with $a$ as the prover address, and;

### ZKP Verification

Verification of a ZKP on L1 through solidity contract requires the following inputs:

1. $p^i_a$ is the ZKP with $a$ as the prover address;
2. The fee receipt address $a$;
3. This block's hash $h^i = \mathbb{H}(H^i)$;
4. The keccak256 hash of $X^i$, e.g., $\mathbb{H}(X^i)$ (or $X^i$'s KZG commitment after [EIP4844](https://www.eip4844.com/));

Hence we have:

$$ \mathbb{V}\_K(p^i_a, h^i, a, \mathbb{H}(X^i)) $$

where

-   $K$ is zkEVM's verification key;
-   $\mathbb{V}$ is the ZKP verification function implemented in solidity.

### Validating txLists and Transactions

A _txList_ is valid if and only if:

<<<<<<< HEAD
1. The txList's length is no more than `TAIKO_BLOCK_MAX_TXLIST_BYTES`;
=======
1. The txList's lenght is no more than `TAIKO_TXLIST_MAX_BYTES`;
>>>>>>> cb79c82a
2. The txList is well-formed RLP, with no additional trailing bytes;
3. The total number of transactions is no more than `TAIKO_BLOCK_MAX_TXS` and;
4. The sum of all transaction gas limit is no more than `TAIKO_BLOCK_MAX_GAS_LIMIT`.

A transaction is valid if and only if:

1. The transaction is well-formed RLP, with no additional trailing bytes (rule#1 in Ethereum yellow paper);
2. The transaction's signature is valid (rule#2 in Ethereum yellow paper), and;
3. The transaction's the gas limit is no smaller than the intrinsic gas `TAIKO_TX_MIN_GAS_LIMIT`(rule#5 in Ethereum yellow paper).

A transaction is qualified if and only if:

1. The transaction is valid;
2. The transaction's nonce is valid, e.g., equivalent to the sender account's current nonce (rule#3 in Ethereum yellow paper);
3. The transaction's sender account has no contract code deployed (rule#4 in Ethereum yellow paper) and;
4. The transaction's sender account balance contains _at least_ the cost required in up-front payment (rule#6 in Ethereum yellow paper).

### Design Options

We have two options for validating txList:

-   Option 1:
    -   If the txList is invalid or at least one of its transactions is invalid/unqualified, no L2 block will be produced;
    -   Otherwise, a L2 block with all transactions will be produced.
-   Option 2:
    -   If the txList is invalid or at least one of its transactions is invalid, no L2 block will be produced;
    -   Otherwise, a L2 block with qualified transactions will be produced(all valid but unqualified transactions dropped). The worst-case scenario is that an empty block is produced.

We choose option 2 to maximize the change that a transaction makes into the L2 chain.

### False Proving a txList

If a txList is invalid, the prover knows the reason. The prover now can create a temporary L2 block that includes a `verifyTxListInvalid` transaction with the txList and the reason as the transaction inputs. The `verifyTxListInvalid` transaction, once verifies the txList is invalid, will store `true` to a specific storage slot that the txList's hash maps to. The prover will then be able to generate a normal ZKP to prove this temporary block is valid, then provide a merkle proof to verify the value of the specific storage slot is `true`. This will indirectly prove the txList is invalid, thus its corresponding proposed L2 block is invalid.

Note that the temporary L2 block that include the `verifyTxListInvalid` is NOT the block in question that will be proven to be invalid, the temporary block is not part of the L2 chain and will be throw away.

The temporary block can use any recent L2 block as its parent, because the `verifyTxListInvalid` transaction is a _pure_ solidity function that works the same way regardless of the current L2's actual world state.

### Verification of L2 Global Variable Value

Certain EVM opcodes' return values are not read from storage Trie tree -- they are simply public inputs provided by the prover. For these opcodes, we need to verify their return values by comparing them with their in-storage versions. This is done per block in the L2's `anchor` transaction. These opcodes include:

-   `block.chainid`
-   `block.baseFee`
-   `block.hash`<|MERGE_RESOLUTION|>--- conflicted
+++ resolved
@@ -51,11 +51,7 @@
 
 A _txList_ is valid if and only if:
 
-<<<<<<< HEAD
-1. The txList's length is no more than `TAIKO_BLOCK_MAX_TXLIST_BYTES`;
-=======
-1. The txList's lenght is no more than `TAIKO_TXLIST_MAX_BYTES`;
->>>>>>> cb79c82a
+1. The txList's length is no more than `TAIKO_TXLIST_MAX_BYTES`;
 2. The txList is well-formed RLP, with no additional trailing bytes;
 3. The total number of transactions is no more than `TAIKO_BLOCK_MAX_TXS` and;
 4. The sum of all transaction gas limit is no more than `TAIKO_BLOCK_MAX_GAS_LIMIT`.
