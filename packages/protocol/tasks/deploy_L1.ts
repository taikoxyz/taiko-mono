import * as ethers from "ethers"
import { task } from "hardhat/config"
import * as types from "hardhat/internal/core/params/argumentTypes"
import * as config from "./config"
import * as log from "./log"
import * as utils from "./utils"

task("deploy_L1")
    .addParam("daoVault", "The DAO vault address")
    .addParam("teamVault", "The team vault address")
    .addOptionalParam(
        "v1TaikoL2",
        "The V1TaikoL2 address",
        ethers.constants.AddressZero
    )
    .addOptionalParam(
        "l2GenesisBlockHash",
        "L2 genesis block hash",
        ethers.constants.HashZero
    )
    .addOptionalParam("l2ChainId", "L2 chain id", config.K_CHAIN_ID, types.int)
    .addOptionalParam(
        "confirmations",
        "Number of confirmations to wait for deploy transaction.",
        config.K_DEPLOY_CONFIRMATIONS,
        types.int
    )
    .setAction(async (args, hre: any) => {
        if (
            hre.network.name === "localhost" ||
            hre.network.name === "hardhat"
        ) {
            args.confirmations = 1
        } else if (
            hre.network.name === "ropsten" ||
            hre.network.name === "goerli"
        ) {
            args.confirmations = 6
        }

        hre.args = args
        await deployContracts(hre)
    })

export async function deployContracts(hre: any) {
    const network = hre.network.name
    const { chainId } = await hre.ethers.provider.getNetwork()
    const deployer = await utils.getDeployer(hre)
    const daoVault = hre.args.daoVault
    const teamVault = hre.args.teamVault
    const l2GenesisBlockHash = hre.args.l2GenesisBlockHash
    const v1TaikoL2Address = hre.args.v1TaikoL2
    const l2ChainId = hre.args.l2ChainId

    log.debug(`network: ${network}`)
    log.debug(`chainId: ${chainId}`)
    log.debug(`deployer: ${deployer}`)
    log.debug(`daoVault: ${daoVault}`)
    log.debug(`l2GenesisBlockHash: ${l2GenesisBlockHash}`)
    log.debug(`v1TaikoL2Address: ${v1TaikoL2Address}`)
    log.debug(`l2ChainId: ${l2ChainId}`)
    log.debug(`confirmations: ${hre.args.confirmations}`)
    log.debug()

    // AddressManager
    const AddressManager = await utils.deployContract(hre, "AddressManager")
    await utils.waitTx(hre, await AddressManager.init())
    await utils.waitTx(
        hre,
        await AddressManager.setAddress(`${chainId}.dao_vault`, daoVault)
    )
    await utils.waitTx(
        hre,
        await AddressManager.setAddress(`${chainId}.team_vault`, teamVault)
    )
    // Used by V1Proving
    await utils.waitTx(
        hre,
        await AddressManager.setAddress(`${l2ChainId}.taiko`, v1TaikoL2Address)
    )

    // TkoToken
    const TkoToken = await utils.deployContract(hre, "TkoToken")
    await utils.waitTx(hre, await TkoToken.init(AddressManager.address))
    await utils.waitTx(
        hre,
        await AddressManager.setAddress(
            `${chainId}.tko_token`,
            TkoToken.address
        )
    )

    // Config manager
    const ConfigManager = await utils.deployContract(hre, "ConfigManager")
    await utils.waitTx(hre, await ConfigManager.init())
    await utils.waitTx(
        hre,
        await AddressManager.setAddress(
            `${chainId}.config_manager`,
            ConfigManager.address
        )
    )

    // TaikoL1
    const TaikoL1 = await utils.deployContract(
        hre,
        "TaikoL1",
        await deployBaseLibs(hre)
    )
    const feeBase = hre.ethers.BigNumber.from(10).pow(18)

    await utils.waitTx(
        hre,
        await TaikoL1.init(AddressManager.address, l2GenesisBlockHash, feeBase)
    )

    // Used by LibBridgeRead
    await utils.waitTx(
        hre,
        await AddressManager.setAddress(`${chainId}.taiko`, TaikoL1.address)
    )

    // Bridge
    const Bridge = await deployBridge(hre, AddressManager.address)

    // TokenVault
    const TokenVault = await deployTokenVault(hre, AddressManager.address)

    // Used by TokenVault
    await utils.waitTx(
        hre,
        await AddressManager.setAddress(`${chainId}.bridge`, Bridge.address)
    )

    // save deployments
    const deployments = {
        network,
        chainId,
        deployer,
        l2GenesisBlockHash,
        contracts: Object.assign(
            { AddressManager: AddressManager.address },
            { TkoToken: TkoToken.address },
            { TaikoL1: TaikoL1.address },
            { Bridge: Bridge.address },
            { TokenVault: TokenVault.address }
        ),
    }

    utils.saveDeployments(`${network}_L1`, deployments)

    return deployments
}

async function deployBaseLibs(hre: any) {
    const libZKP = await utils.deployContract(hre, "LibZKP")
    const libReceiptDecoder = await utils.deployContract(
        hre,
        "LibReceiptDecoder"
    )
    const libTxDecoder = await utils.deployContract(hre, "LibTxDecoder")

    const v1Verifying = await utils.deployContract(hre, "V1Verifying", {})
    const v1Proposing = await utils.deployContract(hre, "V1Proposing", {})

    const v1Proving = await utils.deployContract(hre, "V1Proving", {
        LibZKP: libZKP.address,
        LibReceiptDecoder: libReceiptDecoder.address,
        LibTxDecoder: libTxDecoder.address,
<<<<<<< HEAD
        Uint512: libUint512.address,
=======
        V1Utils: v1Utils.address,
>>>>>>> 9ee36afa
    })

    return {
        V1Verifying: v1Verifying.address,
        V1Proposing: v1Proposing.address,
        V1Proving: v1Proving.address,
<<<<<<< HEAD
        Uint512: libUint512.address,
=======
        V1Utils: v1Utils.address,
>>>>>>> 9ee36afa
    }
}

async function deployBridge(hre: any, addressManager: string): Promise<any> {
    const libTrieProof = await utils.deployContract(hre, "LibTrieProof")
    const libBridgeRetry = await utils.deployContract(hre, "LibBridgeRetry")
    const libBridgeProcess = await utils.deployContract(
        hre,
        "LibBridgeProcess",
        {
            LibTrieProof: libTrieProof.address,
        }
    )

    const Bridge = await utils.deployContract(hre, "Bridge", {
        LibTrieProof: libTrieProof.address,
        LibBridgeRetry: libBridgeRetry.address,
        LibBridgeProcess: libBridgeProcess.address,
    })

    await utils.waitTx(hre, await Bridge.init(addressManager))

    return Bridge
}

async function deployTokenVault(
    hre: any,
    addressManager: string
): Promise<any> {
    const TokenVault = await utils.deployContract(hre, "TokenVault")

    await utils.waitTx(hre, await TokenVault.init(addressManager))

    return TokenVault
}<|MERGE_RESOLUTION|>--- conflicted
+++ resolved
@@ -167,22 +167,12 @@
         LibZKP: libZKP.address,
         LibReceiptDecoder: libReceiptDecoder.address,
         LibTxDecoder: libTxDecoder.address,
-<<<<<<< HEAD
-        Uint512: libUint512.address,
-=======
-        V1Utils: v1Utils.address,
->>>>>>> 9ee36afa
     })
 
     return {
         V1Verifying: v1Verifying.address,
         V1Proposing: v1Proposing.address,
         V1Proving: v1Proving.address,
-<<<<<<< HEAD
-        Uint512: libUint512.address,
-=======
-        V1Utils: v1Utils.address,
->>>>>>> 9ee36afa
     }
 }
 
