import * as fs from "fs"
import * as log from "./log"
import { Block, BlockHeader, EthGetProofResponse } from "../test/utils/rpc"
import RLP from "rlp"

async function deployContract(
    hre: any,
    contractName: string,
    libraries = {},
    args: any[] = [],
    overrides = {}
) {
    const contractArgs = args || []
    const contractArtifacts = await hre.ethers.getContractFactory(
        contractName,
        {
            libraries: libraries,
        }
    )

    const deployed = await contractArtifacts.deploy(...contractArgs, overrides)
    log.debug(
        `${contractName} deploying, tx ${deployed.deployTransaction.hash}, waiting for confirmations`
    )

    await deployed.deployed()

    log.debug(`${contractName} deployed at ${deployed.address}`)
    return deployed
}

async function getDeployer(hre: any) {
    const accounts = await hre.ethers.provider.listAccounts()
    if (accounts[0] !== undefined) {
        return accounts[0]
    }

    throw new Error(
        `Could not get account, check hardhat.config.ts: networks.${hre.network.name}.accounts`
    )
}

async function waitTx(hre: any, tx: any) {
    return tx.wait(hre.args.confirmations)
}

async function getContract(hre: any, abi: string[], contractAddress: string) {
    const signers = await hre.ethers.getSigners()

    if (!signers || signers.length === 0) {
        throw new Error(
            `Could not get account, check hardhat.config.ts. network: ${hre.network.name}`
        )
    }

    return new hre.ethers.Contract(contractAddress, abi, signers[0])
}

function saveDeployments(_fileName: string, deployments: any) {
    const fileName = `deployments/${_fileName}.json`
    fs.writeFileSync(fileName, JSON.stringify(deployments, undefined, 2))
    log.debug(`deployments saved to ${fileName}`)
}

function getDeployments(_fileName: string) {
    const fileName = `deployments/${_fileName}.json`
    const json = fs.readFileSync(fileName)
    return JSON.parse(`${json}`)
}

async function getSlot(hre: any, signal: any, mappingSlot: any) {
    return hre.ethers.utils.solidityKeccak256(
        ["bytes", "uint256"],
        [signal, mappingSlot]
    )
}

async function decode(hre: any, type: any, data: any) {
    return hre.ethers.utils.defaultAbiCoder.decode([type], data).toString()
}

const MessageStatus = {
    NEW: 0,
    RETRIABLE: 1,
    DONE: 2,
    FAILED: 3,
}

async function getLatestBlockHeader(hre: any) {
    const block: Block = await hre.ethers.provider.send(
        "eth_getBlockByNumber",
        ["latest", false]
    )

    const logsBloom = block.logsBloom.toString().substring(2)

    const blockHeader: BlockHeader = {
        parentHash: block.parentHash,
        ommersHash: block.sha3Uncles,
        beneficiary: block.miner,
        stateRoot: block.stateRoot,
        transactionsRoot: block.transactionsRoot,
        receiptsRoot: block.receiptsRoot,
        logsBloom: logsBloom.match(/.{1,64}/g)!.map((s: string) => "0x" + s),
        difficulty: block.difficulty,
        height: block.number,
        gasLimit: block.gasLimit,
        gasUsed: block.gasUsed,
        timestamp: block.timestamp,
        extraData: block.extraData,
        mixHash: block.mixHash,
        nonce: block.nonce,
        baseFeePerGas: block.baseFeePerGas ? parseInt(block.baseFeePerGas) : 0,
    }

    return { block, blockHeader }
}

async function getSignalProof(
    hre: any,
    contractAddress: string,
    key: string,
<<<<<<< HEAD
    blockHash: string,
=======
    blockNumber: number,
>>>>>>> fe479c8f
    blockHeader: BlockHeader
) {
    const proof: EthGetProofResponse = await hre.ethers.provider.send(
        "eth_getProof",
<<<<<<< HEAD
        [contractAddress, [key], blockHash]
=======
        [contractAddress, [key], blockNumber]
>>>>>>> fe479c8f
    )

    // RLP encode the proof together for LibTrieProof to decode
    const encodedProof = hre.ethers.utils.defaultAbiCoder.encode(
        ["bytes", "bytes"],
        [
            RLP.encode(proof.accountProof),
            RLP.encode(proof.storageProof[0].proof),
        ]
    )
    // encode the SignalProof struct from LibBridgeSignal
    const signalProof = hre.ethers.utils.defaultAbiCoder.encode(
        [
            "tuple(tuple(bytes32 parentHash, bytes32 ommersHash, address beneficiary, bytes32 stateRoot, bytes32 transactionsRoot, bytes32 receiptsRoot, bytes32[8] logsBloom, uint256 difficulty, uint128 height, uint64 gasLimit, uint64 gasUsed, uint64 timestamp, bytes extraData, bytes32 mixHash, uint64 nonce, uint256 baseFeePerGas) header, bytes proof)",
        ],
        [{ header: blockHeader, proof: encodedProof }]
    )

    return signalProof
}

export {
    deployContract,
    getDeployer,
    waitTx,
    getContract,
    saveDeployments,
    getDeployments,
    getSlot,
    decode,
    MessageStatus,
    getLatestBlockHeader,
    getSignalProof,
}<|MERGE_RESOLUTION|>--- conflicted
+++ resolved
@@ -120,20 +120,12 @@
     hre: any,
     contractAddress: string,
     key: string,
-<<<<<<< HEAD
-    blockHash: string,
-=======
     blockNumber: number,
->>>>>>> fe479c8f
     blockHeader: BlockHeader
 ) {
     const proof: EthGetProofResponse = await hre.ethers.provider.send(
         "eth_getProof",
-<<<<<<< HEAD
-        [contractAddress, [key], blockHash]
-=======
         [contractAddress, [key], blockNumber]
->>>>>>> fe479c8f
     )
 
     // RLP encode the proof together for LibTrieProof to decode
