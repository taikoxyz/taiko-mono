## LibData

### BlockMetadata

```solidity
struct BlockMetadata {
  uint256 id;
  uint256 l1Height;
  bytes32 l1Hash;
  address beneficiary;
  uint64 gasLimit;
  uint64 timestamp;
  bytes32 txListHash;
  bytes32 mixHash;
  bytes extraData;
}

```

### ProposedBlock

```solidity
struct ProposedBlock {
  bytes32 metaHash;
  address proposer;
  uint64 gasLimit;
}

```

### ForkChoice

```solidity
struct ForkChoice {
  bytes32 blockHash;
  uint64 proposedAt;
  uint64 provenAt;
  address[] provers;
}

```

### State

```solidity
struct State {
  mapping(uint256 => bytes32) l2Hashes;
  mapping(uint256 => struct LibData.ProposedBlock) proposedBlocks;
  mapping(uint256 => mapping(bytes32 => struct LibData.ForkChoice)) forkChoices;
  mapping(bytes32 => uint256) commits;
  uint64 genesisHeight;
<<<<<<< HEAD
  uint64 genesisTimestamp;
  uint64 reservedA1;
  uint64 reservedA2;
  uint256 feeBase;
  uint64 nextBlockId;
  uint64 lastProposedAt;
  uint64 avgBlockTime;
  uint64 avgGasLimit;
  uint64 latestFinalizedHeight;
  uint64 latestFinalizedId;
  uint64 avgProofTime;
  uint64 reservedC1;
=======
  uint64 latestVerifiedHeight;
  uint64 latestVerifiedId;
  uint64 nextBlockId;
>>>>>>> f1ad2f5b
}
```

### saveProposedBlock

```solidity
function saveProposedBlock(struct LibData.State s, uint256 id, struct LibData.ProposedBlock blk) internal
```

### getProposedBlock

```solidity
function getProposedBlock(struct LibData.State s, uint256 id) internal view returns (struct LibData.ProposedBlock)
```

### getL2BlockHash

```solidity
function getL2BlockHash(struct LibData.State s, uint256 number) internal view returns (bytes32)
```

### getStateVariables

```solidity
function getStateVariables(struct LibData.State s) internal view returns (uint64 genesisHeight, uint64 latestVerifiedHeight, uint64 latestVerifiedId, uint64 nextBlockId)
```

### hashMetadata

```solidity
function hashMetadata(struct LibData.BlockMetadata meta) internal pure returns (bytes32)
```<|MERGE_RESOLUTION|>--- conflicted
+++ resolved
@@ -49,7 +49,6 @@
   mapping(uint256 => mapping(bytes32 => struct LibData.ForkChoice)) forkChoices;
   mapping(bytes32 => uint256) commits;
   uint64 genesisHeight;
-<<<<<<< HEAD
   uint64 genesisTimestamp;
   uint64 reservedA1;
   uint64 reservedA2;
@@ -58,15 +57,10 @@
   uint64 lastProposedAt;
   uint64 avgBlockTime;
   uint64 avgGasLimit;
-  uint64 latestFinalizedHeight;
-  uint64 latestFinalizedId;
+  uint64 latestVerifiedHeight;
+  uint64 latestVerifiedId;
   uint64 avgProofTime;
   uint64 reservedC1;
-=======
-  uint64 latestVerifiedHeight;
-  uint64 latestVerifiedId;
-  uint64 nextBlockId;
->>>>>>> f1ad2f5b
 }
 ```
 
