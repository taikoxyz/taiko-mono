--- conflicted
+++ resolved
@@ -311,11 +311,7 @@
 **Validation process**:
 
 1. **Define bounds**:
-<<<<<<< HEAD
-
-=======
-   - `lowerBound = max(parent.metadata.gasLimit * (1_000_000 - BLOCK_GAS_LIMIT_MAX_CHANGE) / 1_000_000, MIN_BLOCK_GAS_LIMIT)`
->>>>>>> cb2b7271
+
    - `upperBound = min(parent.metadata.gasLimit * (1_000_000 + BLOCK_GAS_LIMIT_MAX_CHANGE) / 1_000_000, MAX_BLOCK_GAS_LIMIT)`
    - `lowerBound = min(max(parent.metadata.gasLimit * (1_000_000 - BLOCK_GAS_LIMIT_MAX_CHANGE) / 1_000_000, MIN_BLOCK_GAS_LIMIT), upperBound)`
 
