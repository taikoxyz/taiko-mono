--- conflicted
+++ resolved
@@ -276,15 +276,9 @@
 
 Timestamp validation is performed collectively across all blocks:
 
-<<<<<<< HEAD
 1. **Upper bound**: `proposal.timestamp`
-2. **Lower bound**: `lowerBound = max(parent.metadata.timestamp + 1, proposal.timestamp - TIMESTAMP_MAX_OFFSET)`
+2. **Lower bound**: `lowerBound = max(parent.metadata.timestamp + 1, proposal.timestamp - TIMESTAMP_MAX_OFFSET, SHASTA_FORK_TIME)`
 3. **Out-of-bounds handling**: If any block's `manifest.blocks[i].timestamp` is outside `[lowerBound, proposal.timestamp]`, the entire derivation source is replaced with the default source manifest.
-=======
-1. **Upper bound enforcement**: If `metadata.timestamp > proposal.timestamp`, set `metadata.timestamp = proposal.timestamp`
-2. **Lower bound calculation**: `lowerBound = max(parent.metadata.timestamp + 1, proposal.timestamp - TIMESTAMP_MAX_OFFSET, SHASTA_FORK_TIME)`
-3. **Lower bound enforcement**: If `metadata.timestamp < lowerBound`, set `metadata.timestamp = lowerBound`
->>>>>>> d28978d2
 
 #### `anchorBlockNumber` Validation
 
@@ -311,11 +305,7 @@
 
 #### `gasLimit` Validation
 
-<<<<<<< HEAD
-Gas limit changes remain bounded by `BLOCK_GAS_LIMIT_MAX_CHANGE` permyriad (units of 1/10,000) per block to ensure economic stability. With the default value of 10 permyriad, this allows ±10 basis points (±0.1%) change per block. Additionally, block gas limit must never fall below `MIN_BLOCK_GAS_LIMIT`.
-=======
 Gas limit adjustments are constrained by `BLOCK_GAS_LIMIT_MAX_CHANGE` parts per million (units of 1/1,000,000) per block to ensure economic stability. With the default value of 10, this allows ±10 millionths (±0.001%) change per block. Additionally, block gas limit must never fall below `MIN_BLOCK_GAS_LIMIT`:
->>>>>>> d28978d2
 
 **Validation process**:
 
