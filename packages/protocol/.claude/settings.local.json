--- conflicted
+++ resolved
@@ -1,36 +1,7 @@
 {
   "$schema": "https://json.schemastore.org/claude-code-settings.json",
   "permissions": {
-<<<<<<< HEAD
-    "allow": [
-      "Bash(gh:*)",
-      "Bash(git:*)",
-      "Bash(ls:*)",
-      "Bash(forge:*)",
-      "Bash(pnpm:*)",
-      "WebFetch",
-      "Bash(grep:*)",
-      "Bash(mv:*)",
-      "Bash(find:*)",
-      "Bash(python3:*)",
-      "Bash(python:*)",
-      "Bash(for file in *.py)",
-      "Bash(do echo \"Checking $file...\")",
-      "Bash(echo \"✓ $file syntax is valid\")",
-      "Bash(echo:*)",
-      "Bash(done)",
-      "Bash(do echo \"=== Checking $file ===\")",
-      "Bash(/dev/null)",
-      "Bash(pip3 list:*)",
-      "Bash(black:*)",
-      "Bash(rm:*)",
-      "Bash(mkdir:*)",
-      "Bash(FOUNDRY_PROFILE=shared forge test --match-path \"test/shared/shasta/SyncedBlockManager.t.sol\" -vv)",
-      "Bash(FOUNDRY_PROFILE=layer2 forge test --match-path \"test/layer2/shasta/Anchor.t.sol\" -vv)"
-    ],
-=======
     "allow": ["Bash(*)"],
->>>>>>> 4795249d
     "deny": []
   }
 }