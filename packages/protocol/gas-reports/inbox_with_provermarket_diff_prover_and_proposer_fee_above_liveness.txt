See `test_inbox_with_provermarket_diff_prover_and_proposer_fee_above_liveness_measure_gas_used` in InboxTest_ProposeAndProve.t.sol

<<<<<<< HEAD
Gas per proposing: 165010
Gas per proving + verification: 158547
Total: 323557
=======
Gas per proposing: 164896
Gas per proving + verification: 158552
Total: 323448
>>>>>>> a112bbe4
<|MERGE_RESOLUTION|>--- conflicted
+++ resolved
@@ -1,11 +1,5 @@
 See `test_inbox_with_provermarket_diff_prover_and_proposer_fee_above_liveness_measure_gas_used` in InboxTest_ProposeAndProve.t.sol
 
-<<<<<<< HEAD
-Gas per proposing: 165010
-Gas per proving + verification: 158547
-Total: 323557
-=======
 Gas per proposing: 164896
 Gas per proving + verification: 158552
-Total: 323448
->>>>>>> a112bbe4
+Total: 323448