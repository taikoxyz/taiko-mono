--- conflicted
+++ resolved
@@ -1,11 +1,5 @@
 See `test_inbox_with_provermarket_diff_prover_and_proposer_fee_above_liveness_measure_gas_used` in InboxTest_ProposeAndProve.t.sol
 
-<<<<<<< HEAD
 Gas per proposing: 189172
 Gas per proving + verification: 158547
-Total: 347719
-=======
-Gas per proposing: 189285
-Gas per proving + verification: 158547
-Total: 347832
->>>>>>> 5954ac4c
+Total: 347719