--- conflicted
+++ resolved
@@ -4,17 +4,10 @@
 
 | Scenario | abi.encode + abi.decode | LibProposeInputDecoder | Savings |
 |----------|-------------------------|----------------------|---------|
-<<<<<<< HEAD
-| Simple (1P, 0C, 0B) | 8,223 gas | 4,699 gas | 42% |
-| Medium (2P, 1C, 0B) | 12,975 gas | 8,583 gas | 33% |
-| Complex (3P, 2C, 2B) | 20,070 gas | 14,481 gas | 27% |
-| Large (5P, 5C, 10B) | 41,510 gas | 32,405 gas | 21% |
-=======
 | Simple (1P, 0C, 0B) | 8,222 gas | 4,698 gas | 42% |
 | Medium (2P, 1C, 0B) | 12,971 gas | 8,578 gas | 33% |
 | Complex (3P, 2C, 2B) | 20,084 gas | 14,463 gas | 27% |
 | Large (5P, 5C, 10B) | 41,607 gas | 32,324 gas | 22% |
->>>>>>> 833bcd5b
 
 **Note**: P = Proposals, C = Transition Records, B = Bond Instructions
 **Note**: Gas measurements include both calldata and decode costs