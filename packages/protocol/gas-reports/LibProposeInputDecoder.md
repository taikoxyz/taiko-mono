--- conflicted
+++ resolved
@@ -2,21 +2,12 @@
 
 ## Total Cost (Calldata + Decoding)
 
-<<<<<<< HEAD
 | Scenario             | abi.encode + abi.decode | LibProposeInputDecoder | Savings |
 | -------------------- | ----------------------- | ---------------------- | ------- |
-| Simple (1P, 0C, 0B)  | 8,005 gas               | 4,625 gas              | 42%     |
-| Medium (2P, 1C, 0B)  | 12,752 gas              | 8,507 gas              | 33%     |
-| Complex (3P, 2C, 2B) | 19,861 gas              | 14,392 gas             | 27%     |
-| Large (5P, 5C, 10B)  | 41,376 gas              | 32,249 gas             | 22%     |
-=======
-| Scenario | abi.encode + abi.decode | LibProposeInputDecoder | Savings |
-|----------|-------------------------|----------------------|---------|
-| Simple (1P, 0C, 0B) | 8,222 gas | 4,709 gas | 42% |
-| Medium (2P, 1C, 0B) | 12,971 gas | 8,593 gas | 33% |
-| Complex (3P, 2C, 2B) | 20,084 gas | 14,482 gas | 27% |
-| Large (5P, 5C, 10B) | 41,607 gas | 32,355 gas | 22% |
->>>>>>> fac3e30d
+| Simple (1P, 0C, 0B)  | 8,222 gas               | 4,709 gas              | 42%     |
+| Medium (2P, 1C, 0B)  | 12,971 gas              | 8,593 gas              | 33%     |
+| Complex (3P, 2C, 2B) | 20,084 gas              | 14,482 gas             | 27%     |
+| Large (5P, 5C, 10B)  | 41,607 gas              | 32,355 gas             | 22%     |
 
 **Note**: P = Proposals, C = Transition Records, B = Bond Instructions
 **Note**: Gas measurements include both calldata and decode costs