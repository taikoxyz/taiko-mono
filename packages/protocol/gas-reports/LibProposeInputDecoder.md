--- conflicted
+++ resolved
@@ -2,19 +2,12 @@
 
 ## Total Cost (Calldata + Decoding)
 
-| Scenario | abi.encode + abi.decode | LibProposeInputDecoder | Savings |
-|----------|-------------------------|----------------------|---------|
-<<<<<<< HEAD
-| Simple (1P, 0C, 0B) | 8,175 gas | 4,691 gas | 42% |
-| Medium (2P, 1C, 0B) | 12,923 gas | 8,571 gas | 33% |
-| Complex (3P, 2C, 2B) | 20,035 gas | 14,456 gas | 27% |
-| Large (5P, 5C, 10B) | 41,557 gas | 32,315 gas | 22% |
-=======
-| Simple (1P, 0C, 0B) | 8,458 gas | 4,812 gas | 43% |
-| Medium (2P, 1C, 0B) | 13,208 gas | 8,696 gas | 34% |
-| Complex (3P, 2C, 2B) | 20,324 gas | 14,587 gas | 28% |
-| Large (5P, 5C, 10B) | 41,858 gas | 32,463 gas | 22% |
->>>>>>> 2174550f
+| Scenario             | abi.encode + abi.decode | LibProposeInputDecoder | Savings |
+| -------------------- | ----------------------- | ---------------------- | ------- |
+| Simple (1P, 0C, 0B)  | 8,409 gas               | 4,807 gas              | 42%     |
+| Medium (2P, 1C, 0B)  | 13,160 gas              | 8,690 gas              | 33%     |
+| Complex (3P, 2C, 2B) | 20,276 gas              | 14,581 gas             | 28%     |
+| Large (5P, 5C, 10B)  | 41,808 gas              | 32,454 gas             | 22%     |
 
 **Note**: P = Proposals, C = Transition Records, B = Bond Instructions
 **Note**: Gas measurements include both calldata and decode costs