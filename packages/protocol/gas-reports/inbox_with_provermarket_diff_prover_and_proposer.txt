See `test_inbox_with_provermarket_diff_prover_and_proposer_measure_gas_used` in InboxTest_ProposeAndProve.t.sol

<<<<<<< HEAD
Gas per proposing: 165052
Gas per proving + verification: 158546
Total: 323598
=======
Gas per proposing: 161669
Gas per proving + verification: 155712
Total: 317381
>>>>>>> 48bac4bb
<|MERGE_RESOLUTION|>--- conflicted
+++ resolved
@@ -1,11 +1,5 @@
 See `test_inbox_with_provermarket_diff_prover_and_proposer_measure_gas_used` in InboxTest_ProposeAndProve.t.sol
 
-<<<<<<< HEAD
-Gas per proposing: 165052
-Gas per proving + verification: 158546
-Total: 323598
-=======
 Gas per proposing: 161669
 Gas per proving + verification: 155712
-Total: 317381
->>>>>>> 48bac4bb
+Total: 317381