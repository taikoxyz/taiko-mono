See `test_inbox_with_provermarket_diff_prover_and_proposer_measure_gas_used` in InboxTest_ProposeAndProve.t.sol

<<<<<<< HEAD
Gas per proposing: 189306
Gas per proving + verification: 158541
Total: 347847
=======
Gas per proposing: 189419
Gas per proving + verification: 158541
Total: 347960
>>>>>>> 5954ac4c
<|MERGE_RESOLUTION|>--- conflicted
+++ resolved
@@ -1,11 +1,5 @@
 See `test_inbox_with_provermarket_diff_prover_and_proposer_measure_gas_used` in InboxTest_ProposeAndProve.t.sol
 
-<<<<<<< HEAD
-Gas per proposing: 189306
-Gas per proving + verification: 158541
-Total: 347847
-=======
 Gas per proposing: 189419
 Gas per proving + verification: 158541
-Total: 347960
->>>>>>> 5954ac4c
+Total: 347960