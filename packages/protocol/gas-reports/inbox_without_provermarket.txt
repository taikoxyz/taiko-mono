--- conflicted
+++ resolved
@@ -1,11 +1,5 @@
 See `test_inbox_measure_gas_used` in InboxTest_ProposeAndProve.t.sol
 
-<<<<<<< HEAD
-Gas per proposing: 159631
-Gas per proving + verification: 154362
-Total: 313993
-=======
 Gas per proposing: 156246
 Gas per proving + verification: 151530
-Total: 307776
->>>>>>> 48bac4bb
+Total: 307776