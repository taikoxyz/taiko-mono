See `test_inbox_measure_gas_used` in InboxTest_ProposeAndProve.t.sol

<<<<<<< HEAD
Gas per proposing: 246437
Gas per proving + verification: 169394
Total: 415831
=======
Gas per proposing: 195441
Gas per proving + verification: 160360
Total: 355801
>>>>>>> fb1fe866
<|MERGE_RESOLUTION|>--- conflicted
+++ resolved
@@ -1,11 +1,5 @@
 See `test_inbox_measure_gas_used` in InboxTest_ProposeAndProve.t.sol
 
-<<<<<<< HEAD
-Gas per proposing: 246437
-Gas per proving + verification: 169394
-Total: 415831
-=======
 Gas per proposing: 195441
 Gas per proving + verification: 160360
-Total: 355801
->>>>>>> fb1fe866
+Total: 355801