See `test_inbox_measure_gas_used` in InboxTest_ProposeAndProve.t.sol

<<<<<<< HEAD
Gas per proposing: 165953
Gas per proving + verification: 157567
Total: 323520
=======
Gas per proposing: 165923
Gas per proving + verification: 157567
Total: 323490
>>>>>>> 68308be5
<|MERGE_RESOLUTION|>--- conflicted
+++ resolved
@@ -1,11 +1,5 @@
 See `test_inbox_measure_gas_used` in InboxTest_ProposeAndProve.t.sol
 
-<<<<<<< HEAD
 Gas per proposing: 165953
 Gas per proving + verification: 157567
-Total: 323520
-=======
-Gas per proposing: 165923
-Gas per proving + verification: 157567
-Total: 323490
->>>>>>> 68308be5
+Total: 323520