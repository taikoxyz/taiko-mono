--- conflicted
+++ resolved
@@ -1,11 +1,5 @@
 See `test_inbox_measure_gas_used` in InboxTest_ProposeAndProve.t.sol
 
-<<<<<<< HEAD
-Gas per proposing: 162332
-Gas per proving + verification: 156693
-Total: 319025
-=======
 Gas per proposing: 162310
 Gas per proving + verification: 156671
-Total: 318981
->>>>>>> 52e62814
+Total: 318981