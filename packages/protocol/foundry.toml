--- conflicted
+++ resolved
@@ -69,10 +69,6 @@
     "pascal-case-struct",
 ]
 
-<<<<<<< HEAD
-=======
-
->>>>>>> 4215f5c8
 [profile.layer1]
 src = "contracts/layer1"
 test = "test/layer1"
