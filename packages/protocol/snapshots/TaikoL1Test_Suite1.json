--- conflicted
+++ resolved
@@ -1,9 +1,4 @@
 {
-<<<<<<< HEAD
   "proposeBlocksV3": "84747",
   "proveBlocksV3": "133424"
-=======
-  "proposeBlocksV3": "80730",
-  "proveBlocksV3": "133484"
->>>>>>> ff0ff242
 }