{
<<<<<<< HEAD
  "proposeBlocksV3": "85029",
  "proveBlocksV3": "133593"
=======
  "proposeBlocksV3": "84387",
  "proveBlocksV3": "133463"
>>>>>>> 32efe310
}<|MERGE_RESOLUTION|>--- conflicted
+++ resolved
@@ -1,9 +1,4 @@
 {
-<<<<<<< HEAD
-  "proposeBlocksV3": "85029",
-  "proveBlocksV3": "133593"
-=======
   "proposeBlocksV3": "84387",
   "proveBlocksV3": "133463"
->>>>>>> 32efe310
 }