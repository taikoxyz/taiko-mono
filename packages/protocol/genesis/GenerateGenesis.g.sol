--- conflicted
+++ resolved
@@ -142,13 +142,9 @@
 
         assertEq(owner, bridge.owner());
 
-<<<<<<< HEAD
         vm.expectRevert(BridgeErrors.B_PERMISSION_DENIED.selector);
-=======
-        vm.expectRevert(BridgeErrors.B_FORBIDDEN.selector);
         bytes[] memory proofs = new bytes[](1);
         proofs[0] = "";
->>>>>>> 4cfabf2e
         bridge.processMessage(
             BridgeData.Message({
                 id: 0,
