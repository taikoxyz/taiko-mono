--- conflicted
+++ resolved
@@ -131,13 +131,9 @@
 
         bytes32 anchorStateRoot = bytes32(uint256(1));
         vm.prank(taikoL2.GOLDEN_TOUCH_ADDRESS());
-<<<<<<< HEAD
-        taikoL2.anchorV2(
+        taikoL2.anchorV3(
             ++anchorBlockId, anchorStateRoot, _parentGasUsed, baseFeeConfig, new bytes32[](0)
         );
-=======
-        taikoL2.anchorV3(++anchorBlockId, anchorStateRoot, 0x0, _parentGasUsed, baseFeeConfig);
->>>>>>> 1927a30d
 
         (uint256 basefee, uint64 newGasTarget,) =
             taikoL2.getBasefeeV2(_parentGasUsed, baseFeeConfig);
@@ -163,12 +159,9 @@
             minGasExcess: 1_340_000_000,
             maxGasIssuancePerBlock: 600_000_000 // two minutes
          });
-<<<<<<< HEAD
-        taikoL2.anchorV2(
+
+        taikoL2.anchorV3(
             ++anchorBlockId, anchorStateRoot, parentGasUsed, baseFeeConfig, new bytes32[](0)
         );
-=======
-        taikoL2.anchorV3(++anchorBlockId, anchorStateRoot, 0x0, parentGasUsed, baseFeeConfig);
->>>>>>> 1927a30d
     }
 }