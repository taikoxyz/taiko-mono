--- conflicted
+++ resolved
@@ -4,16 +4,7 @@
 import "src/layer2/based/anchor/TaikoAnchor.sol";
 
 contract TaikoAnchor_NoBaseFeeCheck is TaikoAnchor {
-<<<<<<< HEAD
-    constructor(
-        address _resolver,
-        address _signalService
-    )
-        TaikoAnchor(_resolver, _signalService, 0, 0)
-    { }
-=======
     constructor(address _signalService) TaikoAnchor(_signalService, 0, 0) { }
->>>>>>> e7b8f05d
 
     function skipFeeCheck() public pure override returns (bool) {
         return true;
