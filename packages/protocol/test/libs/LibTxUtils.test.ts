import { expect } from "chai";
import { UnsignedTransaction } from "ethers";
import { ethers } from "hardhat";

describe("LibTxUtils", function () {
<<<<<<< HEAD
    let libTxUtils: any
    let libRLPWriter: any
    let libRLPReader: any
    let testUnsignedTxs: Array<UnsignedTransaction>
    const chainId = 167

    const signingKey = new ethers.utils.SigningKey(ethers.utils.randomBytes(32))
    const signerAddress = new ethers.Wallet(signingKey.privateKey).address

    before(async function () {
=======
    let libTxUtils: any;
    let libRLPWriter: any;
    let libRLPReader: any;
    let libConstants: any;
    let testUnsignedTxs: Array<UnsignedTransaction>;
    let chainId: any;

    const signingKey = new ethers.utils.SigningKey(
        ethers.utils.randomBytes(32)
    );
    const signerAddress = new ethers.Wallet(signingKey.privateKey).address;

    before(async function () {
        libConstants = await (
            await ethers.getContractFactory("LibConstants")
        ).deploy();

>>>>>>> aec27d04
        libTxUtils = await (
            await ethers.getContractFactory("TestLibTxUtils")
        ).deploy();

        libRLPReader = await (
            await ethers.getContractFactory("TestLibRLPReader")
        ).deploy();

        libRLPWriter = await (
            await ethers.getContractFactory("TestLibRLPWriter")
        ).deploy();

<<<<<<< HEAD
=======
        chainId = (await libConstants.K_CHAIN_ID()).toNumber();

>>>>>>> aec27d04
        const unsignedLegacyTx: UnsignedTransaction = {
            type: 0,
            // if chainId is defined, ether.js will automatically use EIP-155
            // signature
            chainId,
            nonce: Math.floor(Math.random() * 1024),
            gasPrice: randomBigInt(),
            gasLimit: randomBigInt(),
            to: ethers.Wallet.createRandom().address,
            value: randomBigInt(),
            data: ethers.utils.randomBytes(32),
        };

        const unsigned2930Tx: UnsignedTransaction = {
            type: 1,
            chainId,
            nonce: Math.floor(Math.random() * 1024),
            gasPrice: randomBigInt(),
            gasLimit: randomBigInt(),
            to: ethers.Wallet.createRandom().address,
            value: randomBigInt(),
            accessList: [
                [
                    ethers.Wallet.createRandom().address,
                    [ethers.utils.hexlify(ethers.utils.randomBytes(32))],
                ],
            ],
            data: ethers.utils.randomBytes(32),
        };

        const unsigned1559Tx: UnsignedTransaction = {
            type: 2,
            chainId,
            nonce: Math.floor(Math.random() * 1024),
            maxPriorityFeePerGas: randomBigInt(),
            maxFeePerGas: randomBigInt(),
            gasLimit: randomBigInt(),
            to: ethers.Wallet.createRandom().address,
            value: randomBigInt(),
            accessList: [
                [
                    ethers.Wallet.createRandom().address,
                    [ethers.utils.hexlify(ethers.utils.randomBytes(32))],
                ],
            ],
            data: ethers.utils.randomBytes(32),
        };

        testUnsignedTxs = [unsignedLegacyTx, unsigned2930Tx, unsigned1559Tx];
    });

    it("should hash the unsigned tx payloads correctly", async function () {
        for (const unsignedTx of testUnsignedTxs) {
            const expectedHash = ethers.utils.keccak256(
                ethers.utils.serializeTransaction(unsignedTx)
            );

            const signature = signingKey.signDigest(expectedHash);

<<<<<<< HEAD
            const hash = await libTxUtils.hashUnsignedTx(
                chainId,

                {
                    txType: unsignedTx.type,
                    destination: unsignedTx.to,
                    data: unsignedTx.data,
                    gasLimit: unsignedTx.gasLimit,
                    v: signature.v,
                    r: signature.r,
                    s: signature.s,
                    txData: ethers.utils.serializeTransaction(
                        unsignedTx,
                        signature
                    ),
                }
            )
=======
            const hash = await libTxUtils.hashUnsignedTx({
                txType: unsignedTx.type,
                destination: unsignedTx.to,
                data: unsignedTx.data,
                gasLimit: unsignedTx.gasLimit,
                v: signature.v,
                r: signature.r,
                s: signature.s,
                txData: ethers.utils.serializeTransaction(
                    unsignedTx,
                    signature
                ),
            });
>>>>>>> aec27d04

            expect(hash).to.be.equal(expectedHash);
        }
    });

    it("should verify valid transaction signatures", async function () {
        for (const unsignedTx of testUnsignedTxs) {
            const expectedHash = ethers.utils.keccak256(
                ethers.utils.serializeTransaction(unsignedTx)
            );
            const signature = signingKey.signDigest(expectedHash);

            expect(
                await libTxUtils.recoverSender(chainId, {
                    txType: unsignedTx.type,
                    destination: unsignedTx.to,
                    data: unsignedTx.data,
                    gasLimit: unsignedTx.gasLimit,
                    v: signature.v - 27,
                    r: signature.r,
                    s: signature.s,
                    txData: ethers.utils.serializeTransaction(
                        unsignedTx,
                        signature
                    ),
                })
            ).to.be.equal(signerAddress);
        }
    });

    it("should verify invalid transaction signatures", async function () {
        for (const unsignedTx of testUnsignedTxs) {
            const expectedHash = ethers.utils.keccak256(
                ethers.utils.serializeTransaction(unsignedTx)
            );
            const signature = signingKey.signDigest(expectedHash);

            const invalidSignature = {
                v: 75,
                r: "0xb14e3f5eab11cd2c459b04a91a9db8bd6f5acccfbd830c9693c84f8d21187eef",
                s: "0x5cf4b3b2b3957e7016366d180493c2c226ea8ad12aed7faddbc0ce3a6789256d",
            };

            const txData = await changeSignature(
                unsignedTx.type,
                ethers.utils.arrayify(
                    ethers.utils.serializeTransaction(unsignedTx, signature)
                ),
                invalidSignature
            );

            expect(
                await libTxUtils.recoverSender(chainId, {
                    txType: unsignedTx.type,
                    destination: unsignedTx.to,
                    data: unsignedTx.data,
                    gasLimit: unsignedTx.gasLimit,
                    v: invalidSignature.v,
                    r: invalidSignature.r,
                    s: invalidSignature.s,
                    txData,
                })
            ).to.be.equal(ethers.constants.AddressZero);
        }
    });

    async function changeSignature(
        type: any,
        encoded: Uint8Array,
        signature: any
    ) {
        if (type !== 0) encoded = encoded.slice(1);

        const rlpItemsList = (await libRLPReader.readList(encoded)).slice(
            0,
            -3
        );

        let result = await libRLPWriter.writeList(
            rlpItemsList.concat([
                await libRLPWriter.writeUint(signature.v),
                await libRLPWriter.writeBytes(signature.r),
                await libRLPWriter.writeBytes(signature.s),
            ])
        );

        if (type !== 0) result = ethers.utils.concat([[type], result]);

        return ethers.utils.hexlify(result);
    }

    function randomBigInt() {
        return ethers.BigNumber.from(ethers.utils.randomBytes(32));
    }
});<|MERGE_RESOLUTION|>--- conflicted
+++ resolved
@@ -3,36 +3,16 @@
 import { ethers } from "hardhat";
 
 describe("LibTxUtils", function () {
-<<<<<<< HEAD
-    let libTxUtils: any
-    let libRLPWriter: any
-    let libRLPReader: any
-    let testUnsignedTxs: Array<UnsignedTransaction>
-    const chainId = 167
-
-    const signingKey = new ethers.utils.SigningKey(ethers.utils.randomBytes(32))
-    const signerAddress = new ethers.Wallet(signingKey.privateKey).address
-
-    before(async function () {
-=======
     let libTxUtils: any;
     let libRLPWriter: any;
     let libRLPReader: any;
-    let libConstants: any;
     let testUnsignedTxs: Array<UnsignedTransaction>;
-    let chainId: any;
+    const chainId = 167;
 
-    const signingKey = new ethers.utils.SigningKey(
-        ethers.utils.randomBytes(32)
-    );
+    const signingKey = new ethers.utils.SigningKey(ethers.utils.randomBytes(32));
     const signerAddress = new ethers.Wallet(signingKey.privateKey).address;
 
     before(async function () {
-        libConstants = await (
-            await ethers.getContractFactory("LibConstants")
-        ).deploy();
-
->>>>>>> aec27d04
         libTxUtils = await (
             await ethers.getContractFactory("TestLibTxUtils")
         ).deploy();
@@ -45,11 +25,6 @@
             await ethers.getContractFactory("TestLibRLPWriter")
         ).deploy();
 
-<<<<<<< HEAD
-=======
-        chainId = (await libConstants.K_CHAIN_ID()).toNumber();
-
->>>>>>> aec27d04
         const unsignedLegacyTx: UnsignedTransaction = {
             type: 0,
             // if chainId is defined, ether.js will automatically use EIP-155
@@ -109,7 +84,6 @@
 
             const signature = signingKey.signDigest(expectedHash);
 
-<<<<<<< HEAD
             const hash = await libTxUtils.hashUnsignedTx(
                 chainId,
 
@@ -126,22 +100,7 @@
                         signature
                     ),
                 }
-            )
-=======
-            const hash = await libTxUtils.hashUnsignedTx({
-                txType: unsignedTx.type,
-                destination: unsignedTx.to,
-                data: unsignedTx.data,
-                gasLimit: unsignedTx.gasLimit,
-                v: signature.v,
-                r: signature.r,
-                s: signature.s,
-                txData: ethers.utils.serializeTransaction(
-                    unsignedTx,
-                    signature
-                ),
-            });
->>>>>>> aec27d04
+            );
 
             expect(hash).to.be.equal(expectedHash);
         }
