--- conflicted
+++ resolved
@@ -12,18 +12,15 @@
 import sleep from "./sleep";
 
 async function verifyBlocks(taikoL1: TaikoL1, maxBlocks: number) {
-<<<<<<< HEAD
     // Since we are connecting to a geth node with clique consensus (auto mine), we
     // need to manually mine a new block here to ensure the latest block.timestamp increased as expected when
     // calling eth_estimateGas.
     await sendTinyEtherToZeroAddress(await getDefaultL1Signer());
 
-    const verifyTx = await taikoL1.verifyBlocks(maxBlocks);
-=======
     const verifyTx = await taikoL1.verifyBlocks(maxBlocks, {
         gasLimit: 1000000,
     });
->>>>>>> ecb846fa
+
     const verifyReceipt = await verifyTx.wait(1);
     const verifiedEvent: BlockVerifiedEvent = (
         verifyReceipt.events as any[]
