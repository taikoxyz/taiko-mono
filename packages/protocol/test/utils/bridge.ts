import { BigNumber, ethers, Signer } from "ethers";
import { ethers as hardhatEthers } from "hardhat";
import {
    AddressManager,
    Bridge,
    SignalService,
    EtherVault,
    TestHeaderSync,
    LibTrieProof,
} from "../../typechain";
import { MessageStatusChangedEvent } from "../../typechain/LibBridgeStatus";
import { Message } from "./message";
import { Block, BlockHeader, getBlockHeader } from "./rpc";
import { getSignalProof } from "./signal";

async function deployBridge(
    signer: Signer,
    addressManager: AddressManager,
    chainId: number
): Promise<{ bridge: Bridge; etherVault: EtherVault }> {
    const libTrieProof: LibTrieProof = await (
        await hardhatEthers.getContractFactory("LibTrieProof")
    )
        .connect(signer)
        .deploy();

    const BridgeFactory = await hardhatEthers.getContractFactory("Bridge", {
        libraries: {
            LibTrieProof: libTrieProof.address,
        },
    });

    const bridge: Bridge = await BridgeFactory.connect(signer).deploy();

    await bridge.connect(signer).init(addressManager.address);

    const etherVault: EtherVault = await (
        await hardhatEthers.getContractFactory("EtherVault")
    )
        .connect(signer)
        .deploy();

    await etherVault.connect(signer).init(addressManager.address);

    await etherVault.connect(signer).authorize(bridge.address, true);

    await etherVault.connect(signer).authorize(await signer.getAddress(), true);

    await addressManager.setAddress(
        `${chainId}.ether_vault`,
        etherVault.address
    );

    await signer.sendTransaction({
        to: etherVault.address,
        value: BigNumber.from(100000000),
        gasLimit: 1000000,
    });

    await addressManager.setAddress(`${chainId}.bridge`, bridge.address);

    return { bridge, etherVault };
}

async function sendMessage(
    bridge: Bridge,
    m: Message
): Promise<{
    bridge: Bridge;
    msgHash: string;
    messageSentEvent: any;
    message: Message;
    tx: ethers.ContractTransaction;
}> {
    const expectedAmount = m.depositValue + m.callValue + m.processingFee;

    const tx = await bridge.sendMessage(m, {
        value: expectedAmount,
    });

    const receipt = await tx.wait();

    const [messageSentEvent] = receipt.events as any as Event[];

    const { msgHash, message } = (messageSentEvent as any).args;

    return { bridge, messageSentEvent, msgHash, message, tx };
}

// Process a L1-to-L1 message
async function processMessage(
    l1SignalService: SignalService,
    l1Bridge: Bridge,
    l2Bridge: Bridge,
    signal: string,
    provider: ethers.providers.JsonRpcProvider,
    headerSync: TestHeaderSync,
    message: Message
): Promise<{
    tx: ethers.ContractTransaction;
    signalProof: string;
    block: Block;
    blockHeader: BlockHeader;
    messageStatusChangedEvent: MessageStatusChangedEvent;
}> {
    const sender = l1Bridge.address;

    const slot = await l1SignalService.getSignalSlot(sender, signal);

    const { block, blockHeader } = await getBlockHeader(provider);

    await headerSync.setSyncedHeader(block.hash);

    const signalProof = await getSignalProof(
        provider,
        l1SignalService.address,
        slot,
        block.number,
        blockHeader
    );

    const tx = await l2Bridge.processMessage(message, signalProof);
    const receipt = await tx.wait(1);
<<<<<<< HEAD
    console.log("process message gas used", receipt.gasUsed.toString());
    return { tx, signalProof, block, blockHeader };
=======
    const messageStatusChangedEvent = (receipt.events || []).find(
        (e) => e.event === "MessageStatusChanged"
    ) as any as MessageStatusChangedEvent;
    return { tx, signalProof, block, blockHeader, messageStatusChangedEvent };
>>>>>>> 69ede688
}

async function sendAndProcessMessage(
    provider: ethers.providers.JsonRpcProvider,
    headerSync: TestHeaderSync,
    m: Message,
    l1SignalService: SignalService,
    l1Bridge: Bridge,
    l2Bridge: Bridge
): Promise<{
    tx: ethers.ContractTransaction;
    message: Message;
    msgHash: string;
    signalProof: string;
}> {
    const { msgHash, message } = await sendMessage(l1Bridge, m);
    const { tx, signalProof } = await processMessage(
        l1SignalService,
        l1Bridge,
        l2Bridge,
        msgHash,
        provider,
        headerSync,
        message
    );
    return { tx, msgHash, message, signalProof };
}

export { deployBridge, sendMessage, processMessage, sendAndProcessMessage };<|MERGE_RESOLUTION|>--- conflicted
+++ resolved
@@ -121,15 +121,10 @@
 
     const tx = await l2Bridge.processMessage(message, signalProof);
     const receipt = await tx.wait(1);
-<<<<<<< HEAD
-    console.log("process message gas used", receipt.gasUsed.toString());
-    return { tx, signalProof, block, blockHeader };
-=======
     const messageStatusChangedEvent = (receipt.events || []).find(
         (e) => e.event === "MessageStatusChanged"
     ) as any as MessageStatusChangedEvent;
     return { tx, signalProof, block, blockHeader, messageStatusChangedEvent };
->>>>>>> 69ede688
 }
 
 async function sendAndProcessMessage(
