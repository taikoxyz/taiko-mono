import { ethers } from "ethers";
import RLP from "rlp";
import { TaikoL1 } from "../../typechain";
import { BlockProposedEvent } from "../../typechain/LibProposing";
import { BlockCommittedEvent } from "../../typechain/TaikoEvents";
import { proposeBlock } from "./propose";
import { sendTinyEtherToZeroAddress } from "./seed";

const generateCommitHash = (
    block: ethers.providers.Block
): { hash: string; txListHash: string; beneficiary: string } => {
    const txListHash = ethers.utils.keccak256(RLP.encode(block.transactions));
    const beneficiary =
        block.miner === ethers.constants.AddressZero
            ? ethers.Wallet.createRandom().address
            : block.miner;

    const hash = ethers.utils.keccak256(
        ethers.utils.solidityPack(
            ["address", "bytes32"],
            [beneficiary, txListHash]
        )
    );

    return { hash, txListHash, beneficiary };
};

const commitBlock = async (
    taikoL1: TaikoL1,
    block: ethers.providers.Block,
    commitSlot: number = 0
): Promise<{
    tx: ethers.ContractTransaction;
    commit: { hash: string; txListHash: string; beneficiary: string };
    blockCommittedEvent: BlockCommittedEvent | undefined;
    receipt: ethers.ContractReceipt;
}> => {
    const commit = generateCommitHash(block);
    const tx = await taikoL1.commitBlock(commitSlot, commit.hash, {
        gasLimit: 200000,
    });
    const receipt = await tx.wait(1);
    const blockCommittedEvent = receipt.events!.find(
        (e) => e.event === "BlockCommitted"
    ) as any as BlockCommittedEvent;
    return { tx, commit, blockCommittedEvent, receipt };
};

const commitAndProposeLatestBlock = async (
    taikoL1: TaikoL1,
    l1Signer: any,
    l2Provider: ethers.providers.JsonRpcProvider,
    commitSlot: number = 0
) => {
    const { commitConfirmations } = await taikoL1.getConfig();
    const block = await l2Provider.getBlock("latest");
    const { tx, commit } = await commitBlock(
        taikoL1.connect(l1Signer),
        block,
        commitSlot
    );
    const commitReceipt = await tx.wait(1);

    for (let i = 0; i < commitConfirmations.toNumber() + 5; i++) {
        await sendTinyEtherToZeroAddress(l1Signer);
    }

    // fails out here, L1:notCommited
    const proposeReceipt = await proposeBlock(
        taikoL1.connect(l1Signer),
        block,
        commit.txListHash,
        commitReceipt.blockNumber as number,
        block.gasLimit,
        commitSlot,
<<<<<<< HEAD
        commit.beneficiary
=======
        { gasLimit: 500000 }
>>>>>>> 4f7ab64b
    );

    const proposedEvent: BlockProposedEvent = (
        proposeReceipt.events as any[]
    ).find((e) => e.event === "BlockProposed");

    return { proposedEvent, proposeReceipt, commitReceipt, commit, block };
};

export { generateCommitHash, commitBlock, commitAndProposeLatestBlock };<|MERGE_RESOLUTION|>--- conflicted
+++ resolved
@@ -73,11 +73,8 @@
         commitReceipt.blockNumber as number,
         block.gasLimit,
         commitSlot,
-<<<<<<< HEAD
-        commit.beneficiary
-=======
+        commit.beneficiary，
         { gasLimit: 500000 }
->>>>>>> 4f7ab64b
     );
 
     const proposedEvent: BlockProposedEvent = (
