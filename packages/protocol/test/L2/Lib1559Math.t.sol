// SPDX-License-Identifier: MIT
pragma solidity 0.8.24;

import "../TaikoTest.sol";

contract TestLib1559Math is TaikoTest {
    using LibMath for uint256;

    function test_eip1559_math() external {
        uint256 gasTarget = 60_000_000;
        uint256 adjustmentQuotient = 8;
        uint256 adjustmentFactor = gasTarget * adjustmentQuotient;

        uint256 baseFee;
        uint256 i;
        for (; baseFee < 1 gwei; ++i) {
            baseFee = Lib1559Math.basefee(gasTarget * i, adjustmentFactor);
            console2.log("baseFee:", i, baseFee);
        }

        // basefee will reach 1 gwei if gasExcess > 10020000000
        console2.log("basefee will reach 1 gwei if gasExcess >", gasTarget * i);
<<<<<<< HEAD
        assertEq(i, 167);
=======
        assertEq(i, 327);

        for (; baseFee < 10 gwei; ++i) {
            baseFee = Lib1559Math.basefee(gasTarget * i, adjustmentFactor);
            console2.log("baseFee:", i, baseFee);
        }

        // basefee will reach 1 gwei if gasExcess > 20760000000
        console2.log("basefee will reach 10 gwei if gasExcess >", gasTarget * i);
        assertEq(i, 346);
>>>>>>> fa30b845
    }
}<|MERGE_RESOLUTION|>--- conflicted
+++ resolved
@@ -20,10 +20,7 @@
 
         // basefee will reach 1 gwei if gasExcess > 10020000000
         console2.log("basefee will reach 1 gwei if gasExcess >", gasTarget * i);
-<<<<<<< HEAD
         assertEq(i, 167);
-=======
-        assertEq(i, 327);
 
         for (; baseFee < 10 gwei; ++i) {
             baseFee = Lib1559Math.basefee(gasTarget * i, adjustmentFactor);
@@ -33,6 +30,5 @@
         // basefee will reach 1 gwei if gasExcess > 20760000000
         console2.log("basefee will reach 10 gwei if gasExcess >", gasTarget * i);
         assertEq(i, 346);
->>>>>>> fa30b845
     }
 }