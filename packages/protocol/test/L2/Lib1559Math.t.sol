--- conflicted
+++ resolved
@@ -27,11 +27,7 @@
             console2.log("baseFee:", i, baseFee);
         }
 
-<<<<<<< HEAD
-        // basefee will reach 10 gwei if gasExcess > 11160000000
-=======
         // basefee will reach 10 gwei if gasExcess > 20760000000
->>>>>>> f4b60754
         console2.log("basefee will reach 10 gwei if gasExcess >", gasTarget * i);
         assertEq(i, 186);
     }
