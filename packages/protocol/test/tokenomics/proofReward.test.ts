import { expect } from "chai";
import { SimpleChannel } from "channel-ts";
import { ethers } from "ethers";
import { TaikoL1 } from "../../typechain";
import { TestTkoToken } from "../../typechain/TestTkoToken";
import { pickRandomElement } from "../utils/array";
import blockListener from "../utils/blockListener";
import { initIntegrationFixture } from "../utils/fixture";
import Proposer from "../utils/proposer";
import Prover from "../utils/prover";
<<<<<<< HEAD
import { createAndSeedWallets } from "../utils/seed";
import { commitProposeProveAndVerify } from "../utils/verify";
=======
import { createAndSeedWallets, seedTko } from "../utils/seed";
import {
    commitProposeProveAndVerify,
    sleepUntilBlockIsVerifiable,
    verifyBlocks,
} from "../utils/verify";
import { initIntegrationFixture } from "../utils/fixture";
import { BlockMetadata } from "../utils/block_metadata";
>>>>>>> ffdf5db6

describe("tokenomics: proofReward", function () {
    let taikoL1: TaikoL1;
    let l2Provider: ethers.providers.JsonRpcProvider;
    let l1Signer: any;
    let proverSigner: any;
    let genesisHeight: number;
    let tkoTokenL1: TestTkoToken;
    let interval: any;
    let chan: SimpleChannel<number>;
    let proposer: Proposer;
    let prover: Prover;

    /* eslint-disable-next-line */
    let config: Awaited<ReturnType<TaikoL1["getConfig"]>>;

    beforeEach(async () => {
        ({
            taikoL1,
            l2Provider,
            l1Signer,
            proverSigner,
            genesisHeight,
            tkoTokenL1,
            interval,
            chan,
            config,
            proposer,
            prover,
        } = await initIntegrationFixture(true, true));
    });

    afterEach(() => {
        clearInterval(interval);
        l2Provider.off("block");
        chan.close();
    });

    it(`proofReward is 1 wei if the prover does not hold any tkoTokens on L1`, async function () {
        let proposed: boolean = false;
        l2Provider.on("block", function () {
            if (proposed) {
                chan.close();
                l2Provider.off("block");
                return;
            }
            proposed = true;

            chan.send(genesisHeight + 1);
        });

        /* eslint-disable-next-line */
        for await (const blockNumber of chan) {
            const proverTkoBalanceBeforeVerification =
                await tkoTokenL1.balanceOf(await prover.getSigner().address);

            await commitProposeProveAndVerify(
                taikoL1,
                l2Provider,
                blockNumber,
                proposer,
                tkoTokenL1,
                prover
            );

            const proverTkoBalanceAfterVerification =
                await tkoTokenL1.balanceOf(await prover.getSigner().address);

            // prover should have given 1 TKO token, since they
            // held no TKO balance.
            expect(proverTkoBalanceAfterVerification.sub(1)).to.be.eq(
                proverTkoBalanceBeforeVerification
            );
        }
    });

    it(`single prover, single proposer.
    propose blocks, wait til maxNumBlocks is filled.
    proverReward should decline should increase as blocks are proved then verified.
    the provers TKO balance should increase as the blocks are verified and
    they receive the proofReward.
    the proposer should receive a refund on his deposit because he holds a tkoBalance > 0 at time of verification.`, async function () {
        // prover needs TKO or their reward will be cut down to 1 wei.

        await seedTko([prover], tkoTokenL1.connect(l1Signer));

        l2Provider.on("block", blockListener(chan, genesisHeight));

        /* eslint-disable-next-line */
        for await (const blockNumber of chan) {
            if (
                blockNumber >
                genesisHeight + (config.maxNumBlocks.toNumber() - 1)
            ) {
                break;
            }
            const proverTkoBalanceBeforeVerification =
                await tkoTokenL1.balanceOf(await prover.getSigner().address);

            await commitProposeProveAndVerify(
                taikoL1,
                l2Provider,
                blockNumber,
                proposer,
                tkoTokenL1,
                prover
            );

            const proverTkoBalanceAfterVerification =
                await tkoTokenL1.balanceOf(await prover.getSigner().address);

            expect(
                proverTkoBalanceAfterVerification.gt(
                    proverTkoBalanceBeforeVerification
                )
            ).to.be.eq(true);
        }
    });

    it(`multiple provers, multiple proposers.
    propose blocks, wait til maxNumBlocks is filled.
    proverReward should decline should increase as blocks are proved then verified.
    the provers TKO balance should increase as the blocks are verified and
    they receive the proofReward.
    the proposer should receive a refund on his deposit because he holds a tkoBalance > 0 at time of verification.`, async function () {
        const proposers = (await createAndSeedWallets(3, l1Signer)).map(
            (p: ethers.Wallet) =>
                new Proposer(
                    taikoL1.connect(p),
                    l2Provider,
                    config.commitConfirmations.toNumber(),
                    config.maxNumBlocks.toNumber(),
                    0,
                    p
                )
        );

        const provers = (await createAndSeedWallets(3, l1Signer)).map(
            (p: ethers.Wallet) => new Prover(taikoL1, l2Provider, p)
        );

        await seedTko(provers, tkoTokenL1.connect(l1Signer));

        await seedTko(proposers, tkoTokenL1.connect(l1Signer));

        // prover needs TKO or their reward will be cut down to 1 wei.
        await (
            await tkoTokenL1
                .connect(l1Signer)
                .mintAnyone(
                    await proverSigner.getAddress(),
                    ethers.utils.parseEther("100")
                )
        ).wait(1);

        l2Provider.on("block", blockListener(chan, genesisHeight));

        /* eslint-disable-next-line */
        for await (const blockNumber of chan) {
            if (
                blockNumber >
                genesisHeight + (config.maxNumBlocks.toNumber() - 1)
            ) {
                break;
            }
            const prover = pickRandomElement<Prover>(provers);
            const proposer = pickRandomElement<Proposer>(proposers);
            const proverTkoBalanceBefore = await tkoTokenL1.balanceOf(
                await prover.getSigner().getAddress()
            );

            const proposerTkoBalanceBefore = await tkoTokenL1.balanceOf(
                await proposer.getSigner().getAddress()
            );

            await commitProposeProveAndVerify(
                taikoL1,
                l2Provider,
                blockNumber,
                proposer,
                tkoTokenL1,
                prover
            );

            const proverTkoBalanceAfter = await tkoTokenL1.balanceOf(
                await prover.getSigner().getAddress()
            );

            const proposerTkoBalanceAfter = await tkoTokenL1.balanceOf(
                await proposer.getSigner().getAddress()
            );

            expect(proposerTkoBalanceAfter.lt(proposerTkoBalanceBefore));

            expect(proverTkoBalanceAfter.gt(proverTkoBalanceBefore)).to.be.eq(
                true
            );
        }
    });

    it(`asserts that with N provers, where N is config.maxProofsPerForkChoice all provers who submit proofs are paid with decreasing weight from the first prover to the Nth`, async function () {
        const provers = (
            await createAndSeedWallets(
                config.maxProofsPerForkChoice.toNumber(),
                l1Signer
            )
        ).map((p: ethers.Wallet) => new Prover(taikoL1, l2Provider, p));

        await seedTko(provers, tkoTokenL1.connect(l1Signer));

        l2Provider.on("block", blockListener(chan, genesisHeight));

        /* eslint-disable-next-line */
        for await (const blockNumber of chan) {
            if (
                blockNumber >
                genesisHeight + (config.maxNumBlocks.toNumber() - 1)
            ) {
                break;
            }

            const block = await l2Provider.getBlock(blockNumber);

            // commit and propose block, so our provers can prove it.
            const { proposedEvent } = await proposer.commitThenProposeBlock(
                block
            );

            // submit a proof for each prover
            for (const prover of provers) {
                await prover.prove(
                    proposedEvent.args.id.toNumber(),
                    blockNumber,
                    proposedEvent.args.meta as any as BlockMetadata
                );
            }

            const forkChoice = await taikoL1.getForkChoice(
                proposedEvent.args.id.toNumber(),
                block.parentHash
            );
            expect(forkChoice).not.to.be.undefined;
            expect(forkChoice.provers.length).to.be.eq(
                config.maxProofsPerForkChoice.toNumber()
            );

            await sleepUntilBlockIsVerifiable(
                taikoL1,
                proposedEvent.args.id.toNumber(),
                0
            );
            await verifyBlocks(taikoL1, 1);

            // all provers had same initial TKO balance.
            // each prover in order should have less balance than the previous.
            for (let i = 0; i < forkChoice.provers.length; i++) {
                if (i !== 0) {
                    const proverBalance = await tkoTokenL1.balanceOf(
                        forkChoice.provers[i]
                    );
                    const previousProverBalance = await tkoTokenL1.balanceOf(
                        forkChoice.provers[i - 1]
                    );

                    expect(previousProverBalance.gt(proverBalance)).to.be.eq(
                        true
                    );
                }
            }
        }
    });
});<|MERGE_RESOLUTION|>--- conflicted
+++ resolved
@@ -5,22 +5,17 @@
 import { TestTkoToken } from "../../typechain/TestTkoToken";
 import { pickRandomElement } from "../utils/array";
 import blockListener from "../utils/blockListener";
+import { BlockMetadata } from "../utils/block_metadata";
 import { initIntegrationFixture } from "../utils/fixture";
 import Proposer from "../utils/proposer";
 import Prover from "../utils/prover";
-<<<<<<< HEAD
-import { createAndSeedWallets } from "../utils/seed";
-import { commitProposeProveAndVerify } from "../utils/verify";
-=======
 import { createAndSeedWallets, seedTko } from "../utils/seed";
 import {
     commitProposeProveAndVerify,
     sleepUntilBlockIsVerifiable,
     verifyBlocks,
 } from "../utils/verify";
-import { initIntegrationFixture } from "../utils/fixture";
-import { BlockMetadata } from "../utils/block_metadata";
->>>>>>> ffdf5db6
+
 
 describe("tokenomics: proofReward", function () {
     let taikoL1: TaikoL1;
