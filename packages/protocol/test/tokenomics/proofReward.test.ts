--- conflicted
+++ resolved
@@ -5,7 +5,7 @@
 import { TestTaikoToken } from "../../typechain/TestTaikoToken";
 import { pickRandomElement } from "../utils/array";
 import blockListener from "../utils/blockListener";
-import { BlockMetadata } from "../utils/block_metadata";
+// import { BlockMetadata } from "../utils/block_metadata";
 import { initIntegrationFixture } from "../utils/fixture";
 import Proposer from "../utils/proposer";
 import Prover from "../utils/prover";
@@ -15,11 +15,6 @@
     // sleepUntilBlockIsVerifiable,
     // verifyBlocks,
 } from "../utils/verify";
-<<<<<<< HEAD
-import { initIntegrationFixture } from "../utils/fixture";
-// import { BlockMetadata } from "../utils/block_metadata";
-=======
->>>>>>> 69ede688
 
 describe("tokenomics: proofReward", function () {
     let taikoL1: TaikoL1;
