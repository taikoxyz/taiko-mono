import { expect } from "chai";
import { SimpleChannel } from "channel-ts";
import { BigNumber, ethers } from "ethers";
import { AddressManager, TaikoL1 } from "../../typechain";
import { TestTaikoToken } from "../../typechain/TestTaikoToken";
import blockListener from "../utils/blockListener";
import { onNewL2Block } from "../utils/onNewL2Block";
import Proposer from "../utils/proposer";

import { initIntegrationFixture } from "../utils/fixture";
import sleep from "../utils/sleep";
import { deployTaikoL1 } from "../utils/taikoL1";

describe("tokenomics: blockFee", function () {
    let taikoL1: TaikoL1;
    let l2Provider: ethers.providers.JsonRpcProvider;
    let proposerSigner: any;
    let genesisHeight: number;
    let genesisHash: string;
    let taikoTokenL1: TestTaikoToken;
    let l1AddressManager: AddressManager;
    let interval: any;
    let chan: SimpleChannel<number>;
    /* eslint-disable-next-line */
    let config: Awaited<ReturnType<TaikoL1["getConfig"]>>;
    let proposer: Proposer;

    beforeEach(async () => {
        ({
            taikoL1,
            l2Provider,
            proposerSigner,
            genesisHeight,
            genesisHash,
            taikoTokenL1,
            l1AddressManager,
            interval,
            chan,
            config,
            proposer,
        } = await initIntegrationFixture(true, true));
    });

    afterEach(() => clearInterval(interval));

    it("expects getBlockFee to return the initial feeBase at time of contract deployment", async function () {
        // deploy a new instance of TaikoL1 so no blocks have passed.
        const tL1 = await deployTaikoL1(l1AddressManager, genesisHash, true);
        const blockFee = await tL1.getBlockFee();
        expect(blockFee).to.be.eq(0);
    });

    it("block fee should increase as the halving period passes, while no blocks are proposed", async function () {
        const iterations: number = 5;
        const period: number = config.bootstrapDiscountHalvingPeriod
            .mul(1000)
            .toNumber();

        let lastBlockFee: BigNumber = await taikoL1.getBlockFee();

        for (let i = 0; i < iterations; i++) {
            await sleep(period);
            const blockFee = await taikoL1.getBlockFee();
            expect(blockFee).to.be.gt(lastBlockFee);
            lastBlockFee = blockFee;
        }
    });

    it(
        "proposes blocks on interval, blockFee should increase, " +
            "proposer's balance for TkoToken should decrease as it pays proposer fee, " +
            "proofReward should increase since more slots are used and " +
            "no proofs have been submitted",
        async function () {
            // get the initial tkoBalance, which should decrease every block proposal
            let lastProposerBalance = await taikoTokenL1.balanceOf(
                await proposerSigner.getAddress()
            );

            // do the same for the blockFee, which should increase every block proposal
            // with proofs not being submitted.
            // we want to wait for enough blocks until the blockFee is no longer 0, then run our
            // tests.
            let lastBlockFee = await taikoL1.getBlockFee();

            while (lastBlockFee.eq(0)) {
                await sleep(500);
                lastBlockFee = await taikoL1.getBlockFee();
            }

            let lastProofReward = BigNumber.from(0);

            l2Provider.on("block", blockListener(chan, genesisHeight));
            /* eslint-disable-next-line */
            for await (const blockNumber of chan) {
                if (
                    blockNumber >
                    genesisHeight + (config.maxNumBlocks.toNumber() - 1)
                ) {
                    break;
                }
                const { newProposerBalance, newBlockFee, newProofReward } =
                    await onNewL2Block(
                        l2Provider,
                        blockNumber,
                        proposer,
                        taikoL1,
                        proposerSigner,
                        taikoTokenL1
                    );

<<<<<<< HEAD
                // console.log("lastProposerBalance", lastProposerBalance);
                // console.log("newProposerBalance", newProposerBalance);

                expect(newProposerBalance).to.be.lt(lastProposerBalance);

                // console.log("lastBlockFee", lastBlockFee);
                // console.log("newBlockFee", newBlockFee);

                // TODO(Jeff): it fails here occasionally. Timing related?
                // expect(newBlockFee).to.be.gt(lastBlockFee);

                // console.log("lastProofReward", lastProofReward);
                // console.log("newProofReward", newProofReward);
=======
                console.log("lastProposerBalance", lastProposerBalance);
                console.log("newProposerBalance", newProposerBalance);

                expect(newProposerBalance).to.be.lt(lastProposerBalance);

                console.log("lastBlockFee", lastBlockFee);
                console.log("newBlockFee", newBlockFee);

                expect(newBlockFee).to.be.gt(lastBlockFee);

                console.log("lastProofReward", lastProofReward);
                console.log("newProofReward", newProofReward);
>>>>>>> 5281184a
                expect(newProofReward).to.be.gt(lastProofReward);

                lastBlockFee = newBlockFee;
                lastProofReward = newProofReward;
                lastProposerBalance = newProposerBalance;
            }
        }
    );
});<|MERGE_RESOLUTION|>--- conflicted
+++ resolved
@@ -109,7 +109,6 @@
                         taikoTokenL1
                     );
 
-<<<<<<< HEAD
                 // console.log("lastProposerBalance", lastProposerBalance);
                 // console.log("newProposerBalance", newProposerBalance);
 
@@ -118,25 +117,11 @@
                 // console.log("lastBlockFee", lastBlockFee);
                 // console.log("newBlockFee", newBlockFee);
 
-                // TODO(Jeff): it fails here occasionally. Timing related?
-                // expect(newBlockFee).to.be.gt(lastBlockFee);
+                expect(newBlockFee).to.be.gt(lastBlockFee);
 
                 // console.log("lastProofReward", lastProofReward);
                 // console.log("newProofReward", newProofReward);
-=======
-                console.log("lastProposerBalance", lastProposerBalance);
-                console.log("newProposerBalance", newProposerBalance);
 
-                expect(newProposerBalance).to.be.lt(lastProposerBalance);
-
-                console.log("lastBlockFee", lastBlockFee);
-                console.log("newBlockFee", newBlockFee);
-
-                expect(newBlockFee).to.be.gt(lastBlockFee);
-
-                console.log("lastProofReward", lastProofReward);
-                console.log("newProofReward", newProofReward);
->>>>>>> 5281184a
                 expect(newProofReward).to.be.gt(lastProofReward);
 
                 lastBlockFee = newBlockFee;
