--- conflicted
+++ resolved
@@ -82,12 +82,7 @@
             assertEq(ts.blockHash, blockHash);
             assertEq(ts.stateRoot, stateRoot);
             assertEq(ts.tier, LibTiers.TIER_SGX);
-<<<<<<< HEAD
-            assertEq(ts.contestBond, 1);
             assertEq(ts.prover, Alice);
-=======
-            assertEq(ts.prover, Bob);
->>>>>>> df90fd44
 
             assertEq(tko.balanceOf(Taylor), 10_000 ether - tierOp.contestBond);
             assertEq(tko.balanceOf(Alice), 10_000 ether + tierOp.contestBond * 7 / 8);
