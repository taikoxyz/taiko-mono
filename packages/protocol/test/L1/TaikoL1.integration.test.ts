import { expect } from "chai";
import { SimpleChannel } from "channel-ts";
import { BigNumber, ethers as ethersLib } from "ethers";
import { ethers } from "hardhat";
import { TaikoL1, TestTkoToken } from "../../typechain";
import blockListener from "../utils/blockListener";
import { BlockMetadata } from "../utils/block_metadata";
import {
    commitAndProposeLatestBlock,
    commitBlock,
    generateCommitHash,
} from "../utils/commit";
import {
    readShouldRevertWithCustomError,
    txShouldRevertWithCustomError,
} from "../utils/errors";
import { initIntegrationFixture } from "../utils/fixture";
import halt from "../utils/halt";
import { onNewL2Block } from "../utils/onNewL2Block";
import { buildProposeBlockInputs } from "../utils/propose";
import Proposer from "../utils/proposer";
import { buildProveBlockInputs, proveBlock } from "../utils/prove";
import Prover from "../utils/prover";
<<<<<<< HEAD
import { sendTinyEtherToZeroAddress } from "../utils/seed";
import { commitProposeProveAndVerify } from "../utils/verify";
=======
import {
    createAndSeedWallets,
    seedTko,
    sendTinyEtherToZeroAddress,
} from "../utils/seed";
import {
    commitProposeProveAndVerify,
    sleepUntilBlockIsVerifiable,
    verifyBlocks,
} from "../utils/verify";
import {
    txShouldRevertWithCustomError,
    readShouldRevertWithCustomError,
} from "../utils/errors";
import { getBlockHeader } from "../utils/rpc";
import Evidence from "../utils/evidence";
import { encodeEvidence } from "../utils/encoding";
>>>>>>> ffdf5db6

describe("integration:TaikoL1", function () {
    let taikoL1: TaikoL1;
    let l1Provider: ethersLib.providers.JsonRpcProvider;
    let l2Provider: ethersLib.providers.JsonRpcProvider;
    let l1Signer: any;
    let proposerSigner: any;
    let genesisHeight: number;
    let tkoTokenL1: TestTkoToken;
    let chan: SimpleChannel<number>;
    let interval: any;
    let proverSigner: any;
    let proposer: Proposer;
    let prover: Prover;
    /* eslint-disable-next-line */
    let config: Awaited<ReturnType<TaikoL1["getConfig"]>>;

    beforeEach(async function () {
        ({
            l1Provider,
            taikoL1,
            l2Provider,
            l1Signer,
            genesisHeight,
            proposerSigner,
            proverSigner,
            interval,
            chan,
            config,
            tkoTokenL1,
        } = await initIntegrationFixture(false, false));
        proposer = new Proposer(
            taikoL1.connect(proposerSigner),
            l2Provider,
            config.commitConfirmations.toNumber(),
            config.maxNumBlocks.toNumber(),
            0,
            proposerSigner
        );

        prover = new Prover(taikoL1, l2Provider, proverSigner);
    });

    afterEach(() => {
        clearInterval(interval);
        l2Provider.off("block");
        chan.close();
    });

    describe("isCommitValid()", async function () {
        it("should not be valid if it has not been committed", async function () {
            const block = await l2Provider.getBlock("latest");
            const commit = generateCommitHash(block);

            const isCommitValid = await taikoL1.isCommitValid(
                1,
                1,
                commit.hash
            );

            expect(isCommitValid).to.be.eq(false);
        });

        it("should be valid if it has been committed", async function () {
            const block = await l2Provider.getBlock("latest");
            const commitSlot = 0;
            const { commit, blockCommittedEvent } = await commitBlock(
                taikoL1,
                block,
                commitSlot
            );
            expect(blockCommittedEvent).not.to.be.undefined;

            for (let i = 0; i < config.commitConfirmations.toNumber(); i++) {
                await sendTinyEtherToZeroAddress(l1Signer);
            }

            const isCommitValid = await taikoL1.isCommitValid(
                commitSlot,
                blockCommittedEvent!.blockNumber,
                commit.hash
            );

            expect(isCommitValid).to.be.eq(true);
        });
    });

    describe("getProposedBlock()", function () {
        it("should revert if block is out of range and not a valid proposed block", async function () {
            await readShouldRevertWithCustomError(
                taikoL1.getProposedBlock(123),
                "L1_ID()"
            );
        });

        it("should return valid block if it's been commmited and proposed", async function () {
            const commitSlot = 0;
            const { proposedEvent } = await commitAndProposeLatestBlock(
                taikoL1,
                l1Signer,
                l2Provider,
                commitSlot
            );
            expect(proposedEvent).not.to.be.undefined;
            expect(proposedEvent.args.meta.commitSlot).to.be.eq(commitSlot);

            const proposedBlock = await taikoL1.getProposedBlock(
                proposedEvent.args.meta.id
            );
            expect(proposedBlock).not.to.be.undefined;
            expect(proposedBlock.proposer).to.be.eq(
                await l1Signer.getAddress()
            );
        });
    });

    describe("getForkChoice", function () {
        it("returns no empty fork choice for un-proposed, un-proven and un-verified block", async function () {
            const forkChoice = await taikoL1.getForkChoice(
                1,
                ethers.constants.HashZero
            );
            expect(forkChoice.blockHash).to.be.eq(ethers.constants.HashZero);
            expect(forkChoice.provenAt).to.be.eq(0);
        });

        it("returns populated data for submitted fork choice", async function () {
            const { proposedEvent, block } = await commitAndProposeLatestBlock(
                taikoL1,
                l1Signer,
                l2Provider,
                0
            );

            expect(proposedEvent).not.to.be.undefined;
            const proveEvent = await proveBlock(
                taikoL1,
                l2Provider,
                await l1Signer.getAddress(),
                proposedEvent.args.id.toNumber(),
                block.number,
                proposedEvent.args.meta as any as BlockMetadata
            );
            expect(proveEvent).not.to.be.undefined;

            const forkChoice = await taikoL1.getForkChoice(
                proposedEvent.args.id.toNumber(),
                block.parentHash
            );
            expect(forkChoice.blockHash).to.be.eq(block.hash);
            expect(forkChoice.provers[0]).to.be.eq(await l1Signer.getAddress());
        });

        it("returns empty after a block is verified", async function () {
            const provers = (await createAndSeedWallets(2, l1Signer)).map(
                (p: ethersLib.Wallet) => new Prover(taikoL1, l2Provider, p)
            );

            await seedTko(provers, tkoTokenL1.connect(l1Signer));

            l2Provider.on("block", blockListener(chan, genesisHeight));

            /* eslint-disable-next-line */
            for await (const blockNumber of chan) {
                if (
                    blockNumber >
                    genesisHeight + config.maxNumBlocks.toNumber() - 1
                ) {
                    break;
                }

                const block = await l2Provider.getBlock(blockNumber);

                // commit and propose block, so our provers can prove it.
                const { proposedEvent } = await proposer.commitThenProposeBlock(
                    block
                );

                await provers[0].prove(
                    proposedEvent.args.id.toNumber(),
                    blockNumber,
                    proposedEvent.args.meta as any as BlockMetadata
                );

                let forkChoice = await taikoL1.getForkChoice(
                    proposedEvent.args.id.toNumber(),
                    block.parentHash
                );
                expect(forkChoice).not.to.be.undefined;
                expect(forkChoice.provers.length).to.be.eq(1);

                await sleepUntilBlockIsVerifiable(
                    taikoL1,
                    proposedEvent.args.id.toNumber(),
                    0
                );
                const verifiedEvent = await verifyBlocks(taikoL1, 1);
                expect(verifiedEvent).not.to.be.undefined;

                forkChoice = await taikoL1.getForkChoice(
                    proposedEvent.args.id.toNumber(),
                    block.parentHash
                );
                expect(forkChoice.provers.length).to.be.eq(0);
            }
        });
    });

    describe("commitBlock() -> proposeBlock() integration", async function () {
        it("should fail if a proposed block's placeholder field values are not default", async function () {
            const block = await l2Provider.getBlock("latest");
            const commitSlot = 0;
            const { tx, commit } = await commitBlock(
                taikoL1,
                block,
                commitSlot
            );

            const receipt = await tx.wait(1);

            const meta: BlockMetadata = {
                id: 1,
                l1Height: 0,
                l1Hash: ethers.constants.HashZero,
                beneficiary: commit.beneficiary,
                txListHash: commit.txListHash,
                mixHash: ethers.constants.HashZero,
                extraData: block.extraData,
                gasLimit: block.gasLimit,
                timestamp: 0,
                commitSlot: commitSlot,
                commitHeight: receipt.blockNumber as number,
            };

            const inputs = buildProposeBlockInputs(block, meta);
            const txPromise = (
                await taikoL1.proposeBlock(inputs, { gasLimit: 500000 })
            ).wait(1);
            await txShouldRevertWithCustomError(
                txPromise,

                l1Provider,
                "L1_METADATA_FIELD()"
            );
        });

        it("should revert with invalid gasLimit", async function () {
            const block = await l2Provider.getBlock("latest");
            const config = await taikoL1.getConfig();
            const gasLimit = config.blockMaxGasLimit;

            const { tx, commit } = await commitBlock(taikoL1, block);

            const receipt = await tx.wait(1);
            const meta: BlockMetadata = {
                id: 0,
                l1Height: 0,
                l1Hash: ethers.constants.HashZero,
                beneficiary: commit.beneficiary,
                txListHash: commit.txListHash,
                mixHash: ethers.constants.HashZero,
                extraData: block.extraData,
                gasLimit: gasLimit.add(1),
                timestamp: 0,
                commitSlot: 0,
                commitHeight: receipt.blockNumber as number,
            };

            const inputs = buildProposeBlockInputs(block, meta);

            const txPromise = (
                await taikoL1.proposeBlock(inputs, { gasLimit: 250000 })
            ).wait(1);
            await txShouldRevertWithCustomError(
                txPromise,
                l1Provider,
                "L1_GAS_LIMIT()"
            );
        });

        it("should revert with invalid extraData", async function () {
            const block = await l2Provider.getBlock("latest");
            const { tx, commit } = await commitBlock(taikoL1, block);

            const meta: BlockMetadata = {
                id: 0,
                l1Height: 0,
                l1Hash: ethers.constants.HashZero,
                beneficiary: commit.beneficiary,
                txListHash: commit.txListHash,
                mixHash: ethers.constants.HashZero,
                extraData: ethers.utils.hexlify(ethers.utils.randomBytes(33)), // invalid extradata
                gasLimit: block.gasLimit,
                timestamp: 0,
                commitSlot: 0,
                commitHeight: tx.blockNumber as number,
            };

            const inputs = buildProposeBlockInputs(block, meta);

            const txPromise = (
                await taikoL1.proposeBlock(inputs, { gasLimit: 500000 })
            ).wait(1);
            await txShouldRevertWithCustomError(
                txPromise,
                l1Provider,
                "L1_EXTRA_DATA()"
            );
        });

        it("should commit and be able to propose", async function () {
            await commitAndProposeLatestBlock(taikoL1, l1Signer, l2Provider, 0);

            const stateVariables = await taikoL1.getStateVariables();
            const nextBlockId = stateVariables.nextBlockId;
            const proposedBlock = await taikoL1.getProposedBlock(
                nextBlockId.sub(1)
            );

            expect(proposedBlock.metaHash).not.to.be.eq(
                ethers.constants.HashZero
            );
            expect(proposedBlock.proposer).not.to.be.eq(
                ethers.constants.AddressZero
            );
            expect(proposedBlock.proposedAt).not.to.be.eq(BigNumber.from(0));
        });

        it("should commit and be able to propose for all available slots, then revert when all slots are taken", async function () {
            // propose blocks and fill up maxNumBlocks number of slots,
            // expect each one to be successful.
            for (let i = 0; i < config.maxNumBlocks.toNumber() - 1; i++) {
                await commitAndProposeLatestBlock(
                    taikoL1,
                    l1Signer,
                    l2Provider,
                    0
                );

                const stateVariables = await taikoL1.getStateVariables();
                const nextBlockId = stateVariables.nextBlockId;
                const proposedBlock = await taikoL1.getProposedBlock(
                    nextBlockId.sub(1)
                );

                expect(proposedBlock.metaHash).not.to.be.eq(
                    ethers.constants.HashZero
                );
                expect(proposedBlock.proposer).not.to.be.eq(
                    ethers.constants.AddressZero
                );
                expect(proposedBlock.proposedAt).not.to.be.eq(
                    BigNumber.from(0)
                );
            }

            // now expect another proposed block to be invalid since all slots are full and none have
            // been proven.
            const { commitConfirmations } = await taikoL1.getConfig();
            const block = await l2Provider.getBlock("latest");
            const { tx: commitBlockTx, commit } = await commitBlock(
                taikoL1.connect(l1Signer),
                block,
                0
            );
            const commitReceipt = await commitBlockTx.wait(1);

            for (let i = 0; i < commitConfirmations.toNumber() + 5; i++) {
                await sendTinyEtherToZeroAddress(l1Signer);
            }

            const meta: BlockMetadata = {
                id: 0,
                l1Height: 0,
                l1Hash: ethers.constants.HashZero,
                beneficiary: commit.beneficiary,
                txListHash: commit.txListHash,
                mixHash: ethers.constants.HashZero,
                extraData: ethers.utils.hexlify(ethers.utils.randomBytes(32)),
                gasLimit: block.gasLimit,
                timestamp: 0,
                commitSlot: 0,
                commitHeight: commitReceipt.blockNumber,
            };

            await txShouldRevertWithCustomError(
                (
                    await taikoL1.proposeBlock(
                        buildProposeBlockInputs(block, meta),
                        { gasLimit: 500000 }
                    )
                ).wait(),
                l1Provider,
                "L1_TOO_MANY()"
            );
        });
    });

    describe("getLatestSyncedHeader", function () {
        it("iterates through blockHashHistory length and asserts getLatestsyncedHeader returns correct value", async function () {
            l2Provider.on("block", blockListener(chan, genesisHeight));

            let blocks: number = 0;
            // iterate through blockHashHistory twice and try to get latest synced header each time.
            // we modulo the header height by blockHashHistory in the protocol, so
            // this test ensures that logic is sound.
            /* eslint-disable-next-line */
            for await (const blockNumber of chan) {
                if (blocks > config.blockHashHistory.toNumber() * 2 + 1) {
                    chan.close();
                    return;
                }

                const { verifyEvent } = await commitProposeProveAndVerify(
                    taikoL1,
                    l2Provider,
                    blockNumber,
                    proposer,
                    tkoTokenL1,
                    prover
                );

                expect(verifyEvent).not.to.be.undefined;

                const header = await taikoL1.getLatestSyncedHeader();
                expect(header).to.be.eq(verifyEvent.args.blockHash);
                blocks++;
            }
        });
    });

    describe("proposeBlock", function () {
        it("can not propose if chain is halted", async function () {
            await halt(taikoL1.connect(l1Signer), true);

            await expect(
                onNewL2Block(
                    l2Provider,
                    await l2Provider.getBlockNumber(),
                    proposer,
                    taikoL1,
                    proposerSigner,
                    tkoTokenL1
                )
            ).to.be.reverted;
        });
    });

    describe("verifyBlocks", function () {
        it("can not be called manually to verify block if chain is halted", async function () {
            await halt(taikoL1.connect(l1Signer), true);
            const txPromise = (
                await taikoL1.verifyBlocks(1, { gasLimit: 100000 })
            ).wait(1);
            await txShouldRevertWithCustomError(
                txPromise,
                l1Provider,
                "L1_HALTED()"
            );
        });
    });

    describe("proveBlock", function () {
        it("can not be called if chain is halted", async function () {
            await halt(taikoL1.connect(l1Signer), true);
            const txPromise = (
                await taikoL1.proveBlock(1, [], { gasLimit: 1000000 })
            ).wait(1);
            await txShouldRevertWithCustomError(
                txPromise,
                l1Provider,
                "L1_HALTED()"
            );
        });

        it("reverts when inputs is incorrect length", async function () {
            for (let i = 1; i <= 2; i++) {
                const txPromise = (
                    await taikoL1.proveBlock(
                        1,
                        new Array(i).fill(ethers.constants.HashZero),
                        {
                            gasLimit: 1000000,
                        }
                    )
                ).wait(1);
                await txShouldRevertWithCustomError(
                    txPromise,
                    l1Provider,
                    "L1_INPUT_SIZE()"
                );
            }
        });

        it("reverts when evidence meta id is not the same as the blockId", async function () {
            l2Provider.on("block", blockListener(chan, genesisHeight));

            const config = await taikoL1.getConfig();
            /* eslint-disable-next-line */
            for await (const blockNumber of chan) {
                if (
                    blockNumber >
                    genesisHeight + config.maxNumBlocks.toNumber() - 1
                ) {
                    break;
                }

                const block = await l2Provider.getBlock(blockNumber);

                // commit and propose block, so our provers can prove it.
                const { proposedEvent } = await proposer.commitThenProposeBlock(
                    block
                );

                const header = await getBlockHeader(l2Provider, blockNumber);
                const inputs = buildProveBlockInputs(
                    proposedEvent.args.meta as any as BlockMetadata,
                    header.blockHeader,
                    await prover.getSigner().getAddress(),
                    "0x",
                    "0x",
                    config.zkProofsPerBlock.toNumber()
                );

                const txPromise = (
                    await taikoL1.proveBlock(
                        proposedEvent.args.meta.id.toNumber() + 1, // id different than meta
                        inputs,
                        {
                            gasLimit: 2000000,
                        }
                    )
                ).wait(1);

                await txShouldRevertWithCustomError(
                    txPromise,
                    l1Provider,
                    "L1_ID()"
                );
            }
        });
        it("reverts when evidence proofs length is less than 2 + zkProofsPerBlock set in the config", async function () {
            l2Provider.on("block", blockListener(chan, genesisHeight));

            const config = await taikoL1.getConfig();
            /* eslint-disable-next-line */
            for await (const blockNumber of chan) {
                if (
                    blockNumber >
                    genesisHeight + config.maxNumBlocks.toNumber() - 1
                ) {
                    break;
                }

                const block = await l2Provider.getBlock(blockNumber);

                // commit and propose block, so our provers can prove it.
                const { proposedEvent } = await proposer.commitThenProposeBlock(
                    block
                );

                const header = await getBlockHeader(l2Provider, blockNumber);
                const inputs = [];
                const evidence: Evidence = {
                    meta: proposedEvent.args.meta as any as BlockMetadata,
                    header: header.blockHeader,
                    prover: await prover.getSigner().getAddress(),
                    proofs: [], // keep proofs array empty to fail check
                    circuits: [],
                };

                for (let i = 0; i < config.zkProofsPerBlock.toNumber(); i++) {
                    evidence.circuits.push(1);
                }

                inputs[0] = encodeEvidence(evidence);
                inputs[1] = "0x";
                inputs[2] = "0x";

                const txPromise = (
                    await taikoL1.proveBlock(
                        proposedEvent.args.meta.id.toNumber(), // id different than meta
                        inputs,
                        {
                            gasLimit: 2000000,
                        }
                    )
                ).wait(1);

                await txShouldRevertWithCustomError(
                    txPromise,
                    l1Provider,
                    "L1_PROOF_LENGTH()"
                );
            }
        });
        it("reverts when evidence circuits length is less than zkProofsPerBlock set in the config", async function () {
            l2Provider.on("block", blockListener(chan, genesisHeight));

            const config = await taikoL1.getConfig();
            /* eslint-disable-next-line */
            for await (const blockNumber of chan) {
                if (
                    blockNumber >
                    genesisHeight + config.maxNumBlocks.toNumber() - 1
                ) {
                    break;
                }

                const block = await l2Provider.getBlock(blockNumber);

                // commit and propose block, so our provers can prove it.
                const { proposedEvent } = await proposer.commitThenProposeBlock(
                    block
                );

                const header = await getBlockHeader(l2Provider, blockNumber);
                const inputs = [];
                const evidence: Evidence = {
                    meta: proposedEvent.args.meta as any as BlockMetadata,
                    header: header.blockHeader,
                    prover: await prover.getSigner().getAddress(),
                    proofs: [],
                    circuits: [], // keep circuits array empty to fail check
                };

                for (
                    let i = 0;
                    i < config.zkProofsPerBlock.toNumber() + 2;
                    i++
                ) {
                    evidence.proofs.push("0xff");
                }

                inputs[0] = encodeEvidence(evidence);
                inputs[1] = "0x";
                inputs[2] = "0x";

                const txPromise = (
                    await taikoL1.proveBlock(
                        proposedEvent.args.meta.id.toNumber(), // id different than meta
                        inputs,
                        {
                            gasLimit: 2000000,
                        }
                    )
                ).wait(1);

                await txShouldRevertWithCustomError(
                    txPromise,
                    l1Provider,
                    "L1_CIRCUIT_LENGTH()"
                );
            }
        });

        it("reverts when prover is the zero address", async function () {
            l2Provider.on("block", blockListener(chan, genesisHeight));

            const config = await taikoL1.getConfig();
            /* eslint-disable-next-line */
            for await (const blockNumber of chan) {
                if (
                    blockNumber >
                    genesisHeight + config.maxNumBlocks.toNumber() - 1
                ) {
                    break;
                }

                const block = await l2Provider.getBlock(blockNumber);

                // commit and propose block, so our provers can prove it.
                const { proposedEvent } = await proposer.commitThenProposeBlock(
                    block
                );

                const header = await getBlockHeader(l2Provider, blockNumber);
                const inputs = [];
                const evidence: Evidence = {
                    meta: proposedEvent.args.meta as any as BlockMetadata,
                    header: header.blockHeader,
                    prover: ethers.constants.AddressZero,
                    proofs: [],
                    circuits: [],
                };

                for (let i = 0; i < config.zkProofsPerBlock.toNumber(); i++) {
                    evidence.circuits.push(1);
                }

                for (
                    let i = 0;
                    i < config.zkProofsPerBlock.toNumber() + 2;
                    i++
                ) {
                    evidence.proofs.push("0xff");
                }

                inputs[0] = encodeEvidence(evidence);
                inputs[1] = "0x";
                inputs[2] = "0x";

                const txPromise = (
                    await taikoL1.proveBlock(
                        proposedEvent.args.meta.id.toNumber(), // id different than meta
                        inputs,
                        {
                            gasLimit: 2000000,
                        }
                    )
                ).wait(1);

                await txShouldRevertWithCustomError(
                    txPromise,
                    l1Provider,
                    "L1_PROVER()"
                );
            }
        });
    });
});<|MERGE_RESOLUTION|>--- conflicted
+++ resolved
@@ -10,10 +10,12 @@
     commitBlock,
     generateCommitHash,
 } from "../utils/commit";
+import { encodeEvidence } from "../utils/encoding";
 import {
     readShouldRevertWithCustomError,
     txShouldRevertWithCustomError,
 } from "../utils/errors";
+import Evidence from "../utils/evidence";
 import { initIntegrationFixture } from "../utils/fixture";
 import halt from "../utils/halt";
 import { onNewL2Block } from "../utils/onNewL2Block";
@@ -21,10 +23,7 @@
 import Proposer from "../utils/proposer";
 import { buildProveBlockInputs, proveBlock } from "../utils/prove";
 import Prover from "../utils/prover";
-<<<<<<< HEAD
-import { sendTinyEtherToZeroAddress } from "../utils/seed";
-import { commitProposeProveAndVerify } from "../utils/verify";
-=======
+import { getBlockHeader } from "../utils/rpc";
 import {
     createAndSeedWallets,
     seedTko,
@@ -35,14 +34,6 @@
     sleepUntilBlockIsVerifiable,
     verifyBlocks,
 } from "../utils/verify";
-import {
-    txShouldRevertWithCustomError,
-    readShouldRevertWithCustomError,
-} from "../utils/errors";
-import { getBlockHeader } from "../utils/rpc";
-import Evidence from "../utils/evidence";
-import { encodeEvidence } from "../utils/encoding";
->>>>>>> ffdf5db6
 
 describe("integration:TaikoL1", function () {
     let taikoL1: TaikoL1;
