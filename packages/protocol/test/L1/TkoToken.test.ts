import { expect } from "chai";
import { AddressManager, TkoToken } from "../../typechain";
import { ethers } from "hardhat";
import {
    ADDRESS_RESOLVER_DENIED,
    ERC20_BURN_AMOUNT_EXCEEDED,
    ERC20_TRANSFER_AMOUNT_EXCEEDED,
} from "../constants/errors";
import { BigNumber } from "ethers";

<<<<<<< HEAD
describe("TKOToken", function () {
=======
describe("TkoToken", function () {
>>>>>>> 47beee7f
    let owner: any;
    let nonOwner: any;
    let protoBroker: any;
    let token: TkoToken;
    let amountMinted: BigNumber;

    before(async function () {
        [owner, nonOwner, protoBroker] = await ethers.getSigners();
    });

    beforeEach(async function () {
        const addressManager: AddressManager = await (
            await ethers.getContractFactory("AddressManager")
        ).deploy();
        await addressManager.init();

        token = await (await ethers.getContractFactory("TkoToken"))
            .connect(owner)
            .deploy();
        await token.init(addressManager.address);

        const { chainId } = await ethers.provider.getNetwork();

        await addressManager.setAddress(
            `${chainId}.proto_broker`,
            protoBroker.address
        );

        amountMinted = ethers.utils.parseEther("100");
        await token.connect(protoBroker).mint(owner.address, amountMinted);

        const ownerBalance = await token.balanceOf(owner.address);
        expect(ownerBalance).to.be.eq(amountMinted);
    });

    describe("mint()", async () => {
        it("throws when to is equal to the zero address", async () => {
            await expect(
                token.connect(protoBroker).mint(ethers.constants.AddressZero, 1)
            ).to.be.revertedWith("TKO: invalid address");
        });

        it("throws when minter is not the protoBroker", async () => {
            await expect(
                token.connect(owner).mint(nonOwner.address, amountMinted.add(1))
            ).to.be.revertedWith(ADDRESS_RESOLVER_DENIED);
        });

        it("succeeds", async () => {
            const originalBalance = await token.balanceOf(nonOwner.address);

            await token
                .connect(protoBroker)
                .mint(nonOwner.address, amountMinted);

            const postTransferBalance = await token.balanceOf(nonOwner.address);
            expect(postTransferBalance).to.be.eq(
                originalBalance.add(amountMinted)
            );
        });
    });

    describe("burn()", async () => {
        it("throws when to is equal to the zero address", async () => {
            await expect(
                token.connect(protoBroker).burn(ethers.constants.AddressZero, 1)
            ).to.be.revertedWith("TKO: invalid address");
        });

        it("throws when burner is not the protoBroker", async () => {
            await expect(
                token.connect(owner).burn(nonOwner.address, amountMinted.add(1))
            ).to.be.revertedWith(ADDRESS_RESOLVER_DENIED);
        });

        it("throws when account balance is < amount requested to burn", async () => {
            await expect(
                token
                    .connect(protoBroker)
                    .burn(owner.address, amountMinted.add(1))
            ).to.be.revertedWith(ERC20_BURN_AMOUNT_EXCEEDED);
        });

        it("succeeds", async () => {
            const originalBalance = await token.balanceOf(owner.address);

            await token.connect(protoBroker).burn(owner.address, amountMinted);

            const postTransferBalance = await token.balanceOf(owner.address);
            expect(postTransferBalance).to.be.eq(
                originalBalance.sub(amountMinted)
            );
        });
    });

    describe("transfer()", async () => {
        it("throws when to is equal to the contract address", async () => {
            await expect(
                token.connect(owner).transfer(token.address, 1)
            ).to.be.revertedWith("TKO: invalid to");
        });

        it("throws when transfer is > user's amount", async () => {
            await expect(
                token
                    .connect(owner)
                    .transfer(nonOwner.address, amountMinted.add(1))
            ).to.be.revertedWith(ERC20_TRANSFER_AMOUNT_EXCEEDED);
        });

        it("succeeds", async () => {
            const originalBalance = await token.balanceOf(nonOwner.address);

            await token.connect(owner).transfer(nonOwner.address, amountMinted);
            const postTransferBalance = await token.balanceOf(nonOwner.address);
            expect(postTransferBalance).to.be.eq(
                originalBalance.add(amountMinted)
            );
        });
    });
});<|MERGE_RESOLUTION|>--- conflicted
+++ resolved
@@ -8,11 +8,7 @@
 } from "../constants/errors";
 import { BigNumber } from "ethers";
 
-<<<<<<< HEAD
-describe("TKOToken", function () {
-=======
 describe("TkoToken", function () {
->>>>>>> 47beee7f
     let owner: any;
     let nonOwner: any;
     let protoBroker: any;
