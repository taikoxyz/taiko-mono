// SPDX-License-Identifier: MIT
pragma solidity 0.8.24;

import "./TaikoL1TestBase.sol";

contract TaikoL1Tiers is TaikoL1 {
    function getConfig() public view override returns (TaikoData.Config memory config) {
        config = TaikoL1.getConfig();

        config.maxBlocksToVerify = 0;
        config.blockMaxProposals = 10;
        config.blockRingBufferSize = 12;
        config.livenessBond = 1e18; // 1 Taiko token
        config.checkEOAForCalldataDA = false;
    }
}

contract Verifier {
    fallback(bytes calldata) external returns (bytes memory) {
        return bytes.concat(keccak256("taiko"));
    }
}

contract TaikoL1LibProvingWithTiers is TaikoL1TestBase {
    function deployTaikoL1() internal override returns (TaikoL1 taikoL1) {
        taikoL1 = TaikoL1(
            payable(deployProxy({ name: "taiko", impl: address(new TaikoL1Tiers()), data: "" }))
        );
    }

    function proveHigherTierProof(
        TaikoData.BlockMetadataV2 memory meta,
        bytes32 parentHash,
        bytes32 stateRoot,
        bytes32 blockHash,
        uint16 minTier
    )
        internal
    {
        uint16 tierToProveWith;
        if (minTier == LibTiers.TIER_OPTIMISTIC) {
            tierToProveWith = LibTiers.TIER_SGX;
        } else if (minTier == LibTiers.TIER_SGX) {
            tierToProveWith = LibTiers.TIER_GUARDIAN;
        }
        proveBlock(Carol, meta, parentHash, blockHash, stateRoot, tierToProveWith, "");
    }

    function test_L1_ContestingWithSameProof() external {
        giveEthAndTko(Alice, 1e7 ether, 1000 ether);
        giveEthAndTko(Carol, 1e7 ether, 1000 ether);
        console2.log("Alice balance:", tko.balanceOf(Alice));
        // This is a very weird test (code?) issue here.
        // If this line is uncommented,
        // Alice/Bob has no balance.. (Causing reverts !!!)
        // Current investigations are ongoing with foundry team
        giveEthAndTko(Bob, 1e6 ether, 100 ether);
        console2.log("Bob balance:", tko.balanceOf(Bob));
        // Bob
        vm.prank(Bob, Bob);

        bytes32 parentHash = GENESIS_BLOCK_HASH;
        for (uint256 blockId = 1; blockId < conf.blockMaxProposals * 3; blockId++) {
            printVariables("before propose");
            TaikoData.BlockMetadataV2 memory meta = proposeBlock(Alice, 1_000_000, 1024);
            //printVariables("after propose");
            mine(1);

            bytes32 blockHash = bytes32(1e10 + blockId);
            bytes32 stateRoot = bytes32(1e9 + blockId);
            // This proof cannot be verified obviously because of
            // blockhash:blockId
            proveBlock(Alice, meta, parentHash, blockHash, stateRoot, meta.minTier, "");

            // Try to contest - but should revert with L1_ALREADY_PROVED
            proveBlock(
                Carol,
                meta,
                parentHash,
                blockHash,
                stateRoot,
                meta.minTier,
                TaikoErrors.L1_ALREADY_PROVED.selector
            );

            vm.roll(block.number + 15 * 12);

            uint16 minTier = meta.minTier;
            vm.warp(block.timestamp + tierProvider().getTier(minTier).cooldownWindow * 60 + 1);

            verifyBlock(1);

            parentHash = blockHash;
        }
        printVariables("");
    }

    function test_L1_ContestingWithDifferentButCorrectProof() external {
        giveEthAndTko(Alice, 1e8 ether, 1000 ether);
        giveEthAndTko(Carol, 1e8 ether, 1000 ether);
        console2.log("Alice balance:", tko.balanceOf(Alice));
        // This is a very weird test (code?) issue here.
        // If this line is uncommented,
        // Alice/Bob has no balance.. (Causing reverts !!!)
        // Current investigations are ongoing with foundry team
        giveEthAndTko(Bob, 1e8 ether, 100 ether);
        console2.log("Bob balance:", tko.balanceOf(Bob));
        // Bob
        vm.prank(Bob, Bob);

        bytes32 parentHash = GENESIS_BLOCK_HASH;
        for (uint256 blockId = 1; blockId < conf.blockMaxProposals * 3; blockId++) {
            printVariables("before propose");
            TaikoData.BlockMetadataV2 memory meta = proposeBlock(Alice, 1_000_000, 1024);
            //printVariables("after propose");
            mine(1);

            bytes32 blockHash = bytes32(1e10 + blockId);
            bytes32 stateRoot = bytes32(1e9 + blockId);
            // This proof cannot be verified obviously because of
            // stateRoot instead of blockHash
            uint16 minTier = meta.minTier;

            proveBlock(Alice, meta, parentHash, stateRoot, stateRoot, minTier, "");

            // Try to contest
            proveBlock(Carol, meta, parentHash, blockHash, stateRoot, minTier, "");

            vm.roll(block.number + 15 * 12);

            vm.warp(block.timestamp + tierProvider().getTier(minTier).cooldownWindow * 60 + 1);

            // Cannot verify block because it is contested..
            verifyBlock(1);

            proveHigherTierProof(meta, parentHash, stateRoot, blockHash, minTier);

            vm.warp(
                block.timestamp + tierProvider().getTier(LibTiers.TIER_GUARDIAN).cooldownWindow * 60
                    + 1
            );
            // Now can verify
            console2.log("Probalom verify-olni");
            verifyBlock(1);

            parentHash = blockHash;
        }
        printVariables("");
    }

    function test_L1_ContestingWithSgxProof() external {
        giveEthAndTko(Alice, 1e8 ether, 1000 ether);
        giveEthAndTko(Carol, 1e8 ether, 1000 ether);
        console2.log("Alice balance:", tko.balanceOf(Alice));
        // This is a very weird test (code?) issue here.
        // If this line is uncommented,
        // Alice/Bob has no balance.. (Causing reverts !!!)
        // Current investigations are ongoing with foundry team
        giveEthAndTko(Bob, 1e8 ether, 100 ether);
        console2.log("Bob balance:", tko.balanceOf(Bob));
        // Bob
        vm.prank(Bob, Bob);

        bytes32 parentHash = GENESIS_BLOCK_HASH;
        for (uint256 blockId = 1; blockId < conf.blockMaxProposals * 3; blockId++) {
            printVariables("before propose");
            TaikoData.BlockMetadataV2 memory meta = proposeBlock(Alice, 1_000_000, 1024);
            //printVariables("after propose");
            mine(1);

            bytes32 blockHash = bytes32(1e10 + blockId);
            bytes32 stateRoot = bytes32(1e9 + blockId);
            // This proof cannot be verified obviously because of
            // stateRoot instead of blockHash
            uint16 minTier = meta.minTier;
            proveBlock(Alice, meta, parentHash, stateRoot, stateRoot, minTier, "");

            // Try to contest
            proveBlock(Carol, meta, parentHash, blockHash, stateRoot, minTier, "");

            vm.roll(block.number + 15 * 12);

            vm.warp(block.timestamp + tierProvider().getTier(minTier).cooldownWindow * 60 + 1);

            // Cannot verify block because it is contested..
            verifyBlock(1);

            proveHigherTierProof(meta, parentHash, stateRoot, blockHash, minTier);

            // Otherwise just not contest
            vm.warp(
                block.timestamp + tierProvider().getTier(LibTiers.TIER_GUARDIAN).cooldownWindow * 60
                    + 1
            );
            // Now can verify
            verifyBlock(1);

            parentHash = blockHash;
        }
        printVariables("");
    }

    function test_L1_ContestingWithDifferentButInCorrectProof() external {
        giveEthAndTko(Alice, 1e8 ether, 1000 ether);
        giveEthAndTko(Carol, 1e8 ether, 1000 ether);
        console2.log("Alice balance:", tko.balanceOf(Alice));
        // This is a very weird test (code?) issue here.
        // If this line is uncommented,
        // Alice/Bob has no balance.. (Causing reverts !!!)
        // Current investigations are ongoing with foundry team
        giveEthAndTko(Bob, 1e8 ether, 100 ether);
        console2.log("Bob balance:", tko.balanceOf(Bob));
        // Bob
        vm.prank(Bob, Bob);

        bytes32 parentHash = GENESIS_BLOCK_HASH;
        for (uint256 blockId = 1; blockId < conf.blockMaxProposals * 3; blockId++) {
            printVariables("before propose");
            TaikoData.BlockMetadataV2 memory meta = proposeBlock(Alice, 1_000_000, 1024);
            //printVariables("after propose");
            mine(1);

            bytes32 blockHash = bytes32(1e10 + blockId);
            bytes32 stateRoot = bytes32(1e9 + blockId);
            // This proof cannot be verified obviously because of
            // stateRoot instead of blockHash
            uint16 minTier = meta.minTier;

            proveBlock(Alice, meta, parentHash, blockHash, stateRoot, minTier, "");

            if (minTier == LibTiers.TIER_OPTIMISTIC) {
                // Try to contest
                proveBlock(Carol, meta, parentHash, stateRoot, stateRoot, minTier, "");

                vm.roll(block.number + 15 * 12);

                vm.warp(block.timestamp + tierProvider().getTier(minTier).cooldownWindow * 60 + 1);

                // Cannot verify block because it is contested..
                verifyBlock(1);

                proveBlock(
                    Carol, meta, parentHash, blockHash, stateRoot, LibTiers.TIER_GUARDIAN, ""
                );
            }

            // Otherwise just not contest
            vm.warp(
                block.timestamp + tierProvider().getTier(LibTiers.TIER_GUARDIAN).cooldownWindow * 60
                    + 1
            );
            // Now can verify
            verifyBlock(1);

            parentHash = blockHash;
        }
        printVariables("");
    }

    function test_L1_ContestingWithInvalidBlockHash() external {
        giveEthAndTko(Alice, 1e8 ether, 1000 ether);
        giveEthAndTko(Carol, 1e8 ether, 1000 ether);
        console2.log("Alice balance:", tko.balanceOf(Alice));
        // This is a very weird test (code?) issue here.
        // If this line is uncommented,
        // Alice/Bob has no balance.. (Causing reverts !!!)
        // Current investigations are ongoing with foundry team
        giveEthAndTko(Bob, 1e8 ether, 100 ether);
        console2.log("Bob balance:", tko.balanceOf(Bob));
        // Bob
        vm.prank(Bob, Bob);

        bytes32 parentHash = GENESIS_BLOCK_HASH;
        for (uint256 blockId = 1; blockId < 10; blockId++) {
            printVariables("before propose");
            TaikoData.BlockMetadataV2 memory meta = proposeBlock(Alice, 1_000_000, 1024);
            //printVariables("after propose");
            mine(1);

            bytes32 blockHash = bytes32(1e10 + blockId);
            bytes32 stateRoot = bytes32(1e9 + blockId);
            // This proof cannot be verified obviously because of
            // stateRoot instead of blockHash
            uint16 minTier = meta.minTier;
            proveBlock(Alice, meta, parentHash, stateRoot, stateRoot, minTier, "");

            if (minTier == LibTiers.TIER_OPTIMISTIC) {
                // Try to contest
                proveBlock(Carol, meta, parentHash, blockHash, stateRoot, minTier, "");

                vm.roll(block.number + 15 * 12);

                vm.warp(
                    block.timestamp
                        + tierProvider().getTier(LibTiers.TIER_GUARDIAN).cooldownWindow * 60 + 1
                );

                // Cannot verify block because it is contested..
                verifyBlock(1);

                proveBlock(
                    Carol,
                    meta,
                    parentHash,
                    0,
                    stateRoot,
                    LibTiers.TIER_GUARDIAN,
                    TaikoErrors.L1_INVALID_TRANSITION.selector
                );
            }

            // Otherwise just not contest
            vm.warp(
                block.timestamp + tierProvider().getTier(LibTiers.TIER_GUARDIAN).cooldownWindow * 60
                    + 1
            );
            // Now can verify
            verifyBlock(1);

            parentHash = blockHash;
        }
        printVariables("");
    }

    function test_L1_NonAssignedProverCannotBeFirstInProofWindowTime() external {
        giveEthAndTko(Alice, 1e8 ether, 100 ether);
        // This is a very weird test (code?) issue here.
        // If this line (or Bob's query balance) is uncommented,
        // Alice/Bob has no balance.. (Causing reverts !!!)
        console2.log("Alice balance:", tko.balanceOf(Alice));
        giveEthAndTko(Bob, 1e8 ether, 100 ether);
        console2.log("Bob balance:", tko.balanceOf(Bob));
        giveEthAndTko(Carol, 1e8 ether, 100 ether);
        // Bob
        vm.prank(Bob, Bob);

        bytes32 parentHash = GENESIS_BLOCK_HASH;

        for (uint256 blockId = 1; blockId < 10; blockId++) {
            //printVariables("before propose");
            TaikoData.BlockMetadataV2 memory meta = proposeBlock(Alice, 1_000_000, 1024);
            //printVariables("after propose");
            mine(1);

            bytes32 blockHash = bytes32(1e10 + blockId);
            bytes32 stateRoot = bytes32(1e9 + blockId);
            proveBlock(
                Carol,
                meta,
                parentHash,
                blockHash,
                stateRoot,
                meta.minTier,
                TaikoErrors.L1_NOT_ASSIGNED_PROVER.selector
            );
            vm.roll(block.number + 15 * 12);

            uint16 minTier = meta.minTier;
            vm.warp(block.timestamp + tierProvider().getTier(minTier).cooldownWindow * 60 + 1);

            verifyBlock(1);
            parentHash = blockHash;
        }
        printVariables("");
    }

    function test_L1_GuardianProverCanAlwaysOverwriteTheProof() external {
        giveEthAndTko(Alice, 1e7 ether, 1000 ether);
        giveEthAndTko(Carol, 1e7 ether, 1000 ether);
        console2.log("Alice balance:", tko.balanceOf(Alice));
        // This is a very weird test (code?) issue here.
        // If this line is uncommented,
        // Alice/Bob has no balance.. (Causing reverts !!!)
        // Current investigations are ongoing with foundry team
        giveEthAndTko(Bob, 1e6 ether, 100 ether);
        console2.log("Bob balance:", tko.balanceOf(Bob));
        // Bob
        vm.prank(Bob, Bob);

        bytes32 parentHash = GENESIS_BLOCK_HASH;
        for (uint256 blockId = 1; blockId < conf.blockMaxProposals * 3; blockId++) {
            printVariables("before propose");
            TaikoData.BlockMetadataV2 memory meta = proposeBlock(Alice, 1_000_000, 1024);
            //printVariables("after propose");
            mine(1);

            bytes32 blockHash = bytes32(1e10 + blockId);
            bytes32 stateRoot = bytes32(1e9 + blockId);
            // This proof cannot be verified obviously because of
            // blockhash:blockId

            (, TaikoData.SlotB memory b) = L1.getStateVariables();
            uint64 lastVerifiedBlockBefore = b.lastVerifiedBlockId;
            proveBlock(Alice, meta, parentHash, blockHash, stateRoot, meta.minTier, "");
            console2.log("mintTier is:", meta.minTier);
            // Try to contest
            proveBlock(
                Carol, meta, parentHash, bytes32(uint256(1)), bytes32(uint256(1)), meta.minTier, ""
            );
            vm.roll(block.number + 15 * 12);

            uint16 minTier = meta.minTier;
            vm.warp(block.timestamp + tierProvider().getTier(minTier).cooldownWindow * 60 + 1);

            verifyBlock(1);

            (, b) = L1.getStateVariables();
            uint64 lastVerifiedBlockAfter = b.lastVerifiedBlockId;

            console.log(lastVerifiedBlockAfter, lastVerifiedBlockBefore);
            // So it is contested - because last verified not changd
            assertEq(lastVerifiedBlockAfter, lastVerifiedBlockBefore);

            // Guardian can prove with the original (good) hashes.
            proveBlock(Carol, meta, parentHash, blockHash, stateRoot, LibTiers.TIER_GUARDIAN, "");

            vm.roll(block.number + 15 * 12);
            vm.warp(
                block.timestamp + tierProvider().getTier(LibTiers.TIER_GUARDIAN).cooldownWindow * 60
                    + 1
            );

            verifyBlock(1);
            parentHash = blockHash;
        }
        printVariables("");
    }

    function test_L1_GuardianProverFailsWithInvalidBlockHash() external {
        giveEthAndTko(Alice, 1e7 ether, 1000 ether);
        giveEthAndTko(Carol, 1e7 ether, 1000 ether);
        console2.log("Alice balance:", tko.balanceOf(Alice));
        // This is a very weird test (code?) issue here.
        // If this line is uncommented,
        // Alice/Bob has no balance.. (Causing reverts !!!)
        // Current investigations are ongoing with foundry team
        giveEthAndTko(Bob, 1e6 ether, 100 ether);
        console2.log("Bob balance:", tko.balanceOf(Bob));
        // Bob
        vm.prank(Bob, Bob);

        bytes32 parentHash = GENESIS_BLOCK_HASH;
        for (uint256 blockId = 1; blockId < conf.blockMaxProposals * 3; blockId++) {
            printVariables("before propose");
            TaikoData.BlockMetadataV2 memory meta = proposeBlock(Alice, 1_000_000, 1024);
            //printVariables("after propose");
            mine(1);

            bytes32 blockHash = bytes32(1e10 + blockId);
            bytes32 stateRoot = bytes32(1e9 + blockId);
            // This proof cannot be verified obviously because of
            // blockhash:blockId
            proveBlock(Alice, meta, parentHash, blockHash, stateRoot, meta.minTier, "");

            // Try to contest - but should revert with L1_ALREADY_PROVED
            proveBlock(
                Carol,
                meta,
                parentHash,
                0,
                stateRoot,
                LibTiers.TIER_GUARDIAN,
                TaikoErrors.L1_INVALID_TRANSITION.selector
            );

            vm.roll(block.number + 15 * 12);

            uint16 minTier = meta.minTier;
            vm.warp(block.timestamp + tierProvider().getTier(minTier).cooldownWindow * 60 + 1);

            verifyBlock(1);

            parentHash = blockHash;
        }
        printVariables("");
    }

    function test_L1_GuardianProverCanOverwriteIfNotSameProof() external {
        uint64 syncInternal = L1.getConfig().stateRootSyncInternal;
        console2.log("syncInternal:", syncInternal);

        giveEthAndTko(Alice, 1e7 ether, 1000 ether);
        giveEthAndTko(Carol, 1e7 ether, 1000 ether);
        console2.log("Alice balance:", tko.balanceOf(Alice));
        // This is a very weird test (code?) issue here.
        // If this line is uncommented,
        // Alice/Bob has no balance.. (Causing reverts !!!)
        // Current investigations are ongoing with foundry team
        giveEthAndTko(Bob, 1e7 ether, 100 ether);
        console2.log("Bob balance:", tko.balanceOf(Bob));
        // Bob
        vm.prank(Bob, Bob);

        uint256 syncInterval = L1.getConfig().stateRootSyncInternal;
        bytes32 parentHash = GENESIS_BLOCK_HASH;
        for (uint256 blockId = 1; blockId < conf.blockMaxProposals * 3; blockId++) {
            bool storeStateRoot = LibUtils.shouldSyncStateRoot(syncInternal, blockId);
            console2.log("blockId:", blockId);
            console2.log("storeStateRoot:", storeStateRoot);

            printVariables("before propose");
<<<<<<< HEAD
            TaikoData.BlockMetadataV2 memory meta = proposeBlock(Alice, 1_000_000, 1024);
            //printVariables("after propose");
            mine(1);

            bytes32 blockHash = bytes32(1e10 + blockId);
            bytes32 stateRoot = bytes32(1e9 + blockId);
            // This proof cannot be verified obviously because of
            // blockhash:blockId
            proveBlock(Alice, meta, parentHash, stateRoot, stateRoot, meta.minTier, "");
=======
            (TaikoData.BlockMetadata memory meta,) = proposeBlock(Alice, Bob, 1_000_000, 1024);
            mine(1);

            bytes32 blockHash = bytes32(1_000_000 + blockId);
            bytes32 stateRoot = bytes32(2_000_000 + blockId);

            proveBlock(Bob, meta, parentHash, blockHash, stateRoot, meta.minTier, "");
>>>>>>> 2075361a

            // Prove as guardian
            blockHash = bytes32(1_000_000 + blockId + 100);
            stateRoot = bytes32(2_000_000 + blockId + 100);
            proveBlock(Carol, meta, parentHash, blockHash, stateRoot, LibTiers.TIER_GUARDIAN, "");

            // Re-prove as guardian
            stateRoot = bytes32(2_000_000 + blockId + 200);
            if (!storeStateRoot) {
                // Changing stateRoot doesn't help
                proveBlock(
                    Carol,
                    meta,
                    parentHash,
                    blockHash,
                    stateRoot,
                    LibTiers.TIER_GUARDIAN,
                    TaikoErrors.L1_ALREADY_PROVED.selector
                );
            }
            blockHash = bytes32(1_000_000 + blockId + 200);
            proveBlock(Carol, meta, parentHash, blockHash, stateRoot, LibTiers.TIER_GUARDIAN, "");

            vm.roll(block.number + 15 * 12);

            uint16 minTier = meta.minTier;
            vm.warp(block.timestamp + tierProvider().getTier(minTier).cooldownWindow * 60 + 1);

            verifyBlock(1);

            parentHash = blockHash;
        }
        printVariables("");
    }

    function test_L1_ProveWithInvalidBlockId() external {
        registerAddress("guardian_prover", Alice);

        giveEthAndTko(Alice, 1e8 ether, 1000 ether);
        giveEthAndTko(Carol, 1e8 ether, 1000 ether);
        console2.log("Alice balance:", tko.balanceOf(Alice));
        // This is a very weird test (code?) issue here.
        // If this line is uncommented,
        // Alice/Bob has no balance.. (Causing reverts !!!)
        // Current investigations are ongoing with foundry team
        giveEthAndTko(Bob, 1e8 ether, 100 ether);
        console2.log("Bob balance:", tko.balanceOf(Bob));
        // Bob
        vm.prank(Bob, Bob);

        bytes32 parentHash = GENESIS_BLOCK_HASH;
        for (uint256 blockId = 1; blockId < 10; blockId++) {
            printVariables("before propose");
            TaikoData.BlockMetadataV2 memory meta = proposeBlock(Alice, 1_000_000, 1024);
            //printVariables("after propose");
            mine(1);

            bytes32 blockHash = bytes32(1e10 + blockId);
            bytes32 stateRoot = bytes32(1e9 + blockId);

            meta.id = 100;
            proveBlock(
                Carol,
                meta,
                parentHash,
                blockHash,
                stateRoot,
                LibTiers.TIER_SGX,
                TaikoErrors.L1_INVALID_BLOCK_ID.selector
            );

            parentHash = blockHash;
        }
        printVariables("");
    }

    function test_L1_ProveWithInvalidMetahash() external {
        registerAddress("guardian_prover", Alice);

        giveEthAndTko(Alice, 1e8 ether, 1000 ether);
        giveEthAndTko(Carol, 1e8 ether, 1000 ether);
        console2.log("Alice balance:", tko.balanceOf(Alice));
        // This is a very weird test (code?) issue here.
        // If this line is uncommented,
        // Alice/Bob has no balance.. (Causing reverts !!!)
        // Current investigations are ongoing with foundry team
        giveEthAndTko(Bob, 1e8 ether, 100 ether);
        console2.log("Bob balance:", tko.balanceOf(Bob));
        // Bob
        vm.prank(Bob, Bob);

        bytes32 parentHash = GENESIS_BLOCK_HASH;
        for (uint256 blockId = 1; blockId < 10; blockId++) {
            printVariables("before propose");
            TaikoData.BlockMetadataV2 memory meta = proposeBlock(Alice, 1_000_000, 1024);
            //printVariables("after propose");
            mine(1);

            bytes32 blockHash = bytes32(1e10 + blockId);
            bytes32 stateRoot = bytes32(1e9 + blockId);

            // Mess up metahash
            meta.l1Height = 200;
            proveBlock(
                Alice,
                meta,
                parentHash,
                blockHash,
                stateRoot,
                LibTiers.TIER_SGX,
                TaikoErrors.L1_BLOCK_MISMATCH.selector
            );

            parentHash = blockHash;
        }
        printVariables("");
    }

    function test_L1_GuardianProofCannotBeOverwrittenByLowerTier() external {
        giveEthAndTko(Alice, 1e7 ether, 1000 ether);
        giveEthAndTko(Carol, 1e7 ether, 1000 ether);
        console2.log("Alice balance:", tko.balanceOf(Alice));
        // This is a very weird test (code?) issue here.
        // If this line is uncommented,
        // Alice/Bob has no balance.. (Causing reverts !!!)
        // Current investigations are onsgoing with foundry team
        giveEthAndTko(Bob, 1e7 ether, 100 ether);
        console2.log("Bob balance:", tko.balanceOf(Bob));
        // Bob
        vm.prank(Bob, Bob);

        bytes32 parentHash = GENESIS_BLOCK_HASH;
        for (uint256 blockId = 1; blockId < conf.blockMaxProposals * 3; blockId++) {
            printVariables("before propose");
            TaikoData.BlockMetadataV2 memory meta = proposeBlock(Alice, 1_000_000, 1024);
            //printVariables("after propose");
            mine(1);

            bytes32 blockHash = bytes32(1e10 + blockId);
            bytes32 stateRoot = bytes32(1e9 + blockId);
            // This proof cannot be verified obviously because of blockhash is
            // exchanged with stateRoot
            proveBlock(Alice, meta, parentHash, stateRoot, stateRoot, meta.minTier, "");

            // Prove as guardian
            proveBlock(Carol, meta, parentHash, blockHash, stateRoot, LibTiers.TIER_GUARDIAN, "");

            // Try to re-prove but reverts
            proveBlock(
                Alice,
                meta,
                parentHash,
                stateRoot,
                stateRoot,
                LibTiers.TIER_SGX,
                TaikoErrors.L1_INVALID_TIER.selector
            );

            vm.roll(block.number + 15 * 12);

            uint16 minTier = meta.minTier;
            vm.warp(block.timestamp + tierProvider().getTier(minTier).cooldownWindow * 60 + 1);

            verifyBlock(1);

            parentHash = blockHash;
        }
        printVariables("");
    }

    function test_L1_ContestingWithLowerTierProofReverts() external {
        giveEthAndTko(Alice, 1e7 ether, 1000 ether);
        giveEthAndTko(Carol, 1e7 ether, 1000 ether);
        console2.log("Alice balance:", tko.balanceOf(Alice));
        // This is a very weird test (code?) issue here.
        // If this line is uncommented,
        // Alice/Bob has no balance.. (Causing reverts !!!)
        // Current investigations are ongoing with foundry team
        giveEthAndTko(Bob, 1e6 ether, 100 ether);
        console2.log("Bob balance:", tko.balanceOf(Bob));
        // Bob
        vm.prank(Bob, Bob);

        bytes32 parentHash = GENESIS_BLOCK_HASH;
        printVariables("before propose");
        TaikoData.BlockMetadataV2 memory meta = proposeBlock(Alice, 1_000_000, 1024);
        //printVariables("after propose");
        mine(1);

        bytes32 blockHash = bytes32(uint256(1));
        bytes32 stateRoot = bytes32(uint256(1));
        proveBlock(Alice, meta, parentHash, blockHash, stateRoot, LibTiers.TIER_GUARDIAN, "");

        // Try to contest with a lower tier proof- but should revert with L1_INVALID_TIER
        proveBlock(
            Carol,
            meta,
            parentHash,
            blockHash,
            stateRoot,
            LibTiers.TIER_SGX,
            TaikoErrors.L1_INVALID_TIER.selector
        );

        printVariables("");
    }
}<|MERGE_RESOLUTION|>--- conflicted
+++ resolved
@@ -499,25 +499,13 @@
             console2.log("storeStateRoot:", storeStateRoot);
 
             printVariables("before propose");
-<<<<<<< HEAD
-            TaikoData.BlockMetadataV2 memory meta = proposeBlock(Alice, 1_000_000, 1024);
-            //printVariables("after propose");
-            mine(1);
-
-            bytes32 blockHash = bytes32(1e10 + blockId);
-            bytes32 stateRoot = bytes32(1e9 + blockId);
-            // This proof cannot be verified obviously because of
-            // blockhash:blockId
-            proveBlock(Alice, meta, parentHash, stateRoot, stateRoot, meta.minTier, "");
-=======
-            (TaikoData.BlockMetadata memory meta,) = proposeBlock(Alice, Bob, 1_000_000, 1024);
+            (TaikoData.BlockMetadata memory meta,) = proposeBlock(Alice, 1_000_000, 1024);
             mine(1);
 
             bytes32 blockHash = bytes32(1_000_000 + blockId);
             bytes32 stateRoot = bytes32(2_000_000 + blockId);
 
-            proveBlock(Bob, meta, parentHash, blockHash, stateRoot, meta.minTier, "");
->>>>>>> 2075361a
+            proveBlock(Alice, meta, parentHash, blockHash, stateRoot, meta.minTier, "");
 
             // Prove as guardian
             blockHash = bytes32(1_000_000 + blockId + 100);
