// SPDX-License-Identifier: MIT
pragma solidity 0.8.24;

import "../TaikoTest.sol";

abstract contract TaikoL1TestBase is TaikoTest {
    AddressManager public addressManager;
    TaikoToken public tko;
    SignalService public ss;
    TaikoL1 public L1;
    TaikoData.Config conf;
    uint256 internal logCount;
    RiscZeroVerifier public rv;
    SgxVerifier public sv;
    GuardianProver public gp;
    TestTierProvider public cp;
    Bridge public bridge;

    bytes32 public GENESIS_BLOCK_HASH = keccak256("GENESIS_BLOCK_HASH");

    address public L2SS = randAddress();
    address public L2 = randAddress();
    // Bootstrapped SGX instances (by owner)
    address internal SGX_X_0 = vm.addr(0x1000004);
    address internal SGX_X_1 = vm.addr(0x1000005);

    function deployTaikoL1() internal virtual returns (TaikoL1 taikoL1);

    function tierProvider() internal view returns (ITierProvider) {
        ITierRouter tierRouter = ITierRouter(L1.resolve(LibStrings.B_TIER_ROUTER, false));
        return ITierProvider(tierRouter.getProvider(0));
    }

    function setUp() public virtual {
        L1 = deployTaikoL1();
        conf = L1.getConfig();

        addressManager = AddressManager(
            deployProxy({
                name: "address_manager",
                impl: address(new AddressManager()),
                data: abi.encodeCall(AddressManager.init, (address(0)))
            })
        );

        ss = SignalService(
            deployProxy({
                name: "signal_service",
                impl: address(new SignalService()),
                data: abi.encodeCall(SignalService.init, (address(0), address(addressManager)))
            })
        );
        ss.authorize(address(L1), true);

        sv = SgxVerifier(
            deployProxy({
                name: "tier_sgx",
                impl: address(new SgxVerifier()),
                data: abi.encodeCall(SgxVerifier.init, (address(0), address(addressManager)))
            })
        );

        address[] memory initSgxInstances = new address[](1);
        initSgxInstances[0] = SGX_X_0;
        sv.addInstances(initSgxInstances);

        gp = GuardianProver(
            deployProxy({
                name: "guardian_prover",
                impl: address(new GuardianProver()),
                data: abi.encodeCall(GuardianProver.init, (address(0), address(addressManager)))
            })
        );

        setupGuardianProverMultisig();

        cp = new TestTierProvider();

        bridge = Bridge(
            payable(
                deployProxy({
                    name: "bridge",
                    impl: address(new Bridge()),
                    data: abi.encodeCall(Bridge.init, (address(0), address(addressManager))),
                    registerTo: address(addressManager)
                })
            )
        );

        registerAddress("taiko", address(L1));
        registerAddress("tier_sgx", address(sv));
        registerAddress("tier_guardian", address(gp));
        registerAddress("tier_router", address(cp));
        registerAddress("signal_service", address(ss));
        registerL2Address("taiko", address(L2));
        registerL2Address("signal_service", address(L2SS));
        registerL2Address("taiko_l2", address(L2));

        tko = TaikoToken(
            deployProxy({
                name: "taiko_token",
                impl: address(new TaikoToken()),
                data: abi.encodeCall(TaikoToken.init, (address(0), address(this))),
                registerTo: address(addressManager)
            })
        );

        L1.init(address(0), address(addressManager), GENESIS_BLOCK_HASH, false);

        gp.enableTaikoTokenAllowance(true);
        printVariables("init  ");
    }

    function proposeBlock(
        address proposer,
        uint32 gasLimit,
        uint24 txListSize
    )
        internal
        returns (TaikoData.BlockMetadataV2 memory meta)
    {
        TaikoData.TierFee[] memory tierFees = new TaikoData.TierFee[](3);
        // Register the tier fees
        // Based on OPL2ConfigTier we need 3:
        // - LibTiers.TIER_SGX;
        // - LibTiers.TIER_OPTIMISTIC;
        // - LibTiers.TIER_GUARDIAN;
        tierFees[0] = TaikoData.TierFee(LibTiers.TIER_OPTIMISTIC, 1 ether);
        tierFees[1] = TaikoData.TierFee(LibTiers.TIER_SGX, 1 ether);
        tierFees[2] = TaikoData.TierFee(LibTiers.TIER_GUARDIAN, 0 ether);
        // For the test not to fail, set the message.value to the highest, the
        // rest will be returned
        // anyways
        uint256 msgValue = 2 ether;

        (, TaikoData.SlotB memory b) = L1.getStateVariables();

        uint256 _difficulty;
        unchecked {
            _difficulty = block.prevrandao * b.numBlocks;
        }

        // TODO: why init meta here?
        meta.timestamp = uint64(block.timestamp);
        meta.l1Height = uint64(block.number - 1);
        meta.l1Hash = blockhash(block.number - 1);
        meta.difficulty = bytes32(_difficulty);
        meta.gasLimit = gasLimit;

        TaikoData.HookCall[] memory hookcalls;

        TaikoData.Config memory config = L1.getConfig();

        bytes memory paramEncoded = b.numBlocks < config.forkHeight
            ? abi.encode(TaikoData.BlockParams(address(0), address(0), 0, 0, hookcalls, ""))
            : abi.encode(TaikoData.BlockParamsV2(address(0), 0, 0, ""));

        vm.prank(proposer, proposer);
        meta = L1.proposeBlock{ value: msgValue }(paramEncoded, new bytes(txListSize));
    }

    function proveBlock(
        address prover,
        TaikoData.BlockMetadataV2 memory meta,
        bytes32 parentHash,
        bytes32 blockHash,
        bytes32 stateRoot,
        uint16 tier,
        bytes4 revertReason
    )
        internal
        virtual
    {
        TaikoData.Transition memory tran = TaikoData.Transition({
            parentHash: parentHash,
            blockHash: blockHash,
            stateRoot: stateRoot,
            graffiti: 0x0
        });

        TaikoData.TierProof memory proof;
        proof.tier = tier;
        address newInstance;

        // Keep changing the pub key associated with an instance to avoid
        // attacks,
        // obviously just a mock due to 2 addresses changing all the time.
        (newInstance,) = sv.instances(0);
        if (newInstance == SGX_X_0) {
            newInstance = SGX_X_1;
        } else {
            newInstance = SGX_X_0;
        }

        if (tier == LibTiers.TIER_SGX) {
            bytes memory signature =
                createSgxSignatureProof(tran, newInstance, prover, keccak256(abi.encode(meta)));

            proof.data = bytes.concat(bytes4(0), bytes20(newInstance), signature);
        }

        if (tier == LibTiers.TIER_GUARDIAN) {
            proof.data = "";

            // Grant 2 signatures, 3rd might be a revert
            vm.prank(David, David);
            gp.approve(meta, tran, proof);
            vm.prank(Emma, Emma);
            gp.approve(meta, tran, proof);

            if (revertReason != "") {
                vm.prank(Frank, Frank);
                vm.expectRevert(); // Revert reason is 'wrapped' so will not be
                    // identical to the expectedRevert
                gp.approve(meta, tran, proof);
            } else {
                vm.prank(Frank, Frank);
                gp.approve(meta, tran, proof);
            }
        } else {
            if (revertReason != "") {
                vm.prank(prover);
                vm.expectRevert(revertReason);
                L1.proveBlock(meta.id, abi.encode(meta, tran, proof));
            } else {
                vm.prank(prover);
                L1.proveBlock(meta.id, abi.encode(meta, tran, proof));
            }
        }
    }

    function verifyBlock(uint64 count) internal {
        L1.verifyBlocks(count);
    }

    function setupGuardianProverMultisig() internal {
        address[] memory initMultiSig = new address[](5);
        initMultiSig[0] = David;
        initMultiSig[1] = Emma;
        initMultiSig[2] = Frank;
        initMultiSig[3] = Grace;
        initMultiSig[4] = Henry;

        gp.setGuardians(initMultiSig, 3, true);
    }

    function registerAddress(bytes32 nameHash, address addr) internal {
        addressManager.setAddress(uint64(block.chainid), nameHash, addr);
        console2.log(block.chainid, uint256(nameHash), unicode"→", addr);
    }

    function registerL2Address(bytes32 nameHash, address addr) internal {
        addressManager.setAddress(conf.chainId, nameHash, addr);
        console2.log(conf.chainId, string(abi.encodePacked(nameHash)), unicode"→", addr);
    }

<<<<<<< HEAD
=======
    function _signAssignment(
        address prover,
        AssignmentHook.ProverAssignment memory assignment,
        address taikoAddr,
        address blockProposer,
        bytes32 blobHash
    )
        internal
        view
        returns (bytes memory signature)
    {
        uint256 signerPrivateKey;

        // In the test suite these are the 3 which acts as provers
        if (prover == Alice) {
            signerPrivateKey = 0x1;
        } else if (prover == Bob) {
            signerPrivateKey = 0x2;
        } else if (prover == Carol) {
            signerPrivateKey = 0x3;
        } else if (prover == David) {
            signerPrivateKey = 0x4;
        } else {
            revert("test setup: you need to change _signAssignment() in TaikoL1TestBase");
        }

        bytes32 assignmentHash =
            assignmentHook.hashAssignment(assignment, taikoAddr, blockProposer, prover, blobHash);
        (uint8 v, bytes32 r, bytes32 s) = vm.sign(signerPrivateKey, assignmentHash);
        signature = abi.encodePacked(r, s, v);
    }

>>>>>>> 2075361a
    function createSgxSignatureProof(
        TaikoData.Transition memory tran,
        address newInstance,
        address prover,
        bytes32 metaHash
    )
        internal
        view
        returns (bytes memory signature)
    {
        uint64 chainId = L1.getConfig().chainId;
        bytes32 digest = LibPublicInput.hashPublicInputs(
            tran, address(sv), newInstance, prover, metaHash, chainId
        );

        uint256 signerPrivateKey;

        // In the test suite these are the 3 which acts as provers
        if (SGX_X_0 == newInstance) {
            signerPrivateKey = 0x1000005;
        } else if (SGX_X_1 == newInstance) {
            signerPrivateKey = 0x1000004;
        }

        (uint8 v, bytes32 r, bytes32 s) = vm.sign(signerPrivateKey, digest);
        signature = abi.encodePacked(r, s, v);
    }

    function giveEthAndTko(address to, uint256 amountTko, uint256 amountEth) internal {
        vm.deal(to, amountEth);
        tko.transfer(to, amountTko);

        vm.prank(to, to);
        tko.approve(address(L1), amountTko);

        console2.log("TKO balance:", to, tko.balanceOf(to));
        console2.log("ETH balance:", to, to.balance);
    }

    function printVariables(string memory comment) internal view {
        (, TaikoData.SlotB memory b) = L1.getStateVariables();

        string memory str = string.concat(
            "---chain [",
            vm.toString(b.lastVerifiedBlockId),
            unicode"→",
            vm.toString(b.numBlocks),
            "] // ",
            comment
        );
        console2.log(str);
    }

    function mine(uint256 counts) internal {
        vm.warp(block.timestamp + 20 * counts);
        vm.roll(block.number + counts);
    }
}<|MERGE_RESOLUTION|>--- conflicted
+++ resolved
@@ -254,41 +254,6 @@
         console2.log(conf.chainId, string(abi.encodePacked(nameHash)), unicode"→", addr);
     }
 
-<<<<<<< HEAD
-=======
-    function _signAssignment(
-        address prover,
-        AssignmentHook.ProverAssignment memory assignment,
-        address taikoAddr,
-        address blockProposer,
-        bytes32 blobHash
-    )
-        internal
-        view
-        returns (bytes memory signature)
-    {
-        uint256 signerPrivateKey;
-
-        // In the test suite these are the 3 which acts as provers
-        if (prover == Alice) {
-            signerPrivateKey = 0x1;
-        } else if (prover == Bob) {
-            signerPrivateKey = 0x2;
-        } else if (prover == Carol) {
-            signerPrivateKey = 0x3;
-        } else if (prover == David) {
-            signerPrivateKey = 0x4;
-        } else {
-            revert("test setup: you need to change _signAssignment() in TaikoL1TestBase");
-        }
-
-        bytes32 assignmentHash =
-            assignmentHook.hashAssignment(assignment, taikoAddr, blockProposer, prover, blobHash);
-        (uint8 v, bytes32 r, bytes32 s) = vm.sign(signerPrivateKey, assignmentHash);
-        signature = abi.encodePacked(r, s, v);
-    }
-
->>>>>>> 2075361a
     function createSgxSignatureProof(
         TaikoData.Transition memory tran,
         address newInstance,
