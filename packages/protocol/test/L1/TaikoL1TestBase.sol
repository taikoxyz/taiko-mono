// SPDX-License-Identifier: MIT
pragma solidity ^0.8.20;

import { TestBase } from "../TestBase.sol";
import { console2 } from "forge-std/console2.sol";
import { AddressManager } from "../../contracts/common/AddressManager.sol";
import { LibProving } from "../../contracts/L1/libs/LibProving.sol";
import { LibProposing } from "../../contracts/L1/libs/LibProposing.sol";
import { LibUtils } from "../../contracts/L1/libs/LibUtils.sol";
import { TaikoData } from "../../contracts/L1/TaikoData.sol";
import { TaikoL1 } from "../../contracts/L1/TaikoL1.sol";
import { TaikoToken } from "../../contracts/L1/TaikoToken.sol";
import { GuardianVerifier } from
    "../../contracts/L1/verifiers/GuardianVerifier.sol";
import { ZkAndSgxCombinedRollupConfigProvider } from
    "../../contracts/L1/tiers/ZkAndSgxCombinedRollupConfigProvider.sol";
import { PseZkVerifier } from "../../contracts/L1/verifiers/PseZkVerifier.sol";
import { SGXVerifier } from "../../contracts/L1/verifiers/SGXVerifier.sol";
import { SgxAndZkVerifier } from
    "../../contracts/L1/verifiers/SgxAndZkVerifier.sol";
import { SignalService } from "../../contracts/signal/SignalService.sol";
import { StringsUpgradeable as Strings } from
    "@ozu/utils/StringsUpgradeable.sol";
import { AddressResolver } from "../../contracts/common/AddressResolver.sol";
import { LibTiers } from "../../contracts/L1/tiers/ITierProvider.sol";

contract MockVerifier {
    fallback(bytes calldata) external returns (bytes memory) {
        return bytes.concat(keccak256("taiko"));
    }
}

abstract contract TaikoL1TestBase is TestBase {
    AddressManager public addressManager;
    TaikoToken public tko;
    SignalService public ss;
    TaikoL1 public L1;
    TaikoData.Config conf;
    uint256 internal logCount;
    PseZkVerifier public pv;
    SGXVerifier public sv;
    SgxAndZkVerifier public sgxZkVerifier;
    GuardianVerifier public gv;
    ZkAndSgxCombinedRollupConfigProvider public cp;

    bytes32 public constant GENESIS_BLOCK_HASH = keccak256("GENESIS_BLOCK_HASH");
    uint64 l2GasExcess = 1e18;

    address public constant L2Treasury =
        0x859d74b52762d9ed07D1b2B8d7F93d26B1EA78Bb;
    address public constant L2SS = 0xa008AE5Ba00656a3Cc384de589579e3E52aC030C;
    address public constant TaikoL2 = 0x0082D90249342980d011C58105a03b35cCb4A315;
    address public constant L1EthVault =
        0xDAFEA492D9c6733ae3d56b7Ed1ADB60692c98Bc5;

    function deployTaikoL1() internal virtual returns (TaikoL1 taikoL1);

    function setUp() public virtual {
        L1 = deployTaikoL1();
        conf = L1.getConfig();

        addressManager = new AddressManager();
        addressManager.init();

        ss = new SignalService();
        ss.init(address(addressManager));

        pv = new PseZkVerifier();
        pv.init(address(addressManager));

        sv = new SGXVerifier();
        sv.init(address(addressManager));
        address[] memory initSgxInstances = new address[](2);
        initSgxInstances[0] = SGX_X_0;
        initSgxInstances[1] = SGX_VARIANT;
        sv.registerInstance(initSgxInstances);

        sgxZkVerifier = new SgxAndZkVerifier();
        sgxZkVerifier.init(address(addressManager));

        gv = new GuardianVerifier();
        gv.init(address(addressManager));

        cp = new ZkAndSgxCombinedRollupConfigProvider();

        registerAddress("tier_pse_zkevm", address(pv));
        registerAddress("tier_sgx", address(sv));
        registerAddress("tier_guardian", address(gv));
        registerAddress("tier_sgx_and_pse_zkevm", address(sgxZkVerifier));
        registerAddress("tier_provider", address(cp));
        registerAddress("signal_service", address(ss));
        registerAddress("ether_vault", address(L1EthVault));
        registerL2Address("treasury", L2Treasury);
        registerL2Address("taiko", address(TaikoL2));
        registerL2Address("signal_service", address(L2SS));
        registerL2Address("taiko_l2", address(TaikoL2));
        registerAddress(pv.getVerifierName(300), address(new MockVerifier()));

        tko = new TaikoToken();
        registerAddress("taiko_token", address(tko));
        address[] memory premintRecipients = new address[](1);
        premintRecipients[0] = address(this);

        uint256[] memory premintAmounts = new uint256[](1);
        premintAmounts[0] = 1e9 ether;

        tko.init(
            address(addressManager),
            "TaikoToken",
            "TKO",
            premintRecipients,
            premintAmounts
        );

        // Set protocol broker
        registerAddress("taiko", address(this));
        tko.mint(address(this), 1e9 ether);

        registerAddress("taiko", address(L1));

        L1.init(address(addressManager), GENESIS_BLOCK_HASH);
        printVariables("init  ");
    }

    function proposeBlock(
        address proposer,
        address prover,
        uint32 gasLimit,
        uint24 txListSize
    )
        internal
        returns (TaikoData.BlockMetadata memory meta)
    {
        TaikoData.TierFee[] memory tierFees = new TaikoData.TierFee[](5);
        // Register the tier fees
        // Based on OPL2ConfigTier we need 3:
        // - LibTiers.TIER_PSE_ZKEVM;
        // - LibTiers.TIER_SGX;
        // - LibTiers.TIER_OPTIMISTIC;
        // - LibTiers.TIER_GUARDIAN;
        // - LibTiers.TIER_SGX_AND_PSE_ZKEVM
        tierFees[0] = TaikoData.TierFee(LibTiers.TIER_OPTIMISTIC, 1 ether);
        tierFees[1] = TaikoData.TierFee(LibTiers.TIER_SGX, 1 ether);
        tierFees[2] = TaikoData.TierFee(LibTiers.TIER_PSE_ZKEVM, 2 ether);
        tierFees[3] =
            TaikoData.TierFee(LibTiers.TIER_SGX_AND_PSE_ZKEVM, 2 ether);
        tierFees[4] = TaikoData.TierFee(LibTiers.TIER_GUARDIAN, 0 ether);
        // For the test not to fail, set the message.value to the highest, the
        // rest will be returned
        // anyways
        uint256 msgValue = 2 ether;

        TaikoData.ProverAssignment memory assignment = TaikoData
            .ProverAssignment({
            prover: prover,
            feeToken: address(0),
            tierFees: tierFees,
            expiry: uint64(block.timestamp + 60 minutes),
            signature: new bytes(0)
        });

        bytes memory txList = new bytes(txListSize);

        assignment.signature =
            grantWithSignature(prover, assignment, keccak256(txList));

        TaikoData.StateVariables memory variables = L1.getStateVariables();

        uint256 _difficulty;
        unchecked {
            _difficulty = block.prevrandao * variables.numBlocks;
        }

        meta.timestamp = uint64(block.timestamp);
        meta.l1Height = uint64(block.number - 1);
        meta.l1Hash = blockhash(block.number - 1);
        meta.difficulty = bytes32(_difficulty);
        meta.txListHash = keccak256(txList);
        meta.gasLimit = gasLimit;

        vm.prank(proposer, proposer);
        meta = L1.proposeBlock{ value: msgValue }(
            meta.txListHash, bytes32(0), abi.encode(assignment), txList
        );
    }

    function proveBlock(
        address msgSender,
        address prover,
        TaikoData.BlockMetadata memory meta,
        bytes32 parentHash,
        bytes32 blockHash,
        bytes32 signalRoot,
        uint16 tier,
        bytes4 revertReason,
        bool unprovable
    )
        internal
    {
        TaikoData.BlockEvidence memory evidence = TaikoData.BlockEvidence({
            metaHash: LibProposing.hashMetadata(meta),
            parentHash: parentHash,
            blockHash: blockHash,
            signalRoot: signalRoot,
            graffiti: 0x0,
            tier: tier,
            proof: new bytes(102)
        });

        bytes32 instance = pv.getInstance(prover, evidence);
        uint16 verifierId = 300; // 300 as see mock verifier in line 95

        evidence.proof = bytes.concat(
            bytes2(verifierId),
            bytes16(0),
            bytes16(instance),
            bytes16(0),
            bytes16(uint128(uint256(instance))),
            new bytes(100)
        );

        if (tier == LibTiers.TIER_SGX) {
            address newPubKey = vm.addr(variablePKey + 1);
            // Keep changing the pub key associated with an instance to avoid
            // attacks,
            // obviously just a mock due to 2 addresses changing all the time.
<<<<<<< HEAD
            (newPubKey,) = sv.sgxRegistry(0);
            if (newPubKey == SGX_X_0) {
                newPubKey = SGX_X_1;
            } else {
                newPubKey = SGX_X_0;
            }
=======
>>>>>>> e34b2112

            bytes memory signature =
                createSgxSignatureProof(evidence, newPubKey, prover);
            // Id is 0 by default, we using the first instance
<<<<<<< HEAD
            evidence.proof =
                bytes.concat(bytes2(0), bytes20(newPubKey), signature);
        }

        if (tier == LibTiers.TIER_SGX_AND_PSE_ZKEVM) {
            address newPubKey;
            // Keep changing the pub key associated with an instance to avoid
            // attacks,
            // obviously just a mock due to 2 addresses changing all the time.
            (newPubKey,) = sv.sgxRegistry(0);
            if (newPubKey == SGX_X_0) {
                newPubKey = SGX_X_1;
            } else {
                newPubKey = SGX_X_0;
            }

            bytes memory signature =
                createSgxSignature(evidence, newPubKey, prover);
            // Id is 0 by default, we using the first instance
            bytes memory sgxProof =
                bytes.concat(bytes2(0), bytes20(newPubKey), signature);

            // Concatenate SGX and ZK (in this order)
            evidence.proof = bytes.concat(sgxProof, evidence.proof);
=======
            evidence.proof = bytes.concat(bytes20(newPubKey), signature);

            variablePKey += 1;
>>>>>>> e34b2112
        }

        if (tier == LibTiers.TIER_GUARDIAN) {
            evidence.proof = "";

            if (unprovable) {
                evidence.proof =
                    bytes.concat(bytes32(keccak256("RETURN_LIVENESS_BOND")));
            }
        }

        if (revertReason != "") {
            vm.prank(msgSender, msgSender);
            vm.expectRevert(revertReason);
            L1.proveBlock(meta.id, abi.encode(evidence));
        } else {
            vm.prank(msgSender, msgSender);
            L1.proveBlock(meta.id, abi.encode(evidence));
        }
    }

    function verifyBlock(address, uint64 count) internal {
        L1.verifyBlocks(count);
    }

    function registerAddress(bytes32 nameHash, address addr) internal {
        addressManager.setAddress(block.chainid, nameHash, addr);
        console2.log(block.chainid, uint256(nameHash), unicode"→", addr);
    }

    function registerL2Address(bytes32 nameHash, address addr) internal {
        addressManager.setAddress(conf.chainId, nameHash, addr);
        console2.log(
            conf.chainId, string(abi.encodePacked(nameHash)), unicode"→", addr
        );
    }

    function grantWithSignature(
        address signer,
        TaikoData.ProverAssignment memory assignment,
        bytes32 txListHash
    )
        internal
        view
        returns (bytes memory signature)
    {
        bytes32 digest =
            LibProposing.hashAssignmentForTxList(assignment, txListHash);
        uint256 signerPrivateKey;

        // In the test suite these are the 3 which acts as provers
        if (signer == Alice) {
            signerPrivateKey = 0x1;
        } else if (signer == Bob) {
            signerPrivateKey = 0x2;
        } else if (signer == Carol) {
            signerPrivateKey = 0x3;
        }

        (uint8 v, bytes32 r, bytes32 s) = vm.sign(signerPrivateKey, digest);
        signature = abi.encodePacked(r, s, v);
    }

    function createSgxSignatureProof(
        TaikoData.BlockEvidence memory evidence,
        address newPubKey,
        address prover
    )
        internal
        view
        returns (bytes memory signature)
    {
        bytes32 digest = keccak256(
            abi.encode(
                evidence.metaHash,
                evidence.parentHash,
                evidence.blockHash,
                evidence.signalRoot,
                evidence.graffiti,
                prover,
                newPubKey
            )
        );
        uint256 signerPrivateKey = variablePKey;

        (uint8 v, bytes32 r, bytes32 s) = vm.sign(signerPrivateKey, digest);
        signature = abi.encodePacked(r, s, v);
    }

    function giveEthAndTko(
        address to,
        uint256 amountTko,
        uint256 amountEth
    )
        internal
    {
        vm.deal(to, amountEth);
        console2.log("TKO balance this:", tko.balanceOf(address(this)));
        console2.log(amountTko);
        tko.transfer(to, amountTko);

        vm.prank(to, to);
        tko.approve(address(L1), amountTko);

        console2.log("TKO balance:", to, tko.balanceOf(to));
        console2.log("ETH balance:", to, to.balance);
    }

    function printVariables(string memory comment) internal {
        TaikoData.StateVariables memory vars = L1.getStateVariables();

        string memory str = string.concat(
            Strings.toString(logCount++),
            ":[",
            Strings.toString(vars.lastVerifiedBlockId),
            unicode"→",
            Strings.toString(vars.numBlocks),
            "]"
        );

        str = string.concat(
            str,
            " nextEthDepositToProcess:",
            Strings.toString(vars.nextEthDepositToProcess),
            " numEthDeposits:",
            Strings.toString(vars.numEthDeposits),
            " // ",
            comment
        );
        console2.log(str);
    }

    function mine(uint256 counts) internal {
        vm.warp(block.timestamp + 20 * counts);
        vm.roll(block.number + counts);
    }
}<|MERGE_RESOLUTION|>--- conflicted
+++ resolved
@@ -221,52 +221,24 @@
 
         if (tier == LibTiers.TIER_SGX) {
             address newPubKey = vm.addr(variablePKey + 1);
-            // Keep changing the pub key associated with an instance to avoid
-            // attacks,
-            // obviously just a mock due to 2 addresses changing all the time.
-<<<<<<< HEAD
-            (newPubKey,) = sv.sgxRegistry(0);
-            if (newPubKey == SGX_X_0) {
-                newPubKey = SGX_X_1;
-            } else {
-                newPubKey = SGX_X_0;
-            }
-=======
->>>>>>> e34b2112
-
             bytes memory signature =
                 createSgxSignatureProof(evidence, newPubKey, prover);
-            // Id is 0 by default, we using the first instance
-<<<<<<< HEAD
-            evidence.proof =
-                bytes.concat(bytes2(0), bytes20(newPubKey), signature);
+
+            evidence.proof = bytes.concat(bytes20(newPubKey), signature);
+
+            variablePKey += 1;
         }
 
         if (tier == LibTiers.TIER_SGX_AND_PSE_ZKEVM) {
-            address newPubKey;
-            // Keep changing the pub key associated with an instance to avoid
-            // attacks,
-            // obviously just a mock due to 2 addresses changing all the time.
-            (newPubKey,) = sv.sgxRegistry(0);
-            if (newPubKey == SGX_X_0) {
-                newPubKey = SGX_X_1;
-            } else {
-                newPubKey = SGX_X_0;
-            }
-
-            bytes memory signature =
-                createSgxSignature(evidence, newPubKey, prover);
-            // Id is 0 by default, we using the first instance
+            address newPubKey = vm.addr(variablePKey + 1);
+            
             bytes memory sgxProof =
-                bytes.concat(bytes2(0), bytes20(newPubKey), signature);
+                bytes.concat(bytes20(newPubKey), signature);
 
             // Concatenate SGX and ZK (in this order)
             evidence.proof = bytes.concat(sgxProof, evidence.proof);
-=======
-            evidence.proof = bytes.concat(bytes20(newPubKey), signature);
-
+            
             variablePKey += 1;
->>>>>>> e34b2112
         }
 
         if (tier == LibTiers.TIER_GUARDIAN) {
