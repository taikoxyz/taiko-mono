// SPDX-License-Identifier: MIT
pragma solidity ^0.8.20;

import { TestBase } from "../TestBase.sol";
import { console2 } from "forge-std/console2.sol";
import { AddressManager } from "../../contracts/common/AddressManager.sol";
import { LibProving } from "../../contracts/L1/libs/LibProving.sol";
import { LibProposing } from "../../contracts/L1/libs/LibProposing.sol";
import { LibUtils } from "../../contracts/L1/libs/LibUtils.sol";
import { TaikoData } from "../../contracts/L1/TaikoData.sol";
import { TaikoL1 } from "../../contracts/L1/TaikoL1.sol";
import { TaikoToken } from "../../contracts/L1/TaikoToken.sol";
import { GuardianVerifier } from
    "../../contracts/L1/verifiers/GuardianVerifier.sol";
import { TaikoA6TierProvider } from
    "../../contracts/L1/tiers/TaikoA6TierProvider.sol";
import { PseZkVerifier } from "../../contracts/L1/verifiers/PseZkVerifier.sol";
import { SgxVerifier } from "../../contracts/L1/verifiers/SgxVerifier.sol";
import { SgxAndZkVerifier } from
    "../../contracts/L1/verifiers/SgxAndZkVerifier.sol";
import { GuardianProver } from "../../contracts/L1/provers/GuardianProver.sol";
import { SignalService } from "../../contracts/signal/SignalService.sol";
import { StringsUpgradeable as Strings } from
    "lib/openzeppelin-contracts-upgradeable/contracts/utils/StringsUpgradeable.sol";
import { AddressResolver } from "../../contracts/common/AddressResolver.sol";
import { LibTiers } from "../../contracts/L1/tiers/ITierProvider.sol";

contract MockVerifier {
    fallback(bytes calldata) external returns (bytes memory) {
        return bytes.concat(keccak256("taiko"));
    }
}

// TODO (dani): remove some code to sub-contracts, this one shall only contain
// shared logics and data.
abstract contract TaikoL1TestBase is TestBase {
    AddressManager public addressManager;
    TaikoToken public tko;
    SignalService public ss;
    TaikoL1 public L1;
    TaikoData.Config conf;
    uint256 internal logCount;
    PseZkVerifier public pv;
    SgxVerifier public sv;
    SgxAndZkVerifier public sgxZkVerifier;
    GuardianVerifier public gv;
    GuardianProver public gp;
    TaikoA6TierProvider public cp;

    bytes32 public constant GENESIS_BLOCK_HASH = keccak256("GENESIS_BLOCK_HASH");

    address public constant L2SS = 0xa008AE5Ba00656a3Cc384de589579e3E52aC030C;
    address public constant TaikoL2 = 0x0082D90249342980d011C58105a03b35cCb4A315;
    address public constant L1EthVault =
        0xDAFEA492D9c6733ae3d56b7Ed1ADB60692c98Bc5;

    function deployTaikoL1() internal virtual returns (TaikoL1 taikoL1);

    function setUp() public virtual {
        L1 = deployTaikoL1();
        conf = L1.getConfig();

        addressManager = new AddressManager();
        addressManager.init();

        ss = new SignalService();
        ss.init(address(addressManager));

        pv = new PseZkVerifier();
        pv.init(address(addressManager));

        sv = new SgxVerifier();
        sv.init(address(addressManager));
        address[] memory initSgxInstances = new address[](1);
        initSgxInstances[0] = SGX_X_0;
        sv.addInstances(initSgxInstances);

        sgxZkVerifier = new SgxAndZkVerifier();
        sgxZkVerifier.init(address(addressManager));

        gv = new GuardianVerifier();
        gv.init(address(addressManager));

        gp = new GuardianProver();
        gp.init(address(addressManager));
        setupGuardianProverMultisig();

        cp = new TaikoA6TierProvider();

        registerAddress("taiko", address(L1));
        registerAddress("tier_pse_zkevm", address(pv));
        registerAddress("tier_sgx", address(sv));
        registerAddress("tier_guardian", address(gv));
        registerAddress("tier_sgx_and_pse_zkevm", address(sgxZkVerifier));
        registerAddress("tier_provider", address(cp));
        registerAddress("signal_service", address(ss));
        registerAddress("guardian", address(gp));
        registerAddress("ether_vault", address(L1EthVault));
        registerL2Address("taiko", address(TaikoL2));
        registerL2Address("signal_service", address(L2SS));
        registerL2Address("taiko_l2", address(TaikoL2));

        registerAddress(pv.getVerifierName(300), address(new MockVerifier()));

        tko = new TaikoToken();
        registerAddress("taiko_token", address(tko));

        tko.init(address(addressManager), "TaikoToken", "TKO", address(this));

        L1.init(address(addressManager), GENESIS_BLOCK_HASH);
        printVariables("init  ");
    }

    function proposeBlock(
        address proposer,
        address prover,
        uint32 gasLimit,
        uint24 txListSize
    )
        internal
        returns (TaikoData.BlockMetadata memory meta)
    {
        TaikoData.TierFee[] memory tierFees = new TaikoData.TierFee[](5);
        // Register the tier fees
        // Based on OPL2ConfigTier we need 3:
        // - LibTiers.TIER_PSE_ZKEVM;
        // - LibTiers.TIER_SGX;
        // - LibTiers.TIER_OPTIMISTIC;
        // - LibTiers.TIER_GUARDIAN;
        // - LibTiers.TIER_SGX_AND_PSE_ZKEVM
        tierFees[0] = TaikoData.TierFee(LibTiers.TIER_OPTIMISTIC, 1 ether);
        tierFees[1] = TaikoData.TierFee(LibTiers.TIER_SGX, 1 ether);
        tierFees[2] = TaikoData.TierFee(LibTiers.TIER_PSE_ZKEVM, 2 ether);
        tierFees[3] =
            TaikoData.TierFee(LibTiers.TIER_SGX_AND_PSE_ZKEVM, 2 ether);
        tierFees[4] = TaikoData.TierFee(LibTiers.TIER_GUARDIAN, 0 ether);
        // For the test not to fail, set the message.value to the highest, the
        // rest will be returned
        // anyways
        uint256 msgValue = 2 ether;

        TaikoData.ProverAssignment memory assignment = TaikoData
            .ProverAssignment({
            prover: prover,
            feeToken: address(0),
            tierFees: tierFees,
            expiry: uint64(block.timestamp + 60 minutes),
            signature: new bytes(0)
        });

        bytes memory txList = new bytes(txListSize);

        assignment.signature =
            _signAssignment(prover, assignment, keccak256(txList));

        TaikoData.StateVariables memory variables = L1.getStateVariables();

        uint256 _difficulty;
        unchecked {
            _difficulty = block.prevrandao * variables.numBlocks;
        }

        meta.timestamp = uint64(block.timestamp);
        meta.l1Height = uint64(block.number - 1);
        meta.l1Hash = blockhash(block.number - 1);
        meta.difficulty = bytes32(_difficulty);
        meta.gasLimit = gasLimit;

        vm.prank(proposer, proposer);
        meta = L1.proposeBlock{ value: msgValue }(
            txList, abi.encode(assignment), bytes32(0)
        );
    }

    function proveBlock(
        address msgSender,
        address prover,
        TaikoData.BlockMetadata memory meta,
        bytes32 parentHash,
        bytes32 blockHash,
        bytes32 signalRoot,
        uint16 tier,
        bytes4 revertReason
    )
        internal
    {
        TaikoData.BlockEvidence memory evidence = TaikoData.BlockEvidence({
            metaHash: LibUtils.hashMetadata(meta),
            parentHash: parentHash,
            blockHash: blockHash,
            signalRoot: signalRoot,
            graffiti: 0x0,
            tier: tier,
            proof: new bytes(102)
        });

        bytes memory txList = new bytes(1024);

        bytes32 instance = pv.calcInstance(
            prover,
<<<<<<< HEAD
            evidence,
            0 // without blob point value is 0
=======
            bytes32(uint256(0)), // bloblHash
            keccak256(txList), //txListHash
            0, //pointValue
            evidence
>>>>>>> b502030c
        );

        PseZkVerifier.PseZkEvmProof memory zkProof;
        zkProof.verifierId = 300;
        zkProof.zkp = bytes.concat(
            bytes16(0),
            bytes16(instance),
            bytes16(0),
            bytes16(uint128(uint256(instance))),
            new bytes(100)
        );

        evidence.proof = abi.encode(zkProof);

        address newPubKey;
        // Keep changing the pub key associated with an instance to avoid
        // attacks,
        // obviously just a mock due to 2 addresses changing all the time.
        (newPubKey,) = sv.instances(0);
        if (newPubKey == SGX_X_0) {
            newPubKey = SGX_X_1;
        } else {
            newPubKey = SGX_X_0;
        }

        if (tier == LibTiers.TIER_SGX) {
            bytes memory signature =
                createSgxSignatureProof(evidence, newPubKey, prover);

            evidence.proof =
                bytes.concat(bytes2(0), bytes20(newPubKey), signature);
        }

        if (tier == LibTiers.TIER_SGX_AND_PSE_ZKEVM) {
            bytes memory signature =
                createSgxSignatureProof(evidence, newPubKey, prover);

            bytes memory sgxProof =
                bytes.concat(bytes2(0), bytes20(newPubKey), signature);
            // Concatenate SGX and ZK (in this order)
            evidence.proof = bytes.concat(sgxProof, evidence.proof);
        }

        if (tier == LibTiers.TIER_GUARDIAN) {
            evidence.proof = "";

            // Grant 2 signatures, 3rd might be a revert
            vm.prank(David, David);
            gp.approveEvidence(meta.id, evidence, meta);
            vm.prank(Emma, Emma);
            gp.approveEvidence(meta.id, evidence, meta);

            if (revertReason != "") {
                vm.prank(Frank, Frank);
                vm.expectRevert(); // Revert reason is 'wrapped' so will not be
                    // identical to the expectedRevert
                gp.approveEvidence(meta.id, evidence, meta);
            } else {
                vm.prank(Frank, Frank);
                gp.approveEvidence(meta.id, evidence, meta);
            }
        } else {
            if (revertReason != "") {
                vm.prank(msgSender, msgSender);
                vm.expectRevert(revertReason);
                L1.proveBlock(meta.id, abi.encode(evidence, meta));
            } else {
                vm.prank(msgSender, msgSender);
                L1.proveBlock(meta.id, abi.encode(evidence, meta));
            }
        }
    }

    function verifyBlock(address, uint64 count) internal {
        L1.verifyBlocks(count);
    }

    function setupGuardianProverMultisig() internal {
        address[5] memory initMultiSig;
        initMultiSig[0] = David;
        initMultiSig[1] = Emma;
        initMultiSig[2] = Frank;
        initMultiSig[3] = Grace;
        initMultiSig[4] = Henry;
        gp.setGuardians(initMultiSig);
    }

    function registerAddress(bytes32 nameHash, address addr) internal {
        addressManager.setAddress(block.chainid, nameHash, addr);
        console2.log(block.chainid, uint256(nameHash), unicode"→", addr);
    }

    function registerL2Address(bytes32 nameHash, address addr) internal {
        addressManager.setAddress(conf.chainId, nameHash, addr);
        console2.log(
            conf.chainId, string(abi.encodePacked(nameHash)), unicode"→", addr
        );
    }

    function _signAssignment(
        address signer,
        TaikoData.ProverAssignment memory assignment,
        bytes32 blobHash
    )
        internal
        view
        returns (bytes memory signature)
    {
        bytes32 digest = LibProposing.hashAssignment(assignment, blobHash);
        uint256 signerPrivateKey;

        // In the test suite these are the 3 which acts as provers
        if (signer == Alice) {
            signerPrivateKey = 0x1;
        } else if (signer == Bob) {
            signerPrivateKey = 0x2;
        } else if (signer == Carol) {
            signerPrivateKey = 0x3;
        }

        (uint8 v, bytes32 r, bytes32 s) = vm.sign(signerPrivateKey, digest);
        signature = abi.encodePacked(r, s, v);
    }

    function createSgxSignatureProof(
        TaikoData.BlockEvidence memory evidence,
        address newPubKey,
        address prover
    )
        internal
        view
        returns (bytes memory signature)
    {
        bytes32 digest = sv.getSignedHash(evidence, prover, newPubKey);

        uint256 signerPrivateKey;

        // In the test suite these are the 3 which acts as provers
        if (SGX_X_0 == newPubKey) {
            signerPrivateKey = 0x5;
        } else if (SGX_X_1 == newPubKey) {
            signerPrivateKey = 0x4;
        }

        (uint8 v, bytes32 r, bytes32 s) = vm.sign(signerPrivateKey, digest);
        signature = abi.encodePacked(r, s, v);
    }

    function giveEthAndTko(
        address to,
        uint256 amountTko,
        uint256 amountEth
    )
        internal
    {
        vm.deal(to, amountEth);
        console2.log("TKO balance this:", tko.balanceOf(address(this)));
        console2.log(amountTko);
        tko.transfer(to, amountTko);

        vm.prank(to, to);
        tko.approve(address(L1), amountTko);

        console2.log("TKO balance:", to, tko.balanceOf(to));
        console2.log("ETH balance:", to, to.balance);
    }

    function printVariables(string memory comment) internal {
        TaikoData.StateVariables memory vars = L1.getStateVariables();

        string memory str = string.concat(
            Strings.toString(logCount++),
            ":[",
            Strings.toString(vars.lastVerifiedBlockId),
            unicode"→",
            Strings.toString(vars.numBlocks),
            "]"
        );

        str = string.concat(
            str,
            " nextEthDepositToProcess:",
            Strings.toString(vars.nextEthDepositToProcess),
            " numEthDeposits:",
            Strings.toString(vars.numEthDeposits),
            " // ",
            comment
        );
        console2.log(str);
    }

    function mine(uint256 counts) internal {
        vm.warp(block.timestamp + 20 * counts);
        vm.roll(block.number + counts);
    }
}<|MERGE_RESOLUTION|>--- conflicted
+++ resolved
@@ -198,15 +198,8 @@
 
         bytes32 instance = pv.calcInstance(
             prover,
-<<<<<<< HEAD
             evidence,
             0 // without blob point value is 0
-=======
-            bytes32(uint256(0)), // bloblHash
-            keccak256(txList), //txListHash
-            0, //pointValue
-            evidence
->>>>>>> b502030c
         );
 
         PseZkVerifier.PseZkEvmProof memory zkProof;
