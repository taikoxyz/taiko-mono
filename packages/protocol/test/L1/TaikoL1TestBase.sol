--- conflicted
+++ resolved
@@ -55,11 +55,7 @@
 
         sv = SgxVerifier(
             deployProxy({
-<<<<<<< HEAD
-                name: "verifier_tee",
-=======
                 name: "tier_sgx",
->>>>>>> 4225407e
                 impl: address(new SgxVerifier()),
                 data: abi.encodeCall(SgxVerifier.init, (address(0), address(addressManager)))
             })
@@ -93,13 +89,8 @@
         );
 
         registerAddress("taiko", address(L1));
-<<<<<<< HEAD
-        registerAddress("verifier_tee", address(sv));
-        registerAddress("verifier_guardian", address(gp));
-=======
         registerAddress("tier_sgx", address(sv));
         registerAddress("tier_guardian", address(gp));
->>>>>>> 4225407e
         registerAddress("tier_router", address(cp));
         registerAddress("signal_service", address(ss));
         registerL2Address("taiko", address(L2));
