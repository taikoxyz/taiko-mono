// SPDX-License-Identifier: MIT
pragma solidity ^0.8.20;

<<<<<<< HEAD
import { TestBase } from "../TestBase.sol";
import { console2 } from "forge-std/console2.sol";
import { AddressManager } from "../../contracts/common/AddressManager.sol";
import { Bridge } from "../../contracts/bridge/Bridge.sol";
import { LibProving } from "../../contracts/L1/libs/LibProving.sol";
import { LibProposing } from "../../contracts/L1/libs/LibProposing.sol";
import { LibUtils } from "../../contracts/L1/libs/LibUtils.sol";
import { TaikoData } from "../../contracts/L1/TaikoData.sol";
import { TaikoL1 } from "../../contracts/L1/TaikoL1.sol";
import { TaikoToken } from "../../contracts/L1/TaikoToken.sol";
import { GuardianVerifier } from
    "../../contracts/L1/verifiers/GuardianVerifier.sol";
import { TaikoA6TierProvider } from
    "../../contracts/L1/tiers/TaikoA6TierProvider.sol";
import { PseZkVerifier } from "../../contracts/L1/verifiers/PseZkVerifier.sol";
import { SgxVerifier } from "../../contracts/L1/verifiers/SgxVerifier.sol";
import { SgxAndZkVerifier } from
    "../../contracts/L1/verifiers/SgxAndZkVerifier.sol";
import { GuardianProver } from "../../contracts/L1/provers/GuardianProver.sol";
import { SignalService } from "../../contracts/signal/SignalService.sol";
import { StringsUpgradeable as Strings } from
    "lib/openzeppelin-contracts-upgradeable/contracts/utils/StringsUpgradeable.sol";
import { AddressResolver } from "../../contracts/common/AddressResolver.sol";
import { LibTiers } from "../../contracts/L1/tiers/ITierProvider.sol";
import { AssignmentHook } from "../../contracts/L1/hooks/AssignmentHook.sol";
=======
import "lib/openzeppelin-contracts/contracts/utils/Strings.sol";
import "forge-std/console2.sol";
import "../TestBase.sol";
import "../../contracts/common/AddressManager.sol";
import "../../contracts/bridge/Bridge.sol";
import "../../contracts/L1/libs/LibProving.sol";
import "../../contracts/L1/libs/LibProposing.sol";
import "../../contracts/L1/libs/LibUtils.sol";
import "../../contracts/L1/TaikoData.sol";
import "../../contracts/L1/TaikoL1.sol";
import "../../contracts/L1/TaikoToken.sol";
import "../../contracts/L1/verifiers/GuardianVerifier.sol";
import "../../contracts/L1/tiers/TaikoA6TierProvider.sol";
import "../../contracts/L1/verifiers/PseZkVerifier.sol";
import "../../contracts/L1/verifiers/SgxVerifier.sol";
import "../../contracts/L1/verifiers/SgxAndZkVerifier.sol";
import "../../contracts/L1/provers/GuardianProver.sol";
import "../../contracts/signal/SignalService.sol";
import "../../contracts/common/AddressResolver.sol";
import "../../contracts/L1/tiers/ITierProvider.sol";
>>>>>>> 80dd6c40

contract MockVerifier {
    fallback(bytes calldata) external returns (bytes memory) {
        return bytes.concat(keccak256("taiko"));
    }
}

// TODO (dani): remove some code to sub-contracts, this one shall only contain
// shared logics and data.
abstract contract TaikoL1TestBase is TaikoTest {
    AddressManager public addressManager;
    AssignmentHook public assignmentHook;
    TaikoToken public tko;
    SignalService public ss;
    TaikoL1 public L1;
    TaikoData.Config conf;
    uint256 internal logCount;
    PseZkVerifier public pv;
    SgxVerifier public sv;
    SgxAndZkVerifier public sgxZkVerifier;
    GuardianVerifier public gv;
    GuardianProver public gp;
    TaikoA6TierProvider public cp;
    Bridge public bridge;

    bytes32 public constant GENESIS_BLOCK_HASH = keccak256("GENESIS_BLOCK_HASH");

    address public constant L2SS = 0xa008AE5Ba00656a3Cc384de589579e3E52aC030C;
    address public constant TaikoL2 = 0x0082D90249342980d011C58105a03b35cCb4A315;

    function deployTaikoL1() internal virtual returns (TaikoL1 taikoL1);

    function setUp() public virtual {
        L1 = deployTaikoL1();
        conf = L1.getConfig();

        addressManager = new AddressManager();
        addressManager.init();

        ss = new SignalService();
        ss.init();

        pv = new PseZkVerifier();
        pv.init(address(addressManager));

        sv = new SgxVerifier();
        sv.init(address(addressManager));
        address[] memory initSgxInstances = new address[](1);
        initSgxInstances[0] = SGX_X_0;
        sv.addInstances(initSgxInstances);

        sgxZkVerifier = new SgxAndZkVerifier();
        sgxZkVerifier.init(address(addressManager));

        gv = new GuardianVerifier();
        gv.init(address(addressManager));

        gp = new GuardianProver();
        gp.init(address(addressManager));
        setupGuardianProverMultisig();

        cp = new TaikoA6TierProvider();

        bridge = new Bridge();
        bridge.init(address(addressManager));

        assignmentHook = new AssignmentHook();
        assignmentHook.init(address(addressManager));

        registerAddress("taiko", address(L1));
        registerAddress("tier_pse_zkevm", address(pv));
        registerAddress("tier_sgx", address(sv));
        registerAddress("tier_guardian", address(gv));
        registerAddress("tier_sgx_and_pse_zkevm", address(sgxZkVerifier));
        registerAddress("tier_provider", address(cp));
        registerAddress("signal_service", address(ss));
        registerAddress("guardian_prover", address(gp));
        registerAddress("bridge", address(bridge));
        registerL2Address("taiko", address(TaikoL2));
        registerL2Address("signal_service", address(L2SS));
        registerL2Address("taiko_l2", address(TaikoL2));

        registerAddress(pv.getVerifierName(300), address(new MockVerifier()));

        tko = new TaikoToken();
        registerAddress("taiko_token", address(tko));

        tko.init(address(addressManager), "TaikoToken", "TKO", address(this));

        L1.init(address(addressManager), GENESIS_BLOCK_HASH);
        printVariables("init  ");
    }

    function proposeBlock(
        address proposer,
        address prover,
        uint32 gasLimit,
        uint24 txListSize
    )
        internal
        returns (
            TaikoData.BlockMetadata memory meta,
            TaikoData.EthDeposit[] memory depositsProcessed
        )
    {
        TaikoData.TierFee[] memory tierFees = new TaikoData.TierFee[](5);
        // Register the tier fees
        // Based on OPL2ConfigTier we need 3:
        // - LibTiers.TIER_PSE_ZKEVM;
        // - LibTiers.TIER_SGX;
        // - LibTiers.TIER_OPTIMISTIC;
        // - LibTiers.TIER_GUARDIAN;
        // - LibTiers.TIER_SGX_AND_PSE_ZKEVM
        tierFees[0] = TaikoData.TierFee(LibTiers.TIER_OPTIMISTIC, 1 ether);
        tierFees[1] = TaikoData.TierFee(LibTiers.TIER_SGX, 1 ether);
        tierFees[2] = TaikoData.TierFee(LibTiers.TIER_PSE_ZKEVM, 2 ether);
        tierFees[3] = TaikoData.TierFee(LibTiers.TIER_SGX_AND_PSE_ZKEVM, 2 ether);
        tierFees[4] = TaikoData.TierFee(LibTiers.TIER_GUARDIAN, 0 ether);
        // For the test not to fail, set the message.value to the highest, the
        // rest will be returned
        // anyways
        uint256 msgValue = 2 ether;

<<<<<<< HEAD
        AssignmentHook.ProverAssignment memory assignment = AssignmentHook
            .ProverAssignment({
=======
        TaikoData.ProverAssignment memory assignment = TaikoData.ProverAssignment({
            prover: prover,
>>>>>>> 80dd6c40
            feeToken: address(0),
            tierFees: tierFees,
            expiry: uint64(block.timestamp + 60 minutes),
            maxBlockId: 0,
            maxProposedIn: 0,
            metaHash: 0,
            signature: new bytes(0)
        });

<<<<<<< HEAD
        assignment.signature = _signAssignment(
            prover, assignment, address(L1), keccak256(new bytes(txListSize))
        );
=======
        bytes memory txList = new bytes(txListSize);

        assignment.signature = _signAssignment(prover, assignment, address(L1), keccak256(txList));
>>>>>>> 80dd6c40

        (, TaikoData.SlotB memory b) = L1.getStateVariables();

        uint256 _difficulty;
        unchecked {
            _difficulty = block.prevrandao * b.numBlocks;
        }

        meta.timestamp = uint64(block.timestamp);
        meta.l1Height = uint64(block.number - 1);
        meta.l1Hash = blockhash(block.number - 1);
        meta.difficulty = bytes32(_difficulty);
        meta.gasLimit = gasLimit;

        TaikoData.HookCall[] memory hookcalls = new TaikoData.HookCall[](1);

        hookcalls[0] =
            TaikoData.HookCall(address(assignmentHook), abi.encode(assignment));

        vm.prank(proposer, proposer);
        (meta, depositsProcessed) = L1.proposeBlock{ value: msgValue }(
<<<<<<< HEAD
            abi.encode(
                TaikoData.BlockParams(prover, 0, 0, 0, 0, false, 0, hookcalls)
            ),
            new bytes(txListSize)
=======
            abi.encode(TaikoData.BlockParams(assignment, 0, 0, 0, 0, false, 0)), txList
>>>>>>> 80dd6c40
        );
    }

    function proveBlock(
        address msgSender,
        address prover,
        TaikoData.BlockMetadata memory meta,
        bytes32 parentHash,
        bytes32 blockHash,
        bytes32 signalRoot,
        uint16 tier,
        bytes4 revertReason
    )
        internal
    {
        TaikoData.Transition memory tran = TaikoData.Transition({
            parentHash: parentHash,
            blockHash: blockHash,
            signalRoot: signalRoot,
            graffiti: 0x0
        });

        bytes32 instance =
            pv.calcInstance(tran, prover, keccak256(abi.encode(meta)), meta.blobHash, 0);

        TaikoData.TierProof memory proof;
        proof.tier = tier;
        {
            PseZkVerifier.ZkEvmProof memory zkProof;
            zkProof.verifierId = 300;
            zkProof.zkp = bytes.concat(
                bytes16(0),
                bytes16(instance),
                bytes16(0),
                bytes16(uint128(uint256(instance))),
                new bytes(100)
            );

            proof.data = abi.encode(zkProof);
        }

        address newInstance;
        // Keep changing the pub key associated with an instance to avoid
        // attacks,
        // obviously just a mock due to 2 addresses changing all the time.
        (newInstance,) = sv.instances(0);
        if (newInstance == SGX_X_0) {
            newInstance = SGX_X_1;
        } else {
            newInstance = SGX_X_0;
        }

        if (tier == LibTiers.TIER_SGX) {
            bytes memory signature =
                createSgxSignatureProof(tran, newInstance, prover, keccak256(abi.encode(meta)));

            proof.data = bytes.concat(bytes4(0), bytes20(newInstance), signature);
        }

        if (tier == LibTiers.TIER_SGX_AND_PSE_ZKEVM) {
            bytes memory signature =
                createSgxSignatureProof(tran, newInstance, prover, keccak256(abi.encode(meta)));

            bytes memory sgxProof = bytes.concat(bytes4(0), bytes20(newInstance), signature);
            // Concatenate SGX and ZK (in this order)
            proof.data = bytes.concat(sgxProof, proof.data);
        }

        if (tier == LibTiers.TIER_GUARDIAN) {
            proof.data = "";

            // Grant 2 signatures, 3rd might be a revert
            vm.prank(David, David);
            gp.approve(meta, tran, proof);
            vm.prank(Emma, Emma);
            gp.approve(meta, tran, proof);

            if (revertReason != "") {
                vm.prank(Frank, Frank);
                vm.expectRevert(); // Revert reason is 'wrapped' so will not be
                    // identical to the expectedRevert
                gp.approve(meta, tran, proof);
            } else {
                vm.prank(Frank, Frank);
                gp.approve(meta, tran, proof);
            }
        } else {
            if (revertReason != "") {
                vm.prank(msgSender, msgSender);
                vm.expectRevert(revertReason);
                L1.proveBlock(meta.id, abi.encode(meta, tran, proof));
            } else {
                vm.prank(msgSender, msgSender);
                L1.proveBlock(meta.id, abi.encode(meta, tran, proof));
            }
        }
    }

    function verifyBlock(address, uint64 count) internal {
        L1.verifyBlocks(count);
    }

    function setupGuardianProverMultisig() internal {
        address[5] memory initMultiSig;
        initMultiSig[0] = David;
        initMultiSig[1] = Emma;
        initMultiSig[2] = Frank;
        initMultiSig[3] = Grace;
        initMultiSig[4] = Henry;
        gp.setGuardians(initMultiSig);
    }

    function registerAddress(bytes32 nameHash, address addr) internal {
        addressManager.setAddress(uint64(block.chainid), nameHash, addr);
        console2.log(block.chainid, uint256(nameHash), unicode"→", addr);
    }

    function registerL2Address(bytes32 nameHash, address addr) internal {
        addressManager.setAddress(conf.chainId, nameHash, addr);
        console2.log(conf.chainId, string(abi.encodePacked(nameHash)), unicode"→", addr);
    }

    function _signAssignment(
        address signer,
        AssignmentHook.ProverAssignment memory assignment,
        address taikoAddr,
        bytes32 blobHash
    )
        internal
        view
        returns (bytes memory signature)
    {
<<<<<<< HEAD
=======
        bytes32 digest = LibProposing.hashAssignment(assignment, taikoAddr, blobHash);
>>>>>>> 80dd6c40
        uint256 signerPrivateKey;

        // In the test suite these are the 3 which acts as provers
        if (signer == Alice) {
            signerPrivateKey = 0x1;
        } else if (signer == Bob) {
            signerPrivateKey = 0x2;
        } else if (signer == Carol) {
            signerPrivateKey = 0x3;
        }

        (uint8 v, bytes32 r, bytes32 s) = vm.sign(
            signerPrivateKey,
            assignmentHook.hashAssignment(assignment, taikoAddr, blobHash)
        );
        signature = abi.encodePacked(r, s, v);
    }

    function createSgxSignatureProof(
        TaikoData.Transition memory tran,
        address newInstance,
        address prover,
        bytes32 metaHash
    )
        internal
        view
        returns (bytes memory signature)
    {
        bytes32 digest = sv.getSignedHash(tran, newInstance, prover, metaHash);

        uint256 signerPrivateKey;

        // In the test suite these are the 3 which acts as provers
        if (SGX_X_0 == newInstance) {
            signerPrivateKey = 0x5;
        } else if (SGX_X_1 == newInstance) {
            signerPrivateKey = 0x4;
        }

        (uint8 v, bytes32 r, bytes32 s) = vm.sign(signerPrivateKey, digest);
        signature = abi.encodePacked(r, s, v);
    }

    function giveEthAndTko(address to, uint256 amountTko, uint256 amountEth) internal {
        vm.deal(to, amountEth);
        tko.transfer(to, amountTko);

        vm.prank(to, to);
        tko.approve(address(L1), amountTko);
        vm.prank(to, to);
        tko.approve(address(assignmentHook), amountTko);

        console2.log("TKO balance:", to, tko.balanceOf(to));
        console2.log("ETH balance:", to, to.balance);
    }

    function printVariables(string memory comment) internal {
        (TaikoData.SlotA memory a, TaikoData.SlotB memory b) = L1.getStateVariables();

        string memory str = string.concat(
            Strings.toString(logCount++),
            ":[",
            Strings.toString(b.lastVerifiedBlockId),
            unicode"→",
            Strings.toString(b.numBlocks),
            "]"
        );

        str = string.concat(
            str,
            " nextEthDepositToProcess:",
            Strings.toString(a.nextEthDepositToProcess),
            " numEthDeposits:",
            Strings.toString(a.numEthDeposits),
            " // ",
            comment
        );
        console2.log(str);
    }

    function mine(uint256 counts) internal {
        vm.warp(block.timestamp + 20 * counts);
        vm.roll(block.number + counts);
    }
}<|MERGE_RESOLUTION|>--- conflicted
+++ resolved
@@ -1,33 +1,6 @@
 // SPDX-License-Identifier: MIT
 pragma solidity ^0.8.20;
 
-<<<<<<< HEAD
-import { TestBase } from "../TestBase.sol";
-import { console2 } from "forge-std/console2.sol";
-import { AddressManager } from "../../contracts/common/AddressManager.sol";
-import { Bridge } from "../../contracts/bridge/Bridge.sol";
-import { LibProving } from "../../contracts/L1/libs/LibProving.sol";
-import { LibProposing } from "../../contracts/L1/libs/LibProposing.sol";
-import { LibUtils } from "../../contracts/L1/libs/LibUtils.sol";
-import { TaikoData } from "../../contracts/L1/TaikoData.sol";
-import { TaikoL1 } from "../../contracts/L1/TaikoL1.sol";
-import { TaikoToken } from "../../contracts/L1/TaikoToken.sol";
-import { GuardianVerifier } from
-    "../../contracts/L1/verifiers/GuardianVerifier.sol";
-import { TaikoA6TierProvider } from
-    "../../contracts/L1/tiers/TaikoA6TierProvider.sol";
-import { PseZkVerifier } from "../../contracts/L1/verifiers/PseZkVerifier.sol";
-import { SgxVerifier } from "../../contracts/L1/verifiers/SgxVerifier.sol";
-import { SgxAndZkVerifier } from
-    "../../contracts/L1/verifiers/SgxAndZkVerifier.sol";
-import { GuardianProver } from "../../contracts/L1/provers/GuardianProver.sol";
-import { SignalService } from "../../contracts/signal/SignalService.sol";
-import { StringsUpgradeable as Strings } from
-    "lib/openzeppelin-contracts-upgradeable/contracts/utils/StringsUpgradeable.sol";
-import { AddressResolver } from "../../contracts/common/AddressResolver.sol";
-import { LibTiers } from "../../contracts/L1/tiers/ITierProvider.sol";
-import { AssignmentHook } from "../../contracts/L1/hooks/AssignmentHook.sol";
-=======
 import "lib/openzeppelin-contracts/contracts/utils/Strings.sol";
 import "forge-std/console2.sol";
 import "../TestBase.sol";
@@ -48,7 +21,7 @@
 import "../../contracts/signal/SignalService.sol";
 import "../../contracts/common/AddressResolver.sol";
 import "../../contracts/L1/tiers/ITierProvider.sol";
->>>>>>> 80dd6c40
+import "../../contracts/L1/hooks/AssignmentHook.sol";
 
 contract MockVerifier {
     fallback(bytes calldata) external returns (bytes memory) {
@@ -172,13 +145,7 @@
         // anyways
         uint256 msgValue = 2 ether;
 
-<<<<<<< HEAD
-        AssignmentHook.ProverAssignment memory assignment = AssignmentHook
-            .ProverAssignment({
-=======
-        TaikoData.ProverAssignment memory assignment = TaikoData.ProverAssignment({
-            prover: prover,
->>>>>>> 80dd6c40
+        AssignmentHook.ProverAssignment memory assignment = AssignmentHook.ProverAssignment({
             feeToken: address(0),
             tierFees: tierFees,
             expiry: uint64(block.timestamp + 60 minutes),
@@ -188,15 +155,8 @@
             signature: new bytes(0)
         });
 
-<<<<<<< HEAD
-        assignment.signature = _signAssignment(
-            prover, assignment, address(L1), keccak256(new bytes(txListSize))
-        );
-=======
-        bytes memory txList = new bytes(txListSize);
-
-        assignment.signature = _signAssignment(prover, assignment, address(L1), keccak256(txList));
->>>>>>> 80dd6c40
+        assignment.signature =
+            _signAssignment(prover, assignment, address(L1), keccak256(new bytes(txListSize)));
 
         (, TaikoData.SlotB memory b) = L1.getStateVariables();
 
@@ -213,19 +173,12 @@
 
         TaikoData.HookCall[] memory hookcalls = new TaikoData.HookCall[](1);
 
-        hookcalls[0] =
-            TaikoData.HookCall(address(assignmentHook), abi.encode(assignment));
+        hookcalls[0] = TaikoData.HookCall(address(assignmentHook), abi.encode(assignment));
 
         vm.prank(proposer, proposer);
         (meta, depositsProcessed) = L1.proposeBlock{ value: msgValue }(
-<<<<<<< HEAD
-            abi.encode(
-                TaikoData.BlockParams(prover, 0, 0, 0, 0, false, 0, hookcalls)
-            ),
+            abi.encode(TaikoData.BlockParams(prover, 0, 0, 0, 0, false, 0, hookcalls)),
             new bytes(txListSize)
-=======
-            abi.encode(TaikoData.BlockParams(assignment, 0, 0, 0, 0, false, 0)), txList
->>>>>>> 80dd6c40
         );
     }
 
@@ -358,10 +311,6 @@
         view
         returns (bytes memory signature)
     {
-<<<<<<< HEAD
-=======
-        bytes32 digest = LibProposing.hashAssignment(assignment, taikoAddr, blobHash);
->>>>>>> 80dd6c40
         uint256 signerPrivateKey;
 
         // In the test suite these are the 3 which acts as provers
@@ -374,8 +323,7 @@
         }
 
         (uint8 v, bytes32 r, bytes32 s) = vm.sign(
-            signerPrivateKey,
-            assignmentHook.hashAssignment(assignment, taikoAddr, blobHash)
+            signerPrivateKey, assignmentHook.hashAssignment(assignment, taikoAddr, blobHash)
         );
         signature = abi.encodePacked(r, s, v);
     }
