--- conflicted
+++ resolved
@@ -89,14 +89,10 @@
 
             mineAndWrap(10 seconds);
 
-<<<<<<< HEAD
             TaikoL1ForkA1(payable(L1)).setBlockMinTier(meta2.id, LibTiersV2.TIER_SGX_ONTAKE);
             proveBlock2(
-                Alice, meta2, parentHash, blockHash, stateRoot, LibTiersV2.TIER_SGX_ONTAKE, ""
+                Alice, metaV2, parentHash, blockHash, stateRoot, LibTiersV2.TIER_SGX_ONTAKE, ""
             );
-=======
-            proveBlock2(Alice, metaV2, parentHash, blockHash, stateRoot, metaV2.minTier, "");
->>>>>>> a5dced09
             parentHash = blockHash;
 
             printBlockAndTrans(metaV2.id);
