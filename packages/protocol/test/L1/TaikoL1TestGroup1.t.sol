--- conflicted
+++ resolved
@@ -76,11 +76,7 @@
             assertEq(ts.stateRoot, stateRoot);
             assertEq(ts.tier, LibTiers.TIER_OPTIMISTIC);
             assertEq(ts.contester, address(0));
-<<<<<<< HEAD
             assertEq(ts.prover, Alice);
-=======
-            assertEq(ts.prover, Bob);
->>>>>>> df90fd44
             assertEq(ts.validityBond, tierOp.validityBond);
             assertEq(ts.timestamp, block.timestamp);
 
@@ -107,12 +103,7 @@
             assertEq(ts.stateRoot, stateRoot);
             assertEq(ts.tier, LibTiers.TIER_OPTIMISTIC);
             assertEq(ts.contester, address(0));
-<<<<<<< HEAD
-            assertEq(ts.contestBond, 1); // not zero
             assertEq(ts.prover, Alice);
-=======
-            assertEq(ts.prover, Bob);
->>>>>>> df90fd44
             assertEq(ts.validityBond, tierOp.validityBond);
             assertEq(ts.timestamp, provenAt);
 
@@ -315,12 +306,7 @@
 
             TaikoData.TransitionState memory ts = L1.getTransition(meta.id, 1);
             assertEq(ts.contester, address(0));
-<<<<<<< HEAD
-            assertEq(ts.contestBond, 1); // not zero
             assertEq(ts.prover, Alice);
-=======
-            assertEq(ts.prover, Bob);
->>>>>>> df90fd44
             assertEq(ts.validityBond, tierOp.validityBond);
 
             assertEq(tko.balanceOf(Alice), 10_000 ether);
@@ -442,12 +428,7 @@
             assertEq(ts.stateRoot, stateRoot);
             assertEq(ts.tier, LibTiers.TIER_OPTIMISTIC);
             assertEq(ts.contester, address(0));
-<<<<<<< HEAD
-            assertEq(ts.contestBond, 1); // not zero
             assertEq(ts.prover, Alice);
-=======
-            assertEq(ts.prover, Bob);
->>>>>>> df90fd44
             assertEq(ts.validityBond, tierOp.validityBond);
             assertEq(ts.timestamp, block.timestamp);
 
@@ -475,12 +456,7 @@
             assertEq(ts.stateRoot, stateRoot);
             assertEq(ts.tier, LibTiers.TIER_OPTIMISTIC);
             assertEq(ts.contester, address(0));
-<<<<<<< HEAD
-            assertEq(ts.contestBond, 1); // not zero
             assertEq(ts.prover, Alice);
-=======
-            assertEq(ts.prover, Bob);
->>>>>>> df90fd44
             assertEq(ts.validityBond, tierOp.validityBond);
             assertEq(ts.timestamp, provenAt);
 
