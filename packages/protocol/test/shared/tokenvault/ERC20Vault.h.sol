// SPDX-License-Identifier: MIT
pragma solidity ^0.8.24;

import "../CommonTest.sol";
import "../helpers/CanSayHelloWorld.sol";
import "src/layer1/based/ITaikoInbox.sol";

contract BridgedERC20V2_WithHelloWorld is BridgedERC20V2, CanSayHelloWorld {
    constructor(address _erc20Vault) BridgedERC20V2(_erc20Vault) { }
}

contract PrankTaikoInbox {
    ITaikoInbox.Batch internal batch;

    function setBatch(ITaikoInbox.Batch memory _batch) external {
        batch = _batch;
    }

    function v4GetBatch(uint64) external view returns (ITaikoInbox.Batch memory) {
        return batch;
    }
<<<<<<< HEAD

    function isInbox4() external pure returns (bool) {
        return true;
    }
=======
>>>>>>> 2f798ff4
}

// PrankDestBridge lets us simulate a transaction to the ERC20Vault
// from a named Bridge, without having to test/run through the real Bridge code,
// outside the scope of the unit tests in the ERC20Vault.
contract PrankDestBridge {
    ERC20Vault destERC20Vault;
    TContext ctx;

    struct TContext {
        bytes32 msgHash; // messageHash
        address sender;
        uint64 srcChainId;
    }

    constructor(ERC20Vault _erc20Vault) {
        destERC20Vault = _erc20Vault;
    }

    function setERC20Vault(address addr) public {
        destERC20Vault = ERC20Vault(addr);
    }

    function context() public view returns (TContext memory) {
        return ctx;
    }

    function sendReceiveERC20ToERC20Vault(
        ERC20Vault.CanonicalERC20 calldata canonicalToken,
        address from,
        address to,
        uint64 amount,
        uint64 solverFee,
        bytes32 solverCondition,
        bytes32 msgHash,
        address srcChainERC20Vault,
        uint64 srcChainId,
        uint256 mockLibInvokeMsgValue
    )
        public
    {
        ctx.sender = srcChainERC20Vault;
        ctx.msgHash = msgHash;
        ctx.srcChainId = srcChainId;

        // We need this in order to 'mock' the LibBridgeInvoke's
        //  (success,retVal) =
        //     message.to.call{ value: message.value, gas: gasLimit
        // }(message.data);
        // The problem (with foundry) is that this way it is not able to deploy
        // a contract most probably due to some deployment address nonce issue. (Seems a known
        // issue).
        destERC20Vault.onMessageInvocation{ value: mockLibInvokeMsgValue }(
            abi.encode(canonicalToken, from, to, amount, solverFee, solverCondition)
        );

        ctx.sender = address(0);
        ctx.msgHash = bytes32(0);
        ctx.srcChainId = 0;
    }

    function sendReceiveEtherToERC20Vault(
        address from,
        address to,
        uint64 amount,
        uint64 solverFee,
        bytes32 solverCondition,
        bytes32 msgHash,
        address srcChainERC20Vault,
        uint64 srcChainId,
        uint256 mockLibInvokeMsgValue
    )
        public
    {
        ctx.sender = srcChainERC20Vault;
        ctx.msgHash = msgHash;
        ctx.srcChainId = srcChainId;

        destERC20Vault.onMessageInvocation{ value: mockLibInvokeMsgValue }(
            abi.encode(
                ERC20Vault.CanonicalERC20(0, address(0), 0, "", ""),
                from,
                to,
                amount,
                solverFee,
                solverCondition
            )
        );

        ctx.sender = address(0);
        ctx.msgHash = bytes32(0);
        ctx.srcChainId = 0;
    }
}<|MERGE_RESOLUTION|>--- conflicted
+++ resolved
@@ -19,13 +19,6 @@
     function v4GetBatch(uint64) external view returns (ITaikoInbox.Batch memory) {
         return batch;
     }
-<<<<<<< HEAD
-
-    function isInbox4() external pure returns (bool) {
-        return true;
-    }
-=======
->>>>>>> 2f798ff4
 }
 
 // PrankDestBridge lets us simulate a transaction to the ERC20Vault
