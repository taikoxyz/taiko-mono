--- conflicted
+++ resolved
@@ -11,13 +11,8 @@
     TestHeaderSync,
     TestLibBridgeData,
 } from "../../typechain"
-<<<<<<< HEAD
 import { Block, BlockHeader, EthGetProofResponse } from "../utils/rpc"
 import { getLatestBlockHeader, getSignalProof } from "../../tasks/utils"
-import RLP from "rlp"
-=======
-import { getLatestBlockHeader, getSignalProof } from "../../tasks/utils"
->>>>>>> fe479c8f
 
 async function deployBridge(
     signer: Signer,
@@ -621,11 +616,7 @@
                 hre,
                 l1Bridge.address,
                 key,
-<<<<<<< HEAD
-                block.hash,
-=======
                 block.number,
->>>>>>> fe479c8f
                 blockHeader
             )
 
@@ -664,11 +655,7 @@
                 hre,
                 l1Bridge.address,
                 key,
-<<<<<<< HEAD
-                block.hash,
-=======
                 block.number,
->>>>>>> fe479c8f
                 blockHeader
             )
 
@@ -727,11 +714,7 @@
                 hre,
                 l1Bridge.address,
                 key,
-<<<<<<< HEAD
-                block.hash,
-=======
                 block.number,
->>>>>>> fe479c8f
                 blockHeader
             )
 
@@ -790,11 +773,7 @@
                 hre,
                 l1Bridge.address,
                 key,
-<<<<<<< HEAD
-                block.hash,
-=======
                 block.number,
->>>>>>> fe479c8f
                 blockHeader
             )
 
@@ -978,12 +957,6 @@
 
             await headerSync.setSyncedHeader(block.hash)
 
-<<<<<<< HEAD
-            // rpc call to get the merkle proof what value is at key on the bridge contract
-            const proof: EthGetProofResponse = await ethers.provider.send(
-                "eth_getProof",
-                [l1Bridge.address, [key], block.hash]
-=======
             // get storageValue for the key
             const storageValue = await ethers.provider.getStorageAt(
                 l1Bridge.address,
@@ -1001,7 +974,6 @@
                 key,
                 block.number,
                 blockHeader
->>>>>>> fe479c8f
             )
 
             await expect(
@@ -1034,123 +1006,6 @@
                 )
             )
 
-<<<<<<< HEAD
-            // encode the SignalProof struct from LibBridgeSignal
-            const signalProof = ethers.utils.defaultAbiCoder.encode(
-                [
-                    "tuple(tuple(bytes32 parentHash, bytes32 ommersHash, address beneficiary, bytes32 stateRoot, bytes32 transactionsRoot, bytes32 receiptsRoot, bytes32[8] logsBloom, uint256 difficulty, uint128 height, uint64 gasLimit, uint64 gasUsed, uint64 timestamp, bytes extraData, bytes32 mixHash, uint64 nonce, uint256 baseFeePerGas) header, bytes proof)",
-                ],
-                [{ header: blockHeader, proof: encodedProof }]
-            )
-
-            await l2Bridge
-                .connect(l2NonOwner)
-                .processMessage(message, signalProof, {
-                    gasLimit: BigNumber.from(2000000),
-                })
-
-            const status = await l2Bridge.getMessageStatus(signal)
-            expect(status).to.be.eq(1) // message is retriable now
-            // because the LibBridgeInvoke call failed, because
-            // message.to is a bad receiver and throws upon receipt
-
-            return {
-                message,
-                l2Signer,
-                l2NonOwner,
-                l1Bridge,
-                l2Bridge,
-                addressManager,
-                headerSync,
-                owner,
-                nonOwner,
-                srcChainId,
-                enabledDestChainId,
-                l1EtherVault,
-                l2EtherVault,
-                signal,
-            }
-        }
-        it("setup message to fail first processMessage", async function () {
-            const { l2Bridge, signal } = await retriableMessageSetup()
-            l2Bridge
-            signal
-        })
-    })
-
-    describe("isMessageReceived()", function () {
-        it("should throw if signal is not a bridge message; proof is invalid since sender != bridge.", async function () {
-            const { owner, l1Bridge, l2Bridge, headerSync, srcChainId } =
-                await deployBridgeFixture()
-
-            const signal = ethers.utils.hexlify(ethers.utils.randomBytes(32))
-
-            const tx = await l1Bridge.connect(owner).sendSignal(signal)
-
-            await tx.wait()
-
-            const sender = owner.address
-
-            const key = ethers.utils.keccak256(
-                ethers.utils.solidityPack(
-                    ["address", "bytes32"],
-                    [sender, signal]
-                )
-            )
-
-            const { block, blockHeader } = await getLatestBlockHeader(hre)
-
-            await headerSync.setSyncedHeader(block.hash)
-
-            // get storageValue for the key
-            const storageValue = await ethers.provider.getStorageAt(
-                l1Bridge.address,
-                key,
-                block.number
-            )
-            // // make sure it equals 1 so we know sendSignal worked
-            expect(storageValue).to.be.eq(
-                "0x0000000000000000000000000000000000000000000000000000000000000001"
-            )
-
-            const signalProof = await getSignalProof(
-                hre,
-                l1Bridge.address,
-                key,
-                block.hash,
-                blockHeader
-            )
-
-            await expect(
-                l2Bridge.isMessageReceived(signal, srcChainId, signalProof)
-            ).to.be.revertedWith("Invalid large internal hash")
-        })
-
-        it("should return true", async function () {
-            const { l1Bridge, srcChainId, l2Bridge, headerSync, m } =
-                await deployBridgeFixture()
-
-            const expectedAmount =
-                m.depositValue + m.callValue + m.processingFee
-            const tx = await l1Bridge.sendMessage(m, {
-                value: expectedAmount,
-            })
-
-            const receipt = await tx.wait()
-
-            const [messageSentEvent] = receipt.events as any as Event[]
-
-            const { signal } = (messageSentEvent as any).args
-
-            const sender = l1Bridge.address
-
-            const key = ethers.utils.keccak256(
-                ethers.utils.solidityPack(
-                    ["address", "bytes32"],
-                    [sender, signal]
-                )
-            )
-
             const { block, blockHeader } = await getLatestBlockHeader(hre)
 
             await headerSync.setSyncedHeader(block.hash)
@@ -1166,32 +1021,11 @@
                 "0x0000000000000000000000000000000000000000000000000000000000000001"
             )
 
-=======
-            const { block, blockHeader } = await getLatestBlockHeader(hre)
-
-            await headerSync.setSyncedHeader(block.hash)
-
-            // get storageValue for the key
-            const storageValue = await ethers.provider.getStorageAt(
-                l1Bridge.address,
-                key,
-                block.number
-            )
-            // // make sure it equals 1 so we know sendMessage worked
-            expect(storageValue).to.be.eq(
-                "0x0000000000000000000000000000000000000000000000000000000000000001"
-            )
-
->>>>>>> fe479c8f
             const signalProof = await getSignalProof(
                 hre,
                 l1Bridge.address,
                 key,
-<<<<<<< HEAD
-                block.hash,
-=======
                 block.number,
->>>>>>> fe479c8f
                 blockHeader
             )
 
@@ -1277,11 +1111,7 @@
                 hre,
                 l1Bridge.address,
                 key,
-<<<<<<< HEAD
-                block.hash,
-=======
                 block.number,
->>>>>>> fe479c8f
                 blockHeader
             )
 
@@ -1333,11 +1163,7 @@
                 hre,
                 l1Bridge.address,
                 key,
-<<<<<<< HEAD
-                block.hash,
-=======
                 block.number,
->>>>>>> fe479c8f
                 blockHeader
             )
             // proving functionality; l2Bridge can check if l1Bridge receives a signal
