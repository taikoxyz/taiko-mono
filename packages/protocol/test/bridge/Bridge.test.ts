import { expect } from "chai"
<<<<<<< HEAD
import {
    AddressManager,
    Bridge,
    EtherVault,
    LibTrieProof,
    TestHeaderSync,
    TestLibBridgeData,
} from "../../typechain"
import { ethers } from "hardhat"
=======
>>>>>>> 5fdfdfad
import { BigNumber, Signer } from "ethers"
import { ethers } from "hardhat"
import RLP from "rlp"
import { AddressManager, Bridge, EtherVault } from "../../typechain"
import { Message } from "../utils/message"
import { Block, BlockHeader, EthGetProofResponse } from "../utils/rpc"
<<<<<<< HEAD
import RLP from "rlp"
=======
>>>>>>> 5fdfdfad

async function deployBridge(
    signer: Signer,
    addressManager: AddressManager,
    destChain: number,
    srcChain: number
): Promise<{ bridge: Bridge; etherVault: EtherVault }> {
    const libTrieProof: LibTrieProof = await (
        await ethers.getContractFactory("LibTrieProof")
    )
        .connect(signer)
        .deploy()

    const libBridgeProcess = await (
        await ethers.getContractFactory("LibBridgeProcess", {
            libraries: {
                LibTrieProof: libTrieProof.address,
            },
        })
    )
        .connect(signer)
        .deploy()

    const libBridgeRetry = await (
        await ethers.getContractFactory("LibBridgeRetry")
    )
        .connect(signer)
        .deploy()

    const BridgeFactory = await ethers.getContractFactory("Bridge", {
        libraries: {
            LibBridgeProcess: libBridgeProcess.address,
            LibBridgeRetry: libBridgeRetry.address,
            LibTrieProof: libTrieProof.address,
        },
    })

    const bridge: Bridge = await BridgeFactory.connect(signer).deploy()

    await bridge.connect(signer).init(addressManager.address)

    await bridge.connect(signer).enableDestChain(destChain, true)

    const etherVault: EtherVault = await (
        await ethers.getContractFactory("EtherVault")
    )
        .connect(signer)
        .deploy()

    await etherVault.connect(signer).init(addressManager.address)

    await etherVault.connect(signer).authorize(bridge.address, true)

    await etherVault.connect(signer).authorize(await signer.getAddress(), true)

    await addressManager.setAddress(
        `${srcChain}.ether_vault`,
        etherVault.address
    )

    await signer.sendTransaction({
        to: etherVault.address,
        value: BigNumber.from(100000000),
        gasLimit: 1000000,
    })

    return { bridge, etherVault }
}
describe("Bridge", function () {
    async function deployBridgeFixture() {
        const [owner, nonOwner] = await ethers.getSigners()

        const { chainId } = await ethers.provider.getNetwork()

        const srcChainId = chainId

        const enabledDestChainId = srcChainId + 1

        const addressManager: AddressManager = await (
            await ethers.getContractFactory("AddressManager")
        ).deploy()
        await addressManager.init()

        const { bridge: l1Bridge, etherVault: l1EtherVault } =
            await deployBridge(
                owner,
                addressManager,
                enabledDestChainId,
                srcChainId
            )

        // deploy protocol contract
        return {
            owner,
            nonOwner,
            l1Bridge,
            addressManager,
            enabledDestChainId,
            l1EtherVault,
            srcChainId,
        }
    }

    describe("sendMessage()", function () {
        it("throws when owner is the zero address", async () => {
            const { owner, nonOwner, l1Bridge } = await deployBridgeFixture()

            const message: Message = {
                id: 1,
                sender: owner.address,
                srcChainId: 1,
                destChainId: 5,
                owner: ethers.constants.AddressZero,
                to: nonOwner.address,
                refundAddress: owner.address,
                depositValue: 1,
                callValue: 1,
                processingFee: 1,
                gasLimit: 100,
                data: ethers.constants.HashZero,
                memo: "",
            }

            await expect(l1Bridge.sendMessage(message)).to.be.revertedWith(
                "B:owner"
            )
        })

        it("throws when dest chain id is same as block.chainid", async () => {
            const { owner, nonOwner, l1Bridge } = await deployBridgeFixture()

            const network = await ethers.provider.getNetwork()
            const message: Message = {
                id: 1,
                sender: owner.address,
                srcChainId: 1,
                destChainId: network.chainId,
                owner: owner.address,
                to: nonOwner.address,
                refundAddress: owner.address,
                depositValue: 1,
                callValue: 1,
                processingFee: 1,
                gasLimit: 100,
                data: ethers.constants.HashZero,
                memo: "",
            }

            await expect(l1Bridge.sendMessage(message)).to.be.revertedWith(
                "B:destChainId"
            )
        })

        it("throws when dest chain id is not enabled", async () => {
            const { owner, nonOwner, l1Bridge } = await deployBridgeFixture()

            const message: Message = {
                id: 1,
                sender: owner.address,
                srcChainId: 1,
                destChainId: 5,
                owner: owner.address,
                to: nonOwner.address,
                refundAddress: owner.address,
                depositValue: 1,
                callValue: 1,
                processingFee: 1,
                gasLimit: 100,
                data: ethers.constants.HashZero,
                memo: "",
            }

            await expect(l1Bridge.sendMessage(message)).to.be.revertedWith(
                "B:destChainId"
            )
        })

        it("throws when msg.value is not the same as expected amount", async () => {
            const { owner, nonOwner, l1Bridge, enabledDestChainId } =
                await deployBridgeFixture()

            const message: Message = {
                id: 1,
                sender: owner.address,
                srcChainId: 1,
                destChainId: enabledDestChainId,
                owner: owner.address,
                to: nonOwner.address,
                refundAddress: owner.address,
                depositValue: 1,
                callValue: 1,
                processingFee: 1,
                gasLimit: 100,
                data: ethers.constants.HashZero,
                memo: "",
            }

            await expect(l1Bridge.sendMessage(message)).to.be.revertedWith(
                "B:value"
            )
        })

        it("emits event and is successful when message is valid, ether_vault receives the expectedAmount", async () => {
            const {
                owner,
                nonOwner,
                l1EtherVault,
                l1Bridge,
                enabledDestChainId,
            } = await deployBridgeFixture()

            const etherVaultOriginalBalance = await ethers.provider.getBalance(
                l1EtherVault.address
            )

            const message: Message = {
                id: 1,
                sender: owner.address,
                srcChainId: 1,
                destChainId: enabledDestChainId,
                owner: owner.address,
                to: nonOwner.address,
                refundAddress: owner.address,
                depositValue: 1,
                callValue: 1,
                processingFee: 1,
                gasLimit: 100,
                data: ethers.constants.HashZero,
                memo: "",
            }

            const expectedAmount =
                message.depositValue + message.callValue + message.processingFee
            await expect(
                l1Bridge.sendMessage(message, {
                    value: expectedAmount,
                })
            ).to.emit(l1Bridge, "MessageSent")

            const etherVaultUpdatedBalance = await ethers.provider.getBalance(
                l1EtherVault.address
            )

            expect(etherVaultUpdatedBalance).to.be.eq(
                etherVaultOriginalBalance.add(expectedAmount)
            )
        })
    })

    describe("sendSignal()", async function () {
        it("throws when signal is empty", async function () {
            const { owner, l1Bridge } = await deployBridgeFixture()

            await expect(
                l1Bridge.connect(owner).sendSignal(ethers.constants.HashZero)
            ).to.be.revertedWith("B:signal")
        })

        it("sends signal, confirms it was sent", async function () {
            const { owner, l1Bridge } = await deployBridgeFixture()

            const hash =
                "0xf2e08f6b93d8cf4f37a3b38f91a8c37198095dde8697463ca3789e25218a8e9d"
            await expect(l1Bridge.connect(owner).sendSignal(hash))
                .to.emit(l1Bridge, "SignalSent")
                .withArgs(owner.address, hash)

            const isSignalSent = await l1Bridge.isSignalSent(
                owner.address,
                hash
            )
            expect(isSignalSent).to.be.eq(true)
        })
    })

    describe("isDestChainEnabled()", function () {
        it("is disabled for unabled chainIds", async () => {
            const { l1Bridge } = await deployBridgeFixture()

            const enabled = await l1Bridge.isDestChainEnabled(68)
            expect(enabled).to.be.eq(false)
        })

        it("is enabled for enabled chainId", async () => {
            const { l1Bridge, enabledDestChainId } = await deployBridgeFixture()

            const enabled = await l1Bridge.isDestChainEnabled(
                enabledDestChainId
            )
            expect(enabled).to.be.eq(true)
        })
    })

    describe("context()", function () {
        it("returns unitialized context", async () => {
            const { l1Bridge } = await deployBridgeFixture()

            const ctx = await l1Bridge.context()
            expect(ctx[0]).to.be.eq(ethers.constants.HashZero)
            expect(ctx[1]).to.be.eq(ethers.constants.AddressZero)
            expect(ctx[2]).to.be.eq(BigNumber.from(0))
        })
    })

    describe("getMessageStatus()", function () {
        it("returns new for uninitialized signal", async () => {
            const { l1Bridge } = await deployBridgeFixture()

            const messageStatus = await l1Bridge.getMessageStatus(
                ethers.constants.HashZero
            )

            expect(messageStatus).to.be.eq(0)
        })

        it("returns for initiaized signal", async () => {
            const { owner, nonOwner, enabledDestChainId, l1Bridge } =
                await deployBridgeFixture()

            const message: Message = {
                id: 1,
                sender: owner.address,
                srcChainId: 1,
                destChainId: enabledDestChainId,
                owner: owner.address,
                to: nonOwner.address,
                refundAddress: owner.address,
                depositValue: 1,
                callValue: 1,
                processingFee: 1,
                gasLimit: 100,
                data: ethers.constants.HashZero,
                memo: "",
            }

            const expectedAmount =
                message.depositValue + message.callValue + message.processingFee

            const tx = await l1Bridge.sendMessage(message, {
                value: expectedAmount,
            })

            const receipt = await tx.wait()

            const [messageSentEvent] = receipt.events as any as Event[]

            const { signal } = (messageSentEvent as any).args

            expect(signal).not.to.be.eq(ethers.constants.HashZero)

            const messageStatus = await l1Bridge.getMessageStatus(signal)

            expect(messageStatus).to.be.eq(0)
        })
    })

    describe("processMessage()", async function () {
        it("throws when message.gasLimit is 0 and msg.sender is not the message.owner", async () => {
            const { owner, nonOwner, l1Bridge, enabledDestChainId } =
                await deployBridgeFixture()

            const message: Message = {
                id: 1,
                sender: owner.address,
                srcChainId: 1,
                destChainId: enabledDestChainId,
                owner: nonOwner.address,
                to: owner.address,
                refundAddress: owner.address,
                depositValue: 1,
                callValue: 1,
                processingFee: 1,
                gasLimit: 0,
                data: ethers.constants.HashZero,
                memo: "",
            }

            const proof = ethers.constants.HashZero

            await expect(
                l1Bridge.processMessage(message, proof)
            ).to.be.revertedWith("B:forbidden")
        })

        it("throws message.destChainId is not block.chainId", async () => {
            const { owner, nonOwner, l1Bridge } = await deployBridgeFixture()

            const message: Message = {
                id: 1,
                sender: nonOwner.address,
                srcChainId: 1,
                destChainId: 5,
                owner: owner.address,
                to: nonOwner.address,
                refundAddress: owner.address,
                depositValue: 1,
                callValue: 1,
                processingFee: 1,
                gasLimit: 0,
                data: ethers.constants.HashZero,
                memo: "",
            }

            const proof = ethers.constants.HashZero

            await expect(
                l1Bridge.processMessage(message, proof)
            ).to.be.revertedWith("B:destChainId")
        })
    })
})

describe("integration:Bridge", function () {
    async function deployBridgeFixture() {
        const [owner, nonOwner] = await ethers.getSigners()

        const { chainId } = await ethers.provider.getNetwork()

        const srcChainId = chainId

        // seondary node to deploy L2 on
        const l2Provider = new ethers.providers.JsonRpcProvider(
            "http://localhost:28545"
        )

        const l2Signer = await l2Provider.getSigner(
            "0x4D9E82AC620246f6782EAaBaC3E3c86895f3f0F8"
        )

        const l2NonOwner = await l2Provider.getSigner()

        const l2Network = await l2Provider.getNetwork()
        const enabledDestChainId = l2Network.chainId

        const addressManager: AddressManager = await (
            await ethers.getContractFactory("AddressManager")
        ).deploy()
        await addressManager.init()

        const l2AddressManager: AddressManager = await (
            await ethers.getContractFactory("AddressManager")
        )
            .connect(l2Signer)
            .deploy()
        await l2AddressManager.init()

        const { bridge: l1Bridge, etherVault: l1EtherVault } =
            await deployBridge(
                owner,
                addressManager,
                enabledDestChainId,
                srcChainId
            )

        const { bridge: l2Bridge, etherVault: l2EtherVault } =
            await deployBridge(
                l2Signer,
                l2AddressManager,
                srcChainId,
                enabledDestChainId
            )

        await addressManager.setAddress(
            `${enabledDestChainId}.bridge`,
            l2Bridge.address
        )

        await l2AddressManager
            .connect(l2Signer)
            .setAddress(`${srcChainId}.bridge`, l1Bridge.address)

        const headerSync: TestHeaderSync = await (
            await ethers.getContractFactory("TestHeaderSync")
        )
            .connect(l2Signer)
            .deploy()

        await l2AddressManager
            .connect(l2Signer)
            .setAddress(`${enabledDestChainId}.taiko`, headerSync.address)

        return {
            owner,
            l2Signer,
            nonOwner,
            l2NonOwner,
            l1Bridge,
            l2Bridge,
            addressManager,
            enabledDestChainId,
            l1EtherVault,
            l2EtherVault,
            srcChainId,
            headerSync,
        }
    }

    describe("processMessage()", function () {
        it("should throw if message.gasLimit == 0 & msg.sender is not message.owner", async function () {
            const {
                owner,
                l2NonOwner,
                srcChainId,
                enabledDestChainId,
                l2Bridge,
            } = await deployBridgeFixture()

            const m: Message = {
                id: 1,
                sender: await l2NonOwner.getAddress(),
                srcChainId: srcChainId,
                destChainId: enabledDestChainId,
                owner: owner.address,
                to: owner.address,
                refundAddress: owner.address,
                depositValue: 1000,
                callValue: 1000,
                processingFee: 1000,
                gasLimit: 0,
                data: ethers.constants.HashZero,
                memo: "",
            }

            await expect(
                l2Bridge.processMessage(m, ethers.constants.HashZero)
            ).to.be.revertedWith("B:forbidden")
        })

        it("should throw if message.destChainId is not equal to current block.chainId", async function () {
            const { owner, srcChainId, enabledDestChainId, l2Bridge } =
                await deployBridgeFixture()

            const m: Message = {
                id: 1,
                sender: owner.address,
                srcChainId: srcChainId,
                destChainId: enabledDestChainId + 1,
                owner: owner.address,
                to: owner.address,
                refundAddress: owner.address,
                depositValue: 1000,
                callValue: 1000,
                processingFee: 1000,
                gasLimit: 10000,
                data: ethers.constants.HashZero,
                memo: "",
            }

            await expect(
                l2Bridge.processMessage(m, ethers.constants.HashZero)
            ).to.be.revertedWith("B:destChainId")
        })

        it("should throw if messageStatus of message is != NEW", async function () {
            const {
                owner,
                l1Bridge,
                srcChainId,
                enabledDestChainId,
                l2Bridge,
                headerSync,
            } = await deployBridgeFixture()

            const m: Message = {
                id: 1,
                sender: owner.address,
                srcChainId: srcChainId,
                destChainId: enabledDestChainId,
                owner: owner.address,
                to: owner.address,
                refundAddress: owner.address,
                depositValue: 1000,
                callValue: 1000,
                processingFee: 1000,
                gasLimit: 10000,
                data: ethers.constants.HashZero,
                memo: "",
            }

            const expectedAmount =
                m.depositValue + m.callValue + m.processingFee
            const tx = await l1Bridge.sendMessage(m, {
                value: expectedAmount,
            })

            const receipt = await tx.wait()

            const [messageSentEvent] = receipt.events as any as Event[]

            const { signal, message } = (messageSentEvent as any).args

            const sender = l1Bridge.address

            const key = ethers.utils.keccak256(
                ethers.utils.solidityPack(
                    ["address", "bytes32"],
                    [sender, signal]
                )
            )

            // use this instead of ethers.provider.getBlock() beccause it doesnt have stateRoot
            // in the response
            const block: Block = await ethers.provider.send(
                "eth_getBlockByNumber",
                ["latest", false]
            )

            await headerSync.setSyncedHeader(block.hash)

            const logsBloom = block.logsBloom.toString().substring(2)

            const blockHeader: BlockHeader = {
                parentHash: block.parentHash,
                ommersHash: block.sha3Uncles,
                beneficiary: block.miner,
                stateRoot: block.stateRoot,
                transactionsRoot: block.transactionsRoot,
                receiptsRoot: block.receiptsRoot,
                logsBloom: logsBloom
                    .match(/.{1,64}/g)!
                    .map((s: string) => "0x" + s),
                difficulty: block.difficulty,
                height: block.number,
                gasLimit: block.gasLimit,
                gasUsed: block.gasUsed,
                timestamp: block.timestamp,
                extraData: block.extraData,
                mixHash: block.mixHash,
                nonce: block.nonce,
                baseFeePerGas: block.baseFeePerGas
                    ? parseInt(block.baseFeePerGas)
                    : 0,
            }

            // rpc call to get the merkle proof what value is at key on the bridge contract
            const proof: EthGetProofResponse = await ethers.provider.send(
                "eth_getProof",
                [l1Bridge.address, [key], block.hash]
            )

            // RLP encode the proof together for LibTrieProof to decode
            const encodedProof = ethers.utils.defaultAbiCoder.encode(
                ["bytes", "bytes"],
                [
                    RLP.encode(proof.accountProof),
                    RLP.encode(proof.storageProof[0].proof),
                ]
            )
            // encode the SignalProof struct from LibBridgeSignal
            const signalProof = ethers.utils.defaultAbiCoder.encode(
                [
                    "tuple(tuple(bytes32 parentHash, bytes32 ommersHash, address beneficiary, bytes32 stateRoot, bytes32 transactionsRoot, bytes32 receiptsRoot, bytes32[8] logsBloom, uint256 difficulty, uint128 height, uint64 gasLimit, uint64 gasUsed, uint64 timestamp, bytes extraData, bytes32 mixHash, uint64 nonce, uint256 baseFeePerGas) header, bytes proof)",
                ],
                [{ header: blockHeader, proof: encodedProof }]
            )

            // upon successful processing, this immediately gets marked as DONE
            await l2Bridge.processMessage(message, signalProof)

            // recalling this process should be prevented as it's status is no longer NEW
            await expect(
                l2Bridge.processMessage(message, signalProof)
            ).to.be.revertedWith("B:status")
        })

        it("should throw if message signalproof is not valid", async function () {
            const {
                owner,
                l1Bridge,
                srcChainId,
                enabledDestChainId,
                l2Bridge,
                headerSync,
            } = await deployBridgeFixture()

            const m: Message = {
                id: 1,
                sender: owner.address,
                srcChainId: srcChainId,
                destChainId: enabledDestChainId,
                owner: owner.address,
                to: owner.address,
                refundAddress: owner.address,
                depositValue: 1000,
                callValue: 1000,
                processingFee: 1000,
                gasLimit: 10000,
                data: ethers.constants.HashZero,
                memo: "",
            }

            const block: Block = await ethers.provider.send(
                "eth_getBlockByNumber",
                ["latest", false]
            )

            const libData: TestLibBridgeData = await (
                await ethers.getContractFactory("TestLibBridgeData")
            ).deploy()

            const signal = await libData.hashMessage(m)

            const sender = l1Bridge.address

            const key = ethers.utils.keccak256(
                ethers.utils.solidityPack(
                    ["address", "bytes32"],
                    [sender, signal]
                )
            )

            await headerSync.setSyncedHeader(ethers.constants.HashZero)

            const logsBloom = block.logsBloom.toString().substring(2)

            const blockHeader: BlockHeader = {
                parentHash: block.parentHash,
                ommersHash: block.sha3Uncles,
                beneficiary: block.miner,
                stateRoot: block.stateRoot,
                transactionsRoot: block.transactionsRoot,
                receiptsRoot: block.receiptsRoot,
                logsBloom: logsBloom
                    .match(/.{1,64}/g)!
                    .map((s: string) => "0x" + s),
                difficulty: block.difficulty,
                height: block.number,
                gasLimit: block.gasLimit,
                gasUsed: block.gasUsed,
                timestamp: block.timestamp,
                extraData: block.extraData,
                mixHash: block.mixHash,
                nonce: block.nonce,
                baseFeePerGas: block.baseFeePerGas
                    ? parseInt(block.baseFeePerGas)
                    : 0,
            }

            const proof: EthGetProofResponse = await ethers.provider.send(
                "eth_getProof",
                [l1Bridge.address, [key], block.hash]
            )

            // RLP encode the proof together for LibTrieProof to decode
            const encodedProof = ethers.utils.defaultAbiCoder.encode(
                ["bytes", "bytes"],
                [
                    RLP.encode(proof.accountProof),
                    RLP.encode(proof.storageProof[0].proof),
                ]
            )
            // encode the SignalProof struct from LibBridgeSignal
            const signalProof = ethers.utils.defaultAbiCoder.encode(
                [
                    "tuple(tuple(bytes32 parentHash, bytes32 ommersHash, address beneficiary, bytes32 stateRoot, bytes32 transactionsRoot, bytes32 receiptsRoot, bytes32[8] logsBloom, uint256 difficulty, uint128 height, uint64 gasLimit, uint64 gasUsed, uint64 timestamp, bytes extraData, bytes32 mixHash, uint64 nonce, uint256 baseFeePerGas) header, bytes proof)",
                ],
                [{ header: blockHeader, proof: encodedProof }]
            )

            await expect(
                l2Bridge.processMessage(m, signalProof)
            ).to.be.revertedWith("LTP:invalid storage proof")
        })

        it("should throw if message has not been received", async function () {
            const {
                owner,
                l1Bridge,
                srcChainId,
                enabledDestChainId,
                l2Bridge,
                headerSync,
            } = await deployBridgeFixture()

            const m: Message = {
                id: 1,
                sender: owner.address,
                srcChainId: srcChainId,
                destChainId: enabledDestChainId,
                owner: owner.address,
                to: owner.address,
                refundAddress: owner.address,
                depositValue: 1000,
                callValue: 1000,
                processingFee: 1000,
                gasLimit: 10000,
                data: ethers.constants.HashZero,
                memo: "",
            }

            const expectedAmount =
                m.depositValue + m.callValue + m.processingFee
            const tx = await l1Bridge.sendMessage(m, {
                value: expectedAmount,
            })

            const receipt = await tx.wait()

            const [messageSentEvent] = receipt.events as any as Event[]

            const { signal, message } = (messageSentEvent as any).args

            expect(signal).not.to.be.eq(ethers.constants.HashZero)

            const messageStatus = await l1Bridge.getMessageStatus(signal)

            expect(messageStatus).to.be.eq(0)

            const sender = l1Bridge.address

            const key = ethers.utils.keccak256(
                ethers.utils.solidityPack(
                    ["address", "bytes32"],
                    [sender, signal]
                )
            )

            // use this instead of ethers.provider.getBlock() beccause it doesnt have stateRoot
            // in the response
            const block: Block = await ethers.provider.send(
                "eth_getBlockByNumber",
                ["latest", false]
            )

            await headerSync.setSyncedHeader(ethers.constants.HashZero)

            const logsBloom = block.logsBloom.toString().substring(2)

            const blockHeader: BlockHeader = {
                parentHash: block.parentHash,
                ommersHash: block.sha3Uncles,
                beneficiary: block.miner,
                stateRoot: block.stateRoot,
                transactionsRoot: block.transactionsRoot,
                receiptsRoot: block.receiptsRoot,
                logsBloom: logsBloom
                    .match(/.{1,64}/g)!
                    .map((s: string) => "0x" + s),
                difficulty: block.difficulty,
                height: block.number,
                gasLimit: block.gasLimit,
                gasUsed: block.gasUsed,
                timestamp: block.timestamp,
                extraData: block.extraData,
                mixHash: block.mixHash,
                nonce: block.nonce,
                baseFeePerGas: block.baseFeePerGas
                    ? parseInt(block.baseFeePerGas)
                    : 0,
            }

            // get storageValue for the key
            const storageValue = await ethers.provider.getStorageAt(
                l1Bridge.address,
                key,
                block.number
            )
            // make sure it equals 1 so our proof will pass
            expect(storageValue).to.be.eq(
                "0x0000000000000000000000000000000000000000000000000000000000000001"
            )
            // rpc call to get the merkle proof what value is at key on the bridge contract
            const proof: EthGetProofResponse = await ethers.provider.send(
                "eth_getProof",
                [l1Bridge.address, [key], block.hash]
            )

            // RLP encode the proof together for LibTrieProof to decode
            const encodedProof = ethers.utils.defaultAbiCoder.encode(
                ["bytes", "bytes"],
                [
                    RLP.encode(proof.accountProof),
                    RLP.encode(proof.storageProof[0].proof),
                ]
            )
            // encode the SignalProof struct from LibBridgeSignal
            const signalProof = ethers.utils.defaultAbiCoder.encode(
                [
                    "tuple(tuple(bytes32 parentHash, bytes32 ommersHash, address beneficiary, bytes32 stateRoot, bytes32 transactionsRoot, bytes32 receiptsRoot, bytes32[8] logsBloom, uint256 difficulty, uint128 height, uint64 gasLimit, uint64 gasUsed, uint64 timestamp, bytes extraData, bytes32 mixHash, uint64 nonce, uint256 baseFeePerGas) header, bytes proof)",
                ],
                [{ header: blockHeader, proof: encodedProof }]
            )

            await expect(
                l2Bridge.processMessage(message, signalProof)
            ).to.be.revertedWith("B:notReceived")
        })

        it("processes a message when the signal has been verified from the sending chain", async () => {
            const {
                owner,
                l1Bridge,
                srcChainId,
                enabledDestChainId,
                l2Bridge,
                headerSync,
            } = await deployBridgeFixture()

            const m: Message = {
                id: 1,
                sender: owner.address,
                srcChainId: srcChainId,
                destChainId: enabledDestChainId,
                owner: owner.address,
                to: owner.address,
                refundAddress: owner.address,
                depositValue: 1000,
                callValue: 1000,
                processingFee: 1000,
                gasLimit: 10000,
                data: ethers.constants.HashZero,
                memo: "",
            }

            const expectedAmount =
                m.depositValue + m.callValue + m.processingFee
            const tx = await l1Bridge.sendMessage(m, {
                value: expectedAmount,
            })

            const receipt = await tx.wait()

            const [messageSentEvent] = receipt.events as any as Event[]

            const { signal, message } = (messageSentEvent as any).args

            expect(signal).not.to.be.eq(ethers.constants.HashZero)

            const messageStatus = await l1Bridge.getMessageStatus(signal)

            expect(messageStatus).to.be.eq(0)

            const sender = l1Bridge.address

            const key = ethers.utils.keccak256(
                ethers.utils.solidityPack(
                    ["address", "bytes32"],
                    [sender, signal]
                )
            )

            // use this instead of ethers.provider.getBlock() beccause it doesnt have stateRoot
            // in the response
            const block: Block = await ethers.provider.send(
                "eth_getBlockByNumber",
                ["latest", false]
            )

            await headerSync.setSyncedHeader(block.hash)

            const logsBloom = block.logsBloom.toString().substring(2)

            const blockHeader: BlockHeader = {
                parentHash: block.parentHash,
                ommersHash: block.sha3Uncles,
                beneficiary: block.miner,
                stateRoot: block.stateRoot,
                transactionsRoot: block.transactionsRoot,
                receiptsRoot: block.receiptsRoot,
                logsBloom: logsBloom
                    .match(/.{1,64}/g)!
                    .map((s: string) => "0x" + s),
                difficulty: block.difficulty,
                height: block.number,
                gasLimit: block.gasLimit,
                gasUsed: block.gasUsed,
                timestamp: block.timestamp,
                extraData: block.extraData,
                mixHash: block.mixHash,
                nonce: block.nonce,
                baseFeePerGas: block.baseFeePerGas
                    ? parseInt(block.baseFeePerGas)
                    : 0,
            }

            // get storageValue for the key
            const storageValue = await ethers.provider.getStorageAt(
                l1Bridge.address,
                key,
                block.number
            )
            // make sure it equals 1 so our proof will pass
            expect(storageValue).to.be.eq(
                "0x0000000000000000000000000000000000000000000000000000000000000001"
            )
            // rpc call to get the merkle proof what value is at key on the bridge contract
            const proof: EthGetProofResponse = await ethers.provider.send(
                "eth_getProof",
                [l1Bridge.address, [key], block.hash]
            )

            // RLP encode the proof together for LibTrieProof to decode
            const encodedProof = ethers.utils.defaultAbiCoder.encode(
                ["bytes", "bytes"],
                [
                    RLP.encode(proof.accountProof),
                    RLP.encode(proof.storageProof[0].proof),
                ]
            )
            // encode the SignalProof struct from LibBridgeSignal
            const signalProof = ethers.utils.defaultAbiCoder.encode(
                [
                    "tuple(tuple(bytes32 parentHash, bytes32 ommersHash, address beneficiary, bytes32 stateRoot, bytes32 transactionsRoot, bytes32 receiptsRoot, bytes32[8] logsBloom, uint256 difficulty, uint128 height, uint64 gasLimit, uint64 gasUsed, uint64 timestamp, bytes extraData, bytes32 mixHash, uint64 nonce, uint256 baseFeePerGas) header, bytes proof)",
                ],
                [{ header: blockHeader, proof: encodedProof }]
            )

            // ROGER: this is where we at, we need now to deploy a custom TestHeaderSync that implements
            // IHeaderSync where we can manually save synced headers.
            await l2Bridge.processMessage(message, signalProof, {
                gasLimit: BigNumber.from(2000000),
            })
        })
    })
})<|MERGE_RESOLUTION|>--- conflicted
+++ resolved
@@ -1,5 +1,8 @@
 import { expect } from "chai"
-<<<<<<< HEAD
+import { ethers } from "hardhat"
+import { BigNumber, Signer } from "ethers"
+import { ethers } from "hardhat"
+import { Message } from "../utils/message"
 import {
     AddressManager,
     Bridge,
@@ -8,19 +11,9 @@
     TestHeaderSync,
     TestLibBridgeData,
 } from "../../typechain"
-import { ethers } from "hardhat"
-=======
->>>>>>> 5fdfdfad
-import { BigNumber, Signer } from "ethers"
-import { ethers } from "hardhat"
+import { Block, BlockHeader, EthGetProofResponse } from "../utils/rpc"
 import RLP from "rlp"
-import { AddressManager, Bridge, EtherVault } from "../../typechain"
-import { Message } from "../utils/message"
-import { Block, BlockHeader, EthGetProofResponse } from "../utils/rpc"
-<<<<<<< HEAD
-import RLP from "rlp"
-=======
->>>>>>> 5fdfdfad
+
 
 async function deployBridge(
     signer: Signer,
