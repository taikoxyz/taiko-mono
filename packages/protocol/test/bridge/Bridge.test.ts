import { expect } from "chai";
import { BigNumber } from "ethers";
import { ethers } from "hardhat";
import { AddressManager, Bridge, EtherVault } from "../../typechain";
import { deployBridge, sendMessage } from "../utils/bridge";
import { Message } from "../utils/message";

<<<<<<< HEAD
=======
async function deployBridge(
    signer: Signer,
    addressManager: AddressManager,
    destChain: number,
    srcChain: number
): Promise<{ bridge: Bridge; etherVault: EtherVault }> {
    const libTrieProof: LibTrieProof = await (
        await ethers.getContractFactory("LibTrieProof")
    )
        .connect(signer)
        .deploy();

    const libBridgeProcess = await (
        await ethers.getContractFactory("LibBridgeProcess", {
            libraries: {
                LibTrieProof: libTrieProof.address,
            },
        })
    )
        .connect(signer)
        .deploy();

    const libBridgeRetry = await (
        await ethers.getContractFactory("LibBridgeRetry")
    )
        .connect(signer)
        .deploy();

    const BridgeFactory = await ethers.getContractFactory("Bridge", {
        libraries: {
            LibBridgeProcess: libBridgeProcess.address,
            LibBridgeRetry: libBridgeRetry.address,
            LibTrieProof: libTrieProof.address,
        },
    });

    const bridge: Bridge = await BridgeFactory.connect(signer).deploy();

    await bridge.connect(signer).init(addressManager.address);

    const etherVault: EtherVault = await (
        await ethers.getContractFactory("EtherVault")
    )
        .connect(signer)
        .deploy();

    await etherVault.connect(signer).init(addressManager.address);

    await etherVault.connect(signer).authorize(bridge.address, true);

    await etherVault.connect(signer).authorize(await signer.getAddress(), true);

    await addressManager.setAddress(
        `${srcChain}.ether_vault`,
        etherVault.address
    );

    await signer.sendTransaction({
        to: etherVault.address,
        value: BigNumber.from(100000000),
        gasLimit: 1000000,
    });

    return { bridge, etherVault };
}
>>>>>>> 85a5bfd2
describe("Bridge", function () {
    let owner: any;
    let nonOwner: any;
    let srcChainId: number;
    let enabledDestChainId: number;
    let l1Bridge: Bridge;
    let l1EtherVault: EtherVault;

    beforeEach(async () => {
        [owner, nonOwner] = await ethers.getSigners();

        const { chainId } = await ethers.provider.getNetwork();

        srcChainId = chainId;

        enabledDestChainId = srcChainId + 1;

        const addressManager: AddressManager = await (
            await ethers.getContractFactory("AddressManager")
        ).deploy();
        await addressManager.init();

<<<<<<< HEAD
        ({ bridge: l1Bridge, etherVault: l1EtherVault } = await deployBridge(
=======
        const { bridge: l1Bridge, etherVault: l1EtherVault } =
            await deployBridge(
                owner,
                addressManager,
                enabledDestChainId,
                srcChainId
            );

        await addressManager.setAddress(
            `${enabledDestChainId}.bridge`,
            "0x0000000000000000000000000000000000000001" // dummy address so chain is "enabled"
        );

        // deploy protocol contract
        return {
>>>>>>> 85a5bfd2
            owner,
            addressManager,
            enabledDestChainId,
            srcChainId
        ));
    });

    describe("sendMessage()", function () {
        it("throws when owner is the zero address", async () => {
            const message: Message = {
                id: 1,
                sender: owner.address,
                srcChainId: 1,
                destChainId: 5,
                owner: ethers.constants.AddressZero,
                to: nonOwner.address,
                refundAddress: owner.address,
                depositValue: 1,
                callValue: 1,
                processingFee: 1,
                gasLimit: 100,
                data: ethers.constants.HashZero,
                memo: "",
            };

            await expect(l1Bridge.sendMessage(message)).to.be.revertedWith(
                "B:owner"
            );
        });

        it("throws when dest chain id is same as block.chainid", async () => {
            const network = await ethers.provider.getNetwork();
            const message: Message = {
                id: 1,
                sender: owner.address,
                srcChainId: 1,
                destChainId: network.chainId,
                owner: owner.address,
                to: nonOwner.address,
                refundAddress: owner.address,
                depositValue: 1,
                callValue: 1,
                processingFee: 1,
                gasLimit: 100,
                data: ethers.constants.HashZero,
                memo: "",
            };

            await expect(l1Bridge.sendMessage(message)).to.be.revertedWith(
                "B:destChainId"
            );
        });

        it("throws when dest chain id is not enabled", async () => {
            const message: Message = {
                id: 1,
                sender: owner.address,
                srcChainId: 1,
                destChainId: 5,
                owner: owner.address,
                to: nonOwner.address,
                refundAddress: owner.address,
                depositValue: 1,
                callValue: 1,
                processingFee: 1,
                gasLimit: 100,
                data: ethers.constants.HashZero,
                memo: "",
            };

            await expect(l1Bridge.sendMessage(message)).to.be.revertedWith(
                "B:destChainId"
            );
        });

        it("throws when msg.value is not the same as expected amount", async () => {
            const message: Message = {
                id: 1,
                sender: owner.address,
                srcChainId: 1,
                destChainId: enabledDestChainId,
                owner: owner.address,
                to: nonOwner.address,
                refundAddress: owner.address,
                depositValue: 1,
                callValue: 1,
                processingFee: 1,
                gasLimit: 100,
                data: ethers.constants.HashZero,
                memo: "",
            };

            await expect(l1Bridge.sendMessage(message)).to.be.revertedWith(
                "B:value"
            );
        });

        it("emits event and is successful when message is valid, ether_vault receives the expectedAmount", async () => {
            const etherVaultOriginalBalance = await ethers.provider.getBalance(
                l1EtherVault.address
            );

            const message: Message = {
                id: 1,
                sender: owner.address,
                srcChainId: 1,
                destChainId: enabledDestChainId,
                owner: owner.address,
                to: nonOwner.address,
                refundAddress: owner.address,
                depositValue: 1,
                callValue: 1,
                processingFee: 1,
                gasLimit: 100,
                data: ethers.constants.HashZero,
                memo: "",
            };

            const expectedAmount =
                message.depositValue +
                message.callValue +
                message.processingFee;

            await sendMessage(l1Bridge, message);

            const etherVaultUpdatedBalance = await ethers.provider.getBalance(
                l1EtherVault.address
            );

            expect(etherVaultUpdatedBalance).to.be.eq(
                etherVaultOriginalBalance.add(expectedAmount)
            );
        });
    });

    describe("sendSignal()", async function () {
        it("throws when signal is empty", async function () {
            await expect(
                l1Bridge.connect(owner).sendSignal(ethers.constants.HashZero)
            ).to.be.revertedWith("B:signal");
        });

        it("sends signal, confirms it was sent", async function () {
            const hash =
                "0xf2e08f6b93d8cf4f37a3b38f91a8c37198095dde8697463ca3789e25218a8e9d";
            await expect(l1Bridge.connect(owner).sendSignal(hash))
                .to.emit(l1Bridge, "SignalSent")
                .withArgs(owner.address, hash);

            const isSignalSent = await l1Bridge.isSignalSent(
                owner.address,
                hash
            );
            expect(isSignalSent).to.be.eq(true);
        });
    });

    describe("isDestChainEnabled()", function () {
        it("is disabled for unabled chainIds", async () => {
            const enabled = await l1Bridge.isDestChainEnabled(68);
            expect(enabled).to.be.eq(false);
        });

        it("is enabled for enabled chainId", async () => {
            const enabled = await l1Bridge.isDestChainEnabled(
                enabledDestChainId
            );
            expect(enabled).to.be.eq(true);
        });
    });

    describe("context()", function () {
        it("returns unitialized context", async () => {
            const ctx = await l1Bridge.context();
            expect(ctx[0]).to.be.eq(ethers.constants.HashZero);
            expect(ctx[1]).to.be.eq(ethers.constants.AddressZero);
            expect(ctx[2]).to.be.eq(BigNumber.from(0));
        });
    });

    describe("getMessageStatus()", function () {
        it("returns new for uninitialized signal", async () => {
            const messageStatus = await l1Bridge.getMessageStatus(
                ethers.constants.HashZero
            );

            expect(messageStatus).to.be.eq(0);
        });

        it("returns for initiaized signal", async () => {
            const message: Message = {
                id: 1,
                sender: owner.address,
                srcChainId: 1,
                destChainId: enabledDestChainId,
                owner: owner.address,
                to: nonOwner.address,
                refundAddress: owner.address,
                depositValue: 1,
                callValue: 1,
                processingFee: 1,
                gasLimit: 100,
                data: ethers.constants.HashZero,
                memo: "",
            };

            const { signal } = await sendMessage(l1Bridge, message);

            expect(signal).not.to.be.eq(ethers.constants.HashZero);

            const messageStatus = await l1Bridge.getMessageStatus(signal);

            expect(messageStatus).to.be.eq(0);
        });
    });

    describe("processMessage()", async function () {
        it("throws when message.gasLimit is 0 and msg.sender is not the message.owner", async () => {
            const message: Message = {
                id: 1,
                sender: owner.address,
                srcChainId: 1,
                destChainId: enabledDestChainId,
                owner: nonOwner.address,
                to: owner.address,
                refundAddress: owner.address,
                depositValue: 1,
                callValue: 1,
                processingFee: 1,
                gasLimit: 0,
                data: ethers.constants.HashZero,
                memo: "",
            };

            await expect(
                l1Bridge.processMessage(message, ethers.constants.HashZero)
            ).to.be.revertedWith("B:forbidden");
        });

        it("throws message.destChainId is not block.chainId", async () => {
            const message: Message = {
                id: 1,
                sender: nonOwner.address,
                srcChainId: 1,
                destChainId: 5,
                owner: owner.address,
                to: nonOwner.address,
                refundAddress: owner.address,
                depositValue: 1,
                callValue: 1,
                processingFee: 1,
                gasLimit: 0,
                data: ethers.constants.HashZero,
                memo: "",
            };

            await expect(
                l1Bridge.processMessage(message, ethers.constants.HashZero)
            ).to.be.revertedWith("B:destChainId");
        });
    });
});<|MERGE_RESOLUTION|>--- conflicted
+++ resolved
@@ -5,74 +5,6 @@
 import { deployBridge, sendMessage } from "../utils/bridge";
 import { Message } from "../utils/message";
 
-<<<<<<< HEAD
-=======
-async function deployBridge(
-    signer: Signer,
-    addressManager: AddressManager,
-    destChain: number,
-    srcChain: number
-): Promise<{ bridge: Bridge; etherVault: EtherVault }> {
-    const libTrieProof: LibTrieProof = await (
-        await ethers.getContractFactory("LibTrieProof")
-    )
-        .connect(signer)
-        .deploy();
-
-    const libBridgeProcess = await (
-        await ethers.getContractFactory("LibBridgeProcess", {
-            libraries: {
-                LibTrieProof: libTrieProof.address,
-            },
-        })
-    )
-        .connect(signer)
-        .deploy();
-
-    const libBridgeRetry = await (
-        await ethers.getContractFactory("LibBridgeRetry")
-    )
-        .connect(signer)
-        .deploy();
-
-    const BridgeFactory = await ethers.getContractFactory("Bridge", {
-        libraries: {
-            LibBridgeProcess: libBridgeProcess.address,
-            LibBridgeRetry: libBridgeRetry.address,
-            LibTrieProof: libTrieProof.address,
-        },
-    });
-
-    const bridge: Bridge = await BridgeFactory.connect(signer).deploy();
-
-    await bridge.connect(signer).init(addressManager.address);
-
-    const etherVault: EtherVault = await (
-        await ethers.getContractFactory("EtherVault")
-    )
-        .connect(signer)
-        .deploy();
-
-    await etherVault.connect(signer).init(addressManager.address);
-
-    await etherVault.connect(signer).authorize(bridge.address, true);
-
-    await etherVault.connect(signer).authorize(await signer.getAddress(), true);
-
-    await addressManager.setAddress(
-        `${srcChain}.ether_vault`,
-        etherVault.address
-    );
-
-    await signer.sendTransaction({
-        to: etherVault.address,
-        value: BigNumber.from(100000000),
-        gasLimit: 1000000,
-    });
-
-    return { bridge, etherVault };
-}
->>>>>>> 85a5bfd2
 describe("Bridge", function () {
     let owner: any;
     let nonOwner: any;
@@ -95,30 +27,17 @@
         ).deploy();
         await addressManager.init();
 
-<<<<<<< HEAD
         ({ bridge: l1Bridge, etherVault: l1EtherVault } = await deployBridge(
-=======
-        const { bridge: l1Bridge, etherVault: l1EtherVault } =
-            await deployBridge(
-                owner,
-                addressManager,
-                enabledDestChainId,
-                srcChainId
-            );
-
-        await addressManager.setAddress(
-            `${enabledDestChainId}.bridge`,
-            "0x0000000000000000000000000000000000000001" // dummy address so chain is "enabled"
-        );
-
-        // deploy protocol contract
-        return {
->>>>>>> 85a5bfd2
             owner,
             addressManager,
             enabledDestChainId,
             srcChainId
         ));
+
+        await addressManager.setAddress(
+            `${enabledDestChainId}.bridge`,
+            "0x0000000000000000000000000000000000000001" // dummy address so chain is "enabled"
+        );
     });
 
     describe("sendMessage()", function () {
