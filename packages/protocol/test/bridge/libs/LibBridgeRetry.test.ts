--- conflicted
+++ resolved
@@ -1,10 +1,6 @@
 import * as helpers from "@nomicfoundation/hardhat-network-helpers"
 import { expect } from "chai"
 import hre, { ethers } from "hardhat"
-<<<<<<< HEAD
-=======
-import { decode, getSlot, MessageStatus } from "../../../tasks/utils"
->>>>>>> 1d46b689
 import { Message } from "../../utils/message"
 import { getSlot, decode, MessageStatus } from "../../../tasks/utils"
 import {
