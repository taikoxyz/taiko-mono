import { expect } from "chai"
import { ethers } from "hardhat"
<<<<<<< HEAD
import RLP from "rlp"
import { TestLibBridgeSignal } from "../../../typechain"
import { Block, BlockHeader, EthGetProofResponse } from "../../utils/rpc"
// import { TAIKO_BRIDGE_MESSAGE } from "../../constants/messages"
=======
>>>>>>> 7a37fcda

describe("integration:LibBridgeSignal", function () {
    async function deployLibBridgeSignalFixture() {
        const [owner, nonOwner] = await ethers.getSigners()

        const libSignal: TestLibBridgeSignal = await (
            await ethers.getContractFactory("TestLibBridgeSignal")
        ).deploy()

        const testMessage = {
            id: 1,
            sender: owner.address,
            srcChainId: 1,
            destChainId: 2,
            owner: owner.address,
            to: owner.address,
            refundAddress: owner.address,
            depositValue: 0,
            callValue: 0,
            processingFee: 0,
            gasLimit: 0,
            data: ethers.constants.HashZero,
            memo: "",
        }

        return { owner, nonOwner, libSignal, testMessage }
    }
    async function deployLibBridgeDataFixture() {
        const libData = await (
            await ethers.getContractFactory("TestLibBridgeData")
        ).deploy()
        return { libData }
    }

    describe("sendSignal()", async function () {
        it("throws when sender is zero address", async function () {
            const { libSignal, testMessage } =
                await deployLibBridgeSignalFixture()

            const { libData } = await deployLibBridgeDataFixture()

            const signal = await libData.hashMessage(testMessage)

            await expect(
                libSignal.sendSignal(ethers.constants.AddressZero, signal)
            ).to.revertedWith("B:sender")
        })

        it("throws when signal is zero", async function () {
            const { owner, libSignal } = await deployLibBridgeSignalFixture()

            await expect(
                libSignal.sendSignal(owner.address, ethers.constants.HashZero)
            ).to.be.revertedWith("B:signal")
        })
    })
    describe("isSignalSent()", async function () {
        it("properly sent message should be received", async function () {
            const { owner, libSignal, testMessage } =
                await deployLibBridgeSignalFixture()

            const { libData } = await deployLibBridgeDataFixture()

            const signal = await libData.hashMessage(testMessage)

            await libSignal.sendSignal(owner.address, signal)

            expect(await libSignal.isSignalSent(owner.address, signal)).to.eq(
                true
            )
        })
    })

    describe("decode()", async function () {
        it.only("decodes", async function () {
            const { owner, libSignal } = await deployLibBridgeSignalFixture()

            // use this instead of ethers.provider.getBlock() beccause it doesnt have stateRoot
            // in the response
            const block: Block = await ethers.provider.send(
                "eth_getBlockByNumber",
                ["latest", false]
            )

            const logsBloom = block.logsBloom.toString().substring(2)

            const blockHeader: BlockHeader = {
                parentHash: block.parentHash,
                ommersHash: block.sha3Uncles,
                beneficiary: block.miner,
                stateRoot: block.stateRoot,
                transactionsRoot: block.transactionsRoot,
                receiptsRoot: block.receiptsRoot,
                logsBloom: logsBloom
                    .match(/.{1,64}/g)!
                    .map((s: string) => "0x" + s),
                difficulty: block.difficulty,
                height: block.number,
                gasLimit: block.gasLimit,
                gasUsed: block.gasUsed,
                timestamp: block.timestamp,
                extraData: block.extraData,
                mixHash: block.mixHash,
                nonce: block.nonce,
            }

            // rpc call to get the merkle proof what value is at key on the bridge contract
            const proof: EthGetProofResponse = await ethers.provider.send(
                "eth_getProof",
                [libSignal.address, ["0x1"], "0x1"]
            )

            // RLP encode the proof together for LibTrieProof to decode
            const encodedProof = ethers.utils.defaultAbiCoder.encode(
                ["bytes", "bytes"],
                [
                    RLP.encode(proof.accountProof),
                    RLP.encode(proof.storageProof[0].proof),
                ]
            )
            // encode the SignalProof struct from LibBridgeSignal
            const e = ethers.utils.defaultAbiCoder.encode(
                [
                    "tuple(tuple(bytes32 parentHash, bytes32 ommersHash, address beneficiary, bytes32 stateRoot, bytes32 transactionsRoot, bytes32 receiptsRoot, bytes32[8] logsBloom, uint256 difficulty, uint128 height, uint64 gasLimit, uint64 gasUsed, uint64 timestamp, bytes extraData, bytes32 mixHash, uint64 nonce) header, bytes proof)",
                ],
                [{ header: blockHeader, proof: encodedProof }]
            )

            console.log("SIGNALPROOF")
            console.log(e)

            const mkp = await libSignal.connect(owner).decode(e)

            console.log(mkp)
        })
    })
})<|MERGE_RESOLUTION|>--- conflicted
+++ resolved
@@ -1,12 +1,6 @@
 import { expect } from "chai"
 import { ethers } from "hardhat"
-<<<<<<< HEAD
-import RLP from "rlp"
 import { TestLibBridgeSignal } from "../../../typechain"
-import { Block, BlockHeader, EthGetProofResponse } from "../../utils/rpc"
-// import { TAIKO_BRIDGE_MESSAGE } from "../../constants/messages"
-=======
->>>>>>> 7a37fcda
 
 describe("integration:LibBridgeSignal", function () {
     async function deployLibBridgeSignalFixture() {
@@ -79,68 +73,4 @@
             )
         })
     })
-
-    describe("decode()", async function () {
-        it.only("decodes", async function () {
-            const { owner, libSignal } = await deployLibBridgeSignalFixture()
-
-            // use this instead of ethers.provider.getBlock() beccause it doesnt have stateRoot
-            // in the response
-            const block: Block = await ethers.provider.send(
-                "eth_getBlockByNumber",
-                ["latest", false]
-            )
-
-            const logsBloom = block.logsBloom.toString().substring(2)
-
-            const blockHeader: BlockHeader = {
-                parentHash: block.parentHash,
-                ommersHash: block.sha3Uncles,
-                beneficiary: block.miner,
-                stateRoot: block.stateRoot,
-                transactionsRoot: block.transactionsRoot,
-                receiptsRoot: block.receiptsRoot,
-                logsBloom: logsBloom
-                    .match(/.{1,64}/g)!
-                    .map((s: string) => "0x" + s),
-                difficulty: block.difficulty,
-                height: block.number,
-                gasLimit: block.gasLimit,
-                gasUsed: block.gasUsed,
-                timestamp: block.timestamp,
-                extraData: block.extraData,
-                mixHash: block.mixHash,
-                nonce: block.nonce,
-            }
-
-            // rpc call to get the merkle proof what value is at key on the bridge contract
-            const proof: EthGetProofResponse = await ethers.provider.send(
-                "eth_getProof",
-                [libSignal.address, ["0x1"], "0x1"]
-            )
-
-            // RLP encode the proof together for LibTrieProof to decode
-            const encodedProof = ethers.utils.defaultAbiCoder.encode(
-                ["bytes", "bytes"],
-                [
-                    RLP.encode(proof.accountProof),
-                    RLP.encode(proof.storageProof[0].proof),
-                ]
-            )
-            // encode the SignalProof struct from LibBridgeSignal
-            const e = ethers.utils.defaultAbiCoder.encode(
-                [
-                    "tuple(tuple(bytes32 parentHash, bytes32 ommersHash, address beneficiary, bytes32 stateRoot, bytes32 transactionsRoot, bytes32 receiptsRoot, bytes32[8] logsBloom, uint256 difficulty, uint128 height, uint64 gasLimit, uint64 gasUsed, uint64 timestamp, bytes extraData, bytes32 mixHash, uint64 nonce) header, bytes proof)",
-                ],
-                [{ header: blockHeader, proof: encodedProof }]
-            )
-
-            console.log("SIGNALPROOF")
-            console.log(e)
-
-            const mkp = await libSignal.connect(owner).decode(e)
-
-            console.log(mkp)
-        })
-    })
 })