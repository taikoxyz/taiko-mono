import { expect } from "chai"
import { ethers } from "hardhat"
<<<<<<< HEAD
import { TestLibBridgeData } from "../../../typechain"
=======
import { K_BRIDGE_MESSAGE } from "../../constants/messages"
>>>>>>> 80b99a4a
import { MessageStatus } from "../../../tasks/utils"
import { Message } from "../../utils/message"
import { TAIKO_BRIDGE_MESSAGE } from "../../constants/messages"

describe("LibBridgeData", function () {
    async function deployLibBridgeDataFixture() {
        const [owner, nonOwner] = await ethers.getSigners()

        const libData: TestLibBridgeData = await (
            await ethers.getContractFactory("TestLibBridgeData")
        ).deploy()

        const testMessage: Message = {
            id: 1,
            sender: owner.address,
            srcChainId: 1,
            destChainId: 2,
            owner: owner.address,
            to: nonOwner.address,
            refundAddress: owner.address,
            depositValue: 0,
            callValue: 0,
            processingFee: 0,
            gasLimit: 0,
            data: ethers.constants.HashZero,
            memo: "",
        }

        const testTypes = [
            "string",
            "tuple(uint256 id, address sender, uint256 srcChainId, uint256 destChainId, address owner, address to, address refundAddress, uint256 depositValue, uint256 callValue, uint256 processingFee, uint256 gasLimit, bytes data, string memo)",
        ]

        const testVar = [K_BRIDGE_MESSAGE, testMessage]

        return {
            owner,
            nonOwner,
            libData,
            testMessage,
            testTypes,
            testVar,
        }
    }

    describe("hashMessage()", async function () {
        it("should return properly hashed message", async function () {
            const { libData, testMessage, testTypes } =
                await deployLibBridgeDataFixture()

            const testVar = [K_BRIDGE_MESSAGE, testMessage]
            const hashed = await libData.hashMessage(testMessage)
            const expectedEncoded = ethers.utils.defaultAbiCoder.encode(
                testTypes,
                testVar
            )

            const expectedHash = await ethers.utils.keccak256(expectedEncoded)

            expect(expectedHash).to.be.eq(hashed)
        })

        it("should return properly hashed message from actual bridge message", async function () {
            const { libData } = await deployLibBridgeDataFixture()
            // dummy struct to test with

            const testMessage: Message = {
                id: 0,
                sender: "0xDA1Ea1362475997419D2055dD43390AEE34c6c37",
                srcChainId: 31336,
                destChainId: 167001,
                owner: "0x4Ec242468812B6fFC8Be8FF423Af7bd23108d991",
                to: "0xF58b02228125baF4B232FF3F2f66F8b9229d5177",
                refundAddress: "0x4Ec242468812B6fFC8Be8FF423Af7bd23108d991",
                depositValue: 0,
                callValue: 0,
                processingFee: 0,
                gasLimit: 1000000,
                data: "0x0c6fab8200000000000000000000000000000000000000000000000000000000000000800000000000000000000000004ec242468812b6ffc8be8ff423af7bd23108d9910000000000000000000000004ec242468812b6ffc8be8ff423af7bd23108d99100000000000000000000000000000000000000000000000000000000000000010000000000000000000000000000000000000000000000000000000000007a68000000000000000000000000e48a03e23449975df36603c93f59a15e2de75c74000000000000000000000000000000000000000000000000000000000000001200000000000000000000000000000000000000000000000000000000000000a000000000000000000000000000000000000000000000000000000000000000e00000000000000000000000000000000000000000000000000000000000000004544553540000000000000000000000000000000000000000000000000000000000000000000000000000000000000000000000000000000000000000000000095465737445524332300000000000000000000000000000000000000000000000",
                memo: "CronJob SendTokens",
            }

            const hashed = await libData.hashMessage(testMessage)

            expect(
                "0xea159ca9f8fa8d139853755222c652413568310fab38095f5700286155a5179b"
            ).to.be.eq(hashed)
        })
    })

    describe("updateMessageStatus()", async function () {
        it("should emit upon successful change, and value should be changed correctly", async function () {
            const { libData, testMessage } = await deployLibBridgeDataFixture()

            const signal = await libData.hashMessage(testMessage)

            expect(
                await libData.updateMessageStatus(signal, MessageStatus.NEW)
            ).to.emit(libData, "MessageStatusChanged")

            const messageStatus = await libData.getMessageStatus(signal)

            expect(messageStatus).to.eq(MessageStatus.NEW)
        })

        it("unchanged MessageStatus should not emit event", async function () {
            const { libData, testMessage } = await deployLibBridgeDataFixture()

            const signal = await libData.hashMessage(testMessage)

            await libData.updateMessageStatus(signal, MessageStatus.NEW)

            expect(
                await libData.updateMessageStatus(signal, MessageStatus.NEW)
            ).to.not.emit(libData, "MessageStatusChanged")

            expect(await libData.getMessageStatus(signal)).to.eq(
                MessageStatus.NEW
            )
        })
    })
})<|MERGE_RESOLUTION|>--- conflicted
+++ resolved
@@ -1,10 +1,7 @@
 import { expect } from "chai"
 import { ethers } from "hardhat"
-<<<<<<< HEAD
 import { TestLibBridgeData } from "../../../typechain"
-=======
 import { K_BRIDGE_MESSAGE } from "../../constants/messages"
->>>>>>> 80b99a4a
 import { MessageStatus } from "../../../tasks/utils"
 import { Message } from "../../utils/message"
 import { TAIKO_BRIDGE_MESSAGE } from "../../constants/messages"
