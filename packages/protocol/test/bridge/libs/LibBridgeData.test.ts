import { expect } from "chai"
import { ethers } from "hardhat"
<<<<<<< HEAD
import { K_BRIDGE_MESSAGE } from "../../constants/messages"
=======
import { TAIKO_BRIDGE_MESSAGE } from "../../constants/messages"
import { MessageStatus } from "../../../tasks/utils"
>>>>>>> e97132c6

describe("LibBridgeData", function () {
    async function deployLibBridgeDataFixture() {
        const [owner, nonOwner] = await ethers.getSigners()

        const libData = await (
            await ethers.getContractFactory("TestLibBridgeData")
        ).deploy()

        const testMessage = {
            id: 1,
            sender: owner.address,
            srcChainId: 1,
            destChainId: 2,
            owner: owner.address,
            to: nonOwner.address,
            refundAddress: owner.address,
            depositValue: 0,
            callValue: 0,
            processingFee: 0,
            gasLimit: 0,
            data: ethers.constants.HashZero,
            memo: "",
        }

        const testTypes = [
            "string",
            "tuple(uint256 id, address sender, uint256 srcChainId, uint256 destChainId, address owner, address to, address refundAddress, uint256 depositValue, uint256 callValue, uint256 processingFee, uint256 gasLimit, bytes data, string memo)",
        ]

        const testVar = [K_BRIDGE_MESSAGE, testMessage]

        return {
            owner,
            nonOwner,
            libData,
            testMessage,
            testTypes,
            testVar,
            MessageStatus,
        }
    }

    describe("hashMessage()", async function () {
        it("should return properly hashed message", async function () {
            const { libData, testMessage, testTypes } =
                await deployLibBridgeDataFixture()
            // dummy struct to test with

            const testVar = [K_BRIDGE_MESSAGE, testMessage]
            const hashed = await libData.hashMessage(testMessage)
            const expectedEncoded = ethers.utils.defaultAbiCoder.encode(
                testTypes,
                testVar
            )

            const expectedHash = await ethers.utils.keccak256(expectedEncoded)

            expect(expectedHash).to.be.eq(hashed)
        })

        it("should return properly hashed message from actual bridge message", async function () {
            const { libData } = await deployLibBridgeDataFixture()
            // dummy struct to test with

            const testMessage = {
                id: 0,
                sender: "0xDA1Ea1362475997419D2055dD43390AEE34c6c37",
                srcChainId: 31336,
                destChainId: 167001,
                owner: "0x4Ec242468812B6fFC8Be8FF423Af7bd23108d991",
                to: "0xF58b02228125baF4B232FF3F2f66F8b9229d5177",
                refundAddress: "0x4Ec242468812B6fFC8Be8FF423Af7bd23108d991",
                depositValue: 0,
                callValue: 0,
                processingFee: 0,
                gasLimit: 1000000,
                data: "0x0c6fab8200000000000000000000000000000000000000000000000000000000000000800000000000000000000000004ec242468812b6ffc8be8ff423af7bd23108d9910000000000000000000000004ec242468812b6ffc8be8ff423af7bd23108d99100000000000000000000000000000000000000000000000000000000000000010000000000000000000000000000000000000000000000000000000000007a68000000000000000000000000e48a03e23449975df36603c93f59a15e2de75c74000000000000000000000000000000000000000000000000000000000000001200000000000000000000000000000000000000000000000000000000000000a000000000000000000000000000000000000000000000000000000000000000e00000000000000000000000000000000000000000000000000000000000000004544553540000000000000000000000000000000000000000000000000000000000000000000000000000000000000000000000000000000000000000000000095465737445524332300000000000000000000000000000000000000000000000",
                memo: "CronJob SendTokens",
            }

            const hashed = await libData.hashMessage(testMessage)

            expect(
                "0xea159ca9f8fa8d139853755222c652413568310fab38095f5700286155a5179b"
            ).to.be.eq(hashed)
        })
    })

    describe("updateMessageStatus()", async function () {
        it("should emit upon successful change, and value should be changed correctly", async function () {
            const { libData, testMessage, MessageStatus } =
                await deployLibBridgeDataFixture()

            const signal = await libData.hashMessage(testMessage)

            expect(
                await libData.updateMessageStatus(signal, MessageStatus.NEW)
            ).to.emit(libData, "MessageStatusChanged")

            const messageStatus = await libData.getMessageStatus(signal)

            expect(messageStatus).to.eq(MessageStatus.NEW)
        })

        it("unchanged MessageStatus should not emit event", async function () {
            const { libData, testMessage, MessageStatus } =
                await deployLibBridgeDataFixture()

            const signal = await libData.hashMessage(testMessage)

            await libData.updateMessageStatus(signal, MessageStatus.NEW)

            expect(
                await libData.updateMessageStatus(signal, MessageStatus.NEW)
            ).to.not.emit(libData, "MessageStatusChanged")

            expect(await libData.getMessageStatus(signal)).to.eq(
                MessageStatus.NEW
            )
        })
    })
})<|MERGE_RESOLUTION|>--- conflicted
+++ resolved
@@ -1,11 +1,7 @@
 import { expect } from "chai"
 import { ethers } from "hardhat"
-<<<<<<< HEAD
-import { K_BRIDGE_MESSAGE } from "../../constants/messages"
-=======
 import { TAIKO_BRIDGE_MESSAGE } from "../../constants/messages"
 import { MessageStatus } from "../../../tasks/utils"
->>>>>>> e97132c6
 
 describe("LibBridgeData", function () {
     async function deployLibBridgeDataFixture() {
