--- conflicted
+++ resolved
@@ -140,15 +140,10 @@
         mockProofSignalService = SkipProofCheckSignal(
             deployProxy({
                 name: "signal_service",
-<<<<<<< HEAD
                 impl: address(new SkipProofCheckSignal()),
-                data: abi.encodeCall(SignalService.init, ())
-=======
-                impl: address(new SignalService()),
                 data: abi.encodeCall(SignalService.init, (address(addressManager))),
                 registerTo: address(0),
                 owner: address(0)
->>>>>>> 45b549b9
             })
         );
 
