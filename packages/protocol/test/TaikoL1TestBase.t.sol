--- conflicted
+++ resolved
@@ -30,11 +30,7 @@
     uint64 feeBase = 1e8; // 1 TKO
     uint64 l2GasExcess = 1e18;
 
-<<<<<<< HEAD
-    address public constant L2Treasure = 0x859d74b52762d9ed07D1b2B8d7F93d26B1EA78Bb;
-=======
     address public constant L2Treasury = 0x859d74b52762d9ed07D1b2B8d7F93d26B1EA78Bb;
->>>>>>> 2846e757
     address public constant L2SS = 0xa008AE5Ba00656a3Cc384de589579e3E52aC030C;
     address public constant TaikoL2 = 0x0082D90249342980d011C58105a03b35cCb4A315;
     address public constant L1EthVault = 0xDAFEA492D9c6733ae3d56b7Ed1ADB60692c98Bc5;
@@ -89,9 +85,6 @@
         registerAddress("proto_broker", address(L1));
 
         // Lastly, init L1
-<<<<<<< HEAD
-        L1.init(address(addressManager), GENESIS_BLOCK_HASH, feeBase, initProofTimeIssued);
-=======
         if (proofTimeTarget == 0 || initProofTimeIssued == 0) {
             // This just means, these tests are not focusing on the tokenomics, which is fine!
             // So here, with 500second proof time the initial proof time issued value shall be that below.
@@ -106,7 +99,6 @@
             proofTimeTarget,
             initProofTimeIssued
         );
->>>>>>> 2846e757
         printVariables("init  ");
     }
 
