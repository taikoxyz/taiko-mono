#!/bin/bash

set -eou pipefail

DIR=$(cd $(dirname ${BASH_SOURCE[0]}); pwd)
TEST_NODE_CONTAINER_NAME_L1="test-ethereum-node-l1"
TEST_NODE_CONTAINER_NAME_L2="test-ethereum-node-l2"
TEST_IMPORT_TEST_ACCOUNT_ETH_JOB_NAME="import-test-account-eth"
TEST_ACCOUNT_ADDRESS="0xdf08f82de32b8d460adbe8d72043e3a7e25a3b39"
TEST_ACCOUNT_PRIV_KEY="2bdd21761a483f71054e14f5b827213567971c676928d9a1808cbfa4b7501200"

if ! command -v docker &> /dev/null 2>&1; then
    echo "ERROR: `docker` command not found"
    exit 1
fi

if ! docker info > /dev/null 2>&1; then
    echo "ERROR: docker daemon isn't running"
    exit 1
fi

<<<<<<< HEAD
PLATFORM_ARG=""
if [[ `uname -m` == "arm64" ]]; then
    PLATFORM_ARG="--platform linux/amd64"
fi

docker rm --force $TEST_NODE_CONTAINER_NAME $TEST_IMPORT_TEST_ACCOUNT_ETH_JOB_NAME &> /dev/null

# Start a test ethereum node
docker run -d \
  $PLATFORM_ARG \
  --name $TEST_NODE_CONTAINER_NAME \
=======
docker rm --force $TEST_NODE_CONTAINER_NAME_L1 \
  $TEST_NODE_CONTAINER_NAME_L2 \
  $TEST_IMPORT_TEST_ACCOUNT_ETH_JOB_NAME &> /dev/null

# Start a test ethereum node
docker run -d \
  --name $TEST_NODE_CONTAINER_NAME_L1 \
>>>>>>> a8e82d5c
  -p 18545:8545 \
  ethereum/client-go:latest \
  --dev --http --http.addr 0.0.0.0 --http.vhosts "*" \
  --http.api debug,eth,net,web3,txpool,miner

docker run -d \
  --name $TEST_NODE_CONTAINER_NAME_L2 \
  -p 28545:8545 \
  gcr.io/evmchain/hardhat-node:latest \
  hardhat node --hostname "0.0.0.0"

function waitTestNode {
  echo "Waiting test node: $1"
  # Wait till the test node fully started
  RETRIES=30
  i=0
  until curl \
      --silent \
      --fail \
      --noproxy localhost \
      -X POST \
      -H "Content-Type: application/json" \
      -d '{"jsonrpc":"2.0","id":0,"method":"eth_chainId","params":[]}' \
      $1
  do
      sleep 1
      if [ $i -eq $RETRIES ]; then
          echo 'Timed out waiting for test node'
          exit 1
      fi
      ((i=i+1))
  done
}

waitTestNode http://localhost:18545
waitTestNode http://localhost:28545

# Import ETHs from the random pre-allocated developer account to the test account
docker run -d \
  $PLATFORM_ARG \
  --name $TEST_IMPORT_TEST_ACCOUNT_ETH_JOB_NAME \
  --add-host host.docker.internal:host-gateway \
  ethereum/client-go:latest \
  --exec 'eth.sendTransaction({from: eth.coinbase, to: "'0xdf08f82de32b8d460adbe8d72043e3a7e25a3b39'", value: web3.toWei(1024, "'ether'")})' attach http://host.docker.internal:18545

function cleanup {
<<<<<<< HEAD
  docker rm --force $TEST_NODE_CONTAINER_NAME $TEST_IMPORT_TEST_ACCOUNT_ETH_JOB_NAME &> /dev/null
  kill -9 $(lsof -ti:28545) &> /dev/null
=======
  docker rm --force $TEST_NODE_CONTAINER_NAME_L1 \
    $TEST_NODE_CONTAINER_NAME_L2 \
    $TEST_IMPORT_TEST_ACCOUNT_ETH_JOB_NAME &> /dev/null
>>>>>>> a8e82d5c
}

trap cleanup EXIT INT KILL ERR

# Run the tests
PRIVATE_KEY=$TEST_ACCOUNT_PRIV_KEY \
  npx hardhat test --network l1_test --grep "^integration"<|MERGE_RESOLUTION|>--- conflicted
+++ resolved
@@ -19,33 +19,26 @@
     exit 1
 fi
 
-<<<<<<< HEAD
 PLATFORM_ARG=""
 if [[ `uname -m` == "arm64" ]]; then
     PLATFORM_ARG="--platform linux/amd64"
 fi
 
-docker rm --force $TEST_NODE_CONTAINER_NAME $TEST_IMPORT_TEST_ACCOUNT_ETH_JOB_NAME &> /dev/null
-
-# Start a test ethereum node
-docker run -d \
-  $PLATFORM_ARG \
-  --name $TEST_NODE_CONTAINER_NAME \
-=======
 docker rm --force $TEST_NODE_CONTAINER_NAME_L1 \
   $TEST_NODE_CONTAINER_NAME_L2 \
   $TEST_IMPORT_TEST_ACCOUNT_ETH_JOB_NAME &> /dev/null
 
 # Start a test ethereum node
 docker run -d \
+  $PLATFORM_ARG \
   --name $TEST_NODE_CONTAINER_NAME_L1 \
->>>>>>> a8e82d5c
   -p 18545:8545 \
   ethereum/client-go:latest \
   --dev --http --http.addr 0.0.0.0 --http.vhosts "*" \
   --http.api debug,eth,net,web3,txpool,miner
 
 docker run -d \
+  $PLATFORM_ARG \
   --name $TEST_NODE_CONTAINER_NAME_L2 \
   -p 28545:8545 \
   gcr.io/evmchain/hardhat-node:latest \
@@ -86,14 +79,9 @@
   --exec 'eth.sendTransaction({from: eth.coinbase, to: "'0xdf08f82de32b8d460adbe8d72043e3a7e25a3b39'", value: web3.toWei(1024, "'ether'")})' attach http://host.docker.internal:18545
 
 function cleanup {
-<<<<<<< HEAD
-  docker rm --force $TEST_NODE_CONTAINER_NAME $TEST_IMPORT_TEST_ACCOUNT_ETH_JOB_NAME &> /dev/null
-  kill -9 $(lsof -ti:28545) &> /dev/null
-=======
   docker rm --force $TEST_NODE_CONTAINER_NAME_L1 \
     $TEST_NODE_CONTAINER_NAME_L2 \
     $TEST_IMPORT_TEST_ACCOUNT_ETH_JOB_NAME &> /dev/null
->>>>>>> a8e82d5c
 }
 
 trap cleanup EXIT INT KILL ERR
