--- conflicted
+++ resolved
@@ -3,11 +3,7 @@
     image: ethereum/client-go:v1.13.14
     restart: unless-stopped
     volumes:
-<<<<<<< HEAD
-      - ../../../deployments:/data
-=======
       - ../data:/data
->>>>>>> f81f7e6a
       - .:/host
     ports:
       - 18545:8545
