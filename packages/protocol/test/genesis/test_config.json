--- conflicted
+++ resolved
@@ -1,13 +1,8 @@
 {
     "contractOwner": "0xDf08F82De32B8d460adbE8D72043E3a7e25A3B39",
     "ethDepositor": "0xDf08F82De32B8d460adbE8D72043E3a7e25A3B39",
-<<<<<<< HEAD
     "chainId": 167,
-    "premintEthAccounts": [
-=======
-    "chainId": 1337,
     "seedAccounts": [
->>>>>>> 94a7f9ad
         {
             "0xDf08F82De32B8d460adbE8D72043E3a7e25A3B39": 1024
         },
