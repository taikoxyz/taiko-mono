--- conflicted
+++ resolved
@@ -52,11 +52,7 @@
   // Option to pre-deploy an ERC-20 token.
   predeployERC20: true,
   pacayaForkHeight: 1024,
-<<<<<<< HEAD
-  shastaForkHeight: 0,
-=======
   shastaForkHeight: 2048,
->>>>>>> 2f799ff6
 };
 
 function getConstantAddress(prefix, suffix) {
