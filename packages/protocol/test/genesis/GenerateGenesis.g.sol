// SPDX-License-Identifier: MIT
pragma solidity ^0.8.24;

import "forge-std/src/console2.sol";
import "forge-std/src/StdJson.sol";
import "forge-std/src/Test.sol";
import "src/shared/common/DefaultResolver.sol";
import "src/shared/bridge/Bridge.sol";
import "src/shared/tokenvault/ERC1155Vault.sol";
import "src/shared/tokenvault/ERC20Vault.sol";
import "src/shared/tokenvault/ERC721Vault.sol";
import "src/shared/tokenvault/BridgedERC20.sol";
import "src/shared/tokenvault/BridgedERC721.sol";
import "src/shared/tokenvault/BridgedERC1155.sol";
import "src/shared/signal/SignalService.sol";
import "src/layer2/based/TaikoAnchor.sol";
import "src/layer2/based/BondManager.sol";
import "../shared/helpers/RegularERC20.sol";

contract TestGenerateGenesis is Test {
    using stdJson for string;

    string private configJSON =
        vm.readFile(string.concat(vm.projectRoot(), "/test/genesis/data/genesis_config.json"));
    string private genesisAllocJSON =
        vm.readFile(string.concat(vm.projectRoot(), "/test/genesis/data/genesis_alloc.json"));
    address private contractOwner = configJSON.readAddress(".contractOwner");
    uint256 private l1ChainId = configJSON.readUint(".l1ChainId");
    uint256 private pacayaForkHeight = configJSON.readUint(".pacayaForkHeight");
    uint256 private shastaForkHeight = configJSON.readUint(".shastaForkHeight");
    uint48 private livenessBondGwei = uint48(configJSON.readUint(".livenessBondGwei"));
    uint48 private provabilityBondGwei = uint48(configJSON.readUint(".provabilityBondGwei"));
    address private bondToken = configJSON.readAddress(".bondToken");
    uint256 private minBond = configJSON.readUint(".minBond");
    uint48 private withdrawalDelay = uint48(configJSON.readUint(".withdrawalDelay"));
<<<<<<< HEAD

    function setUp() public {
        // Skip all genesis tests - these require specific deployment configuration
        vm.skip(true);
    }
=======
>>>>>>> 8b26e136

    function testSharedContractsDeployment() public {
        assertEq(block.chainid, 167);

        // check bytecode
        checkDeployedCode("ERC20Vault");
        checkDeployedCode("ERC721Vault");
        checkDeployedCode("ERC1155Vault");
        checkDeployedCode("Bridge");
        checkDeployedCode("SignalService");
        checkDeployedCode("SharedResolver");
        checkDeployedCode("BridgedERC20Impl");
        checkDeployedCode("BridgedERC721Impl");
        checkDeployedCode("BridgedERC1155Impl");

        // check proxy implementations
        checkProxyImplementation("ERC20Vault");
        checkProxyImplementation("ERC721Vault");
        checkProxyImplementation("ERC1155Vault");
        checkProxyImplementation("Bridge");
        checkProxyImplementation("SignalService");
        checkProxyImplementation("SharedResolver");

        // check proxies
        checkDeployedCode("ERC20Vault");
        checkDeployedCode("ERC721Vault");
        checkDeployedCode("ERC1155Vault");
        checkDeployedCode("Bridge");
        checkDeployedCode("SignalService");
        checkDeployedCode("SharedResolver");
    }

    function testRollupContractsDeployment() public {
        // check bytecode
        checkDeployedCode("TaikoAnchor");
        checkDeployedCode("RollupResolver");

        // check proxy implementations
        checkProxyImplementation("TaikoAnchor", contractOwner);
        checkProxyImplementation("RollupResolver");

        // check proxies
        checkDeployedCode("TaikoAnchor");
        checkDeployedCode("RollupResolver");
    }

    function testSharedResolver() public {
        DefaultResolver resolverProxy =
            DefaultResolver(getPredeployedContractAddress("SharedResolver"));

        assertEq(contractOwner, resolverProxy.owner());

        checkSavedAddress(resolverProxy, "Bridge", "bridge");
        checkSavedAddress(resolverProxy, "ERC20Vault", "erc20_vault");
        checkSavedAddress(resolverProxy, "ERC721Vault", "erc721_vault");
        checkSavedAddress(resolverProxy, "ERC1155Vault", "erc1155_vault");
        checkSavedAddress(resolverProxy, "SignalService", "signal_service");
        checkSavedAddress(resolverProxy, "TaikoAnchor", "taiko");

        vm.startPrank(resolverProxy.owner());

        resolverProxy.upgradeTo(address(new DefaultResolver()));

        vm.stopPrank();
    }

    function testRollupResolver() public {
        DefaultResolver resolverProxy =
            DefaultResolver(getPredeployedContractAddress("RollupResolver"));

        assertEq(contractOwner, resolverProxy.owner());

        checkSavedAddress(resolverProxy, "TaikoAnchor", "taiko");
        checkSavedAddress(resolverProxy, "SignalService", "signal_service");

        vm.startPrank(resolverProxy.owner());

        resolverProxy.upgradeTo(address(new DefaultResolver()));

        vm.stopPrank();
    }

    function testBondManager() public {
        address bondManagerAddress = getPredeployedContractAddress("BondManager");
        EssentialContract bondManagerProxy = EssentialContract(bondManagerAddress);

        assertEq(contractOwner, bondManagerProxy.owner());
        assertEq(
            getPredeployedContractAddress("TaikoAnchor"),
            BondManager(bondManagerAddress).authorized()
        );
        assertEq(bondToken, address(BondManager(bondManagerAddress).bondToken()));
        assertEq(minBond, BondManager(bondManagerAddress).minBond());
        assertEq(withdrawalDelay, BondManager(bondManagerAddress).withdrawalDelay());

        vm.startPrank(bondManagerProxy.owner());

        bondManagerProxy.upgradeTo(
            address(
                new BondManager(
                    getPredeployedContractAddress("TaikoAnchor"),
                    getPredeployedContractAddress("RegularERC20"),
                    1 ether,
                    7 days
                )
            )
        );

        vm.stopPrank();
    }

    function testTaikoAnchor() public {
        TaikoAnchor taikoAnchorProxy = TaikoAnchor(getPredeployedContractAddress("TaikoAnchor"));

        assertEq(contractOwner, taikoAnchorProxy.owner());
        assertEq(l1ChainId, taikoAnchorProxy.l1ChainId());
        assertEq(uint64(pacayaForkHeight), taikoAnchorProxy.pacayaForkHeight());
        assertEq(uint64(shastaForkHeight), taikoAnchorProxy.shastaForkHeight());
        assertEq(
            getPredeployedContractAddress("SignalService"),
            address(taikoAnchorProxy.signalService())
        );
        assertEq(
            getPredeployedContractAddress("BondManager"), address(taikoAnchorProxy.bondManager())
        );
        assertEq(livenessBondGwei, taikoAnchorProxy.livenessBondGwei());
        assertEq(provabilityBondGwei, taikoAnchorProxy.provabilityBondGwei());

        vm.startPrank(taikoAnchorProxy.owner());

        taikoAnchorProxy.upgradeTo(
            address(
                new TaikoAnchor(
                    10_000_000, // livenessBondGwei
                    10_000_000, // provabilityBondGwei
                    getPredeployedContractAddress("SignalService"),
                    uint64(pacayaForkHeight),
                    uint64(shastaForkHeight),
                    address(0) // bondManager - to be set later
                )
            )
        );

        vm.stopPrank();
    }

    function testSingletonBridge() public {
        address bridgeAddress = getPredeployedContractAddress("Bridge");

        Bridge bridgeProxy = Bridge(payable(bridgeAddress));
        DefaultResolver addressManager =
            DefaultResolver(getPredeployedContractAddress("SharedResolver"));

        vm.startPrank(addressManager.owner());
        addressManager.registerAddress(1, "bridge", bridgeAddress);
        vm.stopPrank();

        assertEq(contractOwner, bridgeProxy.owner());

        vm.expectRevert(Bridge.B_PERMISSION_DENIED.selector);
        bridgeProxy.processMessage(
            IBridge.Message({
                id: 0,
                from: address(0),
                srcChainId: 1,
                destChainId: 167,
                srcOwner: address(0),
                destOwner: address(0),
                to: address(0),
                value: 0,
                fee: 0,
                gasLimit: 0,
                data: ""
            }),
            ""
        );

        assertEq(bridgeProxy.paused(), false);
        assertEq(
            getPredeployedContractAddress("SignalService"), address(bridgeProxy.signalService())
        );

        vm.startPrank(contractOwner);
        bridgeProxy.pause();
        assertEq(bridgeProxy.paused(), true);

        vm.expectRevert(EssentialContract.INVALID_PAUSE_STATUS.selector);
        bridgeProxy.processMessage(
            IBridge.Message({
                id: 0,
                from: address(0),
                srcChainId: 1,
                destChainId: 167,
                srcOwner: address(0),
                destOwner: address(0),
                to: address(0),
                value: 0,
                fee: 0,
                gasLimit: 0,
                data: ""
            }),
            ""
        );

        bridgeProxy.unpause();
        assertEq(bridgeProxy.paused(), false);

        bridgeProxy.upgradeTo(
            address(
                new Bridge(
                    getPredeployedContractAddress("SharedResolver"),
                    getPredeployedContractAddress("SignalService")
                )
            )
        );

        vm.stopPrank();
    }

    function testBridgedERC20() public view {
        address bridgedERC20 = getPredeployedContractAddress("BridgedERC20Impl");
        assertEq(
            getPredeployedContractAddress("ERC20Vault"), BridgedERC20(bridgedERC20).erc20Vault()
        );
    }

    function testBridgedERC721() public view {
        address bridgedERC721 = getPredeployedContractAddress("BridgedERC721Impl");
        assertEq(
            getPredeployedContractAddress("ERC721Vault"), BridgedERC721(bridgedERC721).erc721Vault()
        );
    }

    function testBridgedERC1155() public view {
        address bridgedERC1155 = getPredeployedContractAddress("BridgedERC1155Impl");
        assertEq(
            getPredeployedContractAddress("ERC1155Vault"),
            BridgedERC1155(bridgedERC1155).erc1155Vault()
        );
    }

    function testSingletonERC20Vault() public {
        address erc20VaultAddress = getPredeployedContractAddress("ERC20Vault");
        address bridgeAddress = getPredeployedContractAddress("Bridge");

        ERC20Vault erc20VaultProxy = ERC20Vault(erc20VaultAddress);
        DefaultResolver addressManager =
            DefaultResolver(getPredeployedContractAddress("SharedResolver"));

        assertEq(contractOwner, erc20VaultProxy.owner());

        vm.startPrank(addressManager.owner());
        addressManager.registerAddress(1, "bridge", bridgeAddress);
        addressManager.registerAddress(1, "erc20_vault", erc20VaultAddress);
        vm.stopPrank();

        vm.startPrank(erc20VaultProxy.owner());

        erc20VaultProxy.upgradeTo(
            address(new ERC20Vault(getPredeployedContractAddress("SharedResolver")))
        );

        vm.stopPrank();
    }

    function testERC721Vault() public {
        address erc721VaultAddress = getPredeployedContractAddress("ERC721Vault");
        address bridgeAddress = getPredeployedContractAddress("Bridge");

        EssentialContract erc721VaultProxy = EssentialContract(erc721VaultAddress);
        DefaultResolver addressManager =
            DefaultResolver(getPredeployedContractAddress("SharedResolver"));

        assertEq(contractOwner, erc721VaultProxy.owner());

        vm.startPrank(addressManager.owner());
        addressManager.registerAddress(1, "bridge", bridgeAddress);
        addressManager.registerAddress(1, "erc721_vault", erc721VaultAddress);
        vm.stopPrank();

        vm.startPrank(erc721VaultProxy.owner());

        erc721VaultProxy.upgradeTo(
            address(new ERC721Vault(getPredeployedContractAddress("SharedResolver")))
        );

        vm.stopPrank();
    }

    function testERC1155Vault() public {
        address erc1155VaultProxyAddress = getPredeployedContractAddress("ERC1155Vault");
        address bridgeProxyAddress = getPredeployedContractAddress("Bridge");

        EssentialContract erc1155VaultProxy = EssentialContract(erc1155VaultProxyAddress);
        DefaultResolver addressManager =
            DefaultResolver(getPredeployedContractAddress("SharedResolver"));

        assertEq(contractOwner, erc1155VaultProxy.owner());

        vm.startPrank(addressManager.owner());
        addressManager.registerAddress(1, "bridge", bridgeProxyAddress);
        addressManager.registerAddress(1, "erc1155_vault", erc1155VaultProxyAddress);
        vm.stopPrank();

        vm.startPrank(erc1155VaultProxy.owner());

        erc1155VaultProxy.upgradeTo(
            address(new ERC1155Vault(getPredeployedContractAddress("SharedResolver")))
        );

        vm.stopPrank();
    }

    function testSignalService() public {
        SignalService signalServiceProxy =
            SignalService(getPredeployedContractAddress("SignalService"));

        assertEq(contractOwner, signalServiceProxy.owner());

        signalServiceProxy.sendSignal(keccak256(abi.encodePacked(block.prevrandao)));

        vm.startPrank(contractOwner);

        signalServiceProxy.upgradeTo(
            address(new SignalService(getPredeployedContractAddress("SharedResolver")))
        );

        vm.stopPrank();
    }

    function testERC20() public view {
        RegularERC20 regularERC20 = RegularERC20(getPredeployedContractAddress("RegularERC20"));

        assertEq(regularERC20.name(), "RegularERC20");
        assertEq(regularERC20.symbol(), "RGL");
    }

    function getPredeployedContractAddress(string memory contractName)
        private
        view
        returns (address)
    {
        return configJSON.readAddress(string.concat(".contractAddresses.", contractName));
    }

    function checkDeployedCode(string memory contractName) private view {
        address contractAddress = getPredeployedContractAddress(contractName);
        string memory deployedCode =
            genesisAllocJSON.readString(string.concat(".", vm.toString(contractAddress), ".code"));

        assertEq(address(contractAddress).code, vm.parseBytes(deployedCode));
    }

    function checkProxyImplementation(string memory proxyName) private {
        return checkProxyImplementation(proxyName, contractOwner);
    }

    function checkProxyImplementation(string memory proxyName, address owner) private {
        vm.startPrank(owner);

        address proxyAddress = getPredeployedContractAddress(proxyName);

        EssentialContract proxy = EssentialContract(payable(proxyAddress));

        assertEq(proxy.owner(), owner);

        vm.stopPrank();
    }

    function checkSavedAddress(
        ResolverBase resolver,
        string memory contractName,
        bytes32 name
    )
        private
        view
    {
        assertEq(
            getPredeployedContractAddress(contractName),
            resolver.resolve(uint64(block.chainid), name, false)
        );
    }
}<|MERGE_RESOLUTION|>--- conflicted
+++ resolved
@@ -33,14 +33,6 @@
     address private bondToken = configJSON.readAddress(".bondToken");
     uint256 private minBond = configJSON.readUint(".minBond");
     uint48 private withdrawalDelay = uint48(configJSON.readUint(".withdrawalDelay"));
-<<<<<<< HEAD
-
-    function setUp() public {
-        // Skip all genesis tests - these require specific deployment configuration
-        vm.skip(true);
-    }
-=======
->>>>>>> 8b26e136
 
     function testSharedContractsDeployment() public {
         assertEq(block.chainid, 167);
