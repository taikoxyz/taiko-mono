// SPDX-License-Identifier: MIT
pragma solidity ^0.8.24;

import "forge-std/src/console2.sol";
import "forge-std/src/StdJson.sol";
import "forge-std/src/Test.sol";
import "src/shared/common/DefaultResolver.sol";
import "src/shared/bridge/Bridge.sol";
import "src/shared/vault/ERC1155Vault.sol";
import "src/shared/vault/ERC20Vault.sol";
import "src/shared/vault/ERC721Vault.sol";
import "src/shared/vault/BridgedERC20.sol";
import "src/shared/vault/BridgedERC721.sol";
import "src/shared/vault/BridgedERC1155.sol";
import "src/shared/signal/SignalService.sol";
import "src/layer2/core/Anchor.sol";
import "src/layer2/core/BondManager.sol";
import "../shared/helpers/RegularERC20.sol";

contract TestGenerateGenesis is Test {
    using stdJson for string;

    string private configJSON =
        vm.readFile(string.concat(vm.projectRoot(), "/test/genesis/data/genesis_config.json"));
    string private genesisAllocJSON =
        vm.readFile(string.concat(vm.projectRoot(), "/test/genesis/data/genesis_alloc.json"));
    address private contractOwner = configJSON.readAddress(".contractOwner");
    uint256 private l1ChainId = configJSON.readUint(".l1ChainId");
    uint256 private shastaForkHeight = configJSON.readUint(".shastaForkHeight");
    uint256 private livenessBond = configJSON.readUint(".livenessBond");
    uint256 private provabilityBond = configJSON.readUint(".provabilityBond");
    address private bondToken = configJSON.readAddress(".bondToken");
    uint256 private minBond = configJSON.readUint(".minBond");
    uint48 private withdrawalDelay = uint48(configJSON.readUint(".withdrawalDelay"));

    function testSharedContractsDeployment() public {
        assertEq(block.chainid, 167);

        // check bytecode
        checkDeployedCode("ERC20Vault");
        checkDeployedCode("ERC721Vault");
        checkDeployedCode("ERC1155Vault");
        checkDeployedCode("Bridge");
        checkDeployedCode("SignalService");
        checkDeployedCode("SharedResolver");
        checkDeployedCode("BridgedERC20Impl");
        checkDeployedCode("BridgedERC721Impl");
        checkDeployedCode("BridgedERC1155Impl");

        // check proxy implementations
        checkProxyImplementation("ERC20Vault");
        checkProxyImplementation("ERC721Vault");
        checkProxyImplementation("ERC1155Vault");
        checkProxyImplementation("Bridge");
        checkProxyImplementation("SignalService");
        checkProxyImplementation("SharedResolver");

        // check proxies
        checkDeployedCode("ERC20Vault");
        checkDeployedCode("ERC721Vault");
        checkDeployedCode("ERC1155Vault");
        checkDeployedCode("Bridge");
        checkDeployedCode("SignalService");
        checkDeployedCode("SharedResolver");
    }

    function testRollupContractsDeployment() public {
        // check bytecode
        checkDeployedCode("TaikoAnchor");
        checkDeployedCode("RollupResolver");

        // check proxy implementations
        checkProxyImplementation("TaikoAnchor", contractOwner);
        checkProxyImplementation("RollupResolver");

        // check proxies
        checkDeployedCode("TaikoAnchor");
        checkDeployedCode("RollupResolver");
    }

    function testSharedResolver() public {
        DefaultResolver resolverProxy =
            DefaultResolver(getPredeployedContractAddress("SharedResolver"));

        assertEq(contractOwner, resolverProxy.owner());

        checkSavedAddress(resolverProxy, "Bridge", "bridge");
        checkSavedAddress(resolverProxy, "ERC20Vault", "erc20_vault");
        checkSavedAddress(resolverProxy, "ERC721Vault", "erc721_vault");
        checkSavedAddress(resolverProxy, "ERC1155Vault", "erc1155_vault");
        checkSavedAddress(resolverProxy, "SignalService", "signal_service");
        checkSavedAddress(resolverProxy, "TaikoAnchor", "taiko");

        vm.startPrank(resolverProxy.owner());

        resolverProxy.upgradeTo(address(new DefaultResolver()));

        vm.stopPrank();
    }

    function testRollupResolver() public {
        DefaultResolver resolverProxy =
            DefaultResolver(getPredeployedContractAddress("RollupResolver"));

        assertEq(contractOwner, resolverProxy.owner());

        checkSavedAddress(resolverProxy, "TaikoAnchor", "taiko");
        checkSavedAddress(resolverProxy, "SignalService", "signal_service");

        vm.startPrank(resolverProxy.owner());

        resolverProxy.upgradeTo(address(new DefaultResolver()));

        vm.stopPrank();
    }

    function testBondManager() public {
        address bondManagerAddress = getPredeployedContractAddress("BondManager");
        EssentialContract bondManagerProxy = EssentialContract(bondManagerAddress);

        assertEq(contractOwner, bondManagerProxy.owner());
        assertEq(
            getPredeployedContractAddress("TaikoAnchor"),
            BondManager(bondManagerAddress).authorized()
        );
        assertEq(bondToken, address(BondManager(bondManagerAddress).bondToken()));
        assertEq(minBond, BondManager(bondManagerAddress).minBond());
        assertEq(withdrawalDelay, BondManager(bondManagerAddress).withdrawalDelay());

        vm.startPrank(bondManagerProxy.owner());

        bondManagerProxy.upgradeTo(
            address(
                new BondManager(
                    getPredeployedContractAddress("TaikoAnchor"),
                    getPredeployedContractAddress("RegularERC20"),
                    1 ether,
                    7 days
                )
            )
        );

        vm.stopPrank();
    }

    function testTaikoAnchor() public {
        Anchor taikoAnchorProxy = Anchor(getPredeployedContractAddress("TaikoAnchor"));

        assertEq(contractOwner, taikoAnchorProxy.owner());
        assertEq(l1ChainId, taikoAnchorProxy.l1ChainId());
        assertEq(uint64(shastaForkHeight), taikoAnchorProxy.shastaForkHeight());
        assertEq(
            getPredeployedContractAddress("SignalService"),
            address(taikoAnchorProxy.checkpointStore())
        );
        assertEq(
            getPredeployedContractAddress("BondManager"), address(taikoAnchorProxy.bondManager())
        );
        assertEq(livenessBond, taikoAnchorProxy.livenessBond());
        assertEq(provabilityBond, taikoAnchorProxy.provabilityBond());

        vm.startPrank(taikoAnchorProxy.owner());

        taikoAnchorProxy.upgradeTo(
            address(
                new Anchor(
                    ICheckpointStore(getPredeployedContractAddress("SignalService")),
                    IBondManager(getPredeployedContractAddress("BondManager")),
<<<<<<< HEAD
                    10_000_000, // livenessBondGwei
                    10_000_000, // provabilityBondGwei
=======
                    10_000_000_000_000_000, // livenessBond
                    10_000_000_000_000_000, // provabilityBond
>>>>>>> 95f22b55
                    uint64(shastaForkHeight),
                    uint64(l1ChainId)
                )
            )
        );

        vm.stopPrank();
    }

    function testSingletonBridge() public {
        address bridgeAddress = getPredeployedContractAddress("Bridge");

        Bridge bridgeProxy = Bridge(payable(bridgeAddress));
        DefaultResolver addressManager =
            DefaultResolver(getPredeployedContractAddress("SharedResolver"));

        vm.startPrank(addressManager.owner());
        addressManager.registerAddress(1, "bridge", bridgeAddress);
        vm.stopPrank();

        assertEq(contractOwner, bridgeProxy.owner());

        vm.expectRevert(Bridge.B_PERMISSION_DENIED.selector);
        bridgeProxy.processMessage(
            IBridge.Message({
                id: 0,
                from: address(0),
                srcChainId: 1,
                destChainId: 167,
                srcOwner: address(0),
                destOwner: address(0),
                to: address(0),
                value: 0,
                fee: 0,
                gasLimit: 0,
                data: ""
            }),
            ""
        );

        assertEq(bridgeProxy.paused(), false);
        assertEq(
            getPredeployedContractAddress("SignalService"), address(bridgeProxy.signalService())
        );

        vm.startPrank(contractOwner);
        bridgeProxy.pause();
        assertEq(bridgeProxy.paused(), true);

        vm.expectRevert(EssentialContract.INVALID_PAUSE_STATUS.selector);
        bridgeProxy.processMessage(
            IBridge.Message({
                id: 0,
                from: address(0),
                srcChainId: 1,
                destChainId: 167,
                srcOwner: address(0),
                destOwner: address(0),
                to: address(0),
                value: 0,
                fee: 0,
                gasLimit: 0,
                data: ""
            }),
            ""
        );

        bridgeProxy.unpause();
        assertEq(bridgeProxy.paused(), false);

        bridgeProxy.upgradeTo(
            address(
                new Bridge(
                    getPredeployedContractAddress("SharedResolver"),
                    getPredeployedContractAddress("SignalService")
                )
            )
        );

        vm.stopPrank();
    }

    function testBridgedERC20() public view {
        address bridgedERC20 = getPredeployedContractAddress("BridgedERC20Impl");
        assertEq(
            getPredeployedContractAddress("ERC20Vault"), BridgedERC20(bridgedERC20).erc20Vault()
        );
    }

    function testBridgedERC721() public view {
        address bridgedERC721 = getPredeployedContractAddress("BridgedERC721Impl");
        assertEq(
            getPredeployedContractAddress("ERC721Vault"), BridgedERC721(bridgedERC721).erc721Vault()
        );
    }

    function testBridgedERC1155() public view {
        address bridgedERC1155 = getPredeployedContractAddress("BridgedERC1155Impl");
        assertEq(
            getPredeployedContractAddress("ERC1155Vault"),
            BridgedERC1155(bridgedERC1155).erc1155Vault()
        );
    }

    function testSingletonERC20Vault() public {
        address erc20VaultAddress = getPredeployedContractAddress("ERC20Vault");
        address bridgeAddress = getPredeployedContractAddress("Bridge");

        ERC20Vault erc20VaultProxy = ERC20Vault(erc20VaultAddress);
        DefaultResolver addressManager =
            DefaultResolver(getPredeployedContractAddress("SharedResolver"));

        assertEq(contractOwner, erc20VaultProxy.owner());

        vm.startPrank(addressManager.owner());
        addressManager.registerAddress(1, "bridge", bridgeAddress);
        addressManager.registerAddress(1, "erc20_vault", erc20VaultAddress);
        vm.stopPrank();

        vm.startPrank(erc20VaultProxy.owner());

        erc20VaultProxy.upgradeTo(
            address(new ERC20Vault(getPredeployedContractAddress("SharedResolver")))
        );

        vm.stopPrank();
    }

    function testERC721Vault() public {
        address erc721VaultAddress = getPredeployedContractAddress("ERC721Vault");
        address bridgeAddress = getPredeployedContractAddress("Bridge");

        EssentialContract erc721VaultProxy = EssentialContract(erc721VaultAddress);
        DefaultResolver addressManager =
            DefaultResolver(getPredeployedContractAddress("SharedResolver"));

        assertEq(contractOwner, erc721VaultProxy.owner());

        vm.startPrank(addressManager.owner());
        addressManager.registerAddress(1, "bridge", bridgeAddress);
        addressManager.registerAddress(1, "erc721_vault", erc721VaultAddress);
        vm.stopPrank();

        vm.startPrank(erc721VaultProxy.owner());

        erc721VaultProxy.upgradeTo(
            address(new ERC721Vault(getPredeployedContractAddress("SharedResolver")))
        );

        vm.stopPrank();
    }

    function testERC1155Vault() public {
        address erc1155VaultProxyAddress = getPredeployedContractAddress("ERC1155Vault");
        address bridgeProxyAddress = getPredeployedContractAddress("Bridge");

        EssentialContract erc1155VaultProxy = EssentialContract(erc1155VaultProxyAddress);
        DefaultResolver addressManager =
            DefaultResolver(getPredeployedContractAddress("SharedResolver"));

        assertEq(contractOwner, erc1155VaultProxy.owner());

        vm.startPrank(addressManager.owner());
        addressManager.registerAddress(1, "bridge", bridgeProxyAddress);
        addressManager.registerAddress(1, "erc1155_vault", erc1155VaultProxyAddress);
        vm.stopPrank();

        vm.startPrank(erc1155VaultProxy.owner());

        erc1155VaultProxy.upgradeTo(
            address(new ERC1155Vault(getPredeployedContractAddress("SharedResolver")))
        );

        vm.stopPrank();
    }

    function testSignalService() public {
        SignalService signalServiceProxy =
            SignalService(getPredeployedContractAddress("SignalService"));

        assertEq(contractOwner, signalServiceProxy.owner());

        signalServiceProxy.sendSignal(keccak256(abi.encodePacked(block.prevrandao)));

        vm.startPrank(contractOwner);

        address authorizedSyncer = getPredeployedContractAddress("TaikoAnchor");
        address remoteSignalService = contractOwner;

        signalServiceProxy.upgradeTo(
            address(new SignalService(authorizedSyncer, remoteSignalService))
        );

        vm.stopPrank();
    }

    function testERC20() public view {
        RegularERC20 regularERC20 = RegularERC20(getPredeployedContractAddress("RegularERC20"));

        assertEq(regularERC20.name(), "RegularERC20");
        assertEq(regularERC20.symbol(), "RGL");
    }

    function getPredeployedContractAddress(string memory contractName)
        private
        view
        returns (address)
    {
        return configJSON.readAddress(string.concat(".contractAddresses.", contractName));
    }

    function checkDeployedCode(string memory contractName) private view {
        address contractAddress = getPredeployedContractAddress(contractName);
        string memory deployedCode =
            genesisAllocJSON.readString(string.concat(".", vm.toString(contractAddress), ".code"));

        assertEq(address(contractAddress).code, vm.parseBytes(deployedCode));
    }

    function checkProxyImplementation(string memory proxyName) private {
        return checkProxyImplementation(proxyName, contractOwner);
    }

    function checkProxyImplementation(string memory proxyName, address owner) private {
        vm.startPrank(owner);

        address proxyAddress = getPredeployedContractAddress(proxyName);

        EssentialContract proxy = EssentialContract(payable(proxyAddress));

        assertEq(proxy.owner(), owner);

        vm.stopPrank();
    }

    function checkSavedAddress(
        ResolverBase resolver,
        string memory contractName,
        bytes32 name
    )
        private
        view
    {
        assertEq(
            getPredeployedContractAddress(contractName),
            resolver.resolve(uint64(block.chainid), name, false)
        );
    }
}<|MERGE_RESOLUTION|>--- conflicted
+++ resolved
@@ -166,13 +166,8 @@
                 new Anchor(
                     ICheckpointStore(getPredeployedContractAddress("SignalService")),
                     IBondManager(getPredeployedContractAddress("BondManager")),
-<<<<<<< HEAD
-                    10_000_000, // livenessBondGwei
-                    10_000_000, // provabilityBondGwei
-=======
                     10_000_000_000_000_000, // livenessBond
                     10_000_000_000_000_000, // provabilityBond
->>>>>>> 95f22b55
                     uint64(shastaForkHeight),
                     uint64(l1ChainId)
                 )
