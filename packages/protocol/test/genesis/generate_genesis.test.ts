import { expect } from "chai"
import * as hre from "hardhat"

const ethers = hre.ethers
const action = process.env.TEST_L2_GENESIS ? describe : describe.skip

action("Generate Genesis", function () {
    let alloc: any = null

    if (process.env.TEST_L2_GENESIS) {
        alloc = require("../../deployments/genesis_alloc.json")
    }

    const provider = new hre.ethers.providers.JsonRpcProvider(
        "http://localhost:18545"
    )

    const signer = new hre.ethers.Wallet(
        "2bdd21761a483f71054e14f5b827213567971c676928d9a1808cbfa4b7501200",
        provider
    )

    const testConfig = require("./test_config")

    const seedAccounts = testConfig.seedAccounts

    before(async () => {
        let retry = 0

        while (true) {
            try {
                const network = await provider.getNetwork()
                if (network.chainId) break
            } catch (_) {}

            if (++retry > 10) {
                throw new Error("geth initializing timeout")
            }

            await sleep(1000)
        }

        console.log("geth initialized")
    })

    it("contracts should be deployed", async function () {
        for (const address of Object.keys(alloc)) {
            if (
                seedAccounts
                    .map((seedAccount: any) => {
                        const accountAddress = Object.keys(seedAccount)[0]
                        return accountAddress
                    })
                    .includes(address)
            ) {
                continue
            }
            const code: string = await provider.getCode(address)
            const expectCode: string = alloc[address].code

            expect(code.toLowerCase()).to.be.equal(expectCode.toLowerCase())
        }
    })

    it("premint ETH should be allocated", async function () {
        let etherVaultBalance = hre.ethers.BigNumber.from("2").pow(128).sub(1) // MaxUint128

        for (const seedAccount of seedAccounts) {
            const accountAddress = Object.keys(seedAccount)[0]
            const balance = hre.ethers.utils.parseEther(
                `${Object.values(seedAccount)[0]}`
            )
            expect(await provider.getBalance(accountAddress)).to.be.equal(
                balance.toHexString()
            )

            etherVaultBalance = etherVaultBalance.sub(balance)
        }

        const etherVaultAddress = getContractAlloc("EtherVault").address

        expect(await provider.getBalance(etherVaultAddress)).to.be.equal(
            etherVaultBalance.toHexString()
        )
    })

    describe("contracts can be called normally", function () {
        it("AddressManager", async function () {
            const addressManagerAlloc = getContractAlloc("AddressManager")

            const addressManager = new hre.ethers.Contract(
                addressManagerAlloc.address,
                require("../../artifacts/contracts/thirdparty/AddressManager.sol/AddressManager.json").abi,
                provider
            )

            const owner = await addressManager.owner()

            expect(owner).to.be.equal(testConfig.contractOwner)

            const bridge = await addressManager.getAddress(
                `${testConfig.chainId}.bridge`
            )

            expect(bridge).to.be.equal(getContractAlloc("Bridge").address)

            const tokenValut = await addressManager.getAddress(
                `${testConfig.chainId}.token_vault`
            )

            expect(tokenValut).to.be.equal(
                getContractAlloc("TokenVault").address
            )

            const etherVault = await addressManager.getAddress(
                `${testConfig.chainId}.ether_vault`
            )

            expect(etherVault).to.be.equal(
                getContractAlloc("EtherVault").address
            )

            const v1TaikoL2 = await addressManager.getAddress(
                `${testConfig.chainId}.taiko`
            )

            expect(v1TaikoL2).to.be.equal(getContractAlloc("V1TaikoL2").address)
        })

        it("LibTxDecoder", async function () {
            const LibTxDecoderAlloc = getContractAlloc("LibTxDecoder")

            const LibTxDecoder = new hre.ethers.Contract(
                LibTxDecoderAlloc.address,
                require("../../artifacts/contracts/libs/LibTxDecoder.sol/LibTxDecoder.json").abi,
                signer
            )

            await expect(
                LibTxDecoder.decodeTxList(ethers.utils.RLP.encode([]))
            ).to.be.revertedWith("empty txList")
        })

        it("V1TaikoL2", async function () {
            const V1TaikoL2Alloc = getContractAlloc("V1TaikoL2")

            const V1TaikoL2 = new hre.ethers.Contract(
                V1TaikoL2Alloc.address,
                require("../../artifacts/contracts/L2/V1TaikoL2.sol/V1TaikoL2.json").abi,
                signer
            )

            let latestL1Height = 1
            for (let i = 0; i < 300; i++) {
                const tx = await V1TaikoL2.anchor(
                    latestL1Height++,
                    ethers.utils.hexlify(ethers.utils.randomBytes(32)),
                    { gasLimit: 1000000 }
                )

                const receipt = await tx.wait()

                expect(receipt.status).to.be.equal(1)

                if (i === 299) {
                    console.log({
                        message:
                            "V1TaikoL2.anchor gas cost after 256 L2 blocks",
                        gasUsed: receipt.gasUsed,
                    })
                }
            }

            const [bytes, txNums] = await generateMaxSizeInvalidTxList(
                V1TaikoL2
            )

            const tx = await V1TaikoL2.invalidateBlock(
                bytes,
                6, // hint: TX_INVALID_SIG
                0
            )

            const receipt = await tx.wait()

            expect(receipt.status).to.be.equal(1)

            console.log({
                message:
                    "V1TaikoL2.invalidateBlock gas cost after 256 L2 blocks",
                TxListBytes: ethers.utils.arrayify(bytes).length,
                txNums,
                reason: "TX_INVALID_SIG",
                gasUsed: receipt.gasUsed,
            })
        })

        it("Bridge", async function () {
            const BridgeAlloc = getContractAlloc("Bridge")
            const Bridge = new hre.ethers.Contract(
                BridgeAlloc.address,
                require("../../artifacts/contracts/bridge/Bridge.sol/Bridge.json").abi,
                signer
            )

            const owner = await Bridge.owner()

            expect(owner).to.be.equal(testConfig.contractOwner)

            await expect(Bridge.enableDestChain(1, true)).not.to.reverted

            await expect(
                Bridge.processMessage(
                    {
                        id: 0,
                        sender: ethers.Wallet.createRandom().address,
                        srcChainId: Math.floor(Math.random() * 1024),
                        destChainId: testConfig.chainId,
                        owner: ethers.Wallet.createRandom().address,
                        to: ethers.Wallet.createRandom().address,
                        refundAddress: ethers.constants.AddressZero,
                        depositValue: 0,
                        callValue: 0,
                        processingFee: 0,
                        gasLimit: 0,
                        data: ethers.utils.randomBytes(1024),
                        memo: "",
                    },
                    ethers.utils.randomBytes(1024)
                )
            ).to.be.revertedWith("B:forbidden")
        })

        it("TokenVault", async function () {
            const TokenVaultAlloc = getContractAlloc("TokenVault")
            const TokenVault = new hre.ethers.Contract(
                TokenVaultAlloc.address,
                require("../../artifacts/contracts/bridge/TokenVault.sol/TokenVault.json").abi,
                signer
            )

            const owner = await TokenVault.owner()

            expect(owner).to.be.equal(testConfig.contractOwner)

            await expect(
                TokenVault.sendEther(
                    1,
                    ethers.Wallet.createRandom().address,
                    100,
                    0,
                    ethers.Wallet.createRandom().address,
                    "memo",
                    {
                        gasLimit: 10000000,
                        value: hre.ethers.utils.parseEther("100"),
                    }
                )
            ).to.emit(TokenVault, "EtherSent")
        })

        it("EtherVault", async function () {
            const EtherVault = new hre.ethers.Contract(
                getContractAlloc("EtherVault").address,
                require("../../artifacts/contracts/bridge/EtherVault.sol/EtherVault.json").abi,
                signer
            )

            const owner = await EtherVault.owner()

            expect(owner).to.be.equal(testConfig.contractOwner)

            expect(
                await EtherVault.isAuthorized(
                    getContractAlloc("Bridge").address
                )
            ).to.be.true

            expect(
                await EtherVault.isAuthorized(
                    ethers.Wallet.createRandom().address
                )
            ).to.be.false
        })

        it("ERC20", async function () {
            const ERC20 = new hre.ethers.Contract(
                getContractAlloc("TestERC20").address,
                require("../../artifacts/contracts/test/thirdparty/TestERC20.sol/TestERC20.json").abi,
                signer
            )

            const {
                TOKEN_NAME,
                TOKEN_SYMBOL,
                PREMINT_SEED_ACCOUNT_BALANCE,
            } = require("../../utils/generate_genesis/erc20")

            expect(await ERC20.name()).to.be.equal(TOKEN_NAME)
            expect(await ERC20.symbol()).to.be.equal(TOKEN_SYMBOL)

            for (const seedAccount of seedAccounts) {
                const accountAddress = Object.keys(seedAccount)[0]

                expect(await ERC20.balanceOf(accountAddress)).to.be.equal(
                    PREMINT_SEED_ACCOUNT_BALANCE
                )
            }

            expect(await ERC20.totalSupply()).to.be.equal(
                seedAccounts.length * PREMINT_SEED_ACCOUNT_BALANCE
            )

            await expect(
                ERC20.transfer(ethers.Wallet.createRandom().address, 1)
            ).to.emit(ERC20, "Transfer")
        })
    })

    function getContractAlloc(name: string): any {
        for (const address of Object.keys(alloc)) {
            if (alloc[address].contractName === name) {
                return Object.assign(alloc[address], { address })
            }
        }

        throw new Error(`contract alloc: ${name} not found`)
    }
})

async function generateMaxSizeInvalidTxList(V1TaikoL2: any) {
    const constants = await V1TaikoL2.getConstants()

<<<<<<< HEAD
    const chainId = constants[0].toNumber() // K_CHAIN_ID
    const blockMaxTxNums = constants[6].toNumber() // K_BLOCK_MAX_TXS
    const txListMaxBytes = constants[8].toNumber() // K_TXLIST_MAX_BYTES
=======
    const chainId = constants[0].toNumber()
    const blockMaxTxNums = constants[7].toNumber()
    const txListMaxBytes = constants[9].toNumber()
>>>>>>> 03e77819

    const tx = {
        type: 2,
        chainId,
        nonce: Math.ceil(Math.random() * 1024),
        to: ethers.Wallet.createRandom().address,
        value: ethers.utils.parseEther("1024"),
        maxPriorityFeePerGas: Math.ceil(Math.random() * 1024000),
        maxFeePerGas: Math.ceil(Math.random() * 1024000),
        gasLimit: Math.ceil(Math.random() * 1024000),
        accessList: [],
        data: ethers.utils.randomBytes(
            Math.floor(txListMaxBytes / blockMaxTxNums)
        ),
    }

    const invalidSig = {
        v: 75,
        r: "0xb14e3f5eab11cd2c459b04a91a9db8bd6f5acccfbd830c9693c84f8d21187eef",
        s: "0x5cf4b3b2b3957e7016366d180493c2c226ea8ad12aed7faddbc0ce3a6789256d",
    }

    const txs = new Array(blockMaxTxNums).fill(tx)

    let txListBytes = ethers.utils.RLP.encode(
        txs.map((tx) => ethers.utils.serializeTransaction(tx, invalidSig))
    )

    while (ethers.utils.arrayify(txListBytes).length > txListMaxBytes) {
        txs[0] = Object.assign(txs[0], { data: txs[0].data.slice(10) })

        txListBytes = ethers.utils.RLP.encode(
            txs.map((tx) => ethers.utils.serializeTransaction(tx, invalidSig))
        )
    }

    return [txListBytes, txs.length]
}

function sleep(ms: number) {
    return new Promise((resolve) => {
        setTimeout(resolve, ms)
    })
}<|MERGE_RESOLUTION|>--- conflicted
+++ resolved
@@ -331,15 +331,9 @@
 async function generateMaxSizeInvalidTxList(V1TaikoL2: any) {
     const constants = await V1TaikoL2.getConstants()
 
-<<<<<<< HEAD
-    const chainId = constants[0].toNumber() // K_CHAIN_ID
-    const blockMaxTxNums = constants[6].toNumber() // K_BLOCK_MAX_TXS
-    const txListMaxBytes = constants[8].toNumber() // K_TXLIST_MAX_BYTES
-=======
     const chainId = constants[0].toNumber()
     const blockMaxTxNums = constants[7].toNumber()
     const txListMaxBytes = constants[9].toNumber()
->>>>>>> 03e77819
 
     const tx = {
         type: 2,
