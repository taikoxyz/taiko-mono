import { expect } from "chai";
import * as hre from "hardhat";

const ethers = hre.ethers;
const action = process.env.TEST_L2_GENESIS ? describe : describe.skip;

action("Generate Genesis", function () {
    let alloc: any = null;

    if (process.env.TEST_L2_GENESIS) {
        alloc = require("../../deployments/genesis_alloc.json");
    }

    const provider = new hre.ethers.providers.JsonRpcProvider(
        "http://localhost:18545"
    );

    const signer = new hre.ethers.Wallet(
        "2bdd21761a483f71054e14f5b827213567971c676928d9a1808cbfa4b7501200",
        provider
    );

    const testConfig = require("./test_config");

    const seedAccounts = testConfig.seedAccounts;

    before(async () => {
        let retry = 0;

        while (true) {
            try {
                const network = await provider.getNetwork();
                if (network.chainId) break;
            } catch (_) {}

            if (++retry > 10) {
                throw new Error("geth initializing timeout");
            }

            await sleep(1000);
        }

        console.log("geth initialized");
    });

    it("contracts should be deployed", async function () {
        for (const address of Object.keys(alloc)) {
            if (
                seedAccounts
                    .map((seedAccount: any) => {
                        const accountAddress = Object.keys(seedAccount)[0];
                        return accountAddress;
                    })
                    .includes(address)
            ) {
                continue;
            }
            const code: string = await provider.getCode(address);
            const expectCode: string = alloc[address].code;

            expect(code.toLowerCase()).to.be.equal(expectCode.toLowerCase());

            if (testConfig.contractAddresses[alloc[address].contractName]) {
                expect(address).to.be.equal(
                    testConfig.contractAddresses[alloc[address].contractName]
                );
            }
        }
    });

    it("premint ETH should be allocated", async function () {
        let etherVaultBalance = hre.ethers.BigNumber.from("2").pow(128).sub(1); // MaxUint128

        for (const seedAccount of seedAccounts) {
            const accountAddress = Object.keys(seedAccount)[0];
            const balance = hre.ethers.utils.parseEther(
                `${Object.values(seedAccount)[0]}`
            );
            expect(await provider.getBalance(accountAddress)).to.be.equal(
                balance.toHexString()
            );

            etherVaultBalance = etherVaultBalance.sub(balance);
        }

        const etherVaultAddress = getContractAlloc("EtherVault").address;

        expect(await provider.getBalance(etherVaultAddress)).to.be.equal(
            etherVaultBalance.toHexString()
        );
    });

    describe("contracts can be called normally", function () {
        it("AddressManager", async function () {
            const addressManagerAlloc = getContractAlloc("AddressManager");

            const addressManager = new hre.ethers.Contract(
                addressManagerAlloc.address,
                require("../../artifacts/contracts/thirdparty/AddressManager.sol/AddressManager.json").abi,
                provider
            );

            const owner = await addressManager.owner();

            expect(owner).to.be.equal(testConfig.contractOwner);

            const bridge = await addressManager.getAddress(
                `${testConfig.chainId}.bridge`
            );

            expect(bridge).to.be.equal(getContractAlloc("Bridge").address);

            const tokenValut = await addressManager.getAddress(
                `${testConfig.chainId}.token_vault`
            );

            expect(tokenValut).to.be.equal(
                getContractAlloc("TokenVault").address
            );

            const etherVault = await addressManager.getAddress(
                `${testConfig.chainId}.ether_vault`
            );

            expect(etherVault).to.be.equal(
                getContractAlloc("EtherVault").address
            );

            const taikoL2 = await addressManager.getAddress(
                `${testConfig.chainId}.taiko`
            );

            expect(taikoL2).to.be.equal(getContractAlloc("TaikoL2").address);
        });

        it("LibTxDecoder", async function () {
            const LibTxDecoderAlloc = getContractAlloc("LibTxDecoder");

            const LibTxDecoder = new hre.ethers.Contract(
                LibTxDecoderAlloc.address,
                require("../../artifacts/contracts/libs/LibTxDecoder.sol/LibTxDecoder.json").abi,
                signer
            );

            const decoded = await LibTxDecoder.callStatic.decodeTxList(
                ethers.utils.RLP.encode([])
            );

            expect(decoded.items.length).to.be.eql(0);
        });

        it("TaikoL2", async function () {
            const TaikoL2Alloc = getContractAlloc("TaikoL2");

            const TaikoL2 = new hre.ethers.Contract(
                TaikoL2Alloc.address,
                require("../../artifacts/contracts/L2/TaikoL2.sol/TaikoL2.json").abi,
                signer
            );

            let latestL1Height = 1;
            for (let i = 0; i < 300; i++) {
                const tx = await TaikoL2.anchor(
                    latestL1Height++,
                    ethers.utils.hexlify(ethers.utils.randomBytes(32)),
                    { gasLimit: 1000000 }
                );

                const receipt = await tx.wait();

                expect(receipt.status).to.be.equal(1);

                if (i === 299) {
                    console.log({
                        message: "TaikoL2.anchor gas cost after 256 L2 blocks",
                        gasUsed: receipt.gasUsed,
                    });
                }
            }

            const [bytes, txNums] = await generateMaxSizeInvalidTxList(TaikoL2);

            await expect(
                TaikoL2.invalidateBlock(
                    bytes,
                    5, // hint: TX_INVALID_SIG
                    0
                )
            ).to.be.revertedWith("L2:sender")

            const taikoL2WithGoldenTouchSigner = new hre.ethers.Contract(
                TaikoL2Alloc.address,
                require("../../artifacts/contracts/L2/TaikoL2.sol/TaikoL2.json").abi,
                new hre.ethers.Wallet(
                    "92954368afd3caa1f3ce3ead0069c1af414054aefe1ef9aeacc1bf426222ce38",
                    provider
                )
            )

            const tx = await taikoL2WithGoldenTouchSigner.invalidateBlock(
                bytes,
                5, // hint: TX_INVALID_SIG
<<<<<<< HEAD
                0,
                { gasPrice: 0 }
            )
=======
                0
            );
>>>>>>> 552cd22f

            const receipt = await tx.wait();

            expect(receipt.status).to.be.equal(1);

            console.log({
                message: "TaikoL2.invalidateBlock gas cost after 256 L2 blocks",
                TxListBytes: ethers.utils.arrayify(bytes).length,
                txNums,
                reason: "TX_INVALID_SIG",
                gasUsed: receipt.gasUsed,
            });
        });

        it("Bridge", async function () {
            const BridgeAlloc = getContractAlloc("Bridge");
            const Bridge = new hre.ethers.Contract(
                BridgeAlloc.address,
                require("../../artifacts/contracts/bridge/Bridge.sol/Bridge.json").abi,
                signer
            );

            const owner = await Bridge.owner();

            expect(owner).to.be.equal(testConfig.contractOwner);

            await expect(Bridge.enableDestChain(1, true)).not.to.reverted;

            await expect(
                Bridge.processMessage(
                    {
                        id: 0,
                        sender: ethers.Wallet.createRandom().address,
                        srcChainId: Math.floor(Math.random() * 1024),
                        destChainId: testConfig.chainId,
                        owner: ethers.Wallet.createRandom().address,
                        to: ethers.Wallet.createRandom().address,
                        refundAddress: ethers.constants.AddressZero,
                        depositValue: 0,
                        callValue: 0,
                        processingFee: 0,
                        gasLimit: 0,
                        data: ethers.utils.randomBytes(1024),
                        memo: "",
                    },
                    ethers.utils.randomBytes(1024)
                )
            ).to.be.revertedWith("B:forbidden");
        });

        it("TokenVault", async function () {
            const TokenVaultAlloc = getContractAlloc("TokenVault");
            const TokenVault = new hre.ethers.Contract(
                TokenVaultAlloc.address,
                require("../../artifacts/contracts/bridge/TokenVault.sol/TokenVault.json").abi,
                signer
            );

            const owner = await TokenVault.owner();

            expect(owner).to.be.equal(testConfig.contractOwner);

            await expect(
                TokenVault.sendEther(
                    1,
                    ethers.Wallet.createRandom().address,
                    100,
                    0,
                    ethers.Wallet.createRandom().address,
                    "memo",
                    {
                        gasLimit: 10000000,
                        value: hre.ethers.utils.parseEther("100"),
                    }
                )
            ).to.emit(TokenVault, "EtherSent");
        });

        it("EtherVault", async function () {
            const EtherVault = new hre.ethers.Contract(
                getContractAlloc("EtherVault").address,
                require("../../artifacts/contracts/bridge/EtherVault.sol/EtherVault.json").abi,
                signer
            );

            const owner = await EtherVault.owner();

            expect(owner).to.be.equal(testConfig.contractOwner);

            expect(
                await EtherVault.isAuthorized(
                    getContractAlloc("Bridge").address
                )
            ).to.be.true;

            expect(
                await EtherVault.isAuthorized(
                    ethers.Wallet.createRandom().address
                )
            ).to.be.false;
        });

        it("ERC20", async function () {
            const ERC20 = new hre.ethers.Contract(
                getContractAlloc("TestERC20").address,
                require("../../artifacts/contracts/test/thirdparty/TestERC20.sol/TestERC20.json").abi,
                signer
            );

            const {
                TOKEN_NAME,
                TOKEN_SYMBOL,
                PREMINT_SEED_ACCOUNT_BALANCE,
            } = require("../../utils/generate_genesis/erc20");

            expect(await ERC20.name()).to.be.equal(TOKEN_NAME);
            expect(await ERC20.symbol()).to.be.equal(TOKEN_SYMBOL);

            for (const seedAccount of seedAccounts) {
                const accountAddress = Object.keys(seedAccount)[0];

                expect(await ERC20.balanceOf(accountAddress)).to.be.equal(
                    PREMINT_SEED_ACCOUNT_BALANCE
                );
            }

            expect(await ERC20.totalSupply()).to.be.equal(
                seedAccounts.length * PREMINT_SEED_ACCOUNT_BALANCE
            );

            await expect(
                ERC20.transfer(ethers.Wallet.createRandom().address, 1)
            ).to.emit(ERC20, "Transfer");
        });
    });

    function getContractAlloc(name: string): any {
        for (const address of Object.keys(alloc)) {
            if (alloc[address].contractName === name) {
                return Object.assign(alloc[address], { address });
            }
        }

        throw new Error(`contract alloc: ${name} not found`);
    }
});

async function generateMaxSizeInvalidTxList(TaikoL2: any) {
    const constants = await TaikoL2.getConstants();

    const chainId = constants[0].toNumber();
    const blockMaxTxNums = constants[7].toNumber();
    const txListMaxBytes = constants[9].toNumber();

    const tx = {
        type: 2,
        chainId,
        nonce: Math.ceil(Math.random() * 1024),
        to: ethers.Wallet.createRandom().address,
        value: ethers.utils.parseEther("1024"),
        maxPriorityFeePerGas: Math.ceil(Math.random() * 1024000),
        maxFeePerGas: Math.ceil(Math.random() * 1024000),
        gasLimit: Math.ceil(Math.random() * 1024000),
        accessList: [],
        data: ethers.utils.randomBytes(
            Math.floor(txListMaxBytes / blockMaxTxNums)
        ),
    };

    const invalidSig = {
        v: 75,
        r: "0xb14e3f5eab11cd2c459b04a91a9db8bd6f5acccfbd830c9693c84f8d21187eef",
        s: "0x5cf4b3b2b3957e7016366d180493c2c226ea8ad12aed7faddbc0ce3a6789256d",
    };

    const txs = new Array(blockMaxTxNums).fill(tx);

    let txListBytes = ethers.utils.RLP.encode(
        txs.map((tx) => ethers.utils.serializeTransaction(tx, invalidSig))
    );

    while (ethers.utils.arrayify(txListBytes).length > txListMaxBytes) {
        txs[0] = Object.assign(txs[0], { data: txs[0].data.slice(10) });

        txListBytes = ethers.utils.RLP.encode(
            txs.map((tx) => ethers.utils.serializeTransaction(tx, invalidSig))
        );
    }

    return [txListBytes, txs.length];
}

function sleep(ms: number) {
    return new Promise((resolve) => {
        setTimeout(resolve, ms);
    });
}<|MERGE_RESOLUTION|>--- conflicted
+++ resolved
@@ -200,14 +200,9 @@
             const tx = await taikoL2WithGoldenTouchSigner.invalidateBlock(
                 bytes,
                 5, // hint: TX_INVALID_SIG
-<<<<<<< HEAD
                 0,
                 { gasPrice: 0 }
-            )
-=======
-                0
-            );
->>>>>>> 552cd22f
+            );
 
             const receipt = await tx.wait();
 
