--- conflicted
+++ resolved
@@ -62,11 +62,8 @@
         console2.log("Bob balance:", tko.balanceOf(Bob));
         // Bob
         vm.prank(Bob, Bob);
-<<<<<<< HEAD
         proverPool.reset(Bob, 10);
-=======
-        proverPool.stake(10, 10, 101);
->>>>>>> c3a7b42e
+
 
         bytes32 parentHash = GENESIS_BLOCK_HASH;
         uint32 parentGasUsed = 0;
@@ -147,11 +144,7 @@
         console2.log("Bob balance:", tko.balanceOf(Bob));
         // Bob
         vm.prank(Bob, Bob);
-<<<<<<< HEAD
         proverPool.reset(Bob, 10);
-=======
-        proverPool.stake(10, 10, 101);
->>>>>>> c3a7b42e
 
         bytes32 parentHash = GENESIS_BLOCK_HASH;
         uint32 parentGasUsed = 0;
@@ -236,11 +229,8 @@
         console2.log("Bob balance:", tko.balanceOf(Bob));
         // Bob
         vm.prank(Bob, Bob);
-<<<<<<< HEAD
         proverPool.reset(Bob, 10);
-=======
-        proverPool.stake(10, 10, 101);
->>>>>>> c3a7b42e
+
 
         bytes32 parentHash = GENESIS_BLOCK_HASH;
         uint32 parentGasUsed = 0;
@@ -314,11 +304,8 @@
         console2.log("Bob balance:", tko.balanceOf(Bob));
         // Bob
         vm.prank(Bob, Bob);
-<<<<<<< HEAD
         proverPool.reset(Bob, 10);
-=======
-        proverPool.stake(10, 10, 101);
->>>>>>> c3a7b42e
+
 
         bytes32 parentHash = GENESIS_BLOCK_HASH;
         uint32 parentGasUsed = 0;
@@ -385,11 +372,7 @@
 
         // Bob
         vm.prank(Bob, Bob);
-<<<<<<< HEAD
         proverPool.reset(Bob, 10);
-=======
-        proverPool.stake(10, 10, 101);
->>>>>>> c3a7b42e
 
         bytes32 parentHash = GENESIS_BLOCK_HASH;
         uint32 parentGasUsed = 0;
@@ -478,11 +461,7 @@
 
         // Bob
         vm.prank(Bob, Bob);
-<<<<<<< HEAD
         proverPool.reset(Bob, 10);
-=======
-        proverPool.stake(10, 10, 101);
->>>>>>> c3a7b42e
 
         bytes32 parentHash = GENESIS_BLOCK_HASH;
         uint32 parentGasUsed = 0;
