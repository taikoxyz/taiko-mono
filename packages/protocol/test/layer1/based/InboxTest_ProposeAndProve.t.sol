// SPDX-License-Identifier: UNLICENSED
pragma solidity ^0.8.24;

import "./InboxTestBase.sol";

contract InboxTest_ProposeAndProve is InboxTestBase {
    function v4GetConfig() internal pure override returns (ITaikoInbox.Config memory) {
        ITaikoInbox.ForkHeights memory forkHeights;

        return ITaikoInbox.Config({
            chainId: LibNetwork.TAIKO_MAINNET,
            maxUnverifiedBatches: 10,
            batchRingBufferSize: 11,
            maxBatchesToVerify: 5,
            blockMaxGasLimit: 240_000_000,
            livenessBondBase: 125e18, // 125 Taiko token per batch
            livenessBondPerBlock: 0, // deprecated
            stateRootSyncInternal: 5,
            maxAnchorHeightOffset: 64,
            baseFeeConfig: LibSharedData.BaseFeeConfig({
                adjustmentQuotient: 8,
                sharingPctg: 75,
                gasIssuancePerSecond: 5_000_000,
                minGasExcess: 1_340_000_000, // correspond to 0.008847185 gwei basefee
                maxGasIssuancePerBlock: 600_000_000 // two minutes: 5_000_000 * 120
             }),
            provingWindow: 1 hours,
            cooldownWindow: 0 hours,
            maxSignalsToReceive: 16,
            maxBlocksPerBatch: 768,
            forkHeights: forkHeights
        });
    }

    function setUpOnEthereum() internal override {
        bondToken = deployBondToken();
        super.setUpOnEthereum();
    }

    function test_inbox_query_right_after_genesis_batch() external view {
        // - All stats are correct and expected
        ITaikoInbox.Stats1 memory stats1 = inbox.v4GetStats1();
        assertEq(stats1.lastSyncedBatchId, 0);
        assertEq(stats1.lastSyncedAt, 0);

        ITaikoInbox.Stats2 memory stats2 = inbox.v4GetStats2();
        assertEq(stats2.numBatches, 1);
        assertEq(stats2.lastVerifiedBatchId, 0);
        assertEq(stats2.paused, false);
        assertEq(stats2.lastProposedIn, genesisBlockProposedIn);
        assertEq(stats2.lastUnpausedAt, 0);

        // - Verify genesis block
        ITaikoInbox.Batch memory batch = inbox.v4GetBatch(0);
        assertEq(batch.batchId, 0);
        assertEq(batch.metaHash, bytes32(uint256(1)));
        assertEq(batch.lastBlockTimestamp, genesisBlockProposedAt);
        assertEq(batch.anchorBlockId, genesisBlockProposedIn);
        assertEq(batch.nextTransitionId, 2);
        assertEq(batch.verifiedTransitionId, 1);

        (uint64 batchId, uint64 blockId, ITaikoInbox.TransitionState memory ts) =
            inbox.v4GetLastVerifiedTransition();
        assertEq(batchId, 0);
        assertEq(blockId, 0);
        assertEq(ts.blockHash, correctBlockhash(0));
        assertEq(ts.stateRoot, bytes32(uint256(0)));

        (batchId, blockId, ts) = inbox.v4GetLastSyncedTransition();
        assertEq(batchId, 0);
        assertEq(blockId, 0);
        assertEq(ts.blockHash, correctBlockhash(0));
        assertEq(ts.stateRoot, bytes32(uint256(0)));
    }

    function test_inbox_query_batches_not_exist_will_revert() external {
        vm.expectRevert(ITaikoInbox.BatchNotFound.selector);
        inbox.v4GetBatch(1);
    }

    function test_inbox_max_batch_proposal()
        external
        transactBy(Alice)
        WhenMultipleBatchesAreProposedWithDefaultParameters(10)
        WhenLogAllBatchesAndTransitions
    {
        // - All stats are correct and expected

        ITaikoInbox.Stats1 memory stats1 = inbox.v4GetStats1();
        assertEq(stats1.lastSyncedBatchId, 0);
        assertEq(stats1.lastSyncedAt, 0);

        ITaikoInbox.Stats2 memory stats2 = inbox.v4GetStats2();
        assertEq(stats2.numBatches, 11);
        assertEq(stats2.lastVerifiedBatchId, 0);
        assertEq(stats2.paused, false);
        assertEq(stats2.lastProposedIn, block.number);
        assertEq(stats2.lastUnpausedAt, 0);

        // - Verify genesis block
        ITaikoInbox.Batch memory batch = inbox.v4GetBatch(0);
        assertEq(batch.batchId, 0);
        assertEq(batch.metaHash, bytes32(uint256(1)));
        assertEq(batch.lastBlockTimestamp, genesisBlockProposedAt);
        assertEq(batch.anchorBlockId, genesisBlockProposedIn);
        assertEq(batch.nextTransitionId, 2);
        assertEq(batch.verifiedTransitionId, 1);

        // Verify block data
        for (uint64 i = 1; i <= 10; ++i) {
            batch = inbox.v4GetBatch(i);
            assertEq(batch.batchId, i);

            (ITaikoInbox.BatchMetadata memory meta, ITaikoInbox.BatchInfo memory info) =
                _loadMetadataAndInfo(i);
            assertEq(batch.metaHash, keccak256(abi.encode(meta)));
            assertEq(meta.infoHash, keccak256(abi.encode(info)));

            assertEq(batch.lastBlockTimestamp, block.timestamp);
            assertEq(batch.anchorBlockId, block.number - 1);
            assertEq(batch.nextTransitionId, 1);
            assertEq(batch.verifiedTransitionId, 0);
        }

        // - Proposing one block block will revert
        vm.expectRevert(ITaikoInbox.TooManyBatches.selector);
        _proposeBatchesWithDefaultParameters({ numBatchesToPropose: 1 });
    }

    function test_inbox_exceed_max_batch_proposal_will_revert()
        external
        transactBy(Alice)
        WhenMultipleBatchesAreProposedWithDefaultParameters(10)
        WhenLogAllBatchesAndTransitions
    {
        // - Proposing one block block will revert
        vm.expectRevert(ITaikoInbox.TooManyBatches.selector);
        _proposeBatchesWithDefaultParameters({ numBatchesToPropose: 1 });
    }

    function test_inbox_prove_with_wrong_transitions_will_not_finalize_blocks()
        external
        transactBy(Alice)
        WhenMultipleBatchesAreProposedWithDefaultParameters(6)
        WhenMultipleBatchesAreProvedWithWrongTransitions(1, 7)
        WhenLogAllBatchesAndTransitions
    {
        // - All stats are correct and expected

        ITaikoInbox.Stats1 memory stats1 = inbox.v4GetStats1();
        assertEq(stats1.lastSyncedBatchId, 0);
        assertEq(stats1.lastSyncedAt, 0);

        ITaikoInbox.Stats2 memory stats2 = inbox.v4GetStats2();
        assertEq(stats2.numBatches, 7);
        assertEq(stats2.lastVerifiedBatchId, 0);
        assertEq(stats2.paused, false);
        assertEq(stats2.lastProposedIn, block.number);
        assertEq(stats2.lastUnpausedAt, 0);

        // - Verify genesis block
        ITaikoInbox.Batch memory batch = inbox.v4GetBatch(0);
        assertEq(batch.batchId, 0);
        assertEq(batch.metaHash, bytes32(uint256(1)));
        assertEq(batch.lastBlockTimestamp, genesisBlockProposedAt);
        assertEq(batch.anchorBlockId, genesisBlockProposedIn);
        assertEq(batch.nextTransitionId, 2);
        assertEq(batch.verifiedTransitionId, 1);

        // Verify block data
        for (uint64 i = 1; i < 7; ++i) {
            batch = inbox.v4GetBatch(i);
            assertEq(batch.batchId, i);
            (ITaikoInbox.BatchMetadata memory meta, ITaikoInbox.BatchInfo memory info) =
                _loadMetadataAndInfo(i);
            assertEq(batch.metaHash, keccak256(abi.encode(meta)));
            assertEq(meta.infoHash, keccak256(abi.encode(info)));

            assertEq(batch.lastBlockTimestamp, block.timestamp);
            assertEq(batch.anchorBlockId, block.number - 1);
            assertEq(batch.nextTransitionId, 2);
            assertEq(batch.verifiedTransitionId, 0);
        }
    }

    function test_inbox_prove_batch_not_exist_will_revert() external transactBy(Alice) {
        uint64[] memory batchIds = new uint64[](1);
        batchIds[0] = 1;
        vm.expectRevert(ITaikoInbox.BatchNotFound.selector);
        _proveBatchesWithCorrectTransitions(batchIds);
    }

    function test_inbox_prove_verified_batch_will_revert()
        external
        transactBy(Alice)
        WhenMultipleBatchesAreProposedWithDefaultParameters(1)
        WhenMultipleBatchesAreProvedWithCorrectTransitions(1, 2)
    {
        uint64[] memory batchIds = new uint64[](1);
        batchIds[0] = 1;
        vm.expectRevert(ITaikoInbox.BatchNotFound.selector);
        _proveBatchesWithCorrectTransitions(batchIds);
    }

    function test_inbox_propose_1block_per_batch_and_prove_many_blocks_with_first_transition_being_correct(
    )
        external
        transactBy(Alice)
        WhenMultipleBatchesAreProposedWithDefaultParameters(9)
        WhenMultipleBatchesAreProvedWithCorrectTransitions(1, 10)
        WhenLogAllBatchesAndTransitions
    {
        // - All stats are correct and expected

        ITaikoInbox.Stats1 memory stats1 = inbox.v4GetStats1();
        assertEq(stats1.lastSyncedBatchId, 5);
        assertEq(stats1.lastSyncedAt, block.timestamp);

        ITaikoInbox.Stats2 memory stats2 = inbox.v4GetStats2();
        assertEq(stats2.numBatches, 10);
        assertEq(stats2.lastVerifiedBatchId, 9);
        assertEq(stats2.paused, false);
        assertEq(stats2.lastProposedIn, block.number);
        assertEq(stats2.lastUnpausedAt, 0);

        (uint64 batchId, uint64 blockId, ITaikoInbox.TransitionState memory ts) =
            inbox.v4GetLastVerifiedTransition();
        assertEq(batchId, 9);
        assertEq(blockId, 9);
        assertEq(ts.blockHash, correctBlockhash(9));
        assertEq(ts.stateRoot, bytes32(uint256(0)));

        vm.expectRevert(ITaikoInbox.TransitionNotFound.selector);
        ts = inbox.v4GetTransitionById(9, uint24(0));

        ts = inbox.v4GetTransitionById(9, uint24(1));
        assertEq(ts.parentHash, correctBlockhash(8));
        assertEq(ts.blockHash, correctBlockhash(9));
        assertEq(ts.stateRoot, bytes32(uint256(0)));

        vm.expectRevert(ITaikoInbox.TransitionNotFound.selector);
        ts = inbox.v4GetTransitionByParentHash(9, correctBlockhash(9));

        ts = inbox.v4GetTransitionByParentHash(9, correctBlockhash(8));
        assertEq(ts.parentHash, correctBlockhash(8));
        assertEq(ts.blockHash, correctBlockhash(9));
        assertEq(ts.stateRoot, bytes32(uint256(0)));

        (batchId, blockId, ts) = inbox.v4GetLastSyncedTransition();
        assertEq(batchId, 5);
        assertEq(blockId, 5);
        assertEq(ts.blockHash, correctBlockhash(5));
        assertEq(ts.stateRoot, correctStateRoot(5));

        // - Verify genesis block
        ITaikoInbox.Batch memory batch = inbox.v4GetBatch(0);
        assertEq(batch.batchId, 0);
        assertEq(batch.metaHash, bytes32(uint256(1)));
        assertEq(batch.lastBlockTimestamp, genesisBlockProposedAt);
        assertEq(batch.anchorBlockId, genesisBlockProposedIn);
        assertEq(batch.nextTransitionId, 2);
        assertEq(batch.verifiedTransitionId, 1);

        // Verify block data
        for (uint64 i = 1; i < 10; ++i) {
            batch = inbox.v4GetBatch(i);
            assertEq(batch.batchId, i);
            (ITaikoInbox.BatchMetadata memory meta, ITaikoInbox.BatchInfo memory info) =
                _loadMetadataAndInfo(i);
            assertEq(batch.metaHash, keccak256(abi.encode(meta)));
            assertEq(meta.infoHash, keccak256(abi.encode(info)));

            assertEq(batch.lastBlockTimestamp, block.timestamp);
            assertEq(batch.anchorBlockId, block.number - 1);
            assertEq(batch.nextTransitionId, 2);
            if (i % v4GetConfig().stateRootSyncInternal == 0 || i == stats2.lastVerifiedBatchId) {
                assertEq(batch.verifiedTransitionId, 1);
            } else {
                assertEq(batch.verifiedTransitionId, 0);
            }
        }
    }

    function test_inbox_propose_7block_per_batch_and_prove_many_blocks_with_first_transition_being_correct(
    )
        external
        WhenEachBatchHasMultipleBlocks(7)
        transactBy(Alice)
        WhenMultipleBatchesAreProposedWithDefaultParameters(9)
        WhenMultipleBatchesAreProvedWithCorrectTransitions(1, 10)
        WhenLogAllBatchesAndTransitions
    {
        // - All stats are correct and expected

        ITaikoInbox.Stats1 memory stats1 = inbox.v4GetStats1();
        assertEq(stats1.lastSyncedBatchId, 5);
        assertEq(stats1.lastSyncedAt, block.timestamp);

        ITaikoInbox.Stats2 memory stats2 = inbox.v4GetStats2();
        assertEq(stats2.numBatches, 10);
        assertEq(stats2.lastVerifiedBatchId, 9);
        assertEq(stats2.paused, false);
        assertEq(stats2.lastProposedIn, block.number);
        assertEq(stats2.lastUnpausedAt, 0);

        (uint64 batchId, uint64 blockId, ITaikoInbox.TransitionState memory ts) =
            inbox.v4GetLastVerifiedTransition();
        assertEq(batchId, 9);
        assertEq(blockId, 9 * 7);
        assertEq(ts.blockHash, correctBlockhash(9));
        assertEq(ts.stateRoot, bytes32(uint256(0)));

        (batchId, blockId, ts) = inbox.v4GetLastSyncedTransition();
        assertEq(batchId, 5);
        assertEq(blockId, 5 * 7);
        assertEq(ts.blockHash, correctBlockhash(5));
        assertEq(ts.stateRoot, correctStateRoot(5));

        // - Verify genesis block
        ITaikoInbox.Batch memory batch = inbox.v4GetBatch(0);
        assertEq(batch.batchId, 0);
        assertEq(batch.metaHash, bytes32(uint256(1)));
        assertEq(batch.lastBlockTimestamp, genesisBlockProposedAt);
        assertEq(batch.anchorBlockId, genesisBlockProposedIn);
        assertEq(batch.nextTransitionId, 2);
        assertEq(batch.verifiedTransitionId, 1);

        // Verify block data
        for (uint64 i = 1; i < 10; ++i) {
            batch = inbox.v4GetBatch(i);
            assertEq(batch.batchId, i);
            (ITaikoInbox.BatchMetadata memory meta, ITaikoInbox.BatchInfo memory info) =
                _loadMetadataAndInfo(i);
            assertEq(batch.metaHash, keccak256(abi.encode(meta)));
            assertEq(meta.infoHash, keccak256(abi.encode(info)));

            assertEq(batch.lastBlockTimestamp, block.timestamp);
            assertEq(batch.lastBlockId, i * 7);
            assertEq(batch.anchorBlockId, block.number - 1);
            assertEq(batch.nextTransitionId, 2);
            if (i % v4GetConfig().stateRootSyncInternal == 0 || i == stats2.lastVerifiedBatchId) {
                assertEq(batch.verifiedTransitionId, 1);
            } else {
                assertEq(batch.verifiedTransitionId, 0);
            }
        }
    }

    function test_inbox_propose_and_prove_many_blocks_with_second_transition_being_correct()
        external
        transactBy(Alice)
        WhenMultipleBatchesAreProposedWithDefaultParameters(9)
        WhenMultipleBatchesAreProvedWithWrongTransitions(1, 10)
        WhenMultipleBatchesAreProvedWithCorrectTransitions(1, 10)
        WhenLogAllBatchesAndTransitions
    {
        // - All stats are correct and expected

        ITaikoInbox.Stats1 memory stats1 = inbox.v4GetStats1();
        assertEq(stats1.lastSyncedBatchId, 5);
        assertEq(stats1.lastSyncedAt, block.timestamp);

        ITaikoInbox.Stats2 memory stats2 = inbox.v4GetStats2();
        assertEq(stats2.numBatches, 10);
        assertEq(stats2.lastVerifiedBatchId, 9);
        assertEq(stats2.paused, false);
        assertEq(stats2.lastProposedIn, block.number);
        assertEq(stats2.lastUnpausedAt, 0);

        // - Verify genesis block
        ITaikoInbox.Batch memory batch = inbox.v4GetBatch(0);
        assertEq(batch.batchId, 0);
        assertEq(batch.metaHash, bytes32(uint256(1)));
        assertEq(batch.lastBlockTimestamp, genesisBlockProposedAt);
        assertEq(batch.anchorBlockId, genesisBlockProposedIn);
        assertEq(batch.nextTransitionId, 2);
        assertEq(batch.verifiedTransitionId, 1);

        // Verify block data
        for (uint64 i = 1; i < 10; ++i) {
            batch = inbox.v4GetBatch(i);
            assertEq(batch.batchId, i);
            (ITaikoInbox.BatchMetadata memory meta, ITaikoInbox.BatchInfo memory info) =
                _loadMetadataAndInfo(i);
            assertEq(batch.metaHash, keccak256(abi.encode(meta)));
            assertEq(meta.infoHash, keccak256(abi.encode(info)));
            assertEq(batch.lastBlockTimestamp, block.timestamp);
            assertEq(batch.anchorBlockId, block.number - 1);
            assertEq(batch.nextTransitionId, 3);
            if (i % v4GetConfig().stateRootSyncInternal == 0 || i == stats2.lastVerifiedBatchId) {
                assertEq(batch.verifiedTransitionId, 2);
            } else {
                assertEq(batch.verifiedTransitionId, 0);
            }
        }
    }

    function test_inbox_ring_buffer_will_be_reused()
        external
        transactBy(Alice)
        WhenMultipleBatchesAreProposedWithDefaultParameters(9)
        WhenMultipleBatchesAreProvedWithCorrectTransitions(1, 10)
        WhenMultipleBatchesAreProposedWithDefaultParameters(8)
        WhenLogAllBatchesAndTransitions
        WhenMultipleBatchesAreProvedWithCorrectTransitions(14, 16)
        WhenLogAllBatchesAndTransitions
        WhenMultipleBatchesAreProvedWithCorrectTransitions(10, 11)
        WhenLogAllBatchesAndTransitions
    {
        // - All stats are correct and expected

        ITaikoInbox.Stats1 memory stats1 = inbox.v4GetStats1();
        assertEq(stats1.lastSyncedBatchId, 10);
        assertEq(stats1.lastSyncedAt, block.timestamp);

        ITaikoInbox.Stats2 memory stats2 = inbox.v4GetStats2();
        assertEq(stats2.numBatches, 18);
        assertEq(stats2.lastVerifiedBatchId, 10);
        assertEq(stats2.paused, false);
        assertEq(stats2.lastProposedIn, block.number);
        assertEq(stats2.lastUnpausedAt, 0);

        (uint64 batchId, uint64 blockId, ITaikoInbox.TransitionState memory ts) =
            inbox.v4GetLastVerifiedTransition();
        assertEq(batchId, 10);
        assertEq(blockId, 10);
        assertEq(ts.blockHash, correctBlockhash(10));
        assertEq(ts.stateRoot, correctStateRoot(10));

        (batchId, blockId, ts) = inbox.v4GetLastSyncedTransition();
        assertEq(batchId, 10);
        assertEq(blockId, 10);
        assertEq(ts.blockHash, correctBlockhash(10));
        assertEq(ts.stateRoot, correctStateRoot(10));

        // Verify block data
        for (uint64 i = 8; i < 15; ++i) {
            ITaikoInbox.Batch memory batch = inbox.v4GetBatch(i);
            assertEq(batch.batchId, i);
            (ITaikoInbox.BatchMetadata memory meta, ITaikoInbox.BatchInfo memory info) =
                _loadMetadataAndInfo(i);
            assertEq(batch.metaHash, keccak256(abi.encode(meta)));
            assertEq(meta.infoHash, keccak256(abi.encode(info)));

            assertEq(batch.lastBlockTimestamp, block.timestamp);
            assertEq(batch.anchorBlockId, block.number - 1);
            if (i == 8) {
                assertEq(batch.verifiedTransitionId, 0);
                assertEq(batch.nextTransitionId, 2);
            } else if (i == 9) {
                assertEq(batch.verifiedTransitionId, 1);
                assertEq(batch.nextTransitionId, 2);
            } else if (i == 10) {
                assertEq(batch.verifiedTransitionId, 1);
                assertEq(batch.nextTransitionId, 2);
            } else if (i == 11 || i == 12 || i == 13 || i == 16 || i == 17) {
                assertEq(batch.verifiedTransitionId, 0);
                assertEq(batch.nextTransitionId, 1);
            } else if (i == 14 || i == 15) {
                assertEq(batch.verifiedTransitionId, 0);
                assertEq(batch.nextTransitionId, 2);
            }
        }
    }

    function test_inbox_reprove_the_same_batch_with_same_transition_will_do_nothing()
        external
        transactBy(Alice)
        WhenMultipleBatchesAreProposedWithDefaultParameters(1)
        WhenLogAllBatchesAndTransitions
    {
        ITaikoInbox.BatchMetadata[] memory metas = new ITaikoInbox.BatchMetadata[](1);
        ITaikoInbox.Transition[] memory transitions = new ITaikoInbox.Transition[](1);

        (metas[0],) = _loadMetadataAndInfo(1);

        transitions[0].parentHash = bytes32(uint256(0x100));
        transitions[0].blockHash = bytes32(uint256(0x101));
        transitions[0].stateRoot = bytes32(uint256(0x102));

        inbox.v4ProveBatches(abi.encode(metas, transitions), "proof");
        _logAllBatchesAndTransitions();

        inbox.v4ProveBatches(abi.encode(metas, transitions), "proof");

        assertTrue(!EssentialContract(address(inbox)).paused());
    }

    function test_inbox_reprove_by_transition_with_same_parent_hash_but_different_block_hash_or_state_root_will_pause_inbox(
    )
        external
        transactBy(Alice)
        WhenMultipleBatchesAreProposedWithDefaultParameters(1)
        WhenLogAllBatchesAndTransitions
    {
        ITaikoInbox.BatchMetadata[] memory metas = new ITaikoInbox.BatchMetadata[](1);
        ITaikoInbox.Transition[] memory transitions = new ITaikoInbox.Transition[](1);

        (metas[0],) = _loadMetadataAndInfo(1);

        transitions[0].parentHash = bytes32(uint256(0x100));
        transitions[0].blockHash = bytes32(uint256(0x101));
        transitions[0].stateRoot = bytes32(uint256(0x102));
        inbox.v4ProveBatches(abi.encode(metas, transitions), "proof");
        _logAllBatchesAndTransitions();

        transitions[0].blockHash = bytes32(uint256(0x103));
        inbox.v4ProveBatches(abi.encode(metas, transitions), "proof");
        _logAllBatchesAndTransitions();

        assertTrue(EssentialContract(address(inbox)).paused());
    }

    function test_inbox_reprove_by_transition_with_same_parent_hash_but_different_block_hash_will_pause_inbox(
    )
        external
        transactBy(Alice)
        WhenMultipleBatchesAreProposedWithDefaultParameters(9)
        WhenMultipleBatchesAreProvedWithCorrectTransitions(1, 4)
        WhenMultipleBatchesAreProvedWithCorrectTransitions(5, 6)
        WhenLogAllBatchesAndTransitions
    {
        uint64 batchId = 5;

        ITaikoInbox.BatchMetadata[] memory metas = new ITaikoInbox.BatchMetadata[](1);
        ITaikoInbox.Transition[] memory transitions = new ITaikoInbox.Transition[](1);

        (metas[0],) = _loadMetadataAndInfo(batchId);
        transitions[0].parentHash = correctBlockhash(batchId - 1);
        transitions[0].blockHash = bytes32(uint256(120));
        transitions[0].stateRoot = correctStateRoot(batchId);

        // Let the five transition is a conflict one.
        inbox.v4ProveBatches(abi.encode(metas, transitions), "proof");

        // Verify the tagged conflict transition.
        ITaikoInbox.TransitionState memory ts = inbox.v4GetTransitionById(batchId, uint24(1));
        assertEq(ts.blockHash, bytes32(uint256(0)));
        // Verify the inbox is paused.
        assertTrue(EssentialContract(address(inbox)).paused());

        vm.startPrank(deployer);
        EssentialContract(address(inbox)).unpause();
        vm.stopPrank();

        // Correct the blockhash.
        transitions[0].blockHash = correctBlockhash(batchId);
        inbox.v4ProveBatches(abi.encode(metas, transitions), "proof");

        // Verify the inbox is not paused.
        assertFalse(EssentialContract(address(inbox)).paused());
    }

    function test_ProposeBatch_reverts_for_invalid_proposer_and_operator()
        external
        transactBy(Alice)
    {
        ITaikoInbox.BatchParams memory params;
        params.proposer = Alice;

        vm.expectRevert(ITaikoInbox.CustomProposerNotAllowed.selector);
        inbox.v4ProposeBatch(abi.encode(params), "txList");

        vm.startPrank(deployer);
        address operator = Bob;
        resolver.registerAddress(block.chainid, "inbox_operator", operator);
        vm.stopPrank();
    }

    function test_inbox_measure_gas_used()
        external
        transactBy(Alice)
        WhenMultipleBatchesAreProposedWithDefaultParameters(9)
        WhenMultipleBatchesAreProvedWithCorrectTransitions(1, 10)
        WhenLogAllBatchesAndTransitions
    {
        ITaikoInbox.BatchParams memory batchParams;
        batchParams.blocks = new ITaikoInbox.BlockParams[](10);

<<<<<<< HEAD
        vm.startSnapshotGas("ProposeBatch");
=======
        vm.startSnapshotGas("proposeBatch");
        (, ITaikoInbox.BatchMetadata memory meta) =
            inbox.proposeBatch(abi.encode(batchParams), abi.encodePacked("txList"));
        uint256 gas1 = vm.stopSnapshotGas("proposeBatch");
>>>>>>> e4f8eadf

        ITaikoInbox.BatchMetadata[] memory metas = new ITaikoInbox.BatchMetadata[](1);
        metas[0] = meta;

<<<<<<< HEAD
        uint256 gasProposeBatches = vm.stopSnapshotGas("ProposeBatch");
        console2.log("Gas per batch - proposing:", gasProposeBatches / count);
=======
        ITaikoInbox.Transition[] memory transitions = new ITaikoInbox.Transition[](1);
        transitions[0].parentHash = correctBlockhash(meta.batchId - 1);
        transitions[0].blockHash = correctBlockhash(meta.batchId);
        transitions[0].stateRoot = correctStateRoot(meta.batchId);
>>>>>>> e4f8eadf

        vm.startSnapshotGas("proveBatches");
        inbox.proveBatches(abi.encode(metas, transitions), "proof");
        uint256 gas2 = vm.stopSnapshotGas("proveBatches");

        _logAllBatchesAndTransitions();

        string memory str = string(
            abi.encodePacked(
                "See `test_inbox_measure_gas_used` in InboxTest_ProposeAndProve.t.sol\n",
                "\nGas per proposing: ",
                Strings.toString(gas1),
                "\nGas per proving + verification: ",
                Strings.toString(gas2),
                "\nTotal: ",
                Strings.toString((gas1 + gas2))
            )
        );

        console2.log(str);
        vm.writeFile("./gas-reports/inbox_without_provermarket.md", str);
    }

    function test_inbox_with_provermarket_diff_prover_and_proposer_measure_gas_used()
        external
        transactBy(Alice)
        WhenMultipleBatchesAreProposedWithDefaultParameters(9)
        WhenMultipleBatchesAreProvedWithCorrectTransitions(1, 10)
        WhenLogAllBatchesAndTransitions
    {
        uint256 fee = 1 ether;
        uint64 exitTimestamp = uint64(block.timestamp + 2 days);

        vm.stopPrank();

        uint256 initialBondBalance = 100_000 ether;
        uint256 bondAmount = 100_000 ether;

        setupBondTokenState(Bob, initialBondBalance, bondAmount);

        vm.prank(Bob);
        proverMarket.bid(fee, exitTimestamp);

        // Check if Alice's and Bob's bonds are correctly deducted !
        uint256 alice_bond_before_propose = inbox.bondBalanceOf(Alice);
        uint256 bob_bond_before_propose = inbox.bondBalanceOf(Bob);

        vm.startPrank(Alice);

        ITaikoInbox.BatchParams memory batchParams;
        batchParams.blocks = new ITaikoInbox.BlockParams[](10);
        batchParams.optInProverMarket = true;

        vm.startSnapshotGas("proposeBatch");
        (, ITaikoInbox.BatchMetadata memory meta) =
            inbox.proposeBatch(abi.encode(batchParams), abi.encodePacked("txList"));
        uint256 gas1 = vm.stopSnapshotGas("proposeBatch");

        ITaikoInbox.BatchMetadata[] memory metas = new ITaikoInbox.BatchMetadata[](1);
        metas[0] = meta;

        ITaikoInbox.Transition[] memory transitions = new ITaikoInbox.Transition[](1);
        transitions[0].parentHash = correctBlockhash(meta.batchId - 1);
        transitions[0].blockHash = correctBlockhash(meta.batchId);
        transitions[0].stateRoot = correctStateRoot(meta.batchId);

        uint256 alice_bond_after_propose = inbox.bondBalanceOf(Alice);
        // Check if Alice's bond is correctly deducted - only fee
        assertEq(alice_bond_after_propose, alice_bond_before_propose - fee);

        uint256 bob_bond_after_propose = inbox.bondBalanceOf(Bob);
        // Since prover fee is smaller than config.liveness, just deduct the diff of the 2.
        assertEq(bob_bond_after_propose, bob_bond_before_propose - (125e18 - fee));

<<<<<<< HEAD
        vm.startSnapshotGas("ProveBatches");
        inbox.v4ProveBatches(abi.encode(metas, transitions), "proof");
        uint256 gasProveBatches = vm.stopSnapshotGas("ProveBatches");
        console2.log("Gas per batch - proving:", gasProveBatches / count);
        console2.log("Gas per batch - total:", (gasProposeBatches + gasProveBatches) / count);
=======
        vm.startSnapshotGas("proveBatches");
        inbox.proveBatches(abi.encode(metas, transitions), "proof");
        uint256 gas2 = vm.stopSnapshotGas("proveBatches");
>>>>>>> e4f8eadf

        _logAllBatchesAndTransitions();

        string memory str = string(
            abi.encodePacked(
<<<<<<< HEAD
                "See `test_inbox_measure_gas_used` in InboxTest_ProposeAndProve.t.sol\n",
                "\nGas per ProposeBatches: ",
                Strings.toString(gasProposeBatches / count),
                "\nGas per ProveBatches: ",
                Strings.toString(gasProveBatches / count),
=======
                "See `test_inbox_with_provermarket_diff_prover_and_proposer_measure_gas_used` in InboxTest_ProposeAndProve.t.sol\n",
                "\nGas per proposing: ",
                Strings.toString(gas1),
                "\nGas per proving + verification: ",
                Strings.toString(gas2),
                "\nTotal: ",
                Strings.toString((gas1 + gas2))
            )
        );

        console2.log(str);
        vm.writeFile(
            "./gas-reports/inbox_with_provermarket_diff_prover_and_proposer.md",
            str
        );
    }

    function test_inbox_with_provermarket_diff_prover_and_proposer_fee_above_liveness_measure_gas_used(
    )
        external
        transactBy(Alice)
        WhenMultipleBatchesAreProposedWithDefaultParameters(9)
        WhenMultipleBatchesAreProvedWithCorrectTransitions(1, 10)
        WhenLogAllBatchesAndTransitions
    {
        uint256 fee = 130 ether; // above the liveness bond
        uint64 exitTimestamp = uint64(block.timestamp + 2 days);

        vm.stopPrank();

        uint256 initialBondBalance = 100_000 ether;
        uint256 bondAmount = 100_000 ether;

        setupBondTokenState(Bob, initialBondBalance, bondAmount);

        vm.prank(Bob);
        proverMarket.bid(fee, exitTimestamp);

        // Check if Alice's bond is correctly deducted !
        uint256 alice_bond_before_propose = inbox.bondBalanceOf(Alice);
        // Check if Bob's bond is correctly deducted !
        uint256 bob_bond_before_propose = inbox.bondBalanceOf(Bob);

        vm.startPrank(Alice);

        ITaikoInbox.BatchParams memory batchParams;
        batchParams.blocks = new ITaikoInbox.BlockParams[](10);
        batchParams.optInProverMarket = true;

        vm.startSnapshotGas("proposeBatch");
        (, ITaikoInbox.BatchMetadata memory meta) =
            inbox.proposeBatch(abi.encode(batchParams), abi.encodePacked("txList"));
        uint256 gas1 = vm.stopSnapshotGas("proposeBatch");

        ITaikoInbox.BatchMetadata[] memory metas = new ITaikoInbox.BatchMetadata[](1);
        metas[0] = meta;

        ITaikoInbox.Transition[] memory transitions = new ITaikoInbox.Transition[](1);
        transitions[0].parentHash = correctBlockhash(meta.batchId - 1);
        transitions[0].blockHash = correctBlockhash(meta.batchId);
        transitions[0].stateRoot = correctStateRoot(meta.batchId);

        uint256 alice_bond_after_propose = inbox.bondBalanceOf(Alice);
        // Check if Alice's bond is correctly deducted - only fee
        assertEq(alice_bond_after_propose, alice_bond_before_propose - fee);

        uint256 bob_bond_after_propose = inbox.bondBalanceOf(Bob);
        // Since prover fee is bigger than config.liveness, just add the diff of the 2.
        assertEq(bob_bond_after_propose, bob_bond_before_propose + (fee - 125e18));

        vm.startSnapshotGas("proveBatches");
        inbox.proveBatches(abi.encode(metas, transitions), "proof");
        uint256 gas2 = vm.stopSnapshotGas("proveBatches");

        _logAllBatchesAndTransitions();

        string memory str = string(
            abi.encodePacked(
                "See `test_inbox_with_provermarket_diff_prover_and_proposer_fee_above_liveness_measure_gas_used` in InboxTest_ProposeAndProve.t.sol\n",
                "\nGas per proposing: ",
                Strings.toString(gas1),
                "\nGas per proving + verification: ",
                Strings.toString(gas2),
                "\nTotal: ",
                Strings.toString((gas1 + gas2))
            )
        );

        console2.log(str);
        vm.writeFile(
            "./gas-reports/inbox_with_provermarket_diff_prover_and_proposer_fee_above_liveness.md",
            str
        );
    }

    function test_inbox_with_provermarket_same_prover_as_proposer_measure_gas_used()
        external
        transactBy(Alice)
        WhenMultipleBatchesAreProposedWithDefaultParameters(9)
        WhenMultipleBatchesAreProvedWithCorrectTransitions(1, 10)
        WhenLogAllBatchesAndTransitions
    {
        uint256 fee = 10 gwei;
        uint64 exitTimestamp = uint64(block.timestamp + 2 days);

        proverMarket.bid(fee, exitTimestamp);

        // Check if Alice's bond is correctly deducted !
        uint256 alice_bond_before_propose = inbox.bondBalanceOf(Alice);

        ITaikoInbox.BatchParams memory batchParams;
        batchParams.blocks = new ITaikoInbox.BlockParams[](10);
        batchParams.optInProverMarket = true;

        vm.startSnapshotGas("proposeBatch");
        (, ITaikoInbox.BatchMetadata memory meta) =
            inbox.proposeBatch(abi.encode(batchParams), abi.encodePacked("txList"));
        uint256 gas1 = vm.stopSnapshotGas("proposeBatch");

        // Check if Alice's bond is correctly deducted - only liveness bond base
        uint256 alice_bond_after_propose = inbox.bondBalanceOf(Alice);
        assertEq(alice_bond_after_propose, alice_bond_before_propose - 125e18);

        ITaikoInbox.BatchMetadata[] memory metas = new ITaikoInbox.BatchMetadata[](1);
        metas[0] = meta;

        ITaikoInbox.Transition[] memory transitions = new ITaikoInbox.Transition[](1);
        transitions[0].parentHash = correctBlockhash(meta.batchId - 1);
        transitions[0].blockHash = correctBlockhash(meta.batchId);
        transitions[0].stateRoot = correctStateRoot(meta.batchId);

        vm.startSnapshotGas("proveBatches");
        inbox.proveBatches(abi.encode(metas, transitions), "proof");
        uint256 gas2 = vm.stopSnapshotGas("proveBatches");

        _logAllBatchesAndTransitions();

        string memory str = string(
            abi.encodePacked(
                "See `test_inbox_with_provermarket_same_prover_as_proposer_measure_gas_used` in InboxTest_ProposeAndProve.t.sol\n",
                "\nGas per proposing: ",
                Strings.toString(gas1),
                "\nGas per proving + verification: ",
                Strings.toString(gas2),
>>>>>>> e4f8eadf
                "\nTotal: ",
                Strings.toString((gas1 + gas2))
            )
        );

        console2.log(str);
        vm.writeFile(
            "./gas-reports/test_inbox_with_provermarket_same_prover_as_proposer_measure_gas_used.md",
            str
        );
    }
}<|MERGE_RESOLUTION|>--- conflicted
+++ resolved
@@ -577,27 +577,18 @@
         ITaikoInbox.BatchParams memory batchParams;
         batchParams.blocks = new ITaikoInbox.BlockParams[](10);
 
-<<<<<<< HEAD
-        vm.startSnapshotGas("ProposeBatch");
-=======
         vm.startSnapshotGas("proposeBatch");
         (, ITaikoInbox.BatchMetadata memory meta) =
             inbox.proposeBatch(abi.encode(batchParams), abi.encodePacked("txList"));
         uint256 gas1 = vm.stopSnapshotGas("proposeBatch");
->>>>>>> e4f8eadf
 
         ITaikoInbox.BatchMetadata[] memory metas = new ITaikoInbox.BatchMetadata[](1);
         metas[0] = meta;
 
-<<<<<<< HEAD
-        uint256 gasProposeBatches = vm.stopSnapshotGas("ProposeBatch");
-        console2.log("Gas per batch - proposing:", gasProposeBatches / count);
-=======
         ITaikoInbox.Transition[] memory transitions = new ITaikoInbox.Transition[](1);
         transitions[0].parentHash = correctBlockhash(meta.batchId - 1);
         transitions[0].blockHash = correctBlockhash(meta.batchId);
         transitions[0].stateRoot = correctStateRoot(meta.batchId);
->>>>>>> e4f8eadf
 
         vm.startSnapshotGas("proveBatches");
         inbox.proveBatches(abi.encode(metas, transitions), "proof");
@@ -672,29 +663,14 @@
         // Since prover fee is smaller than config.liveness, just deduct the diff of the 2.
         assertEq(bob_bond_after_propose, bob_bond_before_propose - (125e18 - fee));
 
-<<<<<<< HEAD
-        vm.startSnapshotGas("ProveBatches");
-        inbox.v4ProveBatches(abi.encode(metas, transitions), "proof");
-        uint256 gasProveBatches = vm.stopSnapshotGas("ProveBatches");
-        console2.log("Gas per batch - proving:", gasProveBatches / count);
-        console2.log("Gas per batch - total:", (gasProposeBatches + gasProveBatches) / count);
-=======
         vm.startSnapshotGas("proveBatches");
         inbox.proveBatches(abi.encode(metas, transitions), "proof");
         uint256 gas2 = vm.stopSnapshotGas("proveBatches");
->>>>>>> e4f8eadf
 
         _logAllBatchesAndTransitions();
 
         string memory str = string(
             abi.encodePacked(
-<<<<<<< HEAD
-                "See `test_inbox_measure_gas_used` in InboxTest_ProposeAndProve.t.sol\n",
-                "\nGas per ProposeBatches: ",
-                Strings.toString(gasProposeBatches / count),
-                "\nGas per ProveBatches: ",
-                Strings.toString(gasProveBatches / count),
-=======
                 "See `test_inbox_with_provermarket_diff_prover_and_proposer_measure_gas_used` in InboxTest_ProposeAndProve.t.sol\n",
                 "\nGas per proposing: ",
                 Strings.toString(gas1),
@@ -839,7 +815,6 @@
                 Strings.toString(gas1),
                 "\nGas per proving + verification: ",
                 Strings.toString(gas2),
->>>>>>> e4f8eadf
                 "\nTotal: ",
                 Strings.toString((gas1 + gas2))
             )
