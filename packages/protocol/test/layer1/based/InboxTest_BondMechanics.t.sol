--- conflicted
+++ resolved
@@ -5,7 +5,7 @@
 import "./InboxTestBase.sol";
 
 contract InboxTest_BondMechanics is InboxTestBase {
-    function GetConfig() internal pure override returns (ITaikoInbox.Config memory) {
+    function pacayaConfig() internal pure override returns (ITaikoInbox.Config memory) {
         ITaikoInbox.ForkHeights memory forkHeights;
 
         return ITaikoInbox.Config({
@@ -46,21 +46,16 @@
 
         setupBondTokenState(Alice, initialBondBalance, bondBalance);
 
-        ITaikoInbox.Config memory config = GetConfig();
+        ITaikoInbox.Config memory config = pacayaConfig();
 
         vm.prank(Alice);
         uint64[] memory batchIds = _proposeBatchesWithDefaultParameters(1);
-<<<<<<< HEAD
-        uint96 livenessBond = config.livenessBondBase + config.livenessBondPerBlock;
-        assertEq(inbox.BondBalanceOf(Alice), bondBalance - livenessBond);
-=======
         assertEq(inbox.bondBalanceOf(Alice), bondBalance - config.livenessBondBase);
->>>>>>> 6bebf99f
 
         vm.prank(Alice);
         _proveBatchesWithCorrectTransitions(batchIds);
 
-        assertEq(inbox.BondBalanceOf(Alice), bondBalance);
+        assertEq(inbox.bondBalanceOf(Alice), bondBalance);
     }
 
     function test_inbox_bonds_debit_and_credit_proved_by_non_proposer_in_proving_window()
@@ -73,22 +68,17 @@
 
         setupBondTokenState(Alice, initialBondBalance, bondBalance);
 
-        ITaikoInbox.Config memory config = GetConfig();
+        ITaikoInbox.Config memory config = pacayaConfig();
 
         vm.prank(Alice);
         uint64[] memory batchIds = _proposeBatchesWithDefaultParameters(1);
-<<<<<<< HEAD
-        uint96 livenessBond = config.livenessBondBase + config.livenessBondPerBlock;
-        assertEq(inbox.BondBalanceOf(Alice), bondBalance - livenessBond);
-=======
         assertEq(inbox.bondBalanceOf(Alice), bondBalance - config.livenessBondBase);
->>>>>>> 6bebf99f
 
         vm.prank(Bob);
         _proveBatchesWithCorrectTransitions(batchIds);
 
-        assertEq(inbox.BondBalanceOf(Alice), bondBalance);
-        assertEq(inbox.BondBalanceOf(Bob), 0);
+        assertEq(inbox.bondBalanceOf(Alice), bondBalance);
+        assertEq(inbox.bondBalanceOf(Bob), 0);
     }
 
     function test_inbox_bonds_half_returned_to_proposer_out_of_proving_window() external {
@@ -99,26 +89,17 @@
 
         setupBondTokenState(Alice, initialBondBalance, bondBalance);
 
-        ITaikoInbox.Config memory config = GetConfig();
+        ITaikoInbox.Config memory config = pacayaConfig();
 
         vm.prank(Alice);
         uint64[] memory batchIds = _proposeBatchesWithDefaultParameters(1);
-<<<<<<< HEAD
-        uint96 livenessBond = config.livenessBondBase + config.livenessBondPerBlock;
-        assertEq(inbox.BondBalanceOf(Alice), bondBalance - livenessBond);
-=======
         assertEq(inbox.bondBalanceOf(Alice), bondBalance - config.livenessBondBase);
->>>>>>> 6bebf99f
 
-        vm.warp(block.timestamp + GetConfig().provingWindow + 1);
+        vm.warp(block.timestamp + pacayaConfig().provingWindow + 1);
         vm.prank(Alice);
         _proveBatchesWithCorrectTransitions(batchIds);
 
-<<<<<<< HEAD
-        assertEq(inbox.BondBalanceOf(Alice), bondBalance - livenessBond / 2);
-=======
         assertEq(inbox.bondBalanceOf(Alice), bondBalance - config.livenessBondBase / 2);
->>>>>>> 6bebf99f
     }
 
     function test_inbox_bonds_half_returned_to_non_proposer_out_of_proving_window() external {
@@ -129,49 +110,29 @@
 
         setupBondTokenState(Alice, initialBondBalance, bondBalance);
 
-<<<<<<< HEAD
-        ITaikoInbox.Config memory config = GetConfig();
-        uint96 livenessBond = config.livenessBondBase + config.livenessBondPerBlock;
-
-        vm.prank(Alice);
-        uint64[] memory batchIds = _proposeBatchesWithDefaultParameters(1);
-        assertEq(inbox.BondBalanceOf(Alice), bondBalance - livenessBond);
-=======
         ITaikoInbox.Config memory config = pacayaConfig();
 
         vm.prank(Alice);
         uint64[] memory batchIds = _proposeBatchesWithDefaultParameters(1);
         assertEq(inbox.bondBalanceOf(Alice), bondBalance - config.livenessBondBase);
->>>>>>> 6bebf99f
 
-        vm.warp(block.timestamp + GetConfig().provingWindow + 1);
+        vm.warp(block.timestamp + pacayaConfig().provingWindow + 1);
         vm.prank(Bob);
         _proveBatchesWithCorrectTransitions(batchIds);
 
-<<<<<<< HEAD
-        assertEq(inbox.BondBalanceOf(Alice), bondBalance - livenessBond);
-        assertEq(inbox.BondBalanceOf(Bob), livenessBond / 2);
-=======
         assertEq(inbox.bondBalanceOf(Alice), bondBalance - config.livenessBondBase);
         assertEq(inbox.bondBalanceOf(Bob), config.livenessBondBase / 2);
->>>>>>> 6bebf99f
     }
 
     function test_inbox_bonds_multiple_blocks_per_batch() external transactBy(Alice) {
         ITaikoInbox.BatchParams memory params;
         params.blocks = new ITaikoInbox.BlockParams[](2);
 
-        (, ITaikoInbox.BatchMetadata memory meta) = inbox.ProposeBatch(abi.encode(params), "txList");
+        (, ITaikoInbox.BatchMetadata memory meta) = inbox.proposeBatch(abi.encode(params), "txList");
 
-        ITaikoInbox.Batch memory batch = inbox.GetBatch(meta.batchId);
+        ITaikoInbox.Batch memory batch = inbox.getBatch(meta.batchId);
 
-<<<<<<< HEAD
-        ITaikoInbox.Config memory config = GetConfig();
-        uint96 livenessBond = config.livenessBondBase + config.livenessBondPerBlock * 2;
-        assertEq(batch.livenessBond, livenessBond);
-=======
         ITaikoInbox.Config memory config = pacayaConfig();
         assertEq(batch.livenessBond, config.livenessBondBase);
->>>>>>> 6bebf99f
     }
 }