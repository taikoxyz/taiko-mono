// SPDX-License-Identifier: UNLICENSED
pragma solidity ^0.8.24;

import "contracts/layer1/based/ITaikoInbox.sol";
import "./InboxTestBase.sol";

contract InboxTest_BondMechanics is InboxTestBase {
    uint16 constant provingWindow = 1 hours;

    function getConfig() internal pure override returns (ITaikoInbox.Config memory) {
        return ITaikoInbox.Config({
            chainId: LibNetwork.TAIKO_MAINNET,
            maxBatchProposals: 10,
            batchRingBufferSize: 15,
            maxBatchesToVerify: 5,
            blockMaxGasLimit: 240_000_000,
            livenessBondBase: 125e18, // 125 Taiko token per batch
            livenessBondPerBlock: 5e18, // 5 Taiko token per block
            stateRootSyncInternal: 5,
            maxAnchorHeightOffset: 64,
            baseFeeConfig: LibSharedData.BaseFeeConfig({
                adjustmentQuotient: 8,
                sharingPctg: 75,
                gasIssuancePerSecond: 5_000_000,
                minGasExcess: 1_340_000_000, // correspond to 0.008847185 gwei basefee
                maxGasIssuancePerBlock: 600_000_000 // two minutes: 5_000_000 * 120
             }),
            provingWindow: 1 hours,
            maxSignalsToReceive: 16,
            maxBlocksPerBatch: 768,
            forkHeights: ITaikoInbox.ForkHeights({ ontake: 0, pacaya: 0 })
        });
    }

    function setUpOnEthereum() internal override {
        super.setUpOnEthereum();
        bondToken = deployBondToken();
    }

    function test_inbox_bonds_debit_and_credit_proved_by_proposer() external {
        vm.warp(1_000_000);

        uint256 initialBondBalance = 100_000 ether;
        uint256 bondAmount = 1000 ether;

        setupBondTokenState(Alice, initialBondBalance, bondAmount);

        vm.prank(Alice);
        uint64[] memory batchIds = _proposeBatchesWithDefaultParameters(1);
        assertEq(inbox.bondBalanceOf(Alice) < bondAmount, true);

        vm.prank(Alice);
        _proveBatchesWithCorrectTransitions(batchIds);

        assertEq(inbox.bondBalanceOf(Alice), bondAmount);
    }

<<<<<<< HEAD
    function test_only_proposer_can_prove_batch_before_deadline() external {
=======
    function test_inbox_bonds_debit_and_credit_proved_by_non_proposer() external {
>>>>>>> 839804d0
        vm.warp(1_000_000);

        uint256 initialBondBalance = 100_000 ether;
        uint256 bondAmount = 1000 ether;

        setupBondTokenState(Alice, initialBondBalance, bondAmount);

        vm.prank(Alice);
        uint64[] memory batchIds = _proposeBatchesWithDefaultParameters(1);
        assertEq(inbox.bondBalanceOf(Alice) < bondAmount, true);

        vm.prank(Bob);
        _proveBatchesWithCorrectTransitions(batchIds);

        assertEq(inbox.bondBalanceOf(Alice), bondAmount);
    }

    function test_inbox_bonds_debited_on_proposal_not_credited_back_if_proved_after_deadline()
        external
    {
        vm.warp(1_000_000);

        uint256 initialBondBalance = 100_000 ether;
        uint256 bondAmount = 1000 ether;

        setupBondTokenState(Alice, initialBondBalance, bondAmount);

        vm.prank(Alice);
        uint64[] memory batchIds = _proposeBatchesWithDefaultParameters(1);

        uint256 aliceBondBalanceAfterProposal = inbox.bondBalanceOf(Alice);
        assertEq(aliceBondBalanceAfterProposal < bondAmount, true);

        // Simulate waiting for blocks after proving deadline
        uint256 secondsPerBlock = 12;
        uint256 blocksToWait = provingWindow / secondsPerBlock + 1;
        simulateBlockDelay(secondsPerBlock, blocksToWait);

        vm.prank(Alice);
        _proveBatchesWithCorrectTransitions(batchIds);

        uint256 aliceBondBalanceAfterProof = inbox.bondBalanceOf(Alice);
        assertEq(aliceBondBalanceAfterProof, aliceBondBalanceAfterProposal);
        assertEq(aliceBondBalanceAfterProof < bondAmount, true);
    }

    function test_inbox_bonds_debit_and_credit_on_proposal_and_proof_with_exact_proving_window()
        external
    {
        vm.warp(1_000_000);

        uint256 initialBondBalance = 100_000 ether;
        uint256 bondAmount = 1000 ether;

        setupBondTokenState(Alice, initialBondBalance, bondAmount);

        vm.prank(Alice);
        uint64[] memory batchIds = _proposeBatchesWithDefaultParameters(1);

        uint256 aliceBondBalanceAfterProposal = inbox.bondBalanceOf(Alice);
        assertEq(aliceBondBalanceAfterProposal < bondAmount, true);

        // Simulate waiting for exactly the proving window
        uint256 secondsPerBlock = 12;
        uint256 blocksToWait = provingWindow / secondsPerBlock;
        simulateBlockDelay(secondsPerBlock, blocksToWait);

        vm.prank(Alice);
        _proveBatchesWithCorrectTransitions(batchIds);

        assertEq(inbox.bondBalanceOf(Alice), bondAmount);
    }

    function test_inbox_bonds_multiple_blocks_per_batch() external transactBy(Alice) {
        ITaikoInbox.BatchParams memory params;
        params.blocks = new ITaikoInbox.BlockParams[](2);

        ITaikoInbox.BatchMetadata memory meta = inbox.proposeBatch(abi.encode(params), "txList");
        assertEq(meta.livenessBond, 125e18 + 5e18 * 2);
    }
}<|MERGE_RESOLUTION|>--- conflicted
+++ resolved
@@ -55,11 +55,7 @@
         assertEq(inbox.bondBalanceOf(Alice), bondAmount);
     }
 
-<<<<<<< HEAD
-    function test_only_proposer_can_prove_batch_before_deadline() external {
-=======
     function test_inbox_bonds_debit_and_credit_proved_by_non_proposer() external {
->>>>>>> 839804d0
         vm.warp(1_000_000);
 
         uint256 initialBondBalance = 100_000 ether;
