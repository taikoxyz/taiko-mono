--- conflicted
+++ resolved
@@ -23,11 +23,7 @@
              }),
             provingWindow: 1 hours,
             emitTxListInCalldata: true,
-<<<<<<< HEAD
             forkHeights: ITaikoL1.ForkHeights({ ontake: 0, pacaya: 0 })
-=======
-            pacayaForkHeight: 0
->>>>>>> f4c31857
         });
     }
 
