// SPDX-License-Identifier: MIT
pragma solidity ^0.8.24;

import "src/layer1/based/ITaikoInbox.sol";

/// @title StubInbox
/// @custom:security-contact security@taiko.xyz
contract StubInbox is ITaikoInbox {
    function v4ProposeBatch(
        bytes calldata _params,
        bytes calldata _txList,
        bytes calldata _additionalData
    )
        external
        returns (ITaikoInbox.BatchInfo memory info_, ITaikoInbox.BatchMetadata memory meta_)
    { }

    function v4ProveBatches(bytes calldata _params, bytes calldata _proof) external { }

<<<<<<< HEAD
    function v4VerifyBatches(uint64 _length) external { }
=======
    function v4VerifyBatches(uint8 _count) external { }
>>>>>>> 1fe0f2bc

    function v4DepositBond(uint256 _amount) external payable virtual { }

    function v4WithdrawBond(uint256 _amount) external virtual { }

    function v4BondBalanceOf(address _user) external view returns (uint256) { }

    function v4BondToken() external pure returns (address) {
        return address(0);
    }

    function v4GetBatch(uint64 _batchId) external view virtual returns (ITaikoInbox.Batch memory) { }

    function v4GetTransitionById(
        uint64 _batchId,
        uint24 _tid
    )
        external
        view
        virtual
        returns (ITaikoInbox.TransitionState memory)
    { }

    function v4GetTransitionByParentHash(
        uint64 _batchId,
        bytes32 _parentHash
    )
        external
        view
        returns (ITaikoInbox.TransitionState memory)
    { }

    function v4GetLastVerifiedTransition()
        external
        view
        returns (uint64 batchId_, uint64 blockId_, TransitionState memory)
    { }

    function v4GetLastSyncedTransition()
        external
        view
        returns (uint64 batchId_, uint64 blockId_, TransitionState memory)
    { }

    function v4GetBatchVerifyingTransition(uint64 _batchId)
        external
        view
        returns (TransitionState memory)
    { }

    function v4GetStats1() external view returns (Stats1 memory) { }

    function v4GetStats2() external view returns (Stats2 memory) { }

    function v4GetConfig() external pure virtual returns (ITaikoInbox.Config memory) { }
}<|MERGE_RESOLUTION|>--- conflicted
+++ resolved
@@ -17,11 +17,7 @@
 
     function v4ProveBatches(bytes calldata _params, bytes calldata _proof) external { }
 
-<<<<<<< HEAD
-    function v4VerifyBatches(uint64 _length) external { }
-=======
     function v4VerifyBatches(uint8 _count) external { }
->>>>>>> 1fe0f2bc
 
     function v4DepositBond(uint256 _amount) external payable virtual { }
 
