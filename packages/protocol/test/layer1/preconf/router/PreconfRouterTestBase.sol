--- conflicted
+++ resolved
@@ -136,13 +136,12 @@
         }
     }
 
-<<<<<<< HEAD
     function correctBlockhash(uint256 blockId) internal pure returns (bytes32) {
         return bytes32(0x1000000 + blockId);
-=======
+    }
+
     // Helper function that returns a deterministic sequencer address for testing purposes
     function _getSequencerAddress(address sequencer) internal pure returns (address) {
         return address(uint160(sequencer) + 1000);
->>>>>>> cc51b04a
     }
 }