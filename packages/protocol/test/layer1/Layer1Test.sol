// SPDX-License-Identifier: MIT
pragma solidity ^0.8.24;

import "src/layer1/based/TaikoInbox.sol";
import "src/layer1/forced-inclusion/TaikoWrapper.sol";
import "src/layer1/forced-inclusion/ForcedInclusionStore.sol";
import "src/layer1/token/TaikoToken.sol";
import "src/layer1/verifiers/TaikoSgxVerifier.sol";
import "src/layer1/verifiers/TaikoSP1Verifier.sol";
import "src/layer1/verifiers/TaikoRisc0Verifier.sol";
import "src/layer1/team/ERC20Airdrop.sol";
import "src/shared/bridge/QuotaManager.sol";
import "src/shared/bridge/Bridge.sol";
import "test/shared/CommonTest.sol";

contract ConfigurableInbox is TaikoInbox {
    ITaikoInbox.Config private __config;

    constructor(
        address _wrapper,
        address _verifier,
        address _bondToken,
        address _signalService
    )
        TaikoInbox(_wrapper, _verifier, _bondToken, _signalService)
    { }

    function initWithConfig(
        address _owner,
        bytes32 _genesisBlockHash,
        ITaikoInbox.Config memory _config
    )
        external
        initializer
    {
        __Taiko_init(_owner, _genesisBlockHash);
        __config = _config;
    }

<<<<<<< HEAD
    function v4GetConfig() public view override returns (ITaikoInbox.Config memory) {
=======
    function _getConfig() internal view override returns (ITaikoInbox.Config memory) {
>>>>>>> 1fe0f2bc
        return __config;
    }

    function _calculateTxsHash(
        bytes32 _txListHash,
        BlobParams memory _blobParams
    )
        internal
        pure
        override
        returns (bytes32, bytes32[] memory)
    {
        return (_txListHash, new bytes32[](_blobParams.numBlobs));
    }
}

abstract contract Layer1Test is CommonTest {
    function deployInbox(
        bytes32 _genesisBlockHash,
        address _verifier,
        address _bondToken,
        address _signalService,
        ITaikoInbox.Config memory _config
    )
        internal
        returns (TaikoInbox)
    {
        return TaikoInbox(
            deploy({
                name: "taiko",
                impl: address(new ConfigurableInbox(address(0), _verifier, _bondToken, _signalService)),
                data: abi.encodeCall(
                    ConfigurableInbox.initWithConfig, (address(0), _genesisBlockHash, _config)
                )
            })
        );
    }

    function deployBondToken() internal returns (TaikoToken) {
        return TaikoToken(
            deploy({
                name: "bond_token",
                impl: address(new TaikoToken()),
                data: abi.encodeCall(TaikoToken.init, (address(0), address(this)))
            })
        );
    }
}<|MERGE_RESOLUTION|>--- conflicted
+++ resolved
@@ -37,11 +37,7 @@
         __config = _config;
     }
 
-<<<<<<< HEAD
-    function v4GetConfig() public view override returns (ITaikoInbox.Config memory) {
-=======
     function _getConfig() internal view override returns (ITaikoInbox.Config memory) {
->>>>>>> 1fe0f2bc
         return __config;
     }
 
