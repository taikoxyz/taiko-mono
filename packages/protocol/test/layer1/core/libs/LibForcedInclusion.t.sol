// SPDX-License-Identifier: MIT
pragma solidity ^0.8.24;

import "forge-std/src/Test.sol";
import { IForcedInclusionStore } from "src/layer1/core/iface/IForcedInclusionStore.sol";
import { LibBlobs } from "src/layer1/core/libs/LibBlobs.sol";
import { LibForcedInclusion } from "src/layer1/core/libs/LibForcedInclusion.sol";

/// @dev Provides a concrete store so tests can call the library
//  functions that depend on contract state.
contract LibForcedInclusionHarness is IForcedInclusionStore {
    using LibForcedInclusion for LibForcedInclusion.Storage;

    LibForcedInclusion.Storage private _store;
    uint64 private _baseFeeInGwei;
    uint64 private _feeDoubleThreshold;

    constructor() {
        _baseFeeInGwei = 10_000_000;
        _feeDoubleThreshold = 100;
    }

    function saveForcedInclusion(LibBlobs.BlobReference memory _blobReference)
        external
        payable
        override
    {
        uint256 refund =
            _store.saveForcedInclusion(_baseFeeInGwei, _feeDoubleThreshold, _blobReference);
        if (refund > 0) {
            payable(msg.sender).transfer(refund);
        }
    }

    function isOldestForcedInclusionDue() external view override returns (bool) {
        return _store.isOldestForcedInclusionDue(0);
    }

    function getCurrentForcedInclusionFee() external view override returns (uint64 feeInGwei_) {
        return _store.getCurrentForcedInclusionFee(_baseFeeInGwei, _feeDoubleThreshold);
    }

    function save(
        uint64 baseFeeInGwei,
        uint64 feeDoubleThreshold,
        LibBlobs.BlobReference memory _blobReference
    )
        external
        payable
        returns (uint256 refund_)
    {
        refund_ = _store.saveForcedInclusion(baseFeeInGwei, feeDoubleThreshold, _blobReference);
        if (refund_ > 0) {
            payable(msg.sender).transfer(refund_);
        }
    }

    function isDue(uint16 _delay) external view returns (bool) {
        return _store.isOldestForcedInclusionDue(_delay);
    }

    function getCurrentForcedInclusionFee(
        uint64 baseFeeInGwei,
        uint64 feeDoubleThreshold
    )
        external
        view
        returns (uint64)
    {
        return _store.getCurrentForcedInclusionFee(baseFeeInGwei, feeDoubleThreshold);
    }

    function setConfig(uint64 baseFeeInGwei, uint64 feeDoubleThreshold) external {
        _baseFeeInGwei = baseFeeInGwei;
        _feeDoubleThreshold = feeDoubleThreshold;
    }

    function queue(uint48 _idx) external view returns (ForcedInclusion memory) {
        return _store.queue[_idx];
    }

    function head() external view returns (uint48) {
        return _store.head;
    }

    function tail() external view returns (uint48) {
        return _store.tail;
    }

    function setLastProcessedAt(uint48 _timestamp) external {
        _store.lastProcessedAt = _timestamp;
    }
}

contract LibForcedInclusionTest is Test {
    LibForcedInclusionHarness internal harness;

    function setUp() external {
        harness = new LibForcedInclusionHarness();
    }

    // ---------------------------------------------------------------
    // saveForcedInclusion
    // ---------------------------------------------------------------

    function test_saveForcedInclusion_PushesToQueue() external {
        bytes32[] memory hashes = _setupBlobHashes(2);
        LibBlobs.BlobReference memory ref = _makeRef(0, 1, 0);
        uint64 baseFeeInGwei = 25;
        uint64 thresholdInGwei = 100;
        uint256 expectedFee = uint256(baseFeeInGwei) * 1 gwei;

        uint48 beforeCallTimestamp = uint48(block.timestamp);
        vm.expectEmit();
        emit IForcedInclusionStore
            .ForcedInclusionSaved(IForcedInclusionStore.ForcedInclusion({
                feeInGwei: baseFeeInGwei,
                blobSlice: LibBlobs.BlobSlice({
                    blobHashes: _singleHashArray(hashes[0]),
                    offset: ref.offset,
                    timestamp: beforeCallTimestamp }) }));

        harness.save{ value: expectedFee }(baseFeeInGwei, thresholdInGwei, ref);

        assertEq(harness.head(), 0, "Head should remain zero");
        assertEq(harness.tail(), 1, "Tail should advance by one entry");

        IForcedInclusionStore.ForcedInclusion memory stored = harness.queue(0);
        assertEq(stored.feeInGwei, baseFeeInGwei);
        assertEq(stored.blobSlice.blobHashes.length, 1);
        assertEq(stored.blobSlice.offset, ref.offset);
        assertEq(stored.blobSlice.timestamp, uint48(block.timestamp));
    }

    function test_saveForcedInclusion_RevertWhen_InsufficientFee() external {
        _setupBlobHashes(1);
        LibBlobs.BlobReference memory ref = _makeRef(0, 1, 0);

        vm.expectRevert(LibForcedInclusion.InsufficientFee.selector);
        harness.save{ value: 5 gwei }(10, 100, ref);
    }

    function test_saveForcedInclusion_RefundsExcessPayment() external {
        _setupBlobHashes(1);
        LibBlobs.BlobReference memory ref = _makeRef(0, 1, 0);

        address user = address(0x1234);
        vm.deal(user, 1000 gwei);

        uint256 balanceBefore = user.balance;

        vm.prank(user);
        harness.save{ value: 300 gwei }(100, 100, ref); // Pay 300 gwei for 100 gwei fee

        uint256 balanceAfter = user.balance;

        // User should have paid exactly the required fee (100 gwei)
        assertEq(balanceBefore - balanceAfter, 100 gwei, "User should only pay required fee");

        // Verify inclusion was saved
        assertEq(harness.tail(), 1, "Tail should advance by one");
        assertEq(harness.queue(0).feeInGwei, 100, "Fee should be stored correctly");
    }

    function test_saveForcedInclusion_AcceptsExactFee() external {
        _setupBlobHashes(1);
        LibBlobs.BlobReference memory ref = _makeRef(0, 1, 0);

        address user = address(0x1234);
        vm.deal(user, 1000 gwei);

        uint256 balanceBefore = user.balance;

        vm.prank(user);
        harness.save{ value: 100 gwei }(100, 100, ref);

        uint256 balanceAfter = user.balance;

        // User should have paid exactly the required fee
        assertEq(balanceBefore - balanceAfter, 100 gwei, "User should pay exact fee");

        // Verify inclusion was saved
        assertEq(harness.tail(), 1, "Tail should advance by one");
        assertEq(harness.queue(0).feeInGwei, 100, "Fee should be stored correctly");
    }

    // ---------------------------------------------------------------
    // Dynamic Fee Tests
    // ---------------------------------------------------------------

    function test_getCurrentForcedInclusionFee_BaseFeeWhenEmpty() external {
        // Queue is empty (0 pending), should return base fee
        assertEq(
            harness.getCurrentForcedInclusionFee(100, 100), 100, "Empty queue should use base fee"
        );

        // Add 50 items - fee should be 1.5x base (150)
        _setupBlobHashes(1);
        LibBlobs.BlobReference memory ref = _makeRef(0, 1, 0);
        for (uint256 i = 0; i < 50; i++) {
            uint64 currentFee = harness.getCurrentForcedInclusionFee(100, 100);
            harness.save{ value: uint256(currentFee) * 1 gwei }(100, 100, ref);
        }

        // At 50 pending: fee = 100 * (1 + 50/100) = 100 * 1.5 = 150
        assertEq(
            harness.getCurrentForcedInclusionFee(100, 100),
            150,
            "At 50 pending, fee should be 1.5x base"
        );
    }

    function test_getCurrentForcedInclusionFee_DoubleAtThreshold() external {
        // Add 100 items - fee should double at exactly 100 pending
        _setupBlobHashes(1);
        LibBlobs.BlobReference memory ref = _makeRef(0, 1, 0);

        for (uint256 i = 0; i < 100; i++) {
            uint64 currentFee = harness.getCurrentForcedInclusionFee(100, 100);
            harness.save{ value: uint256(currentFee) * 1 gwei }(100, 100, ref);
        }

        // At 100 pending: fee = 100 * (1 + 100/100) = 100 * 2 = 200
        assertEq(
            harness.getCurrentForcedInclusionFee(100, 100),
            200,
            "At 100 pending, fee should be 2x base"
        );
    }

    function test_getCurrentForcedInclusionFee_TripleAtDoubleThreshold() external {
        // Add 200 items - fee should triple at 200 pending (2x threshold)
        _setupBlobHashes(1);
        LibBlobs.BlobReference memory ref = _makeRef(0, 1, 0);

        for (uint256 i = 0; i < 200; i++) {
            uint64 currentFee = harness.getCurrentForcedInclusionFee(100, 100);
            harness.save{ value: uint256(currentFee) * 1 gwei }(100, 100, ref);
        }

        // At 200 pending: fee = 100 * (1 + 200/100) = 100 * 3 = 300
        assertEq(
            harness.getCurrentForcedInclusionFee(100, 100),
            300,
            "At 200 pending, fee should be 3x base"
        );
    }

    function test_getCurrentForcedInclusionFee_LinearScaling() external {
        // Add 150 items (1.5x threshold)
        _setupBlobHashes(1);
        LibBlobs.BlobReference memory ref = _makeRef(0, 1, 0);

        for (uint256 i = 0; i < 150; i++) {
            uint64 currentFee = harness.getCurrentForcedInclusionFee(100, 100);
            harness.save{ value: uint256(currentFee) * 1 gwei }(100, 100, ref);
        }

        // At 150 pending: fee = 100 * (1 + 150/100) = 100 * 2.5 = 250
        assertEq(
            harness.getCurrentForcedInclusionFee(100, 100),
            250,
            "At 150 pending, fee should be 2.5x base"
        );
    }

    function test_getCurrentForcedInclusionFee_ThresholdBoundary() external {
        _setupBlobHashes(1);
        LibBlobs.BlobReference memory ref = _makeRef(0, 1, 0);

        // Add 99 items - should NOT double yet
        for (uint256 i = 0; i < 99; i++) {
            uint64 fee = harness.getCurrentForcedInclusionFee(100, 100);
            harness.save{ value: uint256(fee) * 1 gwei }(100, 100, ref);
        }

        // At 99 pending: fee = 100 * (1 + 99/100) = 100 * 1.99 = 199
        assertEq(
            harness.getCurrentForcedInclusionFee(100, 100),
            199,
            "At 99 pending, fee should be 1.99x base"
        );

        // Add 1 more to reach exactly 100
        uint64 fee100 = harness.getCurrentForcedInclusionFee(100, 100);
        harness.save{ value: uint256(fee100) * 1 gwei }(100, 100, ref);

        // At 100 pending: fee = 100 * (1 + 100/100) = 100 * 2 = 200
        assertEq(
            harness.getCurrentForcedInclusionFee(100, 100),
            200,
            "At 100 pending, fee should be exactly 2x base"
        );

        // Add 1 more to go past threshold
        uint64 fee101 = harness.getCurrentForcedInclusionFee(100, 100);
        harness.save{ value: uint256(fee101) * 1 gwei }(100, 100, ref);

        // At 101 pending: fee = 100 * (1 + 101/100) = 100 * 2.01 = 201
        assertEq(
            harness.getCurrentForcedInclusionFee(100, 100),
            201,
            "At 101 pending, fee should be 2.01x base"
        );
    }

    function test_getCurrentForcedInclusionFee_FormulaAccuracy() external {
        uint64 baseFeeInGwei = 10_000_000; // 0.01 ETH
        uint64 feeDoubleThreshold = 100;

        _setupBlobHashes(1);
        LibBlobs.BlobReference memory ref = _makeRef(0, 1, 0);

        // Test at various queue sizes to verify formula accuracy
        uint256[10] memory testSizes = [uint256(0), 1, 25, 50, 75, 99, 100, 150, 200, 300];
        uint256[10] memory expectedFees = [
            uint256(10_000_000), // 0: 1.00x
            10_100_000, // 1: 1.01x
            12_500_000, // 25: 1.25x
            15_000_000, // 50: 1.50x
            17_500_000, // 75: 1.75x
            19_900_000, // 99: 1.99x
            20_000_000, // 100: 2.00x (DOUBLED)
            25_000_000, // 150: 2.50x
            30_000_000, // 200: 3.00x (TRIPLED)
            40_000_000 // 300: 4.00x
        ];

        for (uint256 i = 0; i < testSizes.length; i++) {
            // Fill queue to target size
            while (harness.tail() - harness.head() < testSizes[i]) {
                uint64 currentFee =
                    harness.getCurrentForcedInclusionFee(baseFeeInGwei, feeDoubleThreshold);
                harness.save{
                    value: uint256(currentFee) * 1 gwei
                }(baseFeeInGwei, feeDoubleThreshold, ref);
            }

            uint64 actualFee =
                harness.getCurrentForcedInclusionFee(baseFeeInGwei, feeDoubleThreshold);
            assertEq(
                actualFee,
                expectedFees[i],
                string.concat("Fee incorrect at ", vm.toString(testSizes[i]), " pending")
            );
        }
    }

    function test_getCurrentForcedInclusionFee_DifferentThresholds() external {
        // Test with threshold = 50

        _setupBlobHashes(1);
        LibBlobs.BlobReference memory ref = _makeRef(0, 1, 0);

        // At 0 pending with threshold=50
        assertEq(
            harness.getCurrentForcedInclusionFee(100, 50), 100, "Empty queue should be 1x base"
        );

        // Fill to 50 pending
        for (uint256 i = 0; i < 50; i++) {
            uint64 currentFee = harness.getCurrentForcedInclusionFee(100, 50);
            harness.save{ value: uint256(currentFee) * 1 gwei }(100, 50, ref);
        }

        // At 50 pending: fee = 100 * (1 + 50/50) = 200 (should double at threshold)
        assertEq(
            harness.getCurrentForcedInclusionFee(100, 50), 200, "At threshold=50, fee should double"
        );

        // Test with threshold = 200

        // Clear queue by setting new harness
        harness = new LibForcedInclusionHarness();

        // At 100 pending with threshold=200: fee = 100 * (1 + 100/200) = 150 (1.5x, not doubled)
        _setupBlobHashes(1);
        for (uint256 i = 0; i < 100; i++) {
            uint64 currentFee = harness.getCurrentForcedInclusionFee(100, 200);
            harness.save{ value: uint256(currentFee) * 1 gwei }(100, 200, ref);
        }
        assertEq(
            harness.getCurrentForcedInclusionFee(100, 200),
            150,
            "At 100 pending with threshold=200, fee should be 1.5x"
        );
    }

    function test_getCurrentForcedInclusionFee_HighQueueSize() external {
<<<<<<< HEAD


=======
>>>>>>> a7072d50
        _setupBlobHashes(1);
        LibBlobs.BlobReference memory ref = _makeRef(0, 1, 0);

        // Fill to 500 pending (5x threshold)
        for (uint256 i = 0; i < 500; i++) {
            uint64 currentFee = harness.getCurrentForcedInclusionFee(100, 100);
            harness.save{ value: uint256(currentFee) * 1 gwei }(100, 100, ref);
        }

        // At 500 pending: fee = 100 * (1 + 500/100) = 100 * 6 = 600 (6x base)
        assertEq(
            harness.getCurrentForcedInclusionFee(100, 100),
            600,
            "At 500 pending, fee should be 6x base"
        );
    }

    function test_getCurrentForcedInclusionFee_RevertWhen_ZeroThreshold() external {
        // Should revert when _feeDoubleThreshold is 0 (division by zero protection)
        vm.expectRevert(LibForcedInclusion.InvalidFeeDoubleThreshold.selector);
        harness.getCurrentForcedInclusionFee(100, 0);
    }

    function test_saveForcedInclusion_RevertWhen_ZeroThreshold() external {
        _setupBlobHashes(1);
        LibBlobs.BlobReference memory ref = _makeRef(0, 1, 0);

        // Should revert when trying to save with zero threshold
        vm.expectRevert(LibForcedInclusion.InvalidFeeDoubleThreshold.selector);
        harness.save{ value: 100 gwei }(100, 0, ref);
    }

    // ---------------------------------------------------------------
    // isOldestForcedInclusionDue
    // ---------------------------------------------------------------

    function test_isOldestForcedInclusionDue_ReturnsTrueAfterDelay() external {
        _setupBlobHashes(1);
        LibBlobs.BlobReference memory ref = _makeRef(0, 1, 0);

        harness.save{ value: 1 gwei }(1, 100, ref);

        uint48 inclusionTimestamp = harness.queue(0).blobSlice.timestamp;
        vm.warp(inclusionTimestamp + 15);

        assertTrue(harness.isDue(10), "Inclusion should be due once delay elapsed");
    }

    function test_isOldestForcedInclusionDue_ReturnsFalseWhenQueueEmpty() external view {
        assertFalse(harness.isDue(10));
    }

    function test_isOldestForcedInclusionDue_RespectsLastProcessedAt() external {
        _setupBlobHashes(1);
        LibBlobs.BlobReference memory ref = _makeRef(0, 1, 0);

        harness.save{ value: 1 gwei }(1, 100, ref);

        uint48 timestamp = harness.queue(0).blobSlice.timestamp;
        harness.setLastProcessedAt(timestamp + 5);

        vm.warp(timestamp + 14);
        assertFalse(harness.isDue(10), "Should not be due before lastProcessedAt + delay");

        vm.warp(timestamp + 16);
        assertTrue(harness.isDue(10), "Should be due after processing delay");
    }

    // ---------------------------------------------------------------
    // Helpers
    // ---------------------------------------------------------------

    function _setupBlobHashes(uint256 _count) internal returns (bytes32[] memory hashes) {
        hashes = new bytes32[](_count);
        for (uint256 i; i < _count; ++i) {
            hashes[i] = keccak256(abi.encode("blob", i));
        }
        vm.blobhashes(hashes);
        return hashes;
    }

    function _makeRef(
        uint16 _start,
        uint16 _num,
        uint24 _offset
    )
        internal
        pure
        returns (LibBlobs.BlobReference memory)
    {
        return LibBlobs.BlobReference({ blobStartIndex: _start, numBlobs: _num, offset: _offset });
    }

    function _singleHashArray(bytes32 _value) internal pure returns (bytes32[] memory hashes) {
        hashes = new bytes32[](1);
        hashes[0] = _value;
    }
}<|MERGE_RESOLUTION|>--- conflicted
+++ resolved
@@ -387,11 +387,6 @@
     }
 
     function test_getCurrentForcedInclusionFee_HighQueueSize() external {
-<<<<<<< HEAD
-
-
-=======
->>>>>>> a7072d50
         _setupBlobHashes(1);
         LibBlobs.BlobReference memory ref = _makeRef(0, 1, 0);
 
