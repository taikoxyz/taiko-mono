--- conflicted
+++ resolved
@@ -6,19 +6,13 @@
 import { ICodec } from "src/layer1/shasta/iface/ICodec.sol";
 import { IInbox } from "src/layer1/shasta/iface/IInbox.sol";
 import { IInboxDeployer } from "../deployers/IInboxDeployer.sol";
-<<<<<<< HEAD
 import { IForcedInclusionStore } from "src/layer1/shasta/iface/IForcedInclusionStore.sol";
-=======
->>>>>>> 75c94a5a
 import { IERC20 } from "@openzeppelin/contracts/token/ERC20/IERC20.sol";
 import { IProofVerifier } from "src/layer1/shasta/iface/IProofVerifier.sol";
 import { IProposerChecker } from "src/layer1/shasta/iface/IProposerChecker.sol";
 import { Inbox } from "src/layer1/shasta/impl/Inbox.sol";
 import { LibBlobs } from "src/layer1/shasta/libs/LibBlobs.sol";
-<<<<<<< HEAD
 import { LibForcedInclusion } from "src/layer1/shasta/libs/LibForcedInclusion.sol";
-=======
->>>>>>> 75c94a5a
 import { MockERC20, MockCheckpointProvider, MockProofVerifier } from "../mocks/MockContracts.sol";
 import { PreconfWhitelistSetup } from "./PreconfWhitelistSetup.sol";
 
@@ -58,7 +52,6 @@
 
     /// @notice Test owner address for contract deployments
     address internal owner = Alice;
-<<<<<<< HEAD
 
     /// @notice Mock bond token for testing
     IERC20 internal bondToken;
@@ -75,24 +68,6 @@
     /// @notice Deployer instance for creating inbox contracts
     IInboxDeployer internal inboxDeployer;
 
-=======
-
-    /// @notice Mock bond token for testing
-    IERC20 internal bondToken;
-
-    /// @notice Mock checkpoint manager (unused but required for interface compatibility)
-    ICheckpointStore internal checkpointManager;
-
-    /// @notice Mock proof verifier for testing
-    IProofVerifier internal proofVerifier;
-
-    /// @notice Proposer checker contract for validation
-    IProposerChecker internal proposerChecker;
-
-    /// @notice Deployer instance for creating inbox contracts
-    IInboxDeployer internal inboxDeployer;
-
->>>>>>> 75c94a5a
     /// @notice Helper for proposer whitelist setup
     PreconfWhitelistSetup internal proposerHelper;
 
@@ -387,12 +362,8 @@
         // Advance block to ensure we have block history
         vm.roll(INITIAL_BLOCK_NUMBER);
         vm.warp(INITIAL_BLOCK_TIMESTAMP);
-<<<<<<< HEAD
-
         // Setup forced inclusions
         _setupForcedInclusions();
-=======
->>>>>>> 75c94a5a
     }
 
     /// @notice Setup mock contracts for testing
@@ -426,7 +397,6 @@
     function _isOptimizedImplementation() internal view returns (bool) {
         bytes32 nameHash = keccak256(bytes(inboxContractName));
         return nameHash == keccak256(bytes("InboxOptimized2"));
-<<<<<<< HEAD
     }
 
     /// @notice Get contract-specific gas snapshot name
@@ -445,26 +415,6 @@
         vm.warp(_timestamp);
     }
 
-=======
-    }
-
-    /// @notice Get contract-specific gas snapshot name
-    /// @param _baseName Base name for the gas snapshot
-    /// @return Full snapshot name with contract suffix
-    function _getGasSnapshotName(string memory _baseName) internal view returns (string memory) {
-        return string.concat(_baseName, "_", inboxContractName);
-    }
-
-    /// @notice Advance blockchain state to a safe testing position
-    /// @param _blockNumber Target block number (must be >= 2)
-    /// @param _timestamp Target timestamp
-    function _advanceToSafeState(uint48 _blockNumber, uint48 _timestamp) internal {
-        require(_blockNumber >= 2, "Block number must be >= 2 for safe blockhash access");
-        vm.roll(_blockNumber);
-        vm.warp(_timestamp);
-    }
-
->>>>>>> 75c94a5a
     /// @notice Create a proposal input for testing consecutive proposals
     /// @param _parentProposal The parent proposal to build upon
     /// @param _proposalId The ID for the new proposal
@@ -484,7 +434,6 @@
             lastFinalizedTransitionHash: _getGenesisTransitionHash(),
             bondInstructionsHash: bytes32(0)
         });
-<<<<<<< HEAD
 
         IInbox.Proposal[] memory parentProposals = new IInbox.Proposal[](1);
         parentProposals[0] = _parentProposal;
@@ -531,14 +480,5 @@
 
         // Don't advance time here - let individual tests control when forced inclusions become due
         // This way, forced inclusions are only processed when tests explicitly make them due
-=======
-
-        IInbox.Proposal[] memory parentProposals = new IInbox.Proposal[](1);
-        parentProposals[0] = _parentProposal;
-
-        return _createProposeInputWithCustomParams(
-            0, _createBlobRef(0, 1, 0), parentProposals, coreState
-        );
->>>>>>> 75c94a5a
     }
 }