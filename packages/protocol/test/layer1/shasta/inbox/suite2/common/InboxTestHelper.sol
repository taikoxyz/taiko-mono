--- conflicted
+++ resolved
@@ -5,10 +5,15 @@
 import { IInbox } from "src/layer1/shasta/iface/IInbox.sol";
 import { Inbox } from "src/layer1/shasta/impl/Inbox.sol";
 import { LibBlobs } from "src/layer1/shasta/libs/LibBlobs.sol";
+import { InboxHelper } from "contracts/layer1/shasta/impl/InboxHelper.sol";
+
 
 /// @title InboxTestHelper
 /// @notice Pure utility functions for Inbox tests
 contract InboxTestHelper is CommonTest {
+    // InboxHelper instance for hash functions
+    InboxHelper internal helperInstance;
+
     // ---------------------------------------------------------------
     // Constants
     // ---------------------------------------------------------------
@@ -26,42 +31,38 @@
     uint64 internal constant INCLUSION_DELAY = 10 minutes;
     uint64 internal constant FEE_IN_GWEI = 100;
 
+    constructor() {
+        helperInstance = new InboxHelper();
+    }
+
     // ---------------------------------------------------------------
     // Genesis State Builders
     // ---------------------------------------------------------------
 
-<<<<<<< HEAD
-    function _getGenesisCoreState(Inbox _inbox) internal view returns (IInbox.CoreState memory) {
-=======
-    function _getGenesisCoreState() internal view returns (IInbox.CoreState memory) {
->>>>>>> fac3e30d
+    function _getGenesisCoreState(bool _useOptimizedHashing) internal view returns (IInbox.CoreState memory) {
         return IInbox.CoreState({
             nextProposalId: 1,
             nextProposalBlockId: 2, // Genesis value - prevents blockhash(0) issue
             lastFinalizedProposalId: 0,
-            lastFinalizedTransitionHash: _getGenesisTransitionHash(_inbox),
-            bondInstructionsHash: bytes32(0)
-        });
-    }
-
-    function _getGenesisTransitionHash(Inbox _inbox) internal view returns (bytes32) {
+            lastFinalizedTransitionHash: _getGenesisTransitionHash(_useOptimizedHashing),
+            bondInstructionsHash: bytes32(0)
+        });
+    }
+
+    function _getGenesisTransitionHash(bool _useOptimizedHashing) internal view returns (bytes32) {
         IInbox.Transition memory transition;
         transition.checkpoint.blockHash = GENESIS_BLOCK_HASH;
-        return _inbox.hashTransition(transition);
-    }
-
-<<<<<<< HEAD
-    function _createGenesisProposal(Inbox _inbox) internal view returns (IInbox.Proposal memory) {
+        return _useOptimizedHashing ? helperInstance.hashTransitionOptimized(transition) : helperInstance.hashTransition(transition);
+    }
+
+    function _createGenesisProposal(bool _useOptimizedHashing) internal view returns (IInbox.Proposal memory) {
         IInbox.CoreState memory coreState = IInbox.CoreState({
             nextProposalId: 1,
-            lastFinalizedProposalId: 0,
-            lastFinalizedTransitionHash: _getGenesisTransitionHash(_inbox),
-            bondInstructionsHash: bytes32(0)
-        });
-=======
-    function _createGenesisProposal() internal view returns (IInbox.Proposal memory) {
-        IInbox.CoreState memory coreState = _getGenesisCoreState();
->>>>>>> fac3e30d
+            nextProposalBlockId: 2,  // Add missing field
+            lastFinalizedProposalId: 0,
+            lastFinalizedTransitionHash: _getGenesisTransitionHash(_useOptimizedHashing),
+            bondInstructionsHash: bytes32(0)
+        });
 
         IInbox.Derivation memory derivation;
 
@@ -70,8 +71,8 @@
             proposer: address(0),
             timestamp: 0,
             endOfSubmissionWindowTimestamp: 0,
-            coreStateHash: _inbox.hashCoreState(coreState),
-            derivationHash: _inbox.hashDerivation(derivation)
+            coreStateHash: _useOptimizedHashing ? helperInstance.hashCoreStateOptimized(coreState) : helperInstance.hashCoreState(coreState),
+            derivationHash: _useOptimizedHashing ? helperInstance.hashDerivationOptimized(derivation) : helperInstance.hashDerivation(derivation)
         });
     }
 
@@ -121,7 +122,7 @@
 
 
     function _buildExpectedProposedPayload(
-        Inbox _inbox,
+        bool _useOptimizedHashing,
         uint48 _proposalId,
         uint8 _numBlobs,
         uint24 _offset,
@@ -132,12 +133,12 @@
         returns (IInbox.ProposedEventPayload memory)
     {
         return _buildExpectedProposedPayloadWithStartIndex(
-            _inbox, _proposalId, 0, _numBlobs, _offset, _currentProposer
+            _useOptimizedHashing, _proposalId, 0, _numBlobs, _offset, _currentProposer
         );
     }
 
     function _buildExpectedProposedPayloadWithStartIndex(
-        Inbox _inbox,
+        bool _useOptimizedHashing,
         uint48 _proposalId,
         uint16 _blobStartIndex,
         uint8 _numBlobs,
@@ -154,7 +155,7 @@
             nextProposalId: _proposalId + 1,
             nextProposalBlockId: uint48(block.number + 1), // block.number + 1
             lastFinalizedProposalId: 0,
-            lastFinalizedTransitionHash: _getGenesisTransitionHash(_inbox),
+            lastFinalizedTransitionHash: _getGenesisTransitionHash(_useOptimizedHashing),
             bondInstructionsHash: bytes32(0)
         });
 
@@ -178,8 +179,8 @@
             timestamp: uint48(block.timestamp),
             endOfSubmissionWindowTimestamp: 0, // PreconfWhitelist returns 0 for
                 // endOfSubmissionWindowTimestamp
-            coreStateHash: _inbox.hashCoreState(expectedCoreState),
-            derivationHash: _inbox.hashDerivation(expectedDerivation)
+            coreStateHash: _useOptimizedHashing ? helperInstance.hashCoreStateOptimized(expectedCoreState) : helperInstance.hashCoreState(expectedCoreState),
+            derivationHash: _useOptimizedHashing ? helperInstance.hashDerivationOptimized(expectedDerivation) : helperInstance.hashDerivation(expectedDerivation)
         });
 
         return IInbox.ProposedEventPayload({
@@ -190,7 +191,7 @@
     }
 
     function _buildExpectedForcedInclusionPayload(
-        Inbox _inbox,
+        bool _useOptimizedHashing,
         uint48 _proposalId,
         uint16 _blobStartIndex,
         uint8 _numBlobs,
@@ -203,8 +204,9 @@
     {
         IInbox.CoreState memory expectedCoreState = IInbox.CoreState({
             nextProposalId: _proposalId + 1,
-            lastFinalizedProposalId: 0,
-            lastFinalizedTransitionHash: _getGenesisTransitionHash(_inbox),
+            nextProposalBlockId: 0,  // Add missing field for forced inclusion
+            lastFinalizedProposalId: 0,
+            lastFinalizedTransitionHash: _getGenesisTransitionHash(_useOptimizedHashing),
             bondInstructionsHash: bytes32(0)
         });
 
@@ -225,8 +227,8 @@
             proposer: address(0), // will be checked in encoded event equality, proposer not used here
             timestamp: _timestamp,
             endOfSubmissionWindowTimestamp: 0,
-            coreStateHash: _inbox.hashCoreState(expectedCoreState),
-            derivationHash: _inbox.hashDerivation(expectedDerivation)
+            coreStateHash: _useOptimizedHashing ? helperInstance.hashCoreStateOptimized(expectedCoreState) : helperInstance.hashCoreState(expectedCoreState),
+            derivationHash: _useOptimizedHashing ? helperInstance.hashDerivationOptimized(expectedDerivation) : helperInstance.hashDerivation(expectedDerivation)
         });
 
         return IInbox.ProposedEventPayload({
