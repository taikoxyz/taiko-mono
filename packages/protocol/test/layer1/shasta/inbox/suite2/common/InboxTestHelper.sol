--- conflicted
+++ resolved
@@ -11,7 +11,8 @@
 import { IProposerChecker } from "src/layer1/shasta/iface/IProposerChecker.sol";
 import { Inbox } from "src/layer1/shasta/impl/Inbox.sol";
 import { LibBlobs } from "src/layer1/shasta/libs/LibBlobs.sol";
-import { MockERC20, MockCheckpointProvider, MockProofVerifier } from "../mocks/MockContracts.sol";
+import { MockERC20, MockProofVerifier } from "../mocks/MockContracts.sol";
+import { SignalService } from "src/shared/signal/SignalService.sol";
 import { PreconfWhitelistSetup } from "./PreconfWhitelistSetup.sol";
 
 /// @title InboxTestHelper
@@ -277,13 +278,13 @@
             coreState: coreState,
             parentProposals: parentProposals,
             blobReference: blobRef,
+            transitionRecords: new IInbox.TransitionRecord[](0),
+            numForcedInclusions: 0,
+            checkpointBlockNumber: uint48(block.number),
             checkpoint: ICheckpointStore.Checkpoint({
-                blockNumber: uint48(block.number),
                 blockHash: blockhash(block.number - 1),
                 stateRoot: bytes32(uint256(100))
-            }),
-            transitionRecords: new IInbox.TransitionRecord[](0),
-            numForcedInclusions: 0
+            })
         });
     }
 
@@ -350,7 +351,7 @@
         require(address(inboxDeployer) != address(0), "Deployer not set");
         inbox = inboxDeployer.deployInbox(
             address(bondToken),
-            100, // maxCheckpointHistory
+            address(checkpointManager), // signalService
             address(proofVerifier),
             address(proposerChecker)
         );
@@ -367,7 +368,7 @@
     /// or are well-tested externally (e.g. ERC20 tokens)
     function _setupMocks() internal {
         bondToken = new MockERC20();
-        checkpointManager = new MockCheckpointProvider();
+        checkpointManager = ICheckpointStore(address(new SignalService(address(0))));
         proofVerifier = new MockProofVerifier();
     }
 
@@ -395,9 +396,6 @@
         return nameHash == keccak256(bytes("InboxOptimized2"));
     }
 
-<<<<<<< HEAD
-    function _hashCheckpoint(uint48 _blockNumber, ICheckpointStore.Checkpoint memory _checkpoint)
-=======
     /// @notice Get contract-specific gas snapshot name
     /// @param _baseName Base name for the gas snapshot
     /// @return Full snapshot name with contract suffix
@@ -422,18 +420,10 @@
         IInbox.Proposal memory _parentProposal,
         uint48 _proposalId
     )
->>>>>>> 4a0dde57
         internal
         view
         returns (IInbox.ProposeInput memory)
     {
-<<<<<<< HEAD
-        if (useLibHashing) {
-            return LibHashing.hashCheckpoint(_blockNumber, _checkpoint);
-        }
-        return keccak256(abi.encode(_blockNumber, _checkpoint));
-    }
-=======
         IInbox.CoreState memory coreState = IInbox.CoreState({
             nextProposalId: _proposalId,
             nextProposalBlockId: uint48(block.number),
@@ -441,7 +431,6 @@
             lastFinalizedTransitionHash: _getGenesisTransitionHash(),
             bondInstructionsHash: bytes32(0)
         });
->>>>>>> 4a0dde57
 
         IInbox.Proposal[] memory parentProposals = new IInbox.Proposal[](1);
         parentProposals[0] = _parentProposal;
