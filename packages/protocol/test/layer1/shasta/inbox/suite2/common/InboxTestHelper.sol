// SPDX-License-Identifier: MIT
pragma solidity ^0.8.24;

import { CommonTest } from "test/shared/CommonTest.sol";
import { IInbox } from "src/layer1/shasta/iface/IInbox.sol";
import { Inbox } from "src/layer1/shasta/impl/Inbox.sol";
import { LibBlobs } from "src/layer1/shasta/libs/LibBlobs.sol";
import { InboxHelper } from "src/layer1/shasta/impl/InboxHelper.sol";
import { ICheckpointStore } from "src/shared/shasta/iface/ICheckpointStore.sol";
import { LibHashing } from "src/layer1/shasta/libs/LibHashing.sol";

/// @title InboxTestHelper
/// @notice Pure utility functions for Inbox tests
contract InboxTestHelper is CommonTest {
    // ---------------------------------------------------------------
    // Constants
    // ---------------------------------------------------------------

    bytes32 internal constant GENESIS_BLOCK_HASH = bytes32(uint256(1));
    uint256 internal constant DEFAULT_RING_BUFFER_SIZE = 100;
    uint256 internal constant DEFAULT_MAX_FINALIZATION_COUNT = 10;
    uint48 internal constant DEFAULT_PROVING_WINDOW = 1 hours;
    uint48 internal constant DEFAULT_EXTENDED_PROVING_WINDOW = 2 hours;
    uint8 internal constant DEFAULT_BASEFEE_SHARING_PCTG = 10;
    uint48 internal constant INITIAL_BLOCK_NUMBER = 100;
    uint48 internal constant INITIAL_BLOCK_TIMESTAMP = 1000;
    uint256 internal constant DEFAULT_TEST_BLOB_COUNT = 9;

    // Forced inclusion
    uint64 internal constant INCLUSION_DELAY = 10 minutes;
    uint64 internal constant FEE_IN_GWEI = 100;

    // ---------------------------------------------------------------
    // Encoding helpers
    // ---------------------------------------------------------------

    InboxHelper internal inboxHelper;
    string internal inboxContractName;
    bool internal useOptimizedProposeInputEncoding;
    bool internal useOptimizedProveInputEncoding;
    bool internal useOptimizedProposedEventEncoding;
    bool internal useLibHashing;

    function _initializeEncodingHelper(string memory _contractName) internal {
        inboxContractName = _contractName;
        inboxHelper = new InboxHelper();

        bytes32 nameHash = keccak256(bytes(_contractName));
        bytes32 optimized2 = keccak256(bytes("InboxOptimized2"));

        useOptimizedProposeInputEncoding = nameHash == optimized2;
        useOptimizedProveInputEncoding = nameHash == optimized2;
        useOptimizedProposedEventEncoding = nameHash == optimized2;
        // InboxOptimized2 now uses LibHashing (merged from InboxOptimized3)
        useLibHashing = nameHash == optimized2;
    }

    function _getInboxContractName() internal view returns (string memory) {
        return inboxContractName;
    }

    // ---------------------------------------------------------------
    // Genesis State Builders
    // ---------------------------------------------------------------

    function _getGenesisCoreState(bool _useOptimizedHashing) internal view returns (IInbox.CoreState memory) {
        return IInbox.CoreState({
            nextProposalId: 1,
            nextProposalBlockId: 2, // Genesis value - prevents blockhash(0) issue
            lastFinalizedProposalId: 0,
            lastFinalizedTransitionHash: _getGenesisTransitionHash(_useOptimizedHashing),
            bondInstructionsHash: bytes32(0)
        });
    }

<<<<<<< HEAD
    function _getGenesisCoreState() internal view returns (IInbox.CoreState memory) {
        return _getGenesisCoreState(useLibHashing);
    }

=======
>>>>>>> 3797e68e
    function _getGenesisTransitionHash() internal view returns (bytes32) {
        IInbox.Transition memory transition;
        transition.checkpoint.blockHash = GENESIS_BLOCK_HASH;
        return _hashTransition(transition);
    }

    function _getGenesisTransitionHash(bool) internal view returns (bytes32) {
        return _getGenesisTransitionHash();
    }

    function _createGenesisProposal(bool _useOptimizedHashing) internal view returns (IInbox.Proposal memory) {
        IInbox.CoreState memory coreState = IInbox.CoreState({
            nextProposalId: 1,
            nextProposalBlockId: 2,  // Add missing field
            lastFinalizedProposalId: 0,
            lastFinalizedTransitionHash: _getGenesisTransitionHash(_useOptimizedHashing),
            bondInstructionsHash: bytes32(0)
        });

        IInbox.Derivation memory derivation;

        return IInbox.Proposal({
            id: 0,
            proposer: address(0),
            timestamp: 0,
            endOfSubmissionWindowTimestamp: 0,
            coreStateHash: _hashCoreState(coreState),
            derivationHash: _hashDerivation(derivation)
        });
    }

    function _createGenesisProposal() internal view returns (IInbox.Proposal memory) {
        return _createGenesisProposal(useLibHashing);
    }

    // ---------------------------------------------------------------
    // Blob Helpers
    // ---------------------------------------------------------------

    function _setupBlobHashes() internal {
        _setupBlobHashes(DEFAULT_TEST_BLOB_COUNT);
    }

    function _setupBlobHashes(uint256 _numBlobs) internal {
        vm.blobhashes(_getBlobHashesForTest(_numBlobs));
    }

    function _getBlobHashesForTest(uint256 _numBlobs) internal pure returns (bytes32[] memory) {
        bytes32[] memory hashes = new bytes32[](_numBlobs);
        for (uint256 i = 0; i < _numBlobs; i++) {
            hashes[i] = keccak256(abi.encode("blob", i));
        }
        return hashes;
    }

    function _getBlobHashesForTestStartingAt(uint256 _startIndex, uint256 _numBlobs)
        internal
        pure
        returns (bytes32[] memory)
    {
        bytes32[] memory hashes = new bytes32[](_numBlobs);
        for (uint256 i = 0; i < _numBlobs; i++) {
            hashes[i] = keccak256(abi.encode("blob", _startIndex + i));
        }
        return hashes;
    }

    function _createBlobRef(
        uint8 _blobStartIndex,
        uint8 _numBlobs,
        uint24 _offset
    )
        internal
        pure
        returns (LibBlobs.BlobReference memory)
    {
        return LibBlobs.BlobReference({
            blobStartIndex: _blobStartIndex,
            numBlobs: _numBlobs,
            offset: _offset
        });
    }

    // ---------------------------------------------------------------
    // Expected Event Payload Builders
    // ---------------------------------------------------------------


    function _buildExpectedProposedPayload(
        bool _useOptimizedHashing,
        uint48 _proposalId,
        uint8 _numBlobs,
        uint24 _offset,
        address _currentProposer
    )
        internal
        view
        returns (IInbox.ProposedEventPayload memory)
    {
        return _buildExpectedProposedPayloadWithStartIndex(
            _useOptimizedHashing, _proposalId, 0, _numBlobs, _offset, _currentProposer
        );
    }

    function _buildExpectedProposedPayloadWithStartIndex(
        bool _useOptimizedHashing,
        uint48 _proposalId,
        uint16 _blobStartIndex,
        uint8 _numBlobs,
        uint24 _offset,
        address _currentProposer
    )
        internal
        view
        returns (IInbox.ProposedEventPayload memory)
    {
        // Build the expected core state after proposal
        // Line 215 sets nextProposalBlockId to block.number+1
        IInbox.CoreState memory expectedCoreState = IInbox.CoreState({
            nextProposalId: _proposalId + 1,
            nextProposalBlockId: uint48(block.number + 1), // block.number + 1
            lastFinalizedProposalId: 0,
            lastFinalizedTransitionHash: _getGenesisTransitionHash(_useOptimizedHashing),
            bondInstructionsHash: bytes32(0)
        });

        // Build the expected derivation with multi-source format
        // Extract the correct subset of blob hashes from the full set setup by _setupBlobHashes
        bytes32[] memory fullBlobHashes = _getBlobHashesForTest(DEFAULT_TEST_BLOB_COUNT);
        bytes32[] memory selectedBlobHashes = new bytes32[](_numBlobs);
        for (uint256 i = 0; i < _numBlobs; i++) {
<<<<<<< HEAD
            selectedBlobHashes[i] = fullBlobHashes[_blobStartIndex + i];
=======
            selectedBlobHashes[i] = fullBlobHashes[i]; // Start from index 0 as per _createBlobRef
>>>>>>> 3797e68e
        }

        IInbox.DerivationSource[] memory sources = new IInbox.DerivationSource[](1);
        sources[0] = IInbox.DerivationSource({
            isForcedInclusion: false,
            blobSlice: LibBlobs.BlobSlice({
                blobHashes: selectedBlobHashes,
                offset: _offset,
                timestamp: uint48(block.timestamp)
            })
        });

        IInbox.Derivation memory expectedDerivation = IInbox.Derivation({
            originBlockNumber: uint48(block.number - 1),
            originBlockHash: blockhash(block.number - 1),
            basefeeSharingPctg: 0, // Using actual value from SimpleInbox config
            sources: sources
        });

        // Build the expected proposal
        IInbox.Proposal memory expectedProposal = IInbox.Proposal({
            id: _proposalId,
            proposer: _currentProposer,
            timestamp: uint48(block.timestamp),
            endOfSubmissionWindowTimestamp: 0, // PreconfWhitelist returns 0 for
                // endOfSubmissionWindowTimestamp
            coreStateHash: _hashCoreState(expectedCoreState),
            derivationHash: _hashDerivation(expectedDerivation)
        });

        return IInbox.ProposedEventPayload({
            proposal: expectedProposal,
            derivation: expectedDerivation,
            coreState: expectedCoreState
        });
    }

<<<<<<< HEAD
    function _buildExpectedForcedInclusionPayload(
        bool _useOptimizedHashing,
        uint48 _proposalId,
        uint16 _blobStartIndex,
        uint8 _numBlobs,
        uint24 _offset,
        uint48 _timestamp
    )
        internal
        view
        returns (IInbox.ProposedEventPayload memory)
    {
        IInbox.CoreState memory expectedCoreState = IInbox.CoreState({
            nextProposalId: _proposalId + 1,
            nextProposalBlockId: uint48(block.number + 1),  // Set to block.number + 1 as per propose() logic
            lastFinalizedProposalId: 0,
            lastFinalizedTransitionHash: _getGenesisTransitionHash(_useOptimizedHashing),
            bondInstructionsHash: bytes32(0)
        });

        IInbox.DerivationSource[] memory sources = new IInbox.DerivationSource[](1);
        sources[0] = IInbox.DerivationSource({
            isForcedInclusion: true,
            blobSlice: LibBlobs.BlobSlice({
                blobHashes: _getBlobHashesForTestStartingAt(_blobStartIndex, _numBlobs),
                offset: _offset,
                timestamp: _timestamp
            })
        });

        IInbox.Derivation memory expectedDerivation = IInbox.Derivation({
            originBlockNumber: uint48(block.number - 1),
            originBlockHash: blockhash(block.number - 1),
            basefeeSharingPctg: 0,
            sources: sources
        });

        IInbox.Proposal memory expectedProposal = IInbox.Proposal({
            id: _proposalId,
            proposer: address(0), // will be checked in encoded event equality, proposer not used here
            timestamp: _timestamp,
            endOfSubmissionWindowTimestamp: 0,
            coreStateHash: _hashCoreState(expectedCoreState),
            derivationHash: _hashDerivation(expectedDerivation)
        });

        return IInbox.ProposedEventPayload({
            proposal: expectedProposal,
            derivation: expectedDerivation,
            coreState: expectedCoreState
        });
    }

=======
>>>>>>> 3797e68e
    // ---------------------------------------------------------------
    // Input Builders
    // ---------------------------------------------------------------

    function _encodeProposeInput(IInbox.ProposeInput memory _input)
        internal
        view
        returns (bytes memory)
    {
        if (useOptimizedProposeInputEncoding) {
            return inboxHelper.encodeProposeInput(_input);
        }
        return abi.encode(_input);
    }

    function _encodeProposedEvent(IInbox.ProposedEventPayload memory _payload)
        internal
        view
        returns (bytes memory)
    {
        if (useOptimizedProposedEventEncoding) {
            return inboxHelper.encodeProposedEvent(_payload);
        }
        return abi.encode(_payload);
    }

<<<<<<< HEAD
    function _decodeProposedEvent(bytes memory _data)
        internal
        view
        returns (IInbox.ProposedEventPayload memory)
    {
        if (useOptimizedProposedEventEncoding) {
            return inboxHelper.decodeProposedEvent(_data);
        }
        return abi.decode(_data, (IInbox.ProposedEventPayload));
    }

=======
>>>>>>> 3797e68e
    function _encodeProveInput(IInbox.ProveInput memory _input)
        internal
        view
        returns (bytes memory)
    {
        if (useOptimizedProveInputEncoding) {
            return inboxHelper.encodeProveInput(_input);
        }
        return abi.encode(_input);
    }

    function _createProposeInputWithCustomParams(
        uint48 _deadline,
        LibBlobs.BlobReference memory _blobRef,
        IInbox.Proposal[] memory _parentProposals,
        IInbox.CoreState memory _coreState
    )
        internal
        view
        returns (bytes memory)
    {
        IInbox.ProposeInput memory input = IInbox.ProposeInput({
            deadline: _deadline,
            coreState: _coreState,
            parentProposals: _parentProposals,
            blobReference: _blobRef,
            checkpoint: ICheckpointStore.Checkpoint({
                blockNumber: uint48(block.number),
                blockHash: blockhash(block.number - 1),
                stateRoot: bytes32(uint256(100))
            }),
            transitionRecords: new IInbox.TransitionRecord[](0),
            numForcedInclusions: 0
        });

        return _encodeProposeInput(input);
    }

    function _createFirstProposeInput() internal view returns (bytes memory) {
        IInbox.CoreState memory coreState = _getGenesisCoreState();

        IInbox.Proposal[] memory parentProposals = new IInbox.Proposal[](1);
        parentProposals[0] = _createGenesisProposal();

        LibBlobs.BlobReference memory blobRef = _createBlobRef(0, 1, 0);

        IInbox.ProposeInput memory input;
        input.coreState = coreState;
        input.parentProposals = parentProposals;
        input.blobReference = blobRef;

        return _encodeProposeInput(input);
    }

    function _createProposeInputWithDeadline(uint48 _deadline)
        internal
        view
        returns (bytes memory)
    {
        IInbox.CoreState memory coreState = _getGenesisCoreState();
        IInbox.Proposal[] memory parentProposals = new IInbox.Proposal[](1);
        parentProposals[0] = _createGenesisProposal();

        return _createProposeInputWithCustomParams(
            _deadline, _createBlobRef(0, 1, 0), parentProposals, coreState
        );
    }

    function _createProposeInputWithBlobs(
        uint8 _numBlobs,
        uint24 _offset
    )
        internal
        view
        returns (bytes memory)
    {
        IInbox.CoreState memory coreState = _getGenesisCoreState();
        IInbox.Proposal[] memory parentProposals = new IInbox.Proposal[](1);
        parentProposals[0] = _createGenesisProposal();

        LibBlobs.BlobReference memory blobRef = _createBlobRef(0, _numBlobs, _offset);

        return _createProposeInputWithCustomParams(0, blobRef, parentProposals, coreState);
    }

    // ---------------------------------------------------------------
    // Conditional Hashing Functions
    // ---------------------------------------------------------------

    function _hashTransition(IInbox.Transition memory _transition)
        internal
        view
        returns (bytes32)
    {
        if (useLibHashing) {
            return LibHashing.hashTransition(_transition);
        }
        return keccak256(abi.encode(_transition));
    }

    function _hashCoreState(IInbox.CoreState memory _coreState) internal view returns (bytes32) {
        if (useLibHashing) {
            return LibHashing.hashCoreState(_coreState);
        }
        return keccak256(abi.encode(_coreState));
    }

    function _hashDerivation(IInbox.Derivation memory _derivation)
        internal
        view
        returns (bytes32)
    {
        if (useLibHashing) {
            return LibHashing.hashDerivation(_derivation);
        }
        return keccak256(abi.encode(_derivation));
    }

    function _hashCheckpoint(ICheckpointStore.Checkpoint memory _checkpoint)
        internal
        view
        returns (bytes32)
    {
        if (useLibHashing) {
            return LibHashing.hashCheckpoint(_checkpoint);
        }
        return keccak256(abi.encode(_checkpoint));
    }

    function _hashProposal(IInbox.Proposal memory _proposal) internal view returns (bytes32) {
        if (useLibHashing) {
            return LibHashing.hashProposal(_proposal);
        }
        return keccak256(abi.encode(_proposal));
    }
}<|MERGE_RESOLUTION|>--- conflicted
+++ resolved
@@ -63,41 +63,24 @@
     // Genesis State Builders
     // ---------------------------------------------------------------
 
-    function _getGenesisCoreState(bool _useOptimizedHashing) internal view returns (IInbox.CoreState memory) {
+    function _getGenesisCoreState() internal view returns (IInbox.CoreState memory) {
         return IInbox.CoreState({
             nextProposalId: 1,
             nextProposalBlockId: 2, // Genesis value - prevents blockhash(0) issue
             lastFinalizedProposalId: 0,
-            lastFinalizedTransitionHash: _getGenesisTransitionHash(_useOptimizedHashing),
+            lastFinalizedTransitionHash: _getGenesisTransitionHash(),
             bondInstructionsHash: bytes32(0)
         });
     }
 
-<<<<<<< HEAD
-    function _getGenesisCoreState() internal view returns (IInbox.CoreState memory) {
-        return _getGenesisCoreState(useLibHashing);
-    }
-
-=======
->>>>>>> 3797e68e
     function _getGenesisTransitionHash() internal view returns (bytes32) {
         IInbox.Transition memory transition;
         transition.checkpoint.blockHash = GENESIS_BLOCK_HASH;
         return _hashTransition(transition);
     }
 
-    function _getGenesisTransitionHash(bool) internal view returns (bytes32) {
-        return _getGenesisTransitionHash();
-    }
-
-    function _createGenesisProposal(bool _useOptimizedHashing) internal view returns (IInbox.Proposal memory) {
-        IInbox.CoreState memory coreState = IInbox.CoreState({
-            nextProposalId: 1,
-            nextProposalBlockId: 2,  // Add missing field
-            lastFinalizedProposalId: 0,
-            lastFinalizedTransitionHash: _getGenesisTransitionHash(_useOptimizedHashing),
-            bondInstructionsHash: bytes32(0)
-        });
+    function _createGenesisProposal() internal view returns (IInbox.Proposal memory) {
+        IInbox.CoreState memory coreState = _getGenesisCoreState();
 
         IInbox.Derivation memory derivation;
 
@@ -111,10 +94,6 @@
         });
     }
 
-    function _createGenesisProposal() internal view returns (IInbox.Proposal memory) {
-        return _createGenesisProposal(useLibHashing);
-    }
-
     // ---------------------------------------------------------------
     // Blob Helpers
     // ---------------------------------------------------------------
@@ -169,7 +148,6 @@
 
 
     function _buildExpectedProposedPayload(
-        bool _useOptimizedHashing,
         uint48 _proposalId,
         uint8 _numBlobs,
         uint24 _offset,
@@ -180,12 +158,11 @@
         returns (IInbox.ProposedEventPayload memory)
     {
         return _buildExpectedProposedPayloadWithStartIndex(
-            _useOptimizedHashing, _proposalId, 0, _numBlobs, _offset, _currentProposer
+            _proposalId, 0, _numBlobs, _offset, _currentProposer
         );
     }
 
     function _buildExpectedProposedPayloadWithStartIndex(
-        bool _useOptimizedHashing,
         uint48 _proposalId,
         uint16 _blobStartIndex,
         uint8 _numBlobs,
@@ -202,7 +179,7 @@
             nextProposalId: _proposalId + 1,
             nextProposalBlockId: uint48(block.number + 1), // block.number + 1
             lastFinalizedProposalId: 0,
-            lastFinalizedTransitionHash: _getGenesisTransitionHash(_useOptimizedHashing),
+            lastFinalizedTransitionHash: _getGenesisTransitionHash(),
             bondInstructionsHash: bytes32(0)
         });
 
@@ -211,11 +188,7 @@
         bytes32[] memory fullBlobHashes = _getBlobHashesForTest(DEFAULT_TEST_BLOB_COUNT);
         bytes32[] memory selectedBlobHashes = new bytes32[](_numBlobs);
         for (uint256 i = 0; i < _numBlobs; i++) {
-<<<<<<< HEAD
             selectedBlobHashes[i] = fullBlobHashes[_blobStartIndex + i];
-=======
-            selectedBlobHashes[i] = fullBlobHashes[i]; // Start from index 0 as per _createBlobRef
->>>>>>> 3797e68e
         }
 
         IInbox.DerivationSource[] memory sources = new IInbox.DerivationSource[](1);
@@ -253,9 +226,7 @@
         });
     }
 
-<<<<<<< HEAD
     function _buildExpectedForcedInclusionPayload(
-        bool _useOptimizedHashing,
         uint48 _proposalId,
         uint16 _blobStartIndex,
         uint8 _numBlobs,
@@ -270,7 +241,7 @@
             nextProposalId: _proposalId + 1,
             nextProposalBlockId: uint48(block.number + 1),  // Set to block.number + 1 as per propose() logic
             lastFinalizedProposalId: 0,
-            lastFinalizedTransitionHash: _getGenesisTransitionHash(_useOptimizedHashing),
+            lastFinalizedTransitionHash: _getGenesisTransitionHash(),
             bondInstructionsHash: bytes32(0)
         });
 
@@ -307,8 +278,6 @@
         });
     }
 
-=======
->>>>>>> 3797e68e
     // ---------------------------------------------------------------
     // Input Builders
     // ---------------------------------------------------------------
@@ -335,7 +304,6 @@
         return abi.encode(_payload);
     }
 
-<<<<<<< HEAD
     function _decodeProposedEvent(bytes memory _data)
         internal
         view
@@ -347,8 +315,6 @@
         return abi.decode(_data, (IInbox.ProposedEventPayload));
     }
 
-=======
->>>>>>> 3797e68e
     function _encodeProveInput(IInbox.ProveInput memory _input)
         internal
         view
