--- conflicted
+++ resolved
@@ -9,12 +9,8 @@
 import { IERC20 } from "@openzeppelin/contracts/token/ERC20/IERC20.sol";
 import { ICheckpointManager } from "src/shared/based/iface/ICheckpointManager.sol";
 import { UUPSUpgradeable } from "@openzeppelin-upgrades/contracts/proxy/utils/UUPSUpgradeable.sol";
-<<<<<<< HEAD
-import { MockERC20, MockSyncedBlockManager, MockProofVerifier } from "../mocks/MockContracts.sol";
+import { MockERC20, MockCheckpointManager, MockProofVerifier } from "../mocks/MockContracts.sol";
 import { IInboxDeployer } from "../deployers/IInboxDeployer.sol";
-=======
-import { MockERC20, MockCheckpointManager, MockProofVerifier } from "../mocks/MockContracts.sol";
->>>>>>> 4996b30a
 
 /// @title InboxTestSetup
 /// @notice Common setup logic for Inbox tests - handles deployment and dependencies
@@ -100,22 +96,4 @@
         require(address(inboxDeployer) != address(0), "Deployer not set");
         return inboxDeployer.getTestContractName();
     }
-<<<<<<< HEAD
-=======
-
-    // ---------------------------------------------------------------
-    // Abstract Functions
-    // ---------------------------------------------------------------
-
-    function deployInbox(
-        address bondToken,
-        address checkpointManager,
-        address proofVerifier,
-        address proposerChecker,
-        address forcedInclusionStore
-    )
-        internal
-        virtual
-        returns (Inbox);
->>>>>>> 4996b30a
 }