// SPDX-License-Identifier: MIT
pragma solidity ^0.8.24;

import { InboxOptimized2 } from "src/layer1/shasta/impl/InboxOptimized2.sol";
import { IInbox } from "src/layer1/shasta/iface/IInbox.sol";

/// @title TestInboxOptimized2
/// @notice Test wrapper for TestInboxOptimized2 contract with configurable behavior
contract TestInboxOptimized2 is InboxOptimized2 {
    constructor(
        address codec,
        address bondToken,
        uint16 maxCheckpointHistory,
        address proofVerifier,
        address proposerChecker
    )
        InboxOptimized2(
            IInbox.Config({
                codec: codec,
                bondToken: bondToken,
                proofVerifier: proofVerifier,
                proposerChecker: proposerChecker,
                provingWindow: 2 hours,
                extendedProvingWindow: 4 hours,
                maxFinalizationCount: 16,
                finalizationGracePeriod: 5 minutes,
                ringBufferSize: 100,
                basefeeSharingPctg: 0,
                minForcedInclusionCount: 1,
                forcedInclusionDelay: 100,
                forcedInclusionFeeInGwei: 10_000_000, // 0.01 ETH
<<<<<<< HEAD
                maxCheckpointHistory: maxCheckpointHistory,
                minCheckpointDelay: 0
=======
                permissionlessInclusionMultiplier: 5
>>>>>>> 2356d156
            })
        )
    { }
}<|MERGE_RESOLUTION|>--- conflicted
+++ resolved
@@ -29,12 +29,9 @@
                 minForcedInclusionCount: 1,
                 forcedInclusionDelay: 100,
                 forcedInclusionFeeInGwei: 10_000_000, // 0.01 ETH
-<<<<<<< HEAD
                 maxCheckpointHistory: maxCheckpointHistory,
-                minCheckpointDelay: 0
-=======
+                minCheckpointDelay: 0,
                 permissionlessInclusionMultiplier: 5
->>>>>>> 2356d156
             })
         )
     { }
