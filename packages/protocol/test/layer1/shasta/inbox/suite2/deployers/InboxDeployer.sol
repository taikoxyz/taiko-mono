// SPDX-License-Identifier: MIT
pragma solidity ^0.8.24;

import { IInboxDeployer } from "./IInboxDeployer.sol";
import { TestInbox } from "../implementations/TestInbox.sol";
import { Inbox } from "src/layer1/shasta/impl/Inbox.sol";
import { CodecSimple } from "src/layer1/shasta/impl/CodecSimple.sol";
import { InboxTestHelper } from "../common/InboxTestHelper.sol";

/// @title InboxDeployer
/// @notice Deployer for the standard Inbox implementation
contract InboxDeployer is InboxTestHelper, IInboxDeployer {
    /// @inheritdoc IInboxDeployer
    function getTestContractName() external pure returns (string memory) {
        return "Inbox";
    }

    /// @inheritdoc IInboxDeployer
    function deployInbox(
        address bondToken,
        address signalService,
        address proofVerifier,
        address proposerChecker
    )
        external
        returns (Inbox)
    {
<<<<<<< HEAD
        address impl =
            address(new TestInbox(bondToken, signalService, proofVerifier, proposerChecker));
=======
        address codec = address(new CodecSimple());
        address impl = address(
            new TestInbox(codec, bondToken, maxCheckpointHistory, proofVerifier, proposerChecker)
        );
>>>>>>> 4a0dde57

        TestInbox inbox = TestInbox(
            deploy({
                name: "",
                impl: impl,
                data: abi.encodeCall(Inbox.initV3, (Alice, bytes32(uint256(1))))
            })
        );

        return inbox;
    }
}<|MERGE_RESOLUTION|>--- conflicted
+++ resolved
@@ -25,15 +25,10 @@
         external
         returns (Inbox)
     {
-<<<<<<< HEAD
-        address impl =
-            address(new TestInbox(bondToken, signalService, proofVerifier, proposerChecker));
-=======
         address codec = address(new CodecSimple());
         address impl = address(
-            new TestInbox(codec, bondToken, maxCheckpointHistory, proofVerifier, proposerChecker)
+            new TestInbox(codec, bondToken, signalService, proofVerifier, proposerChecker)
         );
->>>>>>> 4a0dde57
 
         TestInbox inbox = TestInbox(
             deploy({
