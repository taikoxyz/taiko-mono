// SPDX-License-Identifier: MIT
pragma solidity ^0.8.24;

import { IInboxDeployer } from "./IInboxDeployer.sol";
import { TestInboxOptimized3 } from "../implementations/TestInboxOptimized3.sol";
import { Inbox } from "contracts/layer1/shasta/impl/Inbox.sol";
import { InboxTestHelper } from "../common/InboxTestHelper.sol";

/// @title InboxOptimized3Deployer
/// @notice Deployer for the InboxOptimized3 implementation
contract InboxOptimized3Deployer is InboxTestHelper, IInboxDeployer {
    /// @inheritdoc IInboxDeployer
    function getTestContractName() external pure returns (string memory) {
        return "InboxOptimized3";
    }

    /// @inheritdoc IInboxDeployer
    function deployInbox(
        address bondToken,
        address checkpointManager,
        address proofVerifier,
        address proposerChecker
    )
        external
        returns (Inbox)
    {
        address impl = address(
            new TestInboxOptimized3(bondToken, checkpointManager, proofVerifier, proposerChecker)
        );

        TestInboxOptimized3 inbox = TestInboxOptimized3(
            deploy({ name: "", impl: impl, data: abi.encodeCall(Inbox.init, (Alice)) })
        );

<<<<<<< HEAD
        // Initialize with genesis block hash (must be called as owner)
        vm.prank(Alice);
        inbox.init2(bytes32(uint256(1)));

        inbox.fillTransitionRecordBuffer();

=======
>>>>>>> 6e6f0c07
        return inbox;
    }
}<|MERGE_RESOLUTION|>--- conflicted
+++ resolved
@@ -32,15 +32,10 @@
             deploy({ name: "", impl: impl, data: abi.encodeCall(Inbox.init, (Alice)) })
         );
 
-<<<<<<< HEAD
         // Initialize with genesis block hash (must be called as owner)
         vm.prank(Alice);
         inbox.init2(bytes32(uint256(1)));
-
-        inbox.fillTransitionRecordBuffer();
-
-=======
->>>>>>> 6e6f0c07
+        
         return inbox;
     }
 }