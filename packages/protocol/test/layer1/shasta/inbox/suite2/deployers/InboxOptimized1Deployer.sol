// SPDX-License-Identifier: MIT
pragma solidity ^0.8.24;

import { IInboxDeployer } from "./IInboxDeployer.sol";
import { TestInboxOptimized1 } from "../implementations/TestInboxOptimized1.sol";
import { Inbox } from "src/layer1/shasta/impl/Inbox.sol";
import { CodecSimple } from "src/layer1/shasta/impl/CodecSimple.sol";
import { InboxTestHelper } from "../common/InboxTestHelper.sol";

/// @title InboxOptimized1Deployer
/// @notice Deployer for the InboxOptimized1 implementation
contract InboxOptimized1Deployer is InboxTestHelper, IInboxDeployer {
    /// @inheritdoc IInboxDeployer
    function getTestContractName() external pure returns (string memory) {
        return "InboxOptimized1";
    }

    /// @inheritdoc IInboxDeployer
    function deployInbox(
        address bondToken,
        address signalService,
        address proofVerifier,
        address proposerChecker
    )
        external
        returns (Inbox)
    {
        address codec = address(new CodecSimple());
        address impl = address(
<<<<<<< HEAD
            new TestInboxOptimized1(bondToken, signalService, proofVerifier, proposerChecker)
=======
            new TestInboxOptimized1(
                codec, bondToken, maxCheckpointHistory, proofVerifier, proposerChecker
            )
>>>>>>> 4a0dde57
        );

        TestInboxOptimized1 inbox = TestInboxOptimized1(
            deploy({
                name: "",
                impl: impl,
                data: abi.encodeCall(Inbox.initV3, (Alice, bytes32(uint256(1))))
            })
        );

        return inbox;
    }
}<|MERGE_RESOLUTION|>--- conflicted
+++ resolved
@@ -27,13 +27,9 @@
     {
         address codec = address(new CodecSimple());
         address impl = address(
-<<<<<<< HEAD
-            new TestInboxOptimized1(bondToken, signalService, proofVerifier, proposerChecker)
-=======
             new TestInboxOptimized1(
-                codec, bondToken, maxCheckpointHistory, proofVerifier, proposerChecker
+                codec, bondToken, signalService, proofVerifier, proposerChecker
             )
->>>>>>> 4a0dde57
         );
 
         TestInboxOptimized1 inbox = TestInboxOptimized1(
