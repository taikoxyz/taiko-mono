--- conflicted
+++ resolved
@@ -605,19 +605,5 @@
     // Abstract Functions
     // ---------------------------------------------------------------
 
-<<<<<<< HEAD
-=======
-    function deployInbox(
-        address bondToken,
-        address checkpointManager,
-        address proofVerifier,
-        address proposerChecker,
-        address forcedInclusionStore
-    )
-        internal
-        virtual
-        override
-        returns (Inbox);
->>>>>>> 4996b30a
 
 }