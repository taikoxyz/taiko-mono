// SPDX-License-Identifier: MIT
/// @custom:security-contact security@taiko.xyz
pragma solidity ^0.8.24;

import { IInbox } from "src/layer1/shasta/iface/IInbox.sol";
import { InboxTestSetup } from "../common/InboxTestSetup.sol";
import { Vm } from "forge-std/src/Vm.sol";
import { ICheckpointStore } from "src/shared/shasta/iface/ICheckpointStore.sol";
<<<<<<< HEAD
import { InboxHelper } from "contracts/layer1/shasta/impl/InboxHelper.sol";
=======
>>>>>>> 3797e68e

// Import errors from Inbox implementation
import "src/layer1/shasta/impl/Inbox.sol";

/// @title AbstractProveTest
/// @notice All prove tests for Inbox implementations
abstract contract AbstractProveTest is InboxTestSetup {
    // ---------------------------------------------------------------
    // State Variables
    // ---------------------------------------------------------------

    address internal currentProposer = Bob;
    address internal currentProver = Carol;
<<<<<<< HEAD
    InboxHelper internal helper;

    // Cache contract name to avoid repeated calls and potential recursion
    string private contractName;
    bool private useOptimizedInputEncoding;
    bool private useOptimizedHashing;

=======
>>>>>>> 3797e68e
    // ---------------------------------------------------------------
    // Setup Functions
    // ---------------------------------------------------------------

    function setUp() public virtual override {
        super.setUp();

<<<<<<< HEAD
        // Initialize the helper for encoding/decoding operations
        helper = new InboxHelper();

        // Cache contract name and determine encoding types
        contractName = getTestContractName();
        bytes32 nameHash = keccak256(bytes(contractName));
        bytes32 optimized2 = keccak256(bytes("InboxOptimized2"));

        useOptimizedInputEncoding = nameHash == optimized2;
        useOptimizedHashing = useLibHashing;

=======
>>>>>>> 3797e68e
        // Select a proposer for creating proposals to prove
        currentProposer = _selectProposer(Bob);
    }

    // ---------------------------------------------------------------
    // Main prove tests with gas snapshot
    // ---------------------------------------------------------------

    /// @dev Tests proving a single proposal - baseline gas measurement
    /// forge-config: default.isolate = true
    function test_prove_singleProposal() public {
        // First create a proposal
        IInbox.Proposal memory proposal = _proposeAndGetProposal();

        // Create prove input for this proposal
        bytes memory proveData = _createProveInput(proposal);
        bytes memory proof = _createValidProof();

        // Record events to verify count later
        vm.recordLogs();

        vm.prank(currentProver);
        vm.startSnapshotGas("shasta-prove", string.concat("prove_single_", _getInboxContractName()));
        inbox.prove(proveData, proof);
        vm.stopSnapshotGas();

        // Verify transition record is stored
        (, bytes26 recordHash) =
            inbox.getTransitionRecordHash(proposal.id, _getGenesisTransitionHash(useOptimizedHashing));
        assertTrue(recordHash != bytes32(0), "Transition record should be stored");

        // Verify exactly one Proved event was emitted
        Vm.Log[] memory logs = vm.getRecordedLogs();
        uint256 eventCount = _countProvedEvents(logs);
        assertEq(eventCount, 1, "Should emit exactly one Proved event");
    }

    /// @dev Tests proving 2 consecutive proposals - optimized implementations should aggregate into
    /// 1 event
    /// forge-config: default.isolate = true
    function test_prove_twoConsecutiveProposals() public {
        // Create 2 consecutive proposals
        IInbox.Proposal[] memory proposals = _createConsecutiveProposals(2);

        // Create prove input
        bytes memory proveData = _createProveInputForMultipleProposals(proposals, true);
        bytes memory proof = _createValidProof();

        // Check expected events based on implementation
        (uint256 expectedEvents,) = _getExpectedAggregationBehavior(2, true);

        // Record events to verify count later
        vm.recordLogs();

        vm.prank(currentProver);
        vm.startSnapshotGas(
            "shasta-prove", string.concat("prove_consecutive_2_", _getInboxContractName())
        );
        inbox.prove(proveData, proof);
        vm.stopSnapshotGas();

        // Verify all proposals were proven

        // Verify correct number of events were emitted
        Vm.Log[] memory logs = vm.getRecordedLogs();
        uint256 eventCount = _countProvedEvents(logs);
        assertEq(eventCount, expectedEvents, "Unexpected number of Proved events");
    }

    /// @dev Tests proving 3 consecutive proposals - demonstrates gas efficiency of aggregation
    /// forge-config: default.isolate = true
    function test_prove_threeConsecutiveProposals() public {
        IInbox.Proposal[] memory proposals = _createConsecutiveProposals(3);
        bytes memory proveData = _createProveInputForMultipleProposals(proposals, true);
        bytes memory proof = _createValidProof();

        // Check expected events based on implementation
        (uint256 expectedEvents,) = _getExpectedAggregationBehavior(3, true);

        // Record events to verify count later
        vm.recordLogs();

        vm.prank(currentProver);
        vm.startSnapshotGas(
            "shasta-prove", string.concat("prove_consecutive_3_", _getInboxContractName())
        );
        inbox.prove(proveData, proof);
        vm.stopSnapshotGas();

        // Verify correct number of events were emitted
        Vm.Log[] memory logs = vm.getRecordedLogs();
        uint256 eventCount = _countProvedEvents(logs);
        assertEq(eventCount, expectedEvents, "Unexpected number of Proved events");
    }

    /// @dev Tests proving 5 consecutive proposals - maximum aggregation benefit measurement
    /// forge-config: default.isolate = true
    function test_prove_fiveConsecutiveProposals() public {
        IInbox.Proposal[] memory proposals = _createConsecutiveProposals(5);
        bytes memory proveData = _createProveInputForMultipleProposals(proposals, true);
        bytes memory proof = _createValidProof();

        // Check expected events based on implementation
        (uint256 expectedEvents,) = _getExpectedAggregationBehavior(5, true);

        // Record events to verify count later
        vm.recordLogs();

        vm.prank(currentProver);
        vm.startSnapshotGas(
            "shasta-prove", string.concat("prove_consecutive_5_", _getInboxContractName())
<<<<<<< HEAD
        );
        inbox.prove(proveData, proof);
        vm.stopSnapshotGas();

        // Verify correct number of events were emitted
        Vm.Log[] memory logs = vm.getRecordedLogs();
        uint256 eventCount = _countProvedEvents(logs);
        assertEq(eventCount, expectedEvents, "Unexpected number of Proved events");
    }

    /// @dev Tests proving 10 consecutive proposals - demonstrates benefit of assembly bulk-copy optimization
    /// @notice At 10 proposals, bond instruction merging uses optimized assembly operations (>8 threshold)
    /// forge-config: default.isolate = true
    function test_prove_tenConsecutiveProposals() public {
        IInbox.Proposal[] memory proposals = _createConsecutiveProposals(10);
        bytes memory proveData = _createProveInputForMultipleProposals(proposals, true);
        bytes memory proof = _createValidProof();

        // Check expected events based on implementation
        (uint256 expectedEvents,) = _getExpectedAggregationBehavior(10, true);

        // Record events to verify count later
        vm.recordLogs();

        vm.prank(currentProver);
        vm.startSnapshotGas(
            "shasta-prove", string.concat("prove_consecutive_10_", getTestContractName())
=======
>>>>>>> 3797e68e
        );
        inbox.prove(proveData, proof);
        vm.stopSnapshotGas();

        // Verify correct number of events were emitted
        Vm.Log[] memory logs = vm.getRecordedLogs();
        uint256 eventCount = _countProvedEvents(logs);
        assertEq(eventCount, expectedEvents, "Unexpected number of Proved events");
    }

    /// @dev Tests proving non-consecutive proposals with single gap [1,3] - no aggregation possible
    /// forge-config: default.isolate = true
    function test_prove_nonConsecutive_singleGap() public {
        // Create proposals 1,2,3 but prove only 1 and 3
        uint8[] memory indices = new uint8[](2);
        indices[0] = 1;
        indices[1] = 3;
        IInbox.Proposal[] memory proposals = _createProposalsWithGaps(indices);

        bytes memory proveData = _createProveInputForMultipleProposals(proposals, false);
        bytes memory proof = _createValidProof();

        // Record events to verify count
        vm.recordLogs();

        vm.prank(currentProver);
        vm.startSnapshotGas("shasta-prove", string.concat("prove_gaps_1_", _getInboxContractName()));
        inbox.prove(proveData, proof);
        vm.stopSnapshotGas();

        // Should have 2 separate events (no aggregation for gaps)
        Vm.Log[] memory logs = vm.getRecordedLogs();
        uint256 eventCount = _countProvedEvents(logs);
        assertEq(eventCount, 2, "Should emit 2 events for non-consecutive");
    }

    /// @dev Tests proving non-consecutive proposals with multiple gaps [1,3,5] - measures
    /// individual proving
    /// forge-config: default.isolate = true
    function test_prove_nonConsecutive_multipleGaps() public {
        // Create proposals 1,2,3,4,5 but prove 1,3,5
        uint8[] memory indices = new uint8[](3);
        indices[0] = 1;
        indices[1] = 3;
        indices[2] = 5;
        IInbox.Proposal[] memory proposals = _createProposalsWithGaps(indices);

        bytes memory proveData = _createProveInputForMultipleProposals(proposals, false);
        bytes memory proof = _createValidProof();

        // Record events to verify count
        vm.recordLogs();

        vm.prank(currentProver);
        vm.startSnapshotGas("shasta-prove", string.concat("prove_gaps_2_", _getInboxContractName()));
        inbox.prove(proveData, proof);
        vm.stopSnapshotGas();

        // Should have 3 separate events (no aggregation for gaps)
        Vm.Log[] memory logs = vm.getRecordedLogs();
        uint256 eventCount = _countProvedEvents(logs);
        assertEq(eventCount, 3, "Should emit 3 events for non-consecutive");
    }

    /// @dev Tests mixed scenario [1,2,4,5,6] with consecutive groups and gaps - partial aggregation
    /// forge-config: default.isolate = true
    function test_prove_mixed_consecutiveAndGaps() public {
        // Create 1,2,3,4,5,6 but prove 1,2,4,5,6 (consecutive groups with gap)
        uint8[] memory indices = new uint8[](5);
        indices[0] = 1;
        indices[1] = 2;
        indices[2] = 4;
        indices[3] = 5;
        indices[4] = 6;
        IInbox.Proposal[] memory proposals = _createProposalsWithGaps(indices);

        bytes memory proveData = _createProveInputForMultipleProposals(proposals, false);
        bytes memory proof = _createValidProof();

        // Record events to verify count
        vm.recordLogs();

        vm.prank(currentProver);
        vm.startSnapshotGas(
            "shasta-prove", string.concat("prove_mixed_groups_", _getInboxContractName())
        );
        inbox.prove(proveData, proof);
        vm.stopSnapshotGas();

        // Calculate expected events dynamically for mixed scenario [1,2,4,5,6]:
        // Basic implementation: 5 events (one per proposal)
        // Optimized implementations: 2 events (group 1-2 and group 4-6)
        uint256 expectedEvents;
        (uint256 consecutiveEvents,) = _getExpectedAggregationBehavior(2, true); // Test consecutive
            // behavior
        if (consecutiveEvents == 1) {
            // Optimized implementation: supports aggregation
            // Mixed scenario has 2 consecutive groups: [1,2] and [4,5,6]
            expectedEvents = 2;
        } else {
            // Basic implementation: no aggregation, one event per proposal
            expectedEvents = proposals.length; // 5 events
        }
        Vm.Log[] memory logs = vm.getRecordedLogs();
        uint256 eventCount = _countProvedEvents(logs);
        assertEq(eventCount, expectedEvents, "Unexpected event count for mixed scenario");
    }

    /// @dev Tests proving proposals in reverse order [3,2,1] - no aggregation due to ordering
    /// forge-config: default.isolate = true
    function test_prove_reverseOrder() public {
        // Create 3 proposals but prove them in reverse order [3,2,1]
        IInbox.Proposal[] memory allProposals = _createConsecutiveProposals(3);

        IInbox.Proposal[] memory proposals = new IInbox.Proposal[](3);
        proposals[0] = allProposals[2]; // proposal 3
        proposals[1] = allProposals[1]; // proposal 2
        proposals[2] = allProposals[0]; // proposal 1

        bytes memory proveData = _createProveInputForMultipleProposals(proposals, false);
        bytes memory proof = _createValidProof();

        // Record events to verify count
        vm.recordLogs();

        vm.prank(currentProver);
        vm.startSnapshotGas(
            "shasta-prove", string.concat("prove_reverse_", _getInboxContractName())
        );
        inbox.prove(proveData, proof);
        vm.stopSnapshotGas();

        // Should have 3 separate events (reverse order, no aggregation)
        Vm.Log[] memory logs = vm.getRecordedLogs();
        uint256 eventCount = _countProvedEvents(logs);
        assertEq(eventCount, 3, "Should emit 3 events for reverse order");
    }

    // ---------------------------------------------------------------
    // Validation tests
    // ---------------------------------------------------------------

    function test_prove_RevertWhen_EmptyProposals() public {
        // Create empty ProveInput
        IInbox.ProveInput memory input;
        bytes memory proveData = _encodeProveInput(input);
        bytes memory proof = _createValidProof();

        // Should revert with EmptyProposals
        vm.expectRevert(EmptyProposals.selector);
        vm.prank(currentProver);
        inbox.prove(proveData, proof);
    }

    function test_prove_RevertWhen_InconsistentParams() public virtual {
        // Create ProveInput with mismatched array lengths
        IInbox.ProveInput memory input;
        input.proposals = new IInbox.Proposal[](2);
        input.transitions = new IInbox.Transition[](1); // Mismatch!

        bytes memory proveData = _encodeProveInput(input);
        bytes memory proof = _createValidProof();

        // Should revert with InconsistentParams
        vm.expectRevert(InconsistentParams.selector);
        vm.prank(currentProver);
        inbox.prove(proveData, proof);
    }

    function test_prove_RevertWhen_ProposalNotFound() public {
        // Create a fake proposal that doesn't exist on-chain
        IInbox.Proposal memory fakeProposal = IInbox.Proposal({
            id: 999,
            proposer: Alice,
            timestamp: uint48(block.timestamp),
            endOfSubmissionWindowTimestamp: uint48(block.timestamp + 12),
            coreStateHash: keccak256("fake"),
            derivationHash: keccak256("fake")
        });

        bytes memory proveData = _createProveInput(fakeProposal);
        bytes memory proof = _createValidProof();

        // Should revert because proposal doesn't exist
        vm.expectRevert();
        vm.prank(currentProver);
        inbox.prove(proveData, proof);
    }

    function test_prove_withCustomDesignatedProver() public {
        // Create a proposal
        IInbox.Proposal memory proposal = _proposeAndGetProposal();

        // Create transition and metadata with different designated prover
        IInbox.Transition memory transition = _createTransitionForProposal(proposal);
        IInbox.TransitionMetadata memory meta = _createMetadataForTransition(Alice, currentProver);

        IInbox.Transition[] memory transitions = new IInbox.Transition[](1);
        transitions[0] = transition;

        IInbox.TransitionMetadata[] memory metadata = new IInbox.TransitionMetadata[](1);
        metadata[0] = meta;

        IInbox.Proposal[] memory proposals = new IInbox.Proposal[](1);
        proposals[0] = proposal;

        IInbox.ProveInput memory input = IInbox.ProveInput({
            proposals: proposals,
            transitions: transitions,
            metadata: metadata
        });

        bytes memory proveData = _encodeProveInput(input);
        bytes memory proof = _createValidProof();

        // Should succeed with any designated prover
        vm.prank(currentProver);
        inbox.prove(proveData, proof);

        // Verify transition record was stored
        (, bytes26 recordHash) =
            inbox.getTransitionRecordHash(proposal.id, _getGenesisTransitionHash(useOptimizedHashing));
        assertTrue(recordHash != bytes32(0), "Transition record should be stored");
    }

    // ---------------------------------------------------------------
    // Helper functions for prove input creation
    // ---------------------------------------------------------------

    function _createConsecutiveProposals(uint8 count)
        internal
        returns (IInbox.Proposal[] memory proposals)
    {
        proposals = new IInbox.Proposal[](count);
        for (uint256 i = 0; i < count; i++) {
            if (i == 0) {
                proposals[i] = _proposeAndGetProposal();
            } else {
                // Don't roll here - _proposeConsecutiveProposal handles the rolling
                vm.warp(block.timestamp + 12);
                proposals[i] = _proposeConsecutiveProposal(proposals[i - 1]);
            }
        }
    }

    function _createProposalsWithGaps(uint8[] memory indices)
        internal
        returns (IInbox.Proposal[] memory proposals)
    {
        // Create all proposals sequentially first
        uint8 maxIndex = 0;
        for (uint256 i = 0; i < indices.length; i++) {
            if (indices[i] > maxIndex) maxIndex = indices[i];
        }
        IInbox.Proposal[] memory allProposals = _createConsecutiveProposals(maxIndex);

        // Return only the requested indices
        proposals = new IInbox.Proposal[](indices.length);
        for (uint256 i = 0; i < indices.length; i++) {
            proposals[i] = allProposals[indices[i] - 1];
        }
    }

    function _createProveInputForMultipleProposals(
        IInbox.Proposal[] memory proposals,
        bool consecutive
    )
        internal
        view
        returns (bytes memory)
    {
        IInbox.Transition[] memory transitions = new IInbox.Transition[](proposals.length);
        IInbox.TransitionMetadata[] memory metadata =
            new IInbox.TransitionMetadata[](proposals.length);

        // Build transitions with proper parent hash chaining
        // For consecutive proposals, chain the transition hashes
        // For non-consecutive, each starts from genesis (or their actual parent in real scenarios)
        bytes32 parentHash = _getGenesisTransitionHash(useOptimizedHashing);

        for (uint256 i = 0; i < proposals.length; i++) {
            transitions[i] = _createTransitionForProposal(proposals[i]);
            transitions[i].parentTransitionHash = parentHash;

            // Create metadata for each transition
            metadata[i] = _createMetadataForTransition(Alice, Alice);

            if (consecutive) {
                // Chain transitions for consecutive proposals
                parentHash = _hashTransition(transitions[i]);
            } else {
                // For non-consecutive, each transition starts from genesis
                // This is simplified - in reality each would have its proper parent
                parentHash = _getGenesisTransitionHash(useOptimizedHashing);
            }
        }

        IInbox.ProveInput memory input = IInbox.ProveInput({
            proposals: proposals,
            transitions: transitions,
            metadata: metadata
        });

        return _encodeProveInput(input);
    }

    function _countProvedEvents(Vm.Log[] memory logs) internal pure returns (uint256 count) {
        for (uint256 i = 0; i < logs.length; i++) {
            if (logs[i].topics[0] == keccak256("Proved(bytes)")) {
                count++;
            }
        }
    }

    // ---------------------------------------------------------------
    // Virtual functions for implementation-specific behavior
    // ---------------------------------------------------------------

    function _getExpectedAggregationBehavior(
        uint256 proposalCount,
        bool /* consecutive */
    )
        internal
        view
        virtual
        returns (uint256 expectedEvents, uint256 expectedMaxSpan)
    {
        // Default (Basic Inbox): no aggregation
        return (proposalCount, 1);
    }

    function _proposeAndGetProposal() internal returns (IInbox.Proposal memory) {
        _setupBlobHashes();

        // Create and submit proposal
        // For the first proposal, we must be at block >= 2
        // since genesis nextProposalBlockId = 2 (prevents blockhash(0) issue)
        if (block.number < 2) {
            vm.roll(2);
        }
        bytes memory proposeData = _composeFirstProposeInputForProve();

        vm.prank(currentProposer);
        inbox.propose(bytes(""), proposeData);

        // Build and return the expected proposal
        IInbox.ProposedEventPayload memory expectedPayload =
            _buildExpectedProposedPayload(useOptimizedHashing, 1, 1, 0, currentProposer);

        return expectedPayload.proposal;
    }

    function _proposeConsecutiveProposal(IInbox.Proposal memory _parent)
        internal
        returns (IInbox.Proposal memory)
    {
        // Build state for consecutive proposal
        // Each proposal sets nextProposalBlockId = block.number + 1
        // Need to roll 1 block forward from the last proposal
        uint48 expectedNextBlockId;
        if (_parent.id == 0) {
            expectedNextBlockId = 2; // Genesis value - prevents blockhash(0) issue
            // For first proposal after genesis, roll to block 2
            vm.roll(2);
        } else {
            // For subsequent proposals, need 1-block gap
            // Roll forward by 1 block from current position
            vm.roll(block.number + 1);
            // nextProposalBlockId should be current block number
            expectedNextBlockId = uint48(block.number);
        }

        IInbox.CoreState memory coreState = IInbox.CoreState({
            nextProposalId: _parent.id + 1,
            nextProposalBlockId: expectedNextBlockId,
            lastFinalizedProposalId: 0,
            lastFinalizedTransitionHash: _getGenesisTransitionHash(useOptimizedHashing),
            bondInstructionsHash: bytes32(0)
        });

        IInbox.Proposal[] memory parentProposals = new IInbox.Proposal[](1);
        parentProposals[0] = _parent;

        bytes memory proposeData = _composeProposeInputForProve(
            0, // no deadline
            _createBlobRef(0, 1, 0),
            parentProposals,
            coreState
        );

        vm.prank(currentProposer);
        inbox.propose(bytes(""), proposeData);

        // Build and return the expected proposal
        IInbox.ProposedEventPayload memory expectedPayload =
            _buildExpectedProposedPayload(useOptimizedHashing, _parent.id + 1, 1, 0, currentProposer);

        return expectedPayload.proposal;
    }

    function _createProveInput(IInbox.Proposal memory _proposal)
        internal
        view
        returns (bytes memory)
    {
        IInbox.Proposal[] memory proposals = new IInbox.Proposal[](1);
        proposals[0] = _proposal;
        return _createProveInputForProposals(proposals);
    }

    function _createProveInputForProposals(IInbox.Proposal[] memory _proposals)
        internal
        view
        returns (bytes memory)
    {
        IInbox.Transition[] memory transitions = new IInbox.Transition[](_proposals.length);
        IInbox.TransitionMetadata[] memory metadata =
            new IInbox.TransitionMetadata[](_proposals.length);

        bytes32 parentTransitionHash = _getGenesisTransitionHash(useOptimizedHashing);

        for (uint256 i = 0; i < _proposals.length; i++) {
            transitions[i] = _createTransitionForProposal(_proposals[i]);
            transitions[i].parentTransitionHash = parentTransitionHash;
            metadata[i] = _createMetadataForTransition(currentProver, currentProver);

            // Update parent hash for next iteration
            parentTransitionHash = _hashTransition(transitions[i]);
        }

        IInbox.ProveInput memory input = IInbox.ProveInput({
            proposals: _proposals,
            transitions: transitions,
            metadata: metadata
        });

        return _encodeProveInput(input);
    }

    function _createTransitionForProposal(IInbox.Proposal memory _proposal)
        internal
        view
        returns (IInbox.Transition memory)
    {
        return IInbox.Transition({
            proposalHash: _hashProposal(_proposal),
            parentTransitionHash: _getGenesisTransitionHash(),
            checkpoint: ICheckpointStore.Checkpoint({
                blockNumber: uint48(block.number),
                blockHash: blockhash(block.number - 1),
                stateRoot: bytes32(uint256(200))
            })
        });
    }

    function _createMetadataForTransition(
        address designatedProver,
        address actualProver
    )
        internal
        pure
        returns (IInbox.TransitionMetadata memory)
    {
        return IInbox.TransitionMetadata({
            designatedProver: designatedProver,
            actualProver: actualProver
        });
    }

    function _createValidProof() internal pure returns (bytes memory) {
        // MockProofVerifier always accepts, so return any non-empty proof
        return abi.encode("valid_proof");
    }
<<<<<<< HEAD

    function _encodeProposeInputForProve(IInbox.ProposeInput memory _input)
        private
        view
        returns (bytes memory)
    {
        if (useOptimizedInputEncoding) {
            return helper.encodeProposeInput(_input);
        }
        return abi.encode(_input);
    }

    function _defaultCheckpoint() private view returns (ICheckpointStore.Checkpoint memory) {
        return ICheckpointStore.Checkpoint({
            blockNumber: uint48(block.number),
            blockHash: blockhash(block.number - 1),
            stateRoot: bytes32(uint256(100))
        });
    }

    // Helper function needed from propose tests
    function _composeProposeInputForProve(
        uint48 _deadline,
        LibBlobs.BlobReference memory _blobRef,
        IInbox.Proposal[] memory _parentProposals,
        IInbox.CoreState memory _coreState
    )
        internal
        view
        returns (bytes memory)
    {
        IInbox.ProposeInput memory input = IInbox.ProposeInput({
            deadline: _deadline,
            coreState: _coreState,
            parentProposals: _parentProposals,
            blobReference: _blobRef,
            checkpoint: _defaultCheckpoint(),
            transitionRecords: new IInbox.TransitionRecord[](0),
            numForcedInclusions: 0
        });

        return _encodeProposeInputForProve(input);
    }

    function _composeFirstProposeInputForProve() internal view returns (bytes memory) {
        IInbox.CoreState memory coreState = _getGenesisCoreState(useOptimizedHashing);
        IInbox.Proposal[] memory parentProposals = new IInbox.Proposal[](1);
        parentProposals[0] = _createGenesisProposal(useOptimizedHashing);
        LibBlobs.BlobReference memory blobRef = _createBlobRef(0, 1, 0);

        IInbox.ProposeInput memory input = IInbox.ProposeInput({
            deadline: 0,
            coreState: coreState,
            parentProposals: parentProposals,
            blobReference: blobRef,
            checkpoint: _defaultCheckpoint(),
            transitionRecords: new IInbox.TransitionRecord[](0),
            numForcedInclusions: 0
        });

        return _encodeProposeInputForProve(input);
    }

=======
>>>>>>> 3797e68e
}<|MERGE_RESOLUTION|>--- conflicted
+++ resolved
@@ -6,10 +6,7 @@
 import { InboxTestSetup } from "../common/InboxTestSetup.sol";
 import { Vm } from "forge-std/src/Vm.sol";
 import { ICheckpointStore } from "src/shared/shasta/iface/ICheckpointStore.sol";
-<<<<<<< HEAD
 import { InboxHelper } from "contracts/layer1/shasta/impl/InboxHelper.sol";
-=======
->>>>>>> 3797e68e
 
 // Import errors from Inbox implementation
 import "src/layer1/shasta/impl/Inbox.sol";
@@ -23,16 +20,12 @@
 
     address internal currentProposer = Bob;
     address internal currentProver = Carol;
-<<<<<<< HEAD
     InboxHelper internal helper;
 
     // Cache contract name to avoid repeated calls and potential recursion
     string private contractName;
     bool private useOptimizedInputEncoding;
-    bool private useOptimizedHashing;
-
-=======
->>>>>>> 3797e68e
+
     // ---------------------------------------------------------------
     // Setup Functions
     // ---------------------------------------------------------------
@@ -40,7 +33,6 @@
     function setUp() public virtual override {
         super.setUp();
 
-<<<<<<< HEAD
         // Initialize the helper for encoding/decoding operations
         helper = new InboxHelper();
 
@@ -50,10 +42,7 @@
         bytes32 optimized2 = keccak256(bytes("InboxOptimized2"));
 
         useOptimizedInputEncoding = nameHash == optimized2;
-        useOptimizedHashing = useLibHashing;
-
-=======
->>>>>>> 3797e68e
+
         // Select a proposer for creating proposals to prove
         currentProposer = _selectProposer(Bob);
     }
@@ -82,7 +71,7 @@
 
         // Verify transition record is stored
         (, bytes26 recordHash) =
-            inbox.getTransitionRecordHash(proposal.id, _getGenesisTransitionHash(useOptimizedHashing));
+            inbox.getTransitionRecordHash(proposal.id, _getGenesisTransitionHash());
         assertTrue(recordHash != bytes32(0), "Transition record should be stored");
 
         // Verify exactly one Proved event was emitted
@@ -165,7 +154,6 @@
         vm.prank(currentProver);
         vm.startSnapshotGas(
             "shasta-prove", string.concat("prove_consecutive_5_", _getInboxContractName())
-<<<<<<< HEAD
         );
         inbox.prove(proveData, proof);
         vm.stopSnapshotGas();
@@ -193,8 +181,6 @@
         vm.prank(currentProver);
         vm.startSnapshotGas(
             "shasta-prove", string.concat("prove_consecutive_10_", getTestContractName())
-=======
->>>>>>> 3797e68e
         );
         inbox.prove(proveData, proof);
         vm.stopSnapshotGas();
@@ -416,7 +402,7 @@
 
         // Verify transition record was stored
         (, bytes26 recordHash) =
-            inbox.getTransitionRecordHash(proposal.id, _getGenesisTransitionHash(useOptimizedHashing));
+            inbox.getTransitionRecordHash(proposal.id, _getGenesisTransitionHash());
         assertTrue(recordHash != bytes32(0), "Transition record should be stored");
     }
 
@@ -473,7 +459,7 @@
         // Build transitions with proper parent hash chaining
         // For consecutive proposals, chain the transition hashes
         // For non-consecutive, each starts from genesis (or their actual parent in real scenarios)
-        bytes32 parentHash = _getGenesisTransitionHash(useOptimizedHashing);
+        bytes32 parentHash = _getGenesisTransitionHash();
 
         for (uint256 i = 0; i < proposals.length; i++) {
             transitions[i] = _createTransitionForProposal(proposals[i]);
@@ -488,7 +474,7 @@
             } else {
                 // For non-consecutive, each transition starts from genesis
                 // This is simplified - in reality each would have its proper parent
-                parentHash = _getGenesisTransitionHash(useOptimizedHashing);
+                parentHash = _getGenesisTransitionHash();
             }
         }
 
@@ -542,7 +528,7 @@
 
         // Build and return the expected proposal
         IInbox.ProposedEventPayload memory expectedPayload =
-            _buildExpectedProposedPayload(useOptimizedHashing, 1, 1, 0, currentProposer);
+            _buildExpectedProposedPayload(1, 1, 0, currentProposer);
 
         return expectedPayload.proposal;
     }
@@ -571,7 +557,7 @@
             nextProposalId: _parent.id + 1,
             nextProposalBlockId: expectedNextBlockId,
             lastFinalizedProposalId: 0,
-            lastFinalizedTransitionHash: _getGenesisTransitionHash(useOptimizedHashing),
+            lastFinalizedTransitionHash: _getGenesisTransitionHash(),
             bondInstructionsHash: bytes32(0)
         });
 
@@ -590,7 +576,7 @@
 
         // Build and return the expected proposal
         IInbox.ProposedEventPayload memory expectedPayload =
-            _buildExpectedProposedPayload(useOptimizedHashing, _parent.id + 1, 1, 0, currentProposer);
+            _buildExpectedProposedPayload(_parent.id + 1, 1, 0, currentProposer);
 
         return expectedPayload.proposal;
     }
@@ -614,7 +600,7 @@
         IInbox.TransitionMetadata[] memory metadata =
             new IInbox.TransitionMetadata[](_proposals.length);
 
-        bytes32 parentTransitionHash = _getGenesisTransitionHash(useOptimizedHashing);
+        bytes32 parentTransitionHash = _getGenesisTransitionHash();
 
         for (uint256 i = 0; i < _proposals.length; i++) {
             transitions[i] = _createTransitionForProposal(_proposals[i]);
@@ -668,7 +654,6 @@
         // MockProofVerifier always accepts, so return any non-empty proof
         return abi.encode("valid_proof");
     }
-<<<<<<< HEAD
 
     function _encodeProposeInputForProve(IInbox.ProposeInput memory _input)
         private
@@ -714,9 +699,9 @@
     }
 
     function _composeFirstProposeInputForProve() internal view returns (bytes memory) {
-        IInbox.CoreState memory coreState = _getGenesisCoreState(useOptimizedHashing);
+        IInbox.CoreState memory coreState = _getGenesisCoreState();
         IInbox.Proposal[] memory parentProposals = new IInbox.Proposal[](1);
-        parentProposals[0] = _createGenesisProposal(useOptimizedHashing);
+        parentProposals[0] = _createGenesisProposal();
         LibBlobs.BlobReference memory blobRef = _createBlobRef(0, 1, 0);
 
         IInbox.ProposeInput memory input = IInbox.ProposeInput({
@@ -732,6 +717,4 @@
         return _encodeProposeInputForProve(input);
     }
 
-=======
->>>>>>> 3797e68e
 }