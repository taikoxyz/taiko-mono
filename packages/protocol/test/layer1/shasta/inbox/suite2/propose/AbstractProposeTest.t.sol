--- conflicted
+++ resolved
@@ -4,7 +4,6 @@
 import { IInbox } from "src/layer1/shasta/iface/IInbox.sol";
 import { LibBlobs } from "src/layer1/shasta/libs/LibBlobs.sol";
 import { InboxTestSetup } from "../common/InboxTestSetup.sol";
-<<<<<<< HEAD
 import { Vm } from "forge-std/src/Vm.sol";
 import { InboxHelper } from "contracts/layer1/shasta/impl/InboxHelper.sol";
 import { ICheckpointStore } from "src/shared/shasta/iface/ICheckpointStore.sol";
@@ -15,11 +14,6 @@
 import "contracts/layer1/shasta/iface/IProposerChecker.sol";
 // Import IncorrectFee error
 import "contracts/layer1/shasta/libs/LibForcedInclusion.sol";
-=======
-
-// Import errors from Inbox implementation
-import "src/layer1/shasta/impl/Inbox.sol";
->>>>>>> 3797e68e
 
 /// @title AbstractProposeTest
 /// @notice All propose tests for Inbox implementations
@@ -30,16 +24,12 @@
 
     address internal currentProposer = Bob;
     address internal nextProposer = Carol;
-<<<<<<< HEAD
     InboxHelper internal helper;
 
     // Cache contract name to avoid repeated calls and potential recursion
     string private contractName;
     bool private useOptimizedInputEncoding;
-    bool private useOptimizedHashing;
-
-=======
->>>>>>> 3797e68e
+
     // ---------------------------------------------------------------
     // Setup Functions
     // ---------------------------------------------------------------
@@ -47,7 +37,6 @@
     function setUp() public virtual override {
         super.setUp();
 
-<<<<<<< HEAD
         // Initialize the helper for encoding/decoding operations
         helper = new InboxHelper();
 
@@ -57,10 +46,7 @@
         bytes32 optimized2 = keccak256(bytes("InboxOptimized2"));
 
         useOptimizedInputEncoding = nameHash == optimized2;
-        useOptimizedHashing = useLibHashing;
-
-=======
->>>>>>> 3797e68e
+
         // Select a proposer for testing
         currentProposer = _selectProposer(Bob);
 
@@ -77,15 +63,6 @@
         _setupBlobHashes();
 
         vm.startPrank(currentProposer);
-<<<<<<< HEAD
-=======
-        // Act: Submit the proposal
-        vm.startSnapshotGas(
-            "shasta-propose",
-            string.concat("propose_single_empty_ring_buffer_", _getInboxContractName())
-        );
-        vm.roll(block.number + 1);
->>>>>>> 3797e68e
 
         // Create proposal input
         (bytes memory proposeData, IInbox.ProposeInput memory input) = _composeFirstProposeInput();
@@ -216,9 +193,9 @@
         _setupBlobHashes(); // Sets up 9 blob hashes
 
         // Create proposal with out-of-range blob index using custom params
-        IInbox.CoreState memory coreState = _getGenesisCoreState(useOptimizedHashing);
+        IInbox.CoreState memory coreState = _getGenesisCoreState();
         IInbox.Proposal[] memory parentProposals = new IInbox.Proposal[](1);
-        parentProposals[0] = _createGenesisProposal(useOptimizedHashing);
+        parentProposals[0] = _createGenesisProposal();
 
         LibBlobs.BlobReference memory blobRef = _createBlobRef(
             10, // Out of range (we only have 9 blobs)
@@ -262,18 +239,14 @@
     // Forced Inclusion Tests
     // ---------------------------------------------------------------
 
-<<<<<<< HEAD
     function test_propose_withSingleForcedInclusion() public {
-=======
-    function test_propose_twoConsecutiveProposals() public virtual {
->>>>>>> 3797e68e
         _setupBlobHashes();
 
         _storeForcedInclusions(1, 0);
 
-        IInbox.CoreState memory coreState = _getGenesisCoreState(useOptimizedHashing);
+        IInbox.CoreState memory coreState = _getGenesisCoreState();
         IInbox.Proposal[] memory parentProposals =
-            _singleParentArray(_createGenesisProposal(useOptimizedHashing));
+            _singleParentArray(_createGenesisProposal());
 
         (bytes memory proposeData, ) = _composeProposeInputWithForcedInclusions(
             0,
@@ -306,9 +279,9 @@
 
         _storeForcedInclusions(3, 0);
 
-        IInbox.CoreState memory coreState = _getGenesisCoreState(useOptimizedHashing);
+        IInbox.CoreState memory coreState = _getGenesisCoreState();
         IInbox.Proposal[] memory parentProposals =
-            _singleParentArray(_createGenesisProposal(useOptimizedHashing));
+            _singleParentArray(_createGenesisProposal());
 
         (bytes memory proposeData, ) = _composeProposeInputWithForcedInclusions(
             0,
@@ -381,8 +354,8 @@
         uint64 forcedInclusionDelay = inbox.getConfig().forcedInclusionDelay;
         vm.warp(block.timestamp + forcedInclusionDelay + 1);
 
-        IInbox.CoreState memory coreState = _getGenesisCoreState(useOptimizedHashing);
-        IInbox.Proposal[] memory parentProposals = _singleParentArray(_createGenesisProposal(useOptimizedHashing));
+        IInbox.CoreState memory coreState = _getGenesisCoreState();
+        IInbox.Proposal[] memory parentProposals = _singleParentArray(_createGenesisProposal());
 
         uint256 minForcedInclusionCount = inbox.getConfig().minForcedInclusionCount;
 
@@ -456,7 +429,7 @@
         });
 
         IInbox.Proposal[] memory parentProposals = new IInbox.Proposal[](1);
-        parentProposals[0] = _createGenesisProposal(useOptimizedHashing);
+        parentProposals[0] = _createGenesisProposal();
 
         (bytes memory proposeData, ) = _composeProposeInputWithCustomParams(
             0, // no deadline
@@ -473,7 +446,7 @@
     function test_propose_RevertWhen_EmptyParentProposals() public {
         _setupBlobHashes();
 
-        IInbox.CoreState memory coreState = _getGenesisCoreState(useOptimizedHashing);
+        IInbox.CoreState memory coreState = _getGenesisCoreState();
         IInbox.Proposal[] memory emptyParentProposals = new IInbox.Proposal[](0);
 
         (bytes memory proposeData, ) = _composeProposeInputWithCustomParams(
@@ -531,7 +504,7 @@
         // For wrapped ring buffer, we need 2 parent proposals
         IInbox.Proposal[] memory parentProposals = new IInbox.Proposal[](2);
         parentProposals[0] = lastProposal; // proposal 100
-        parentProposals[1] = _createGenesisProposal(useOptimizedHashing); // proposal 0 in slot 0
+        parentProposals[1] = _createGenesisProposal(); // proposal 0 in slot 0
 
         (bytes memory proposeData, ) = _composeProposeInputWithCustomParams(
             0,
@@ -574,7 +547,7 @@
         // Try to provide 2 parent proposals when only 1 is needed (slot 2 is empty)
         IInbox.Proposal[] memory parentProposals = new IInbox.Proposal[](2);
         parentProposals[0] = firstPayload.proposal;  // Use the actual proposal from the payload
-        parentProposals[1] = _createGenesisProposal(useOptimizedHashing); // Wrong - slot 2 is empty!
+        parentProposals[1] = _createGenesisProposal(); // Wrong - slot 2 is empty!
 
         (bytes memory proposeData, ) = _composeProposeInputWithCustomParams(
             0,
@@ -603,7 +576,7 @@
         vm.warp(block.timestamp + 12);
 
         // Create an INVALID second parent (wrong hash for the occupied slot)
-        IInbox.Proposal memory wrongSecondParent = _createGenesisProposal(useOptimizedHashing);
+        IInbox.Proposal memory wrongSecondParent = _createGenesisProposal();
         wrongSecondParent.coreStateHash = keccak256("wrong_hash"); // Modify to make hash wrong
 
         // Try with 2 parents where second parent has wrong hash
@@ -645,16 +618,8 @@
 
         // Verify first proposal
         bytes32 firstProposalHash = inbox.getProposalHash(1);
-<<<<<<< HEAD
         bytes32 expectedFirstHash = _hashProposal(firstExpectedPayload.proposal);
         assertEq(firstProposalHash, expectedFirstHash, "First proposal hash mismatch");
-=======
-        assertEq(
-            firstProposalHash,
-            _hashProposal(firstExpectedPayload.proposal),
-            "First proposal hash mismatch"
-        );
->>>>>>> 3797e68e
 
         // Advance block for second proposal (need 1 block gap)
         vm.roll(block.number + 1);
@@ -668,7 +633,7 @@
             nextProposalBlockId: uint48(block.number), // Current block (first proposal set it to
                 // this)
             lastFinalizedProposalId: 0,
-            lastFinalizedTransitionHash: _getGenesisTransitionHash(useOptimizedHashing),
+            lastFinalizedTransitionHash: _getGenesisTransitionHash(),
             bondInstructionsHash: bytes32(0)
         });
 
@@ -686,7 +651,8 @@
         );
 
         // Build expected payload for second proposal
-        IInbox.ProposedEventPayload memory secondExpectedPayload = _buildExpectedProposedPayload(useOptimizedHashing, 2, 1, 0, currentProposer);
+        IInbox.ProposedEventPayload memory secondExpectedPayload =
+            _buildExpectedProposedPayload(2, 1, 0, currentProposer);
 
         vm.expectEmit();
         emit IInbox.Proposed(_encodeProposedEvent(secondExpectedPayload));
@@ -696,16 +662,8 @@
 
         // Verify second proposal
         bytes32 secondProposalHash = inbox.getProposalHash(2);
-<<<<<<< HEAD
         bytes32 expectedSecondHash = _hashProposal(secondExpectedPayload.proposal);
         assertEq(secondProposalHash, expectedSecondHash, "Second proposal hash mismatch");
-=======
-        assertEq(
-            secondProposalHash,
-            _hashProposal(secondExpectedPayload.proposal),
-            "Second proposal hash mismatch"
-        );
->>>>>>> 3797e68e
 
         // Verify both proposals exist
         assertTrue(inbox.getProposalHash(1) != bytes32(0), "First proposal should still exist");
@@ -732,13 +690,13 @@
             nextProposalId: 2,
             nextProposalBlockId: 2,
             lastFinalizedProposalId: 0,
-            lastFinalizedTransitionHash: _getGenesisTransitionHash(useOptimizedHashing),
+            lastFinalizedTransitionHash: _getGenesisTransitionHash(),
             bondInstructionsHash: bytes32(0)
         });
 
         // Using genesis as parent instead of the first proposal - this is wrong!
         IInbox.Proposal[] memory wrongParentProposals = new IInbox.Proposal[](1);
-        wrongParentProposals[0] = _createGenesisProposal(useOptimizedHashing);
+        wrongParentProposals[0] = _createGenesisProposal();
 
         (bytes memory wrongProposeData, ) = _composeProposeInputWithCustomParams(
             0, _createBlobRef(0, 1, 0), wrongParentProposals, wrongCoreState
@@ -767,7 +725,7 @@
             nextProposalId: 100,
             nextProposalBlockId: 0,
             lastFinalizedProposalId: 0,
-            lastFinalizedTransitionHash: _getGenesisTransitionHash(useOptimizedHashing),
+            lastFinalizedTransitionHash: _getGenesisTransitionHash(),
             bondInstructionsHash: bytes32(0)
         });
 
@@ -784,7 +742,6 @@
         inbox.propose(bytes(""), proposeData);
     }
 
-<<<<<<< HEAD
     // ---------------------------------------------------------------
     // Encoding Helpers
     // ---------------------------------------------------------------
@@ -856,8 +813,8 @@
         view
         returns (bytes memory proposeBytes_, IInbox.ProposeInput memory input_)
     {
-        IInbox.CoreState memory coreState = _getGenesisCoreState(useOptimizedHashing);
-        IInbox.Proposal[] memory parents = _singleParentArray(_createGenesisProposal(useOptimizedHashing));
+        IInbox.CoreState memory coreState = _getGenesisCoreState();
+        IInbox.Proposal[] memory parents = _singleParentArray(_createGenesisProposal());
         return _composeProposeInputWithCustomParams(0, _createBlobRef(0, 1, 0), parents, coreState);
     }
 
@@ -866,8 +823,8 @@
         view
         returns (bytes memory proposeBytes_, IInbox.ProposeInput memory input_)
     {
-        IInbox.CoreState memory coreState = _getGenesisCoreState(useOptimizedHashing);
-        IInbox.Proposal[] memory parents = _singleParentArray(_createGenesisProposal(useOptimizedHashing));
+        IInbox.CoreState memory coreState = _getGenesisCoreState();
+        IInbox.Proposal[] memory parents = _singleParentArray(_createGenesisProposal());
         return _composeProposeInputWithCustomParams(_deadline, _createBlobRef(0, 1, 0), parents, coreState);
     }
 
@@ -876,8 +833,8 @@
         view
         returns (bytes memory proposeBytes_, IInbox.ProposeInput memory input_)
     {
-        IInbox.CoreState memory coreState = _getGenesisCoreState(useOptimizedHashing);
-        IInbox.Proposal[] memory parents = _singleParentArray(_createGenesisProposal(useOptimizedHashing));
+        IInbox.CoreState memory coreState = _getGenesisCoreState();
+        IInbox.Proposal[] memory parents = _singleParentArray(_createGenesisProposal());
         return _composeProposeInputWithCustomParams(0, _createBlobRef(0, _numBlobs, _offset), parents, coreState);
     }
 
@@ -918,13 +875,6 @@
     function _storeForcedInclusions(uint8 _count, uint8 _startBlobIndex)
         private
         returns (LibBlobs.BlobReference[] memory refs_, uint48[] memory timestamps_)
-=======
-    // Convenience overload with default blob parameters using currentProposer
-    function _buildExpectedProposedPayload(uint48 _proposalId)
-        internal
-        view
-        returns (IInbox.ProposedEventPayload memory)
->>>>>>> 3797e68e
     {
         refs_ = new LibBlobs.BlobReference[](_count);
         timestamps_ = new uint48[](_count);
@@ -1026,8 +976,8 @@
         private
         returns (IInbox.Proposal memory lastProposal_, IInbox.CoreState memory coreState_)
     {
-        lastProposal_ = _createGenesisProposal(useOptimizedHashing);
-        coreState_ = _getGenesisCoreState(useOptimizedHashing);
+        lastProposal_ = _createGenesisProposal();
+        coreState_ = _getGenesisCoreState();
 
         if (_targetNextProposalId <= coreState_.nextProposalId) {
             return (lastProposal_, coreState_);
