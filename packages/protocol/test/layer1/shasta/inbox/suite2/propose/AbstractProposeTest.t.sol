--- conflicted
+++ resolved
@@ -5,11 +5,8 @@
 import { LibBlobs } from "contracts/layer1/shasta/libs/LibBlobs.sol";
 import { InboxTestSetup } from "../common/InboxTestSetup.sol";
 import { BlobTestUtils } from "../common/BlobTestUtils.sol";
-<<<<<<< HEAD
 import { Vm } from "forge-std/src/Vm.sol";
-=======
 import { InboxHelper } from "contracts/layer1/shasta/impl/InboxHelper.sol";
->>>>>>> fac3e30d
 
 // Import errors from Inbox implementation
 import "contracts/layer1/shasta/impl/Inbox.sol";
@@ -33,6 +30,7 @@
     string private contractName;
     bool private useOptimizedInputEncoding;
     bool private useOptimizedEventEncoding;
+    bool private useOptimizedHashing;
 
     // ---------------------------------------------------------------
     // Setup Functions
@@ -51,6 +49,8 @@
         useOptimizedEventEncoding = keccak256(bytes(contractName))
             == keccak256(bytes("InboxOptimized2"))
             || keccak256(bytes(contractName)) == keccak256(bytes("InboxOptimized3"));
+        useOptimizedHashing = keccak256(bytes(contractName))
+            == keccak256(bytes("InboxOptimized4"));
 
         // Select a proposer for testing
         currentProposer = _selectProposer(Bob);
@@ -78,13 +78,8 @@
         // Create proposal input after block roll to match checkpoint values
         bytes memory proposeData = _createFirstProposeInput();
 
-<<<<<<< HEAD
-        // Build expected event data
-        IInbox.ProposedEventPayload memory expectedPayload = _buildExpectedProposedPayload(inbox, 1);
-=======
         // Build expected event data after block roll to match timestamps
         IInbox.ProposedEventPayload memory expectedPayload = _buildExpectedProposedPayload(1);
->>>>>>> fac3e30d
 
         // Expect the Proposed event with the correct data
         vm.expectEmit();
@@ -112,13 +107,8 @@
         bytes memory proposeData =
             _createProposeInputWithDeadline(uint48(block.timestamp + 1 hours));
 
-<<<<<<< HEAD
         // Expect the correct event
-        IInbox.ProposedEventPayload memory expectedPayload = _buildExpectedProposedPayload(inbox, 1);
-=======
-        // Build expected event data after block roll to match timestamps
-        IInbox.ProposedEventPayload memory expectedPayload = _buildExpectedProposedPayload(1);
->>>>>>> fac3e30d
+        IInbox.ProposedEventPayload memory expectedPayload = _buildExpectedProposedPayload(useOptimizedHashing, 1, 1, 0, currentProposer);
         vm.expectEmit();
         emit IInbox.Proposed(_encodeProposedEvent(expectedPayload));
 
@@ -126,7 +116,9 @@
         inbox.propose(bytes(""), proposeData);
 
         // Verify proposal was created with correct hash
-        bytes32 expectedHash = inbox.hashProposal(expectedPayload.proposal);
+        bytes32 expectedHash = useOptimizedHashing
+            ? helper.hashProposalOptimized(expectedPayload.proposal)
+            : helper.hashProposal(expectedPayload.proposal);
         assertEq(inbox.getProposalHash(1), expectedHash, "Proposal hash mismatch");
     }
 
@@ -139,13 +131,8 @@
         // Create proposal input after block roll
         bytes memory proposeData = _createFirstProposeInput();
 
-<<<<<<< HEAD
         // Expect the correct event
-        IInbox.ProposedEventPayload memory expectedPayload = _buildExpectedProposedPayload(inbox, 1);
-=======
-        // Build expected event data after block roll to match timestamps
-        IInbox.ProposedEventPayload memory expectedPayload = _buildExpectedProposedPayload(1);
->>>>>>> fac3e30d
+        IInbox.ProposedEventPayload memory expectedPayload = _buildExpectedProposedPayload(useOptimizedHashing, 1, 1, 0, currentProposer);
         vm.expectEmit();
         emit IInbox.Proposed(_encodeProposedEvent(expectedPayload));
 
@@ -153,7 +140,9 @@
         inbox.propose(bytes(""), proposeData);
 
         // Verify proposal was created with correct hash
-        bytes32 expectedHash = inbox.hashProposal(expectedPayload.proposal);
+        bytes32 expectedHash = useOptimizedHashing
+            ? helper.hashProposalOptimized(expectedPayload.proposal)
+            : helper.hashProposal(expectedPayload.proposal);
         assertEq(inbox.getProposalHash(1), expectedHash, "Proposal hash mismatch");
     }
 
@@ -186,13 +175,8 @@
         // Create proposal input after block roll
         bytes memory proposeData = _createFirstProposeInput();
 
-<<<<<<< HEAD
         // Expect the correct event for single blob
-        IInbox.ProposedEventPayload memory expectedPayload = _buildExpectedProposedPayload(inbox, 1);
-=======
-        // Build expected event data after block roll to match timestamps
-        IInbox.ProposedEventPayload memory expectedPayload = _buildExpectedProposedPayload(1);
->>>>>>> fac3e30d
+        IInbox.ProposedEventPayload memory expectedPayload = _buildExpectedProposedPayload(useOptimizedHashing, 1, 1, 0, currentProposer);
         vm.expectEmit();
         emit IInbox.Proposed(_encodeProposedEvent(expectedPayload));
 
@@ -200,7 +184,9 @@
         inbox.propose(bytes(""), proposeData);
 
         // Verify proposal hash and blob configuration
-        bytes32 expectedHash = inbox.hashProposal(expectedPayload.proposal);
+        bytes32 expectedHash = useOptimizedHashing
+            ? helper.hashProposalOptimized(expectedPayload.proposal)
+            : helper.hashProposal(expectedPayload.proposal);
         assertEq(inbox.getProposalHash(1), expectedHash, "Single blob proposal hash mismatch");
     }
 
@@ -214,7 +200,7 @@
 
         // Build expected event data after block roll to match timestamps
         IInbox.ProposedEventPayload memory expectedPayload =
-            _buildExpectedProposedPayloadWithBlobs(inbox, 1, 3, 0);
+            _buildExpectedProposedPayload(useOptimizedHashing, 1, 3, 0, currentProposer);
         vm.expectEmit();
         emit IInbox.Proposed(_encodeProposedEvent(expectedPayload));
 
@@ -222,7 +208,9 @@
         inbox.propose(bytes(""), proposeData);
 
         // Verify proposal hash
-        bytes32 expectedHash = inbox.hashProposal(expectedPayload.proposal);
+        bytes32 expectedHash = useOptimizedHashing
+            ? helper.hashProposalOptimized(expectedPayload.proposal)
+            : helper.hashProposal(expectedPayload.proposal);
         assertEq(inbox.getProposalHash(1), expectedHash, "Multiple blob proposal hash mismatch");
     }
 
@@ -230,9 +218,9 @@
         _setupBlobHashes(); // Sets up 9 blob hashes
 
         // Create proposal with out-of-range blob index using custom params
-        IInbox.CoreState memory coreState = _getGenesisCoreState(inbox);
+        IInbox.CoreState memory coreState = _getGenesisCoreState(useOptimizedHashing);
         IInbox.Proposal[] memory parentProposals = new IInbox.Proposal[](1);
-        parentProposals[0] = _createGenesisProposal(inbox);
+        parentProposals[0] = _createGenesisProposal(useOptimizedHashing);
 
         LibBlobs.BlobReference memory blobRef = _createBlobRef(
             10, // Out of range (we only have 9 blobs)
@@ -264,7 +252,7 @@
 
         // Build expected event data after block roll to match timestamps
         IInbox.ProposedEventPayload memory expectedPayload =
-            _buildExpectedProposedPayloadWithBlobs(inbox, 1, 2, 100);
+            _buildExpectedProposedPayload(useOptimizedHashing, 1, 2, 100, currentProposer);
         vm.expectEmit();
         emit IInbox.Proposed(_encodeProposedEvent(expectedPayload));
 
@@ -272,7 +260,9 @@
         inbox.propose(bytes(""), proposeData);
 
         // Verify proposal hash and check that offset was correctly included
-        bytes32 expectedHash = inbox.hashProposal(expectedPayload.proposal);
+        bytes32 expectedHash = useOptimizedHashing
+            ? helper.hashProposalOptimized(expectedPayload.proposal)
+            : helper.hashProposal(expectedPayload.proposal);
         assertEq(inbox.getProposalHash(1), expectedHash, "Blob with offset proposal hash mismatch");
     }
 
@@ -286,8 +276,8 @@
         (LibBlobs.BlobReference[] memory forcedRefs, uint48[] memory forcedTimestamps) =
             _storeForcedInclusions(1, 0);
 
-        IInbox.CoreState memory coreState = _getGenesisCoreState(inbox);
-        IInbox.Proposal[] memory parentProposals = _singleParentArray(_createGenesisProposal(inbox));
+        IInbox.CoreState memory coreState = _getGenesisCoreState(useOptimizedHashing);
+        IInbox.Proposal[] memory parentProposals = _singleParentArray(_createGenesisProposal(useOptimizedHashing));
 
         bytes memory proposeData = _createProposeInputWithForcedInclusions(
             0,
@@ -299,7 +289,7 @@
 
         // Expect forced inclusion event first (proposal ID 1)
         IInbox.ProposedEventPayload memory forcedPayload = _buildExpectedForcedInclusionPayload(
-            inbox,
+            useOptimizedHashing,
             1,
             uint16(forcedRefs[0].blobStartIndex),
             uint8(forcedRefs[0].numBlobs),
@@ -311,7 +301,7 @@
 
         // Then expect regular proposal event (proposal ID 2)
         _expectProposedEvent(
-            _buildExpectedProposedPayloadWithStartIndex(inbox, 2, 1, 1, 0, currentProposer)
+            _buildExpectedProposedPayloadWithStartIndex(useOptimizedHashing, 2, 1, 1, 0, currentProposer)
         );
 
         vm.prank(currentProposer);
@@ -326,8 +316,8 @@
         (LibBlobs.BlobReference[] memory forcedRefs, uint48[] memory forcedTimestamps) =
             _storeForcedInclusions(3, 0);
 
-        IInbox.CoreState memory coreState = _getGenesisCoreState(inbox);
-        IInbox.Proposal[] memory parentProposals = _singleParentArray(_createGenesisProposal(inbox));
+        IInbox.CoreState memory coreState = _getGenesisCoreState(useOptimizedHashing);
+        IInbox.Proposal[] memory parentProposals = _singleParentArray(_createGenesisProposal(useOptimizedHashing));
 
         bytes memory proposeData = _createProposeInputWithForcedInclusions(
             0,
@@ -340,7 +330,7 @@
         // Expect forced inclusion events for proposals 1-3
         for (uint256 i = 0; i < forcedRefs.length; i++) {
             IInbox.ProposedEventPayload memory forcedPayload = _buildExpectedForcedInclusionPayload(
-                inbox,
+                useOptimizedHashing,
                 uint48(1 + i),
                 uint16(forcedRefs[i].blobStartIndex),
                 uint8(forcedRefs[i].numBlobs),
@@ -353,7 +343,7 @@
 
         // Then expect regular proposal event (proposal ID 4)
         _expectProposedEvent(
-            _buildExpectedProposedPayloadWithStartIndex(inbox, 4, 3, 1, 0, currentProposer)
+            _buildExpectedProposedPayloadWithStartIndex(useOptimizedHashing, 4, 3, 1, 0, currentProposer)
         );
 
         vm.prank(currentProposer);
@@ -396,8 +386,8 @@
         uint64 forcedInclusionDelay = inbox.getConfig().forcedInclusionDelay;
         vm.warp(block.timestamp + forcedInclusionDelay + 1);
 
-        IInbox.CoreState memory coreState = _getGenesisCoreState(inbox);
-        IInbox.Proposal[] memory parentProposals = _singleParentArray(_createGenesisProposal(inbox));
+        IInbox.CoreState memory coreState = _getGenesisCoreState(useOptimizedHashing);
+        IInbox.Proposal[] memory parentProposals = _singleParentArray(_createGenesisProposal(useOptimizedHashing));
 
         uint256 minForcedInclusionCount = inbox.getConfig().minForcedInclusionCount;
 
@@ -461,7 +451,10 @@
 
         // Verify that no regular proposal was stored by checking slot 0 still contains genesis
         bytes32 slot0Hash = inbox.getProposalHash(0);
-        bytes32 genesisHash = inbox.hashProposal(_createGenesisProposal(inbox));
+        IInbox.Proposal memory genesisProposal = _createGenesisProposal(useOptimizedHashing);
+        bytes32 genesisHash = useOptimizedHashing
+            ? helper.hashProposalOptimized(genesisProposal)
+            : helper.hashProposal(genesisProposal);
         assertEq(slot0Hash, genesisHash, "Slot 0 should still contain genesis proposal (no regular proposal stored)");
     }
 
@@ -475,13 +468,14 @@
         // Create a core state that doesn't match the parent proposal
         IInbox.CoreState memory wrongCoreState = IInbox.CoreState({
             nextProposalId: 5, // Wrong nextProposalId
+            nextProposalBlockId: 0,  // Add missing field
             lastFinalizedProposalId: 2, // Wrong finalized ID
             lastFinalizedTransitionHash: keccak256("wrong"),
             bondInstructionsHash: bytes32(uint256(123))
         });
 
         IInbox.Proposal[] memory parentProposals = new IInbox.Proposal[](1);
-        parentProposals[0] = _createGenesisProposal(inbox);
+        parentProposals[0] = _createGenesisProposal(useOptimizedHashing);
 
         bytes memory proposeData = _createProposeInputWithCustomParams(
             0, // no deadline
@@ -498,7 +492,7 @@
     function test_propose_RevertWhen_EmptyParentProposals() public {
         _setupBlobHashes();
 
-        IInbox.CoreState memory coreState = _getGenesisCoreState(inbox);
+        IInbox.CoreState memory coreState = _getGenesisCoreState(useOptimizedHashing);
         IInbox.Proposal[] memory emptyParentProposals = new IInbox.Proposal[](0);
 
         bytes memory proposeData = _createProposeInputWithCustomParams(
@@ -556,7 +550,7 @@
         // For wrapped ring buffer, we need 2 parent proposals
         IInbox.Proposal[] memory parentProposals = new IInbox.Proposal[](2);
         parentProposals[0] = lastProposal; // proposal 100
-        parentProposals[1] = _createGenesisProposal(inbox); // proposal 0 in slot 0
+        parentProposals[1] = _createGenesisProposal(useOptimizedHashing); // proposal 0 in slot 0
 
         bytes memory proposeData = _createProposeInputWithCustomParams(
             0,
@@ -595,13 +589,13 @@
         // Try to provide 2 parent proposals when only 1 is needed (slot 2 is empty)
         IInbox.Proposal[] memory parentProposals = new IInbox.Proposal[](2);
         parentProposals[0] = proposal1;
-        parentProposals[1] = _createGenesisProposal(inbox); // Wrong - slot 2 is empty!
+        parentProposals[1] = _createGenesisProposal(useOptimizedHashing); // Wrong - slot 2 is empty!
 
         bytes memory proposeData = _createProposeInputWithCustomParams(
             0,
             _createBlobRef(0, 1, 0),
             parentProposals,
-            _buildCoreState(2, 0, _getGenesisTransitionHash(inbox))
+            _buildCoreState(2, 0, _getGenesisTransitionHash(useOptimizedHashing))
         );
 
         // Should revert because we provided 2 parents when slot is empty
@@ -624,7 +618,7 @@
         vm.warp(block.timestamp + 12);
 
         // Create an INVALID second parent (wrong hash for the occupied slot)
-        IInbox.Proposal memory wrongSecondParent = _createGenesisProposal(inbox);
+        IInbox.Proposal memory wrongSecondParent = _createGenesisProposal(useOptimizedHashing);
         wrongSecondParent.coreStateHash = keccak256("wrong_hash"); // Modify to make hash wrong
 
         // Try with 2 parents where second parent has wrong hash
@@ -657,10 +651,6 @@
 
         // Create proposal input after block roll
         bytes memory firstProposeData = _createFirstProposeInput();
-<<<<<<< HEAD
-        IInbox.ProposedEventPayload memory firstExpectedPayload = _buildExpectedProposedPayload(inbox, 1);
-=======
->>>>>>> fac3e30d
 
         // Build expected event data after block roll to match timestamps
         IInbox.ProposedEventPayload memory firstExpectedPayload = _buildExpectedProposedPayload(1);
@@ -672,9 +662,12 @@
 
         // Verify first proposal
         bytes32 firstProposalHash = inbox.getProposalHash(1);
+        bytes32 expectedFirstHash = useOptimizedHashing
+            ? helper.hashProposalOptimized(firstExpectedPayload.proposal)
+            : helper.hashProposal(firstExpectedPayload.proposal);
         assertEq(
             firstProposalHash,
-            inbox.hashProposal(firstExpectedPayload.proposal),
+            expectedFirstHash,
             "First proposal hash mismatch"
         );
 
@@ -690,7 +683,7 @@
             nextProposalBlockId: uint48(block.number), // Current block (first proposal set it to
                 // this)
             lastFinalizedProposalId: 0,
-            lastFinalizedTransitionHash: _getGenesisTransitionHash(inbox),
+            lastFinalizedTransitionHash: _getGenesisTransitionHash(useOptimizedHashing),
             bondInstructionsHash: bytes32(0)
         });
 
@@ -707,14 +700,9 @@
             secondCoreState
         );
 
-<<<<<<< HEAD
         // Build expected payload for second proposal
-        IInbox.ProposedEventPayload memory secondExpectedPayload = _buildExpectedProposedPayload(inbox, 2);
-
-=======
-        // Build expected event data after block roll to match timestamps
-        IInbox.ProposedEventPayload memory secondExpectedPayload = _buildExpectedProposedPayload(2);
->>>>>>> fac3e30d
+        IInbox.ProposedEventPayload memory secondExpectedPayload = _buildExpectedProposedPayload(useOptimizedHashing, 2, 1, 0, currentProposer);
+
         vm.expectEmit();
         emit IInbox.Proposed(_encodeProposedEvent(secondExpectedPayload));
 
@@ -723,9 +711,12 @@
 
         // Verify second proposal
         bytes32 secondProposalHash = inbox.getProposalHash(2);
+        bytes32 expectedSecondHash = useOptimizedHashing
+            ? helper.hashProposalOptimized(secondExpectedPayload.proposal)
+            : helper.hashProposal(secondExpectedPayload.proposal);
         assertEq(
             secondProposalHash,
-            inbox.hashProposal(secondExpectedPayload.proposal),
+            expectedSecondHash,
             "Second proposal hash mismatch"
         );
 
@@ -755,13 +746,13 @@
             nextProposalId: 2,
             nextProposalBlockId: 2,
             lastFinalizedProposalId: 0,
-            lastFinalizedTransitionHash: _getGenesisTransitionHash(inbox),
+            lastFinalizedTransitionHash: _getGenesisTransitionHash(useOptimizedHashing),
             bondInstructionsHash: bytes32(0)
         });
 
         // Using genesis as parent instead of the first proposal - this is wrong!
         IInbox.Proposal[] memory wrongParentProposals = new IInbox.Proposal[](1);
-        wrongParentProposals[0] = _createGenesisProposal(inbox);
+        wrongParentProposals[0] = _createGenesisProposal(useOptimizedHashing);
 
         bytes memory wrongProposeData = _createProposeInputWithCustomParams(
             0, _createBlobRef(0, 1, 0), wrongParentProposals, wrongCoreState
@@ -791,7 +782,7 @@
             nextProposalId: 100,
             nextProposalBlockId: 0,
             lastFinalizedProposalId: 0,
-            lastFinalizedTransitionHash: _getGenesisTransitionHash(inbox),
+            lastFinalizedTransitionHash: _getGenesisTransitionHash(useOptimizedHashing),
             bondInstructionsHash: bytes32(0)
         });
 
@@ -830,7 +821,7 @@
         // For wrapped ring buffer, we need 2 parent proposals
         IInbox.Proposal[] memory parentProposals = new IInbox.Proposal[](2);
         parentProposals[0] = lastProposal; // proposal 99
-        parentProposals[1] = _createGenesisProposal(inbox); // proposal 0 in slot 0
+        parentProposals[1] = _createGenesisProposal(useOptimizedHashing); // proposal 0 in slot 0
 
         bytes memory proposeData = _createProposeInputWithCustomParams(
             0,
@@ -854,7 +845,31 @@
     // Propose Input Builders
     // ---------------------------------------------------------------
 
-<<<<<<< HEAD
+    /// @notice Encodes ProposeInput using appropriate method based on inbox type
+    function _encodeProposeInput(IInbox.ProposeInput memory _input)
+        internal
+        view
+        returns (bytes memory)
+    {
+        if (useOptimizedInputEncoding) {
+            return helper.encodeProposeInputOptimized(_input);
+        } else {
+            return helper.encodeProposeInput(_input);
+        }
+    }
+
+    /// @notice Encodes ProposedEventPayload using appropriate method based on inbox type
+    function _encodeProposedEvent(IInbox.ProposedEventPayload memory _payload)
+        internal
+        view
+        returns (bytes memory)
+    {
+        if (useOptimizedEventEncoding) {
+            return helper.encodeProposedEventOptimized(_payload);
+        } else {
+            return helper.encodeProposedEvent(_payload);
+        }
+    }
     function _createProposeInputWithForcedInclusions(
         uint48 _deadline,
         LibBlobs.BlobReference memory _blobRef,
@@ -862,15 +877,10 @@
         IInbox.CoreState memory _coreState,
         uint8 _numForcedInclusions
     )
-=======
-    /// @notice Encodes ProposeInput using appropriate method based on inbox type
-    function _encodeProposeInput(IInbox.ProposeInput memory _input)
->>>>>>> fac3e30d
         internal
         view
         returns (bytes memory)
     {
-<<<<<<< HEAD
         IInbox.ProposeInput memory input = IInbox.ProposeInput({
             deadline: _deadline,
             coreState: _coreState,
@@ -885,27 +895,7 @@
             numForcedInclusions: _numForcedInclusions
         });
 
-        return inbox.encodeProposeInput(input);
-=======
-        if (useOptimizedInputEncoding) {
-            return helper.encodeProposeInputOptimized(_input);
-        } else {
-            return helper.encodeProposeInput(_input);
-        }
-    }
-
-    /// @notice Encodes ProposedEventPayload using appropriate method based on inbox type
-    function _encodeProposedEvent(IInbox.ProposedEventPayload memory _payload)
-        internal
-        view
-        returns (bytes memory)
-    {
-        if (useOptimizedEventEncoding) {
-            return helper.encodeProposedEventOptimized(_payload);
-        } else {
-            return helper.encodeProposedEvent(_payload);
-        }
->>>>>>> fac3e30d
+        return _encodeProposeInput(input);
     }
 
     function _createProposeInputWithCustomParams(
@@ -937,11 +927,11 @@
 
     function _createFirstProposeInput() internal view returns (bytes memory) {
         // For the first proposal after genesis, we need specific state
-        IInbox.CoreState memory coreState = _getGenesisCoreState(inbox);
+        IInbox.CoreState memory coreState = _getGenesisCoreState(useOptimizedHashing);
 
         // Parent proposal is genesis (id=0)
         IInbox.Proposal[] memory parentProposals = new IInbox.Proposal[](1);
-        parentProposals[0] = _createGenesisProposal(inbox);
+        parentProposals[0] = _createGenesisProposal(useOptimizedHashing);
 
         // Create blob reference
         LibBlobs.BlobReference memory blobRef = _createBlobRef(0, 1, 0);
@@ -960,9 +950,9 @@
         view
         returns (bytes memory)
     {
-        IInbox.CoreState memory coreState = _getGenesisCoreState(inbox);
+        IInbox.CoreState memory coreState = _getGenesisCoreState(useOptimizedHashing);
         IInbox.Proposal[] memory parentProposals = new IInbox.Proposal[](1);
-        parentProposals[0] = _createGenesisProposal(inbox);
+        parentProposals[0] = _createGenesisProposal(useOptimizedHashing);
 
         return _createProposeInputWithCustomParams(
             _deadline, _createBlobRef(0, 1, 0), parentProposals, coreState
@@ -977,9 +967,9 @@
         view
         returns (bytes memory)
     {
-        IInbox.CoreState memory coreState = _getGenesisCoreState(inbox);
+        IInbox.CoreState memory coreState = _getGenesisCoreState(useOptimizedHashing);
         IInbox.Proposal[] memory parentProposals = new IInbox.Proposal[](1);
-        parentProposals[0] = _createGenesisProposal(inbox);
+        parentProposals[0] = _createGenesisProposal(useOptimizedHashing);
 
         LibBlobs.BlobReference memory blobRef = _createBlobRef(0, _numBlobs, _offset);
 
@@ -991,33 +981,12 @@
         );
     }
 
-    // Convenience overload with inbox parameter
-    function _buildExpectedProposedPayload(Inbox _inbox, uint48 _proposalId)
-        internal
-        view
-        returns (IInbox.ProposedEventPayload memory)
-    {
-        return _buildExpectedProposedPayload(_inbox, _proposalId, 1, 0, currentProposer);
-    }
-
-    // Convenience function with inbox parameter
-    function _buildExpectedProposedPayloadWithBlobs(
-        Inbox _inbox,
-        uint48 _proposalId,
-        uint8 _numBlobs,
-        uint24 _offset
-    )
-        internal
-        view
-        returns (IInbox.ProposedEventPayload memory)
-    {
-        return _buildExpectedProposedPayload(_inbox, _proposalId, _numBlobs, _offset, currentProposer);
-    }
-
-
     function _expectProposedEvent(IInbox.ProposedEventPayload memory _payload) private {
         vm.expectEmit();
-        emit IInbox.Proposed(inbox.encodeProposedEventData(_payload));
+        bytes memory encodedData = useOptimizedEventEncoding
+            ? helper.encodeProposedEventOptimized(_payload)
+            : helper.encodeProposedEvent(_payload);
+        emit IInbox.Proposed(encodedData);
     }
 
     function _singleParentArray(IInbox.Proposal memory _parent)
@@ -1060,6 +1029,18 @@
                 string.concat("Proposal ", vm.toString(proposalId), " missing")
             );
         }
+    }
+
+    // ---------------------------------------------------------------
+    // Helper functions that directly use the boolean flag
+    // ---------------------------------------------------------------
+
+    function _buildExpectedProposedPayload(uint48 _proposalId)
+        internal
+        view
+        returns (IInbox.ProposedEventPayload memory)
+    {
+        return _buildExpectedProposedPayload(useOptimizedHashing, _proposalId, 1, 0, currentProposer);
     }
 
     // ---------------------------------------------------------------
@@ -1086,8 +1067,12 @@
             proposer: _proposer,
             timestamp: _timestamp,
             endOfSubmissionWindowTimestamp: 0,
-            coreStateHash: inbox.hashCoreState(_buildCoreState(_id + 1, 0, _getGenesisTransitionHash(inbox))),
-            derivationHash: inbox.hashDerivation(_buildDerivation(_timestamp))
+            coreStateHash: useOptimizedHashing
+                ? helper.hashCoreStateOptimized(_buildCoreState(_id + 1, 0, _getGenesisTransitionHash(useOptimizedHashing)))
+                : helper.hashCoreState(_buildCoreState(_id + 1, 0, _getGenesisTransitionHash(useOptimizedHashing))),
+            derivationHash: useOptimizedHashing
+                ? helper.hashDerivationOptimized(_buildDerivation(_timestamp))
+                : helper.hashDerivation(_buildDerivation(_timestamp))
         });
     }
 
@@ -1102,6 +1087,7 @@
     {
         return IInbox.CoreState({
             nextProposalId: _nextProposalId,
+            nextProposalBlockId: 0,  // Add missing field
             lastFinalizedProposalId: _lastFinalizedProposalId,
             lastFinalizedTransitionHash: _lastFinalizedTransitionHash,
             bondInstructionsHash: bytes32(0)
@@ -1137,8 +1123,8 @@
         returns (IInbox.Proposal memory lastProposal_, IInbox.CoreState memory coreState_)
     {
         // Start from genesis
-        lastProposal_ = _createGenesisProposal(inbox);
-        coreState_ = _getGenesisCoreState(inbox);
+        lastProposal_ = _createGenesisProposal(useOptimizedHashing);
+        coreState_ = _getGenesisCoreState(useOptimizedHashing);
 
         // If target is already reached, return early
         if (_targetNextProposalId <= coreState_.nextProposalId) {
@@ -1189,8 +1175,12 @@
                 proposer: currentProposer,
                 timestamp: uint48(block.timestamp),
                 endOfSubmissionWindowTimestamp: 0,
-                coreStateHash: inbox.hashCoreState(coreState_),
-                derivationHash: inbox.hashDerivation(actualDerivation)
+                coreStateHash: useOptimizedHashing
+                    ? helper.hashCoreStateOptimized(coreState_)
+                    : helper.hashCoreState(coreState_),
+                derivationHash: useOptimizedHashing
+                    ? helper.hashDerivationOptimized(actualDerivation)
+                    : helper.hashDerivation(actualDerivation)
             });
         }
 
