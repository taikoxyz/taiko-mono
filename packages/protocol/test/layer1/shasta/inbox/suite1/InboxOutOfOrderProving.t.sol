--- conflicted
+++ resolved
@@ -17,12 +17,7 @@
     // Override setupMockAddresses to use actual mock contracts
     function setupMockAddresses() internal override {
         bondToken = address(new MockERC20());
-<<<<<<< HEAD
-        syncedBlockManager = address(new StubSyncedBlockManager());
-=======
         checkpointManager = address(new StubCheckpointManager());
-        forcedInclusionStore = address(new StubForcedInclusionStore());
->>>>>>> 4996b30a
         proofVerifier = address(new StubProofVerifier());
         proposerChecker = address(new StubProposerChecker());
     }
