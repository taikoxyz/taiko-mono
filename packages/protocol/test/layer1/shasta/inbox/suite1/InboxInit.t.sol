// SPDX-License-Identifier: MIT
pragma solidity ^0.8.24;

import "./InboxTest.sol";
import "@openzeppelin/contracts/proxy/ERC1967/ERC1967Proxy.sol";
import "@openzeppelin/contracts/access/Ownable.sol";
import "contracts/layer1/shasta/impl/Inbox.sol";

/// @title InboxInit
/// @notice Tests for Inbox initialization functionality
/// @dev This test suite covers inbox initialization scenarios:
///      - Successful initialization with proper setup
///      - Double initialization prevention and error handling
///      - Proper ID initialization with starting values
///      - Genesis configuration with different hashes
///      - Owner validation and address verification
/// @custom:security-contact security@taiko.xyz
contract InboxInit is InboxTest {
    // Events are inherited from InboxTest base class

    /// @notice Test successful initialization with valid parameters
    /// @dev Validates complete initialization process
    function test_init_success() public {
        ITestInbox freshInbox = _deployFreshInbox(Alice, GENESIS_BLOCK_HASH);

        // Create expected core state and proposal for event verification
        IInbox.CoreState memory expectedCoreState = _createExpectedGenesisCoreState();
        _createExpectedGenesisProposal(expectedCoreState);

        // Verify owner assignment (cast to access owner function from OwnableUpgradeable)
        assertEq(Ownable(address(freshInbox)).owner(), Alice, "Owner should be set correctly");

        // Core state verification through successful operations is implicit
        assertTrue(true, "Initialization completed successfully");
    }

    /// @dev Helper to deploy fresh inbox with initialization
    function _deployFreshInbox(address _owner, bytes32 _genesisHash) private returns (ITestInbox) {
        // Use the factory to deploy the selected implementation
        TestInboxFactory localFactory = new TestInboxFactory();
        address inboxAddress = localFactory.deployInbox(inboxType, _owner, _genesisHash);
        return ITestInbox(inboxAddress);
    }

    /// @dev Creates expected genesis core state
    function _createExpectedGenesisCoreState() private view returns (IInbox.CoreState memory) {
        IInbox.Transition memory genesisTransition;
        genesisTransition.checkpoint.blockHash = GENESIS_BLOCK_HASH;

        return createCoreStateFromConfig(
            CoreStateConfig({
                nextProposalId: 1,
                lastFinalizedProposalId: 0,
                lastFinalizedTransitionHash: keccak256(abi.encode(genesisTransition)),
                bondInstructionsHash: bytes32(0)
            })
        );
    }

    /// @dev Creates expected genesis proposal
    function _createExpectedGenesisProposal(IInbox.CoreState memory _coreState)
        private
        pure
        returns (IInbox.Proposal memory)
    {
        return IInbox.Proposal({
            id: 0,
            proposer: address(0),
            timestamp: 0,
            endOfSubmissionWindowTimestamp: 0,
            coreStateHash: keccak256(abi.encode(_coreState)),
            derivationHash: bytes32(0)
        });
    }

    /// @notice Test that contract cannot be initialized twice
    /// @dev Validates initialization protection mechanism
    function test_init_already_initialized() public {
        ITestInbox testInbox = _deployFreshInbox(Alice, GENESIS_BLOCK_HASH);

        // Attempt second initialization should fail
        expectRevertWithMessage(
            "Initializable: contract is already initialized",
            "Double initialization should be prevented"
        );
        // Cast to Inbox to access init function
        Inbox(address(testInbox)).initV3(Bob, bytes32(uint256(2)));
    }

    /// @notice Test initialization with zero address owner
    /// @dev Validates owner validation handling
    function test_init_zero_address_owner() public {
        ITestInbox testInbox = _deployFreshInbox(address(0), GENESIS_BLOCK_HASH);

        // Contract should handle zero address gracefully
        address actualOwner = Ownable(address(testInbox)).owner();
        assertTrue(actualOwner != address(0), "Owner should not be zero address");
    }

    /// @notice Test initialization with zero genesis block hash
    /// @dev Validates genesis configuration with zero hash
    function test_init_genesis_hash_zero() public {
<<<<<<< HEAD
        _testSingleGenesisHash(bytes32(0));
    }
    
    /// @notice Test initialization with non-zero genesis block hash
    /// @dev Validates genesis configuration with simple hash
    function test_init_genesis_hash_nonzero() public {
        _testSingleGenesisHash(bytes32(uint256(1)));
    }
    
    /// @notice Test initialization with keccak256 genesis block hash
    /// @dev Validates genesis configuration with complex hash
    function test_init_genesis_hash_keccak() public {
        _testSingleGenesisHash(keccak256("genesis"));
    }

    function _testSingleGenesisHash(bytes32 _genesisHash) private {
        ITestInbox testInbox = _deployFreshInbox(Alice, _genesisHash);

        // Verify successful initialization with each hash
        assertEq(
            Ownable(address(testInbox)).owner(),
            Alice,
            "Owner should be set for each genesis hash"
=======
        bytes32 testHash = bytes32(0);
        ITestInbox testInbox = _deployFreshInbox(Alice, testHash);

        // Verify successful initialization
        assertEq(
            Ownable(address(testInbox)).owner(), Alice, "Owner should be set for zero genesis hash"
        );

        // Create expected core state for verification
        IInbox.Transition memory genesisTransition;
        genesisTransition.checkpoint.blockHash = testHash;

        createCoreStateFromConfig(
            CoreStateConfig({
                nextProposalId: 1,
                lastFinalizedProposalId: 0,
                lastFinalizedTransitionHash: keccak256(abi.encode(genesisTransition)),
                bondInstructionsHash: bytes32(0)
            })
        );
    }

    /// @notice Test initialization with numeric genesis block hash
    /// @dev Validates genesis configuration with numeric hash
    function test_init_genesis_hash_numeric() public {
        bytes32 testHash = bytes32(uint256(1));
        ITestInbox testInbox = _deployFreshInbox(Alice, testHash);

        // Verify successful initialization
        assertEq(
            Ownable(address(testInbox)).owner(),
            Alice,
            "Owner should be set for numeric genesis hash"
>>>>>>> ba3c2918
        );

        // Create expected core state for verification
        IInbox.Transition memory genesisTransition;
<<<<<<< HEAD
        genesisTransition.checkpoint.blockHash = _genesisHash;
=======
        genesisTransition.checkpoint.blockHash = testHash;
>>>>>>> ba3c2918

        createCoreStateFromConfig(
            CoreStateConfig({
                nextProposalId: 1,
                lastFinalizedProposalId: 0,
                lastFinalizedTransitionHash: keccak256(abi.encode(genesisTransition)),
                bondInstructionsHash: bytes32(0)
            })
        );
<<<<<<< HEAD

        // Verification through successful operations is implicit
=======
    }

    /// @notice Test initialization with string-based genesis block hash
    /// @dev Validates genesis configuration with string-based hash
    function test_init_genesis_hash_string() public {
        bytes32 testHash = keccak256("genesis");
        ITestInbox testInbox = _deployFreshInbox(Alice, testHash);

        // Verify successful initialization
        assertEq(
            Ownable(address(testInbox)).owner(),
            Alice,
            "Owner should be set for string-based genesis hash"
        );

        // Create expected core state for verification
        IInbox.Transition memory genesisTransition;
        genesisTransition.checkpoint.blockHash = testHash;

        createCoreStateFromConfig(
            CoreStateConfig({
                nextProposalId: 1,
                lastFinalizedProposalId: 0,
                lastFinalizedTransitionHash: keccak256(abi.encode(genesisTransition)),
                bondInstructionsHash: bytes32(0)
            })
        );
>>>>>>> ba3c2918
    }

    /// @notice Test that nextProposalId starts at 1
    /// @dev Validates proper ID initialization
    function test_init_next_proposal_id_starts_at_one() public view {
        // Configuration is now immutable - ring buffer size is set in constructor
        // testInbox already has the standard ring buffer size from constructor

        // Verify expected genesis core state (nextProposalId should be 1)
        IInbox.CoreState memory expectedCoreState = _createExpectedGenesisCoreState();
        assertEq(expectedCoreState.nextProposalId, 1, "Next proposal ID should start at 1");
        assertEq(expectedCoreState.lastFinalizedProposalId, 0, "Last finalized should start at 0");

        // Implicit verification through successful operations
        assertTrue(true, "Genesis state initialized with correct proposal ID");
    }
}<|MERGE_RESOLUTION|>--- conflicted
+++ resolved
@@ -100,31 +100,6 @@
     /// @notice Test initialization with zero genesis block hash
     /// @dev Validates genesis configuration with zero hash
     function test_init_genesis_hash_zero() public {
-<<<<<<< HEAD
-        _testSingleGenesisHash(bytes32(0));
-    }
-    
-    /// @notice Test initialization with non-zero genesis block hash
-    /// @dev Validates genesis configuration with simple hash
-    function test_init_genesis_hash_nonzero() public {
-        _testSingleGenesisHash(bytes32(uint256(1)));
-    }
-    
-    /// @notice Test initialization with keccak256 genesis block hash
-    /// @dev Validates genesis configuration with complex hash
-    function test_init_genesis_hash_keccak() public {
-        _testSingleGenesisHash(keccak256("genesis"));
-    }
-
-    function _testSingleGenesisHash(bytes32 _genesisHash) private {
-        ITestInbox testInbox = _deployFreshInbox(Alice, _genesisHash);
-
-        // Verify successful initialization with each hash
-        assertEq(
-            Ownable(address(testInbox)).owner(),
-            Alice,
-            "Owner should be set for each genesis hash"
-=======
         bytes32 testHash = bytes32(0);
         ITestInbox testInbox = _deployFreshInbox(Alice, testHash);
 
@@ -158,16 +133,11 @@
             Ownable(address(testInbox)).owner(),
             Alice,
             "Owner should be set for numeric genesis hash"
->>>>>>> ba3c2918
         );
 
         // Create expected core state for verification
         IInbox.Transition memory genesisTransition;
-<<<<<<< HEAD
-        genesisTransition.checkpoint.blockHash = _genesisHash;
-=======
         genesisTransition.checkpoint.blockHash = testHash;
->>>>>>> ba3c2918
 
         createCoreStateFromConfig(
             CoreStateConfig({
@@ -177,10 +147,6 @@
                 bondInstructionsHash: bytes32(0)
             })
         );
-<<<<<<< HEAD
-
-        // Verification through successful operations is implicit
-=======
     }
 
     /// @notice Test initialization with string-based genesis block hash
@@ -208,7 +174,6 @@
                 bondInstructionsHash: bytes32(0)
             })
         );
->>>>>>> ba3c2918
     }
 
     /// @notice Test that nextProposalId starts at 1
