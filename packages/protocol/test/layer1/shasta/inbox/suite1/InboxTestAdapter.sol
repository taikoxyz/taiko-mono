--- conflicted
+++ resolved
@@ -67,12 +67,8 @@
                 parentProposals: _proposals,
                 blobReference: _blobRef,
                 transitionRecords: _transitionRecords,
-<<<<<<< HEAD
-                checkpoint: _checkpoint
-=======
-                endBlockMiniHeader: _endBlockMiniHeader,
+                checkpoint: _checkpoint,
                 numForcedInclusions: 0
->>>>>>> 051a88d5
             });
             return LibProposeInputDecoder.encode(input);
         } else {
@@ -84,12 +80,8 @@
                 parentProposals: _proposals,
                 blobReference: _blobRef,
                 transitionRecords: _transitionRecords,
-<<<<<<< HEAD
-                checkpoint: _checkpoint
-=======
-                endBlockMiniHeader: _endBlockMiniHeader,
+                checkpoint: _checkpoint,
                 numForcedInclusions: 0
->>>>>>> 051a88d5
             });
             return abi.encode(input);
         }
