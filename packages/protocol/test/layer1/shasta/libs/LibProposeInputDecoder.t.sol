--- conflicted
+++ resolved
@@ -57,16 +57,8 @@
             parentProposals: proposals,
             blobReference: blobRef,
             transitionRecords: transitionRecords,
-<<<<<<< HEAD
-            checkpoint: IInbox.Checkpoint({ number: 0, hash: bytes32(0), stateRoot: bytes32(0) })
-=======
-            endBlockMiniHeader: IInbox.BlockMiniHeader({
-                number: 0,
-                hash: bytes32(0),
-                stateRoot: bytes32(0)
-            }),
+            checkpoint: IInbox.Checkpoint({ number: 0, hash: bytes32(0), stateRoot: bytes32(0) }),
             numForcedInclusions: 0
->>>>>>> 051a88d5
         });
 
         // Test with standard ABI encoding for baseline
