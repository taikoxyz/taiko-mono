// SPDX-License-Identifier: MIT
pragma solidity 0.8.24;

import "../L1/TaikoL1TestBase.sol";

/// @author Kirk Baird <kirk@sigmaprime.io>
contract TestAddressResolver is TaikoL1TestBase {
    function deployTaikoL1() internal override returns (TaikoL1) {
        return
            TaikoL1(payable(deployProxy({ name: "taiko", impl: address(new TaikoL1()), data: "" })));
    }

    function setUp() public override {
        // Call the TaikoL1TestBase setUp()
        super.setUp();
    }

    function test_resolve() external {
        assertEq(
            bridge.resolve(uint64(block.chainid), bytes32(bytes("tier_guardian")), false),
            address(gp),
            "wrong guardianVerifier address"
        );

        assertEq(
<<<<<<< HEAD
            bridge.resolve(uint64(block.chainid), bytes32(bytes("verifier_tee")), false),
=======
            bridge.resolve(uint64(block.chainid), bytes32(bytes("tier_sgx")), false),
>>>>>>> 4225407e
            address(sv),
            " wrong sgxVerifier address"
        );
    }

    // Tests `resolve()` revert on zero address
    function test_resolve_revertZeroAddress() external {
        bytes32 name = bytes32(bytes("signal_service"));
        vm.expectRevert(
            abi.encodeWithSelector(AddressResolver.RESOLVER_ZERO_ADDR.selector, 666, name)
        );

        bridge.resolve(uint64(666), name, false);
    }

    // Tests `resolve()` successfully return zero address
    function test_resolve_returnZeroAddress() external {
        assertEq(
            bridge.resolve(uint64(123), bytes32(bytes("taiko")), true),
            address(0),
            " should return address(0)"
        );
    }
}<|MERGE_RESOLUTION|>--- conflicted
+++ resolved
@@ -23,11 +23,7 @@
         );
 
         assertEq(
-<<<<<<< HEAD
-            bridge.resolve(uint64(block.chainid), bytes32(bytes("verifier_tee")), false),
-=======
             bridge.resolve(uint64(block.chainid), bytes32(bytes("tier_sgx")), false),
->>>>>>> 4225407e
             address(sv),
             " wrong sgxVerifier address"
         );
