// SPDX-License-Identifier: MIT
pragma solidity 0.8.24;

import "../TaikoTest.sol";

contract SignalServiceForTest is SignalService {
    bool private _skipVerifyMerkleProof;
    bool private _multiHopEnabled;

    function setSkipMerkleProofCheck(bool skip) external {
        _skipVerifyMerkleProof = skip;
    }

    function setMultiHopEnabled(bool enabled) external {
        _multiHopEnabled = enabled;
    }

    function verifyMerkleProof(
        bytes32, /*stateRoot*/
        uint64, /*srcChainId*/
        address, /*srcApp*/
        bytes32, /*srcSignal*/
        bytes memory /*merkleProof*/
    )
        public
        view
        override
    {
        if (!_skipVerifyMerkleProof) revert("verifyMerkleProof failed");
    }

    function isMultiHopEnabled() public view override returns (bool) {
        return _multiHopEnabled;
    }
}

contract TestSignalService is TaikoTest {
    AddressManager addressManager;
<<<<<<< HEAD
    SignalService relayer;
=======
    SignalServiceForTest signalService;
>>>>>>> 45b549b9
    SignalService destSignalService;
    HopRelayRegistry hopRelayRegistry;
    DummyCrossChainSync crossChainSync;
    uint64 public destChainId = 7;

    function setUp() public {
        vm.startPrank(Alice);
        vm.deal(Alice, 1 ether);
        vm.deal(Bob, 1 ether);

        addressManager = AddressManager(
            deployProxy({
                name: "address_manager",
                impl: address(new AddressManager()),
                data: abi.encodeCall(AddressManager.init, ()),
                registerTo: address(addressManager),
                owner: address(0)
            })
        );

<<<<<<< HEAD
        relayer = SignalService(
=======
        signalService = SignalServiceForTest(
>>>>>>> 45b549b9
            deployProxy({
                name: "signal_service",
                impl: address(new SignalServiceForTest()),
                data: abi.encodeCall(SignalService.init, (address(addressManager)))
            })
        );

        hopRelayRegistry = HopRelayRegistry(
            deployProxy({
                name: "hop_relay_registry",
                impl: address(new HopRelayRegistry()),
                data: abi.encodeCall(HopRelayRegistry.init, ()),
                registerTo: address(addressManager),
                owner: address(0)
            })
        );

        destSignalService = SignalService(
            deployProxy({
                name: "signal_service",
                impl: address(new SignalServiceForTest()),
                data: abi.encodeCall(SignalService.init, (address(addressManager)))
            })
        );

        crossChainSync = DummyCrossChainSync(
            deployProxy({
                name: "taiko", // must be named so
                impl: address(new DummyCrossChainSync()),
                data: ""
            })
        );

        vm.stopPrank();
    }

    function test_SignalService_sendSignal_revert() public {
        vm.expectRevert(SignalService.SS_INVALID_SIGNAL.selector);
        relayer.sendSignal(0);
    }

    function test_SignalService_isSignalSent_revert() public {
        bytes32 signal = bytes32(uint256(1));
        vm.expectRevert(SignalService.SS_INVALID_APP.selector);
        relayer.isSignalSent(address(0), signal);

        signal = bytes32(uint256(0));
        vm.expectRevert(SignalService.SS_INVALID_SIGNAL.selector);
        relayer.isSignalSent(Alice, signal);
    }

    function test_SignalService_sendSignal_isSignalSent() public {
        vm.startPrank(Alice);
        bytes32 signal = bytes32(uint256(1));
        relayer.sendSignal(signal);

        assertTrue(relayer.isSignalSent(Alice, signal));
    }

    function test_SignalService_getSignalSlot() public {
        vm.startPrank(Alice);
        for (uint8 i = 1; i < 100; ++i) {
            bytes32 signal = bytes32(block.prevrandao + i);
            relayer.sendSignal(signal);

            assertTrue(relayer.isSignalSent(Alice, signal));
        }
    }
<<<<<<< HEAD
=======

    function test_SignalService_proveSignalReceived_L1_L2() public {
        signalService.setSkipMerkleProofCheck(true);
        signalService.setMultiHopEnabled(false);

        bytes32 stateRoot = randBytes32();
        crossChainSync.setSyncedData("", stateRoot);

        uint64 thisChainId = uint64(block.chainid);

        uint64 srcChainId = thisChainId + 1;
        address app = randAddress();
        bytes32 signal = randBytes32();

        SignalService.Proof memory p;
        p.height = 10;
        // p.merkleProof = "doesn't matter";

        vm.expectRevert(); // cannot resolve "taiko"
        signalService.proveSignalReceived(srcChainId, app, signal, abi.encode(p));

        vm.startPrank(Alice);
        register(address(addressManager), "taiko", address(crossChainSync), thisChainId);
        assertEq(signalService.proveSignalReceived(srcChainId, app, signal, abi.encode(p)), true);

        signalService.setSkipMerkleProofCheck(false);

        vm.expectRevert(); // cannot decode the proof
        signalService.proveSignalReceived(srcChainId, app, signal, abi.encode(p));
    }

    function test_SignalService_proveSignalReceived_multi_hop_L2_L2() public {
        signalService.setSkipMerkleProofCheck(true);
        signalService.setMultiHopEnabled(false);

        bytes32 stateRoot = randBytes32();
        crossChainSync.setSyncedData("", stateRoot);

        uint64 thisChainId = uint64(block.chainid);

        uint64 srcChainId = thisChainId + 1;

        uint64 hop1ChainId = thisChainId + 2;
        address hop1Relay = randAddress();
        bytes32 hop1StateRoot = randBytes32();

        uint64 hop2ChainId = thisChainId + 3;
        address hop2Relay = randAddress();
        bytes32 hop2StateRoot = randBytes32();

        address app = randAddress();
        bytes32 signal = randBytes32();

        SignalService.Proof memory p;
        p.height = 10;
        p.hops = new SignalService.Hop[](2);

        p.hops[0] = SignalService.Hop({
            chainId: hop1ChainId,
            relay: hop1Relay,
            stateRoot: hop1StateRoot,
            merkleProof: "dummy proof1"
        });

        p.hops[1] = SignalService.Hop({
            chainId: hop2ChainId,
            relay: hop2Relay,
            stateRoot: hop2StateRoot,
            merkleProof: "dummy proof2"
        });

        vm.startPrank(Alice);
        register(address(addressManager), "taiko", address(crossChainSync), thisChainId);

        // Multiple is disabled, shall revert
        vm.expectRevert(SignalService.SS_MULTIHOP_DISABLED.selector);
        signalService.proveSignalReceived(srcChainId, app, signal, abi.encode(p));

        // Enable multi-hop
        vm.startPrank(Alice);
        signalService.setMultiHopEnabled(true);

        // Neither relay is registered
        vm.expectRevert(SignalService.SS_INVALID_RELAY.selector);
        signalService.proveSignalReceived(srcChainId, app, signal, abi.encode(p));

        // Register both relays
        vm.startPrank(Alice);
        hopRelayRegistry.registerRelay(srcChainId, hop1ChainId, hop1Relay);
        hopRelayRegistry.registerRelay(hop1ChainId, hop2ChainId, hop2Relay);
        vm.stopPrank();

        signalService.proveSignalReceived(srcChainId, app, signal, abi.encode(p));

        // Deregister the first relay and register it again with incorrect chainIds
        vm.startPrank(Alice);
        hopRelayRegistry.deregisterRelay(srcChainId, hop1ChainId, hop1Relay);
        hopRelayRegistry.registerRelay(999, 888, hop1Relay);
        vm.stopPrank();

        // Still revert
        vm.expectRevert(SignalService.SS_INVALID_RELAY.selector);
        signalService.proveSignalReceived(srcChainId, app, signal, abi.encode(p));
    }
>>>>>>> 45b549b9
}<|MERGE_RESOLUTION|>--- conflicted
+++ resolved
@@ -36,11 +36,7 @@
 
 contract TestSignalService is TaikoTest {
     AddressManager addressManager;
-<<<<<<< HEAD
-    SignalService relayer;
-=======
     SignalServiceForTest signalService;
->>>>>>> 45b549b9
     SignalService destSignalService;
     HopRelayRegistry hopRelayRegistry;
     DummyCrossChainSync crossChainSync;
@@ -61,11 +57,7 @@
             })
         );
 
-<<<<<<< HEAD
-        relayer = SignalService(
-=======
         signalService = SignalServiceForTest(
->>>>>>> 45b549b9
             deployProxy({
                 name: "signal_service",
                 impl: address(new SignalServiceForTest()),
@@ -134,8 +126,6 @@
             assertTrue(relayer.isSignalSent(Alice, signal));
         }
     }
-<<<<<<< HEAD
-=======
 
     function test_SignalService_proveSignalReceived_L1_L2() public {
         signalService.setSkipMerkleProofCheck(true);
@@ -240,5 +230,4 @@
         vm.expectRevert(SignalService.SS_INVALID_RELAY.selector);
         signalService.proveSignalReceived(srcChainId, app, signal, abi.encode(p));
     }
->>>>>>> 45b549b9
 }