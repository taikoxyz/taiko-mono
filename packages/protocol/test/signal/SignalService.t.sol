// SPDX-License-Identifier: MIT
pragma solidity 0.8.24;

import "../TaikoTest.sol";

contract SignalService_MultiHopEnabled is SignalService {
    bool private __skipMerkleProofCheck;

    function setSkipMerkleProofCheck(bool skip) external {
        __skipMerkleProofCheck = skip;
    }

    function isMultiHopEnabled() public pure override returns (bool) {
        return true;
    }

    function _skipMerkleProofCheck() internal view override returns (bool) {
        return __skipMerkleProofCheck;
    }
}

contract TestSignalService is TaikoTest {
    AddressManager addressManager;
    SignalService_MultiHopEnabled signalService;
    SignalService destSignalService;
    HopRelayRegistry hopRelayRegistry;
    DummyCrossChainSync crossChainSync;
    uint64 public destChainId = 7;

    function setUp() public {
        vm.startPrank(Alice);
        vm.deal(Alice, 1 ether);
        vm.deal(Bob, 1 ether);

        addressManager = AddressManager(
            deployProxy({
                name: "address_manager",
                impl: address(new AddressManager()),
                data: abi.encodeCall(AddressManager.init, ()),
                registerTo: address(addressManager),
                owner: address(0)
            })
        );

        signalService = SignalService_MultiHopEnabled(
            deployProxy({
                name: "signal_service",
                impl: address(new SignalService_MultiHopEnabled()),
                data: abi.encodeCall(SignalService.init, (address(addressManager)))
            })
        );

        hopRelayRegistry = HopRelayRegistry(
            deployProxy({
                name: "hop_relay_registry",
                impl: address(new HopRelayRegistry()),
                data: abi.encodeCall(HopRelayRegistry.init, ()),
                registerTo: address(addressManager),
                owner: address(0)
            })
        );

        destSignalService = SignalService(
            deployProxy({
                name: "signal_service",
                impl: address(new SignalService_MultiHopEnabled()),
                data: abi.encodeCall(SignalService.init, (address(addressManager)))
            })
        );

        crossChainSync = DummyCrossChainSync(
            deployProxy({
                name: "taiko", // must be named so
                impl: address(new DummyCrossChainSync()),
                data: ""
            })
        );

        // register(address(addressManager), "signal_service", address(destSignalService),
        // destChainId);

        // register(address(addressManager), "taiko", address(crossChainSync), destChainId);

        vm.stopPrank();
    }

    function test_SignalService_sendSignal_revert() public {
        vm.expectRevert(SignalService.SS_INVALID_SIGNAL.selector);
        signalService.sendSignal(0);
    }

    function test_SignalService_isSignalSent_revert() public {
        bytes32 signal = bytes32(uint256(1));
        vm.expectRevert(SignalService.SS_INVALID_APP.selector);
        signalService.isSignalSent(address(0), signal);

        signal = bytes32(uint256(0));
        vm.expectRevert(SignalService.SS_INVALID_SIGNAL.selector);
        signalService.isSignalSent(Alice, signal);
    }

    function test_SignalService_sendSignal_isSignalSent() public {
        vm.startPrank(Alice);
        bytes32 signal = bytes32(uint256(1));
        signalService.sendSignal(signal);

        assertTrue(signalService.isSignalSent(Alice, signal));
    }

    function test_SignalService_getSignalSlot() public {
        vm.startPrank(Alice);
        for (uint8 i = 1; i < 100; ++i) {
            bytes32 signal = bytes32(block.prevrandao + i);
            signalService.sendSignal(signal);

            assertTrue(signalService.isSignalSent(Alice, signal));
        }
    }
<<<<<<< HEAD

    function test_SignalService_proveSignalReceived_L1_L2() public {
        signalService.setSkipMerkleProofCheck(true);

        bytes32 stateRoot = randBytes32();
        crossChainSync.setSyncedData("", stateRoot);

        uint64 thisChainId = uint64(block.chainid);

        uint64 srcChainId = thisChainId + 1;
        address app = randAddress();
        bytes32 signal = randBytes32();

        SignalService.Proof memory p;
        p.height = 10;
        p.merkleProof = new bytes[](1);
        p.merkleProof[0] = "random bytes as merkle proof";

        vm.expectRevert(); // cannot resolve "taiko"
        signalService.proveSignalReceived(srcChainId, app, signal, abi.encode(p));

        vm.startPrank(Alice);
        register(address(addressManager), "taiko", address(crossChainSync), thisChainId);
        assertEq(signalService.proveSignalReceived(srcChainId, app, signal, abi.encode(p)), true);

        signalService.setSkipMerkleProofCheck(false);

        vm.expectRevert(); // cannot decode the proof
        signalService.proveSignalReceived(srcChainId, app, signal, abi.encode(p));
    }

    function test_SignalService_proveSignalReceived_L2_L2() public {
        uint64 srcChainId = 11_155_111; // Created the proofs on a deployed
            // Sepolia contract, this is why this chainId. This works as a
            // static 'chainId' becuase i imitated 2 contracts (L2A and L1
            // Signal Service contracts) on Sepolia.
        address app = 0x927a146e18294efb36edCacC99D9aCEA6aB16b95; // Mock app,
            // actually it is an EOA, but it is ok for tests! Same applies here,
            // i imitated everything with one 'app' (Bridge) with my same EOA
            // wallet.
        bytes[] memory inclusionProof_of_L2A_msgHash = new bytes[](1);

        //eth_getProof's result RLP encoded storage proof
        inclusionProof_of_L2A_msgHash[0] =
            hex"e3a1209749684f52b5c0717a7ca78127fb56043d637d81763c04e9d30ba4d4746d56e901";
        bytes32 stateRoot_of_L2 = 0xf7916f389ccda56e3831e115238b7389b30750886785a3c21265601572698f0f; //eth_getProof
        // result's storage hash

        bytes32 signal_of_L2A_msgHash =
            0x21761f7cd1af3972774272b39a0f4602dbcd418325cddb14e156b4bb073d52a8;
        bytes[] memory hop_inclusionProof_from_L1_SignalService = new bytes[](1);

        hop_inclusionProof_from_L1_SignalService[0] =
            hex"e3a120bade38703a7b19341b10a4dd482698dc8ffdd861e83ce41de2980bed39b6a02501";

        bytes32 l1_common_signalService_root =
            0x5c5fd43df8bcd7ad44cfcae86ed73a11e0baa9a751f0b520d029358ea284833b;

        // Important to note, we need to have authorized the "signalServices'
        // addresses" on the source chain we are claiming.
        // (TaikoL1 or TaikoL2 depending on where we are)
        // vm.startPrank(Alice);
        // TODO(daniel)
        // signalService.authorize(address(crossChainSync), bytes32(block.chainid));
        // signalService.authorize(address(app), bytes32(uint256(chainId)));

        vm.startPrank(Alice);
        addressManager.setAddress(srcChainId, "taiko", app);

        crossChainSync.setSyncedData("", l1_common_signalService_root);

        SignalService.Proof memory p;
        p.height = 10;
        p.merkleProof = inclusionProof_of_L2A_msgHash;

        // Imagine this scenario: L2A to L2B bridging.
        // The 'hop' proof is the one that proves to L2B, that L1 Signal service
        // contains the stateRoot (as storage slot / leaf) with value 0x1.
        // The 'normal' proof is the one which proves that the resolving
        // hop.stateRoot is the one which belongs to L2A, and the proof is
        // accordingly.
        SignalService.Hop[] memory h = new SignalService.Hop[](1);
        h[0].relay = app;
        h[0].stateRoot = stateRoot_of_L2;
        h[0].merkleProof = hop_inclusionProof_from_L1_SignalService;

        p.hops = h;

        bool isSignalReceived =
            signalService.proveSignalReceived(srcChainId, app, signal_of_L2A_msgHash, abi.encode(p));
        assertEq(isSignalReceived, true);
    }
=======
>>>>>>> 233f7128
}<|MERGE_RESOLUTION|>--- conflicted
+++ resolved
@@ -116,7 +116,6 @@
             assertTrue(signalService.isSignalSent(Alice, signal));
         }
     }
-<<<<<<< HEAD
 
     function test_SignalService_proveSignalReceived_L1_L2() public {
         signalService.setSkipMerkleProofCheck(true);
@@ -147,68 +146,4 @@
         vm.expectRevert(); // cannot decode the proof
         signalService.proveSignalReceived(srcChainId, app, signal, abi.encode(p));
     }
-
-    function test_SignalService_proveSignalReceived_L2_L2() public {
-        uint64 srcChainId = 11_155_111; // Created the proofs on a deployed
-            // Sepolia contract, this is why this chainId. This works as a
-            // static 'chainId' becuase i imitated 2 contracts (L2A and L1
-            // Signal Service contracts) on Sepolia.
-        address app = 0x927a146e18294efb36edCacC99D9aCEA6aB16b95; // Mock app,
-            // actually it is an EOA, but it is ok for tests! Same applies here,
-            // i imitated everything with one 'app' (Bridge) with my same EOA
-            // wallet.
-        bytes[] memory inclusionProof_of_L2A_msgHash = new bytes[](1);
-
-        //eth_getProof's result RLP encoded storage proof
-        inclusionProof_of_L2A_msgHash[0] =
-            hex"e3a1209749684f52b5c0717a7ca78127fb56043d637d81763c04e9d30ba4d4746d56e901";
-        bytes32 stateRoot_of_L2 = 0xf7916f389ccda56e3831e115238b7389b30750886785a3c21265601572698f0f; //eth_getProof
-        // result's storage hash
-
-        bytes32 signal_of_L2A_msgHash =
-            0x21761f7cd1af3972774272b39a0f4602dbcd418325cddb14e156b4bb073d52a8;
-        bytes[] memory hop_inclusionProof_from_L1_SignalService = new bytes[](1);
-
-        hop_inclusionProof_from_L1_SignalService[0] =
-            hex"e3a120bade38703a7b19341b10a4dd482698dc8ffdd861e83ce41de2980bed39b6a02501";
-
-        bytes32 l1_common_signalService_root =
-            0x5c5fd43df8bcd7ad44cfcae86ed73a11e0baa9a751f0b520d029358ea284833b;
-
-        // Important to note, we need to have authorized the "signalServices'
-        // addresses" on the source chain we are claiming.
-        // (TaikoL1 or TaikoL2 depending on where we are)
-        // vm.startPrank(Alice);
-        // TODO(daniel)
-        // signalService.authorize(address(crossChainSync), bytes32(block.chainid));
-        // signalService.authorize(address(app), bytes32(uint256(chainId)));
-
-        vm.startPrank(Alice);
-        addressManager.setAddress(srcChainId, "taiko", app);
-
-        crossChainSync.setSyncedData("", l1_common_signalService_root);
-
-        SignalService.Proof memory p;
-        p.height = 10;
-        p.merkleProof = inclusionProof_of_L2A_msgHash;
-
-        // Imagine this scenario: L2A to L2B bridging.
-        // The 'hop' proof is the one that proves to L2B, that L1 Signal service
-        // contains the stateRoot (as storage slot / leaf) with value 0x1.
-        // The 'normal' proof is the one which proves that the resolving
-        // hop.stateRoot is the one which belongs to L2A, and the proof is
-        // accordingly.
-        SignalService.Hop[] memory h = new SignalService.Hop[](1);
-        h[0].relay = app;
-        h[0].stateRoot = stateRoot_of_L2;
-        h[0].merkleProof = hop_inclusionProof_from_L1_SignalService;
-
-        p.hops = h;
-
-        bool isSignalReceived =
-            signalService.proveSignalReceived(srcChainId, app, signal_of_L2A_msgHash, abi.encode(p));
-        assertEq(isSignalReceived, true);
-    }
-=======
->>>>>>> 233f7128
 }