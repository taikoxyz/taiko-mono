--- conflicted
+++ resolved
@@ -161,155 +161,4 @@
         verifyBlock(Alice, conf.maxNumProposedBlocks);
         printVariables("after verify");
     }
-<<<<<<< HEAD
-
-    /// @dev Test block time increases and fee decreases.
-    function test_block_time_increases_and_fee_decreases() external {
-        _depositTaikoToken(Alice, 1E6 * 1E8, 100 ether);
-        _depositTaikoToken(Bob, 1E6 * 1E8, 100 ether);
-        _depositTaikoToken(Carol, 1E6 * 1E8, 100 ether);
-
-        bytes32 parentHash = GENESIS_BLOCK_HASH;
-        uint32 parentGasUsed = 0;
-        uint32 gasUsed = 1000000;
-
-        for (
-            uint256 blockId = 1;
-            blockId < conf.maxNumProposedBlocks * 10;
-            blockId++
-        ) {
-            printVariables("before propose");
-            TaikoData.BlockMetadata memory meta = proposeBlock(
-                Alice,
-                1000000,
-                1024
-            );
-            mine(1);
-
-            bytes32 blockHash = bytes32(1E10 + blockId);
-            bytes32 signalRoot = bytes32(1E9 + blockId);
-            proveBlock(
-                Bob,
-                meta,
-                parentHash,
-                parentGasUsed,
-                gasUsed,
-                blockHash,
-                signalRoot
-            );
-            parentHash = blockHash;
-            parentGasUsed = gasUsed;
-
-            verifyBlock(Carol, 1);
-            mine(blockId);
-            parentHash = blockHash;
-        }
-        printVariables("");
-    }
-
-    /// @dev Test block time decreases and the fee increases
-    function test_block_time_decreases_but_fee_remains() external {
-        _depositTaikoToken(Alice, 1E6 * 1E8, 100 ether);
-        _depositTaikoToken(Bob, 1E6 * 1E8, 100 ether);
-        _depositTaikoToken(Carol, 1E6 * 1E8, 100 ether);
-
-        bytes32 parentHash = GENESIS_BLOCK_HASH;
-        uint32 parentGasUsed = 0;
-        uint32 gasUsed = 1000000;
-
-        uint256 total = conf.maxNumProposedBlocks * 10;
-
-        for (uint256 blockId = 1; blockId < total; blockId++) {
-            printVariables("before propose");
-            TaikoData.BlockMetadata memory meta = proposeBlock(
-                Alice,
-                1000000,
-                1024
-            );
-            mine(1);
-
-            bytes32 blockHash = bytes32(1E10 + blockId);
-            bytes32 signalRoot = bytes32(1E9 + blockId);
-            proveBlock(
-                Bob,
-                meta,
-                parentHash,
-                parentGasUsed,
-                gasUsed,
-                blockHash,
-                signalRoot
-            );
-            parentHash = blockHash;
-            parentGasUsed = gasUsed;
-
-            verifyBlock(Carol, 1);
-            mine(total + 1 - blockId);
-            parentHash = blockHash;
-        }
-        printVariables("");
-    }
-
-    function testEthDepositsToL2Reverts() external {
-        uint96 minAmount = conf.minEthDepositAmount;
-        uint96 maxAmount = conf.maxEthDepositAmount;
-
-        _depositTaikoToken(Alice, 0, maxAmount + 1 ether);
-
-        vm.prank(Alice, Alice);
-        vm.expectRevert();
-        L1.depositEtherToL2{value: minAmount - 1}();
-
-        vm.prank(Alice, Alice);
-        vm.expectRevert();
-        L1.depositEtherToL2{value: maxAmount + 1}();
-
-        assertEq(L1.getStateVariables().nextEthDepositToProcess, 0);
-        assertEq(L1.getStateVariables().numEthDeposits, 0);
-    }
-
-    function testEthDepositsToL2Gas() external {
-        bytes32 emptyDepositsRoot = 0xc5d2460186f7233c927e7db2dcc703c0e500b653ca82273b7bfad8045d85a470;
-        _depositTaikoToken(Alice, 1E6 * 1E8, 100000 ether);
-
-        proposeBlock(Alice, 1000000, 1024);
-        TaikoData.BlockMetadata memory meta = proposeBlock(
-            Alice,
-            1000000,
-            1024
-        );
-        assertEq(meta.depositsRoot, emptyDepositsRoot);
-        assertEq(meta.depositsProcessed.length, 0);
-
-        uint256 count = conf.maxEthDepositsPerBlock;
-
-        printVariables("before sending ethers");
-        for (uint256 i; i < count; ++i) {
-            vm.prank(Alice, Alice);
-            L1.depositEtherToL2{value: (i + 1) * 1 ether}();
-        }
-        printVariables("after sending ethers");
-
-        uint gas = gasleft();
-        meta = proposeBlock(Alice, 1000000, 1024);
-        uint gasUsedWithDeposits = gas - gasleft();
-        console2.log("gas used with eth deposits:", gasUsedWithDeposits);
-
-        printVariables("after processing send-ethers");
-        assertTrue(meta.depositsRoot != emptyDepositsRoot);
-        assertEq(meta.depositsProcessed.length, count + 1);
-
-        gas = gasleft();
-        meta = proposeBlock(Alice, 1000000, 1024);
-        uint gasUsedWithoutDeposits = gas - gasleft();
-
-        console2.log("gas used without eth deposits:", gasUsedWithoutDeposits);
-
-        uint gasPerEthDeposit = (gasUsedWithDeposits - gasUsedWithoutDeposits) /
-            count;
-
-        console2.log("gas per eth deposit:", gasPerEthDeposit);
-        console2.log("maxEthDepositsPerBlock:", count);
-    }
-=======
->>>>>>> 6348487f
 }