// SPDX-License-Identifier: UNLICENSED
pragma solidity ^0.8.18;

import {Test} from "forge-std/Test.sol";
import {console2} from "forge-std/console2.sol";
import {AddressManager} from "../contracts/thirdparty/AddressManager.sol";
import {TaikoConfig} from "../contracts/L1/TaikoConfig.sol";
import {TaikoData} from "../contracts/L1/TaikoData.sol";
import {TaikoL1} from "../contracts/L1/TaikoL1.sol";
import {TaikoToken} from "../contracts/L1/TaikoToken.sol";
import {SignalService} from "../contracts/signal/SignalService.sol";
import {Strings} from "@openzeppelin/contracts/utils/Strings.sol";
import {TaikoL1TestBase} from "./TaikoL1TestBase.t.sol";

contract TaikoL1_withOracleProver is TaikoL1 {
    function getConfig()
        public
        pure
        override
        returns (TaikoData.Config memory config)
    {
        config = TaikoConfig.getConfig();

        config.enableTokenomics = true;
        config.txListCacheExpiry = 5 minutes;
        config.proposerDepositPctg = 0;
        config.maxVerificationsPerTx = 0;
        config.enableSoloProposer = false;
        config.enableOracleProver = true;
        config.maxNumProposedBlocks = 10;
        config.ringBufferSize = 12;
        // this value must be changed if `maxNumProposedBlocks` is changed.
        config.slotSmoothingFactor = 4160;

        config.proposingConfig = TaikoData.FeeConfig({
            avgTimeMAF: 64,
            dampingFactorBips: 5000
        });

        config.provingConfig = TaikoData.FeeConfig({
            avgTimeMAF: 64,
            dampingFactorBips: 5000
        });
    }
}

contract Verifier {
    fallback(bytes calldata) external returns (bytes memory) {
        return bytes.concat(keccak256("taiko"));
    }
}

contract TaikoL1Test is TaikoL1TestBase {
    function deployTaikoL1() internal override returns (TaikoL1 taikoL1) {
        taikoL1 = new TaikoL1_withOracleProver();
    }

    function setUp() public override {
        TaikoL1TestBase.setUp();
        _registerAddress(
            string(abi.encodePacked("verifier_", uint16(100))),
            address(new Verifier())
        );

        _registerAddress("oracle_prover", Alice);
    }

    // Test a block can be oracle-proven multiple times by the
    // oracle prover
    function testOracleProver() external {
        _depositTaikoToken(Alice, 1000 * 1E8, 1000 ether);
        _depositTaikoToken(Bob, 1000 * 1E8, 1000 ether);
        _depositTaikoToken(Carol, 1000 * 1E8, 1000 ether);

        bytes32 parentHash = GENESIS_BLOCK_HASH;

        TaikoData.BlockMetadata memory meta = proposeBlock(Bob, 1024);

        // No forkchoice can be found
        vm.expectRevert();
        TaikoData.ForkChoice memory fc = L1.getForkChoice(1, parentHash, 123);

        // Alice cannot prove the forkchoice
        vm.expectRevert();
        proveBlock(
            Alice,
            meta,
            parentHash,
            123,
            456,
            bytes32(uint256(0x100)),
            bytes32(uint256(0x101))
        );

        // Bob also cannot prove the forkchoice
        vm.expectRevert();
        proveBlock(
            Bob,
            meta,
            parentHash,
            123,
            456,
            bytes32(uint256(0x100)),
            bytes32(uint256(0x101))
        );

        // Bob cannot oracle-prove the forkchoice
        vm.expectRevert();
        oracleProveBlock(
            Bob,
            1,
            parentHash,
            123,
            456,
            bytes32(uint256(0x100)),
            bytes32(uint256(0x101))
        );

        // Alice can oracle-prove the forkchoice
        oracleProveBlock(
            Alice,
            1,
            parentHash,
            123,
            456,
            bytes32(uint256(0x100)),
            bytes32(uint256(0x101))
        );

        fc = L1.getForkChoice(1, parentHash, 123);
        assertEq(fc.blockHash, bytes32(uint256(0x100)));
        assertEq(fc.signalRoot, bytes32(uint256(0x101)));
        assertEq(uint256(fc.provenAt), block.timestamp);
        assertEq(fc.prover, address(0));
        assertEq(fc.gasUsed, 456);

        // Alice can oracle-prove the forkchoice more than once
        for (uint i = 0; i < 2; ++i) {
            mine(1);
            oracleProveBlock(
                Alice,
                1,
                parentHash,
                123,
                789,
                bytes32(uint256(0x103)),
                bytes32(uint256(0x104))
            );
        }

        fc = L1.getForkChoice(1, parentHash, 123);
        assertEq(fc.blockHash, bytes32(uint256(0x103)));
        assertEq(fc.signalRoot, bytes32(uint256(0x104)));
        assertEq(uint256(fc.provenAt), block.timestamp);
        assertEq(fc.prover, address(0));
        assertEq(fc.gasUsed, 789);

        // Bob cannot prove the forkchoice with conflicting proof
        vm.expectRevert();
        proveBlock(
            Bob,
            meta,
            parentHash,
            123,
            789,
            bytes32(uint256(0x100)),
            bytes32(uint256(0x101))
        );
        vm.expectRevert();
        proveBlock(
            Bob,
            meta,
            parentHash,
            123,
            456,
            bytes32(uint256(0x103)),
            bytes32(uint256(0x104))
        );

        // Bob can prove the forkchoice with a matching proof
        mine(1);
        proveBlock(
            Bob,
            meta,
            parentHash,
            123,
            789,
            bytes32(uint256(0x103)),
            bytes32(uint256(0x104))
        );

        fc = L1.getForkChoice(1, parentHash, 123);
        assertEq(fc.blockHash, bytes32(uint256(0x103)));
        assertEq(fc.signalRoot, bytes32(uint256(0x104)));
        assertEq(uint256(fc.provenAt), block.timestamp);
        assertEq(fc.prover, Bob);
        assertEq(fc.gasUsed, 789);

        // Nobody can prove the forkchoice again
        vm.expectRevert();
        proveBlock(
            Carol,
            meta,
            parentHash,
            123,
            789,
            bytes32(uint256(0x103)),
            bytes32(uint256(0x104))
        );

        // Including Alice
        vm.expectRevert();
        proveBlock(
            Alice,
            meta,
            parentHash,
            123,
            789,
            bytes32(uint256(0x103)),
            bytes32(uint256(0x104))
        );

        // But Alice can still oracle-proof the block again
        mine(1);
        oracleProveBlock(
            Alice,
            1,
            parentHash,
<<<<<<< HEAD
            123,
            789,
            bytes32(uint256(0x103)),
            bytes32(uint256(0x104))
=======
            bytes32(uint256(0x105)),
            bytes32(uint256(0x106))
>>>>>>> a99b05ab
        );

        fc = L1.getForkChoice(1, parentHash);
        assertEq(fc.blockHash, bytes32(uint256(0x105)));
        assertEq(fc.signalRoot, bytes32(uint256(0x106)));
        assertEq(uint256(fc.provenAt), block.timestamp);
        assertEq(fc.prover, address(0));
    }
}<|MERGE_RESOLUTION|>--- conflicted
+++ resolved
@@ -226,15 +226,10 @@
             Alice,
             1,
             parentHash,
-<<<<<<< HEAD
-            123,
-            789,
-            bytes32(uint256(0x103)),
-            bytes32(uint256(0x104))
-=======
+            123,
+            789,
             bytes32(uint256(0x105)),
             bytes32(uint256(0x106))
->>>>>>> a99b05ab
         );
 
         fc = L1.getForkChoice(1, parentHash);
@@ -242,5 +237,6 @@
         assertEq(fc.signalRoot, bytes32(uint256(0x106)));
         assertEq(uint256(fc.provenAt), block.timestamp);
         assertEq(fc.prover, address(0));
+        assertEq(fc.gasUsed, 789);
     }
 }