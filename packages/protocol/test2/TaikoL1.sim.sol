--- conflicted
+++ resolved
@@ -50,16 +50,6 @@
             feeBase,
             proofTimeTarget,
             ADJUSTMENT_QUOTIENT
-<<<<<<< HEAD
-        );
-
-        TaikoL1TestBase.setUp();
-        // TODO(daniel): update string key generation using bytes.concat
-        _registerAddress(
-            string(abi.encodePacked("verifier_", uint16(100))),
-            address(new Verifier())
-=======
->>>>>>> 60eb6d9c
         );
 
         TaikoL1TestBase.setUp();
@@ -142,12 +132,7 @@
             "lastVerifiedBlockId,",
             "numBlocks,",
             "baseFee,",
-<<<<<<< HEAD
             "accProposedAt"
-=======
-            "accProposedAt,",
-            "lastProposedAt"
->>>>>>> 60eb6d9c
         );
         console2.log(str);
     }
@@ -166,24 +151,14 @@
             ",",
             Strings.toString(vars.basefee),
             ",",
-<<<<<<< HEAD
             Strings.toString(vars.accProposedAt)
-=======
-            Strings.toString(vars.accProposedAt),
-            ",",
-            Strings.toString(vars.lastProposedAt)
->>>>>>> 60eb6d9c
         );
         console2.log(str);
     }
 
     function pickRandomProveTime(
         uint256 randomNum
-<<<<<<< HEAD
-    ) internal view returns (uint8) {
-=======
     ) internal pure returns (uint8) {
->>>>>>> 60eb6d9c
         // Result shall be between 8-12 (inclusive)
         // so that it will result in a 160-240s proof time
         // while the proof time target is 200s
