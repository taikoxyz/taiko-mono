// SPDX-License-Identifier: MIT
pragma solidity ^0.8.18;

import {Test} from "forge-std/Test.sol";
import {console2} from "forge-std/console2.sol";
import {FoundryRandom} from "foundry-random/FoundryRandom.sol";
import {TaikoConfig} from "../contracts/L1/TaikoConfig.sol";
import {TaikoData} from "../contracts/L1/TaikoData.sol";
import {TaikoL1} from "../contracts/L1/TaikoL1.sol";
import {Strings} from "@openzeppelin/contracts/utils/Strings.sol";
import {TaikoL1TestBase} from "./TaikoL1TestBase.t.sol";
import {LibLn} from "./LibLn.sol";

/// @dev Warning: this test will take 7-10 minutes and require 1GB memory.
///      `pnpm test:sim`
contract TaikoL1_b is TaikoL1 {
    function getConfig()
        public
        pure
        override
        returns (TaikoData.Config memory config)
    {
        config = TaikoConfig.getConfig();

        config.txListCacheExpiry = 0;
        config.enableSoloProposer = false;
        config.maxNumProposedBlocks = 36;
        config.ringBufferSize = 40;
        config.maxVerificationsPerTx = 5;
        config.proofCooldownPeriod = 1 minutes;
        config.proofTimeTarget = 200;
    }
}

contract Verifier {
    fallback(bytes calldata) external returns (bytes memory) {
        return bytes.concat(keccak256("taiko"));
    }
}

contract TaikoL1Simulation is TaikoL1TestBase, FoundryRandom {
    function deployTaikoL1() internal override returns (TaikoL1 taikoL1) {
        taikoL1 = new TaikoL1_b();
    }

    function setUp() public override {
        uint16 proofTimeTarget = 200; // Approx. value which close to what is in the simulation

        initProofTimeIssued = LibLn.calcInitProofTimeIssued(
            feeBase,
            proofTimeTarget,
            ADJUSTMENT_QUOTIENT
        );

        TaikoL1TestBase.setUp();
<<<<<<< HEAD
        // TODO(daniel): update string key generation using bytes.concat
        _registerAddress(
            string(bytes.concat(bytes("verifier_"), bytes2(uint16(100)))),
            address(new Verifier())
        );
=======
        registerAddress(L1.getVerifierName(100), address(new Verifier()));
>>>>>>> e4ec4656
    }

    function testGeneratingManyRandomBlocks() external {
        uint256 time = block.timestamp;
        assertEq(time, 1);

        depositTaikoToken(Alice, 1E6 * 1E8, 10000 ether);

        bytes32 parentHash = GENESIS_BLOCK_HASH;
        uint32 parentGasUsed;

        printVariableHeaders();
        printVariables();

        // Every 1000 blocks take about 40 seconds
        // TODO(daniel|dani): change this to 10000
        uint256 blocksToSimulate = 100;
        uint256 avgBlockTime = 10 seconds;

        for (uint256 blockId = 1; blockId < blocksToSimulate; blockId++) {
            time += randomNumber(avgBlockTime * 2);

            while ((time / 12) * 12 > block.timestamp) {
                vm.warp(block.timestamp + 12);
                vm.roll(block.number + 1);
            }

            uint32 gasLimit = uint32(randomNumber(100E3, 30E6)); // 100K to 30M
            uint32 gasUsed = uint32(randomNumber(gasLimit / 2, gasLimit));
            uint24 txListSize = uint24(randomNumber(1, conf.maxBytesPerTxList));
            bytes32 blockHash = bytes32(randomNumber(type(uint256).max));
            bytes32 signalRoot = bytes32(randomNumber(type(uint256).max));

            TaikoData.BlockMetadata memory meta = proposeBlock(
                Alice,
                gasLimit,
                txListSize
            );
            // Here we need to have some time elapsed between propose and prove
            // Realistically lets make it somewhere 160-240 sec, it is realistic
            // for a testnet. Created this function because randomNumber seems to
            // be non-working properly.
            uint8 proveTimeCnt = pickRandomProveTime(
                uint256(
                    keccak256(
                        abi.encodePacked(time, msg.sender, block.timestamp)
                    )
                )
            );

            mine(proveTimeCnt);

            proveBlock(
                Bob,
                meta,
                parentHash,
                parentGasUsed,
                gasUsed,
                blockHash,
                signalRoot,
                false
            );
            printVariables();

            parentHash = blockHash;
            parentGasUsed = gasUsed;
        }
        console2.log("-----------------------------");
        console2.log("avgBlockTime:", avgBlockTime);
    }

    // TODO(daniel|dani): log enough state variables for analysis.
    function printVariableHeaders() internal view {
        string memory str = string.concat(
            "\nlogCount,",
            "time,",
            "lastVerifiedBlockId,",
            "numBlocks,",
            "baseFee,",
            "accProposedAt"
        );
        console2.log(str);
    }

    // TODO(daniel|dani): log enough state variables for analysis.
    function printVariables() internal {
        TaikoData.StateVariables memory vars = L1.getStateVariables();
        string memory str = string.concat(
            Strings.toString(logCount++),
            ",",
            Strings.toString(block.timestamp),
            ",",
            Strings.toString(vars.lastVerifiedBlockId),
            ",",
            Strings.toString(vars.numBlocks),
            ",",
            Strings.toString(vars.basefee),
            ",",
            Strings.toString(vars.accProposedAt)
        );
        console2.log(str);
    }

    function pickRandomProveTime(
        uint256 randomNum
    ) internal pure returns (uint8) {
        // Result shall be between 8-12 (inclusive)
        // so that it will result in a 160-240s proof time
        // while the proof time target is 200s
        return uint8(8 + (randomNum % 5));
    }
}<|MERGE_RESOLUTION|>--- conflicted
+++ resolved
@@ -53,15 +53,7 @@
         );
 
         TaikoL1TestBase.setUp();
-<<<<<<< HEAD
-        // TODO(daniel): update string key generation using bytes.concat
-        _registerAddress(
-            string(bytes.concat(bytes("verifier_"), bytes2(uint16(100)))),
-            address(new Verifier())
-        );
-=======
         registerAddress(L1.getVerifierName(100), address(new Verifier()));
->>>>>>> e4ec4656
     }
 
     function testGeneratingManyRandomBlocks() external {
