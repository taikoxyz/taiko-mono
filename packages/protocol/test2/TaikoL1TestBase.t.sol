--- conflicted
+++ resolved
@@ -69,6 +69,7 @@
         registerL2Address("treasure", L2Treasure);
         registerL2Address("taiko", address(TaikoL2));
         registerL2Address("signal_service", address(L2SS));
+        registerL2Address("taiko_l2", address(L2TaikoL2));
         registerAddress(L1.getVerifierName(100), address(new Verifier()));
 
         tko = new TaikoToken();
@@ -87,15 +88,6 @@
         registerAddress("proto_broker", address(this));
         tko.mint(address(this), 1E9 * 1E8);
         registerAddress("proto_broker", address(L1));
-<<<<<<< HEAD
-=======
-        registerAddress("signal_service", address(ss));
-        registerAddress("ether_vault", address(L1EthVault));
-        registerL2Address("treasure", L2Treasure);
-        registerL2Address("signal_service", address(L2SS));
-        registerL2Address("taiko_l2", address(L2TaikoL2));
-        registerAddress(L1.getVerifierName(100), address(new Verifier()));
->>>>>>> f55bd274
 
         // Lastly, init L1
         L1.init(
