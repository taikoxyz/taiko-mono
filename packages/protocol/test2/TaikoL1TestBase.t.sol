// SPDX-License-Identifier: MIT
pragma solidity ^0.8.18;

import {Test} from "forge-std/Test.sol";
import {console2} from "forge-std/console2.sol";
import {AddressManager} from "../contracts/common/AddressManager.sol";
import {LibUtils} from "../contracts/L1/libs/LibUtils.sol";
import {TaikoConfig} from "../contracts/L1/TaikoConfig.sol";
import {TaikoData} from "../contracts/L1/TaikoData.sol";
import {TaikoL1} from "../contracts/L1/TaikoL1.sol";
import {TaikoToken} from "../contracts/L1/TaikoToken.sol";
import {SignalService} from "../contracts/signal/SignalService.sol";
import {Strings} from "@openzeppelin/contracts/utils/Strings.sol";

contract Verifier {
    fallback(bytes calldata) external returns (bytes memory) {
        return bytes.concat(keccak256("taiko"));
    }
}

abstract contract TaikoL1TestBase is Test {
    AddressManager public addressManager;
    TaikoToken public tko;
    SignalService public ss;
    TaikoL1 public L1;
    TaikoData.Config conf;
    uint256 internal logCount;

    bytes32 public constant GENESIS_BLOCK_HASH =
        keccak256("GENESIS_BLOCK_HASH");
    uint64 feeBase = 1E8; // 1 TKO
    uint64 l2GasExcess = 1E18;

    address public constant L2Treasure =
        0x859d74b52762d9ed07D1b2B8d7F93d26B1EA78Bb;
    address public constant L2SS = 0xa008AE5Ba00656a3Cc384de589579e3E52aC030C;
    address public constant TaikoL2 =
        0x0082D90249342980d011C58105a03b35cCb4A315;
    address public constant L1EthVault =
        0xDAFEA492D9c6733ae3d56b7Ed1ADB60692c98Bc5;

    address public constant Alice = 0xa9bcF99f5eb19277f48b71F9b14f5960AEA58a89;
    uint256 public constant AlicePK =
        0x8fb342c39a93ad26e674cbcdc65dc45795107e1b51776aac15f9776c0e9d2cea;

    address public constant Bob = 0x200708D76eB1B69761c23821809d53F65049939e;
    address public constant Carol = 0x300C9b60E19634e12FC6D68B7FEa7bFB26c2E419;
    address public constant Dave = 0x400147C0Eb43D8D71b2B03037bB7B31f8f78EF5F;
    address public constant Eve = 0x50081b12838240B1bA02b3177153Bca678a86078;

    // Calculation shall be done in derived contracts - based on testnet or mainnet expected proof time
    uint64 public initProofTimeIssued;
    uint8 public constant ADJUSTMENT_QUOTIENT = 16;

    function deployTaikoL1() internal virtual returns (TaikoL1 taikoL1);

    function setUp() public virtual {
        L1 = deployTaikoL1();
        conf = L1.getConfig();

        addressManager = new AddressManager();
        addressManager.init();

        ss = new SignalService();
        ss.init(address(addressManager));

        _registerAddress("signal_service", address(ss));
        _registerAddress("ether_vault", address(L1EthVault));
        _registerL2Address("treasure", L2Treasure);
        _registerL2Address("taiko", address(TaikoL2));
        _registerL2Address("signal_service", address(L2SS));

        _registerAddress(
            string(abi.encodePacked("verifier_", uint16(100))), // TODO
            address(new Verifier())
        );

        tko = new TaikoToken();
        _registerAddress("taiko_token", address(tko));
        address[] memory premintRecipients;
        uint256[] memory premintAmounts;
        tko.init(
            address(addressManager),
            "TaikoToken",
            "TKO",
            premintRecipients,
            premintAmounts
        );

<<<<<<< HEAD
        // Set protocol broker
        _registerAddress("proto_broker", address(this));
        tko.mint(address(this), 1E9 * 1E8);
        _registerAddress("proto_broker", address(L1));
=======
        ss = new SignalService();
        ss.init(address(addressManager));

        // set proto_broker to this address to mint some TKO
        registerAddress("proto_broker", address(this));
        tko.mint(address(this), 1E9 * 1E8);

        // register all addresses
        registerAddress("taiko_token", address(tko));
        registerAddress("proto_broker", address(L1));
        registerAddress("signal_service", address(ss));
        registerAddress("ether_vault", address(L1EthVault));
        registerL2Address("treasure", L2Treasure);
        registerL2Address("signal_service", address(L2SS));
        registerL2Address("taiko_l2", address(L2TaikoL2));
        registerAddress(L1.getVerifierName(100), address(new Verifier()));
>>>>>>> e4ec4656

        // Lastly, init L1
        L1.init(
            address(addressManager),
            GENESIS_BLOCK_HASH,
            feeBase,
            initProofTimeIssued
        );
        printVariables("init  ");
    }

    function proposeBlock(
        address proposer,
        uint32 gasLimit,
        uint24 txListSize
    ) internal returns (TaikoData.BlockMetadata memory meta) {
        bytes memory txList = new bytes(txListSize);
        TaikoData.BlockMetadataInput memory input = TaikoData
            .BlockMetadataInput({
                beneficiary: proposer,
                gasLimit: gasLimit,
                txListHash: keccak256(txList),
                txListByteStart: 0,
                txListByteEnd: txListSize,
                cacheTxListInfo: 0
            });

        TaikoData.StateVariables memory variables = L1.getStateVariables();

        uint256 _mixHash;
        unchecked {
            _mixHash = block.prevrandao * variables.numBlocks;
        }

        meta.id = variables.numBlocks;
        meta.timestamp = uint64(block.timestamp);
        meta.l1Height = uint64(block.number - 1);
        meta.l1Hash = blockhash(block.number - 1);
        meta.mixHash = bytes32(_mixHash);
        meta.txListHash = keccak256(txList);
        meta.txListByteStart = 0;
        meta.txListByteEnd = txListSize;
        meta.gasLimit = gasLimit;
        meta.beneficiary = proposer;
        meta.treasure = L2Treasure;

        vm.prank(proposer, proposer);
        meta = L1.proposeBlock(abi.encode(input), txList);
    }

    function proveBlock(
        address prover,
        TaikoData.BlockMetadata memory meta,
        bytes32 parentHash,
        uint32 parentGasUsed,
        uint32 gasUsed,
        bytes32 blockHash,
        bytes32 signalRoot,
        bool oracle
    ) internal {
        TaikoData.BlockEvidence memory evidence = TaikoData.BlockEvidence({
            metaHash: LibUtils.hashMetadata(meta),
            parentHash: parentHash,
            blockHash: blockHash,
            signalRoot: signalRoot,
            graffiti: 0x0,
            prover: oracle ? address(0) : prover,
            parentGasUsed: parentGasUsed,
            gasUsed: gasUsed,
            verifierId: 100,
            proof: new bytes(100)
        });

        vm.prank(prover, prover);
        L1.proveBlock(meta.id, abi.encode(evidence));
    }

    function verifyBlock(address verifier, uint256 count) internal {
        vm.prank(verifier, verifier);
        L1.verifyBlocks(count);
    }

<<<<<<< HEAD
    function _registerAddress(string memory name, address addr) internal {
        addressManager.setAddress(block.chainid, name, addr);
        console2.log(block.chainid, name, unicode"→", addr);
    }

    function _registerL2Address(string memory name, address addr) internal {
        addressManager.setAddress(conf.chainId, name, addr);
        console2.log(conf.chainId, name, unicode"→", addr);
=======
    function registerAddress(string memory name, address addr) internal {
        string memory key = L1.keyForName(block.chainid, name);
        addressManager.setAddress(key, addr);
        console2.log(key, unicode"→", addr);
    }

    function registerL2Address(string memory name, address addr) internal {
        string memory key = L1.keyForName(conf.chainId, name);
        addressManager.setAddress(key, addr);
        console2.log(key, unicode"→", addr);
>>>>>>> e4ec4656
    }

    function depositTaikoToken(
        address who,
        uint256 amountTko,
        uint256 amountEth
    ) internal {
        vm.deal(who, amountEth);
        tko.transfer(who, amountTko);
        vm.prank(who, who);
        L1.depositTaikoToken(amountTko);
    }

    function printVariables(string memory comment) internal {
        TaikoData.StateVariables memory vars = L1.getStateVariables();

        uint256 fee = L1.getBlockFee();

        string memory str = string.concat(
            Strings.toString(logCount++),
            ":[",
            Strings.toString(vars.lastVerifiedBlockId),
            unicode"→",
            Strings.toString(vars.numBlocks),
            "]",
            " fee:",
            Strings.toString(fee)
        );

        str = string.concat(
            str,
            " nextEthDepositToProcess:",
            Strings.toString(vars.nextEthDepositToProcess),
            " numEthDeposits:",
            Strings.toString(vars.numEthDeposits),
            " // ",
            comment
        );
        console2.log(str);
    }

    function mine(uint256 counts) internal {
        vm.warp(block.timestamp + 20 * counts);
        vm.roll(block.number + counts);
    }
}<|MERGE_RESOLUTION|>--- conflicted
+++ resolved
@@ -64,19 +64,15 @@
         ss = new SignalService();
         ss.init(address(addressManager));
 
-        _registerAddress("signal_service", address(ss));
-        _registerAddress("ether_vault", address(L1EthVault));
-        _registerL2Address("treasure", L2Treasure);
-        _registerL2Address("taiko", address(TaikoL2));
-        _registerL2Address("signal_service", address(L2SS));
-
-        _registerAddress(
-            string(abi.encodePacked("verifier_", uint16(100))), // TODO
-            address(new Verifier())
-        );
+        registerAddress("signal_service", address(ss));
+        registerAddress("ether_vault", address(L1EthVault));
+        registerL2Address("treasure", L2Treasure);
+        registerL2Address("taiko", address(TaikoL2));
+        registerL2Address("signal_service", address(L2SS));
+        registerAddress(L1.getVerifierName(100), address(new Verifier()));
 
         tko = new TaikoToken();
-        _registerAddress("taiko_token", address(tko));
+        registerAddress("taiko_token", address(tko));
         address[] memory premintRecipients;
         uint256[] memory premintAmounts;
         tko.init(
@@ -87,29 +83,10 @@
             premintAmounts
         );
 
-<<<<<<< HEAD
         // Set protocol broker
-        _registerAddress("proto_broker", address(this));
-        tko.mint(address(this), 1E9 * 1E8);
-        _registerAddress("proto_broker", address(L1));
-=======
-        ss = new SignalService();
-        ss.init(address(addressManager));
-
-        // set proto_broker to this address to mint some TKO
         registerAddress("proto_broker", address(this));
         tko.mint(address(this), 1E9 * 1E8);
-
-        // register all addresses
-        registerAddress("taiko_token", address(tko));
         registerAddress("proto_broker", address(L1));
-        registerAddress("signal_service", address(ss));
-        registerAddress("ether_vault", address(L1EthVault));
-        registerL2Address("treasure", L2Treasure);
-        registerL2Address("signal_service", address(L2SS));
-        registerL2Address("taiko_l2", address(L2TaikoL2));
-        registerAddress(L1.getVerifierName(100), address(new Verifier()));
->>>>>>> e4ec4656
 
         // Lastly, init L1
         L1.init(
@@ -192,16 +169,6 @@
         L1.verifyBlocks(count);
     }
 
-<<<<<<< HEAD
-    function _registerAddress(string memory name, address addr) internal {
-        addressManager.setAddress(block.chainid, name, addr);
-        console2.log(block.chainid, name, unicode"→", addr);
-    }
-
-    function _registerL2Address(string memory name, address addr) internal {
-        addressManager.setAddress(conf.chainId, name, addr);
-        console2.log(conf.chainId, name, unicode"→", addr);
-=======
     function registerAddress(string memory name, address addr) internal {
         string memory key = L1.keyForName(block.chainid, name);
         addressManager.setAddress(key, addr);
@@ -212,7 +179,6 @@
         string memory key = L1.keyForName(conf.chainId, name);
         addressManager.setAddress(key, addr);
         console2.log(key, unicode"→", addr);
->>>>>>> e4ec4656
     }
 
     function depositTaikoToken(
