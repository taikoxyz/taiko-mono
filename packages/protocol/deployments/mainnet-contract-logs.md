--- conflicted
+++ resolved
@@ -147,11 +147,7 @@
   - tier_guardian: `0xE3D777143Ea25A6E031d1e921F396750885f43aC`
   - automata_dcap_attestation: `0x8d7C954960a36a7596d7eA4945dDf891967ca8A3`
   - assignment_hook: `0x537a2f0D3a5879b41BCb5A2afE2EA5c4961796F6`
-<<<<<<< HEAD
-  - prover_set: `0xd0e61AA5928bC6aC102A5454BAF183d14a079F19`
-=======
   - prover_set: ``
->>>>>>> e7111e0a
   - proposer_one: `0xd8dA6BF26964aF9D7eEd9e03E53415D37aA96045` vitalik.eth
   - proposer: `0x000000633b68f5d8d3a86593ebb815b4663bcbe0`
 - logs:
@@ -273,19 +269,11 @@
 
 ### token_unlock
 
-<<<<<<< HEAD
-- impl: `0x88F4039C2fD4489cdca4E2ce6917a81a38509F2E`
+- impl: ``
 
 ### prover_set
 
-- impl: `0xd0e61AA5928bC6aC102A5454BAF183d14a079F19`
-=======
 - impl: ``
-
-### prover_set
-
-- impl: ``
->>>>>>> e7111e0a
 
 ## L2 Contracts
 
