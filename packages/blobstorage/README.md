--- conflicted
+++ resolved
@@ -15,14 +15,10 @@
 
    Navigate to the `docker-compose` directory and start the MySQL service:
 
-<<<<<<< HEAD
-By default the above command starts the app from the latest block height. If we want to specify a previous blockheight, we can run change it from the `.default.indexer.env` file, by adding a `STARTING_BLOCK_ID` variable.
-=======
    ```bash
    cd ./docker-compose
    docker-compose up -d
    ```
->>>>>>> d4d9ce9b
 
    This command starts your MySQL instance as defined in your `docker-compose.yml` file.
 
