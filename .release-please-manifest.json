{
  "packages/bridge-ui": "2.15.0",
  "packages/docs-site": "1.31.2",
  "packages/eventindexer": "0.13.0",
  "packages/fork-diff": "0.7.0",
  "packages/protocol": "2.3.0",
  "packages/relayer": "0.12.0",
  "packages/snaefell-ui": "1.1.0",
  "packages/supplementary-contracts": "1.0.0",
  "packages/taiko-client": "2.0.0",
<<<<<<< HEAD
  "packages/taiko-client-rs": "0.1.0",
=======
  "packages/taiko-client-rs": "2.0.0",
>>>>>>> c559a3d9
  "packages/taikoon-ui": "1.3.0",
  "packages/ui-lib": "1.0.0"
}<|MERGE_RESOLUTION|>--- conflicted
+++ resolved
@@ -8,11 +8,7 @@
   "packages/snaefell-ui": "1.1.0",
   "packages/supplementary-contracts": "1.0.0",
   "packages/taiko-client": "2.0.0",
-<<<<<<< HEAD
-  "packages/taiko-client-rs": "0.1.0",
-=======
   "packages/taiko-client-rs": "2.0.0",
->>>>>>> c559a3d9
   "packages/taikoon-ui": "1.3.0",
   "packages/ui-lib": "1.0.0"
 }