name: Claude Code Review

on:
  pull_request:
    types: [opened, synchronize]
    # Optional: Only run on specific file changes
    # paths:
    #   - "src/**/*.ts"
    #   - "src/**/*.tsx"
    #   - "src/**/*.js"
    #   - "src/**/*.jsx"

jobs:
  membership-notice:
    runs-on: ubuntu-latest
    if: |
      github.event_name == 'pull_request' &&
      github.event.pull_request.author_association == 'CONTRIBUTOR' &&
      github.event.pull_request.draft == false &&
      !contains(github.event.pull_request.labels.*.name, 'option.do-not-merge')
    steps:
      - name: Notify about membership visibility
        run: |
          echo "⚠️ Claude Code Review was skipped because your GitHub organization membership is not public."
          echo ""
          echo "To enable Claude Code reviews on your PRs:"
          echo "1. Go to https://github.com/orgs/taikoxyz/people/${{ github.event.pull_request.user.login }}"
          echo "2. Change your 'Membership' visibility from 'Private' to 'Public'"
          echo "3. Push a new commit or close/reopen this PR to trigger the review"
          echo ""
          echo "This is required because GitHub Actions sees you as a CONTRIBUTOR instead of a MEMBER when your membership is private."

  claude-review:
    # Only run for non-draft PRs from core contributors
    if: |
      (
        github.event.pull_request.author_association == 'OWNER' ||
        github.event.pull_request.author_association == 'MEMBER' ||
        github.event.pull_request.author_association == 'COLLABORATOR'
      ) &&
      github.event.pull_request.draft == false &&
      !contains(github.event.pull_request.labels.*.name, 'option.do-not-merge')

    runs-on: [arc-runner-set]
    permissions:
      contents: read
      pull-requests: read
      issues: read
      id-token: write

    steps:
      - name: Checkout repository
        uses: actions/checkout@v4
        with:
          fetch-depth: 1

      - name: Setup Node.js
        uses: actions/setup-node@v4
        with:
          node-version: "20"

      - name: Verify Node.js installation
        run: |
<<<<<<< HEAD
          echo "Node.js version:"
          node --version
          echo "NPM version:"
          npm --version
          echo "Node.js location:"
          which node
=======
          echo "Node.js location:"
          which node || echo "Node not found in PATH"
>>>>>>> 3fe9ab1e

      - name: Run Claude Code Review
        id: claude-review
        uses: anthropics/claude-code-action@beta
        with:
          anthropic_api_key: ${{ secrets.ANTHROPIC_API_KEY }}

          # Optional: Specify model (defaults to Claude Sonnet 4, uncomment for Claude Opus 4)
          # model: "claude-opus-4-20250514"

          # Direct prompt for automated review (no @claude mention needed)
          direct_prompt: |
            Please review this pull request and provide feedback on:
            - Code quality and best practices
            - Potential bugs or issues
            - Performance considerations
            - Security concerns
            - Test coverage

            Be constructive and helpful in your feedback. Don't be overly polite or verbose, it is ok to be direct.
          # Optional: Use sticky comments to make Claude reuse the same comment on subsequent pushes to the same PR
          use_sticky_comment: true

          # Optional: Customize review based on file types
          # direct_prompt: |
          #   Review this PR focusing on:
          #   - For TypeScript files: Type safety and proper interface usage
          #   - For API endpoints: Security, input validation, and error handling
          #   - For React components: Performance, accessibility, and best practices
          #   - For tests: Coverage, edge cases, and test quality

          # Optional: Different prompts for different authors
          # direct_prompt: |
          #   ${{ github.event.pull_request.author_association == 'FIRST_TIME_CONTRIBUTOR' &&
          #   'Welcome! Please review this PR from a first-time contributor. Be encouraging and provide detailed explanations for any suggestions.' ||
          #   'Please provide a thorough code review focusing on our coding standards and best practices.' }}

          # Optional: Add specific tools for running tests or linting
          allowed_tools: |
            Bash(pnpm install)
            Bash(pnpm test:*)
            Bash(pnpm fmt:sol)
            Bash(pnpm snapshot:*)
            Bash(pnpm compile:*)
            Bash(pnpm layout:*)
            Bash(cat *)
            Bash(find *)
            Bash(grep *)
            Bash(ls *)
            WebFetch(domain:docs.anthropic.com)

          # Optional: Skip review for certain conditions
          # if: |
          #   !contains(github.event.pull_request.title, '[skip-review]') &&
          #   !contains(github.event.pull_request.title, '[WIP]')<|MERGE_RESOLUTION|>--- conflicted
+++ resolved
@@ -61,17 +61,8 @@
 
       - name: Verify Node.js installation
         run: |
-<<<<<<< HEAD
-          echo "Node.js version:"
-          node --version
-          echo "NPM version:"
-          npm --version
-          echo "Node.js location:"
-          which node
-=======
           echo "Node.js location:"
           which node || echo "Node not found in PATH"
->>>>>>> 3fe9ab1e
 
       - name: Run Claude Code Review
         id: claude-review
