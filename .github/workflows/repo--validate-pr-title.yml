--- conflicted
+++ resolved
@@ -41,11 +41,8 @@
             protocol
             relayer
             taikoon
-<<<<<<< HEAD
             alpha-nft
-=======
             ui-lib
->>>>>>> 78552659
             taiko-client
             supplementary-contracts
           requireScope: true
