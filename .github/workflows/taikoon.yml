--- conflicted
+++ resolved
@@ -39,8 +39,4 @@
 
       - name: Unit Tests
         working-directory: ./packages/taikoon
-<<<<<<< HEAD
-        run: pnpm clean && pnpm compile && pnpm test
-=======
-        run: pnpm test
->>>>>>> b3929118
+        run: pnpm test